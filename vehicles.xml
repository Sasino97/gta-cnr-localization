<?xml version="1.0" encoding="UTF-8"?>
<Entries>
    <Entry Id="vehicle_returned_garage_invalid_vehicle">
        <String xml:lang="en-US">vehicle</String>
        <String xml:lang="nl-NL">voertuig</String>
        <String xml:lang="fr-FR">véhicule</String>
        <String xml:lang="hi-Latn">vehicle</String>
        <String xml:lang="de-DE">Fahrzeug</String>
        <String xml:lang="it-IT">veicolo</String>
        <String xml:lang="id-ID">Kendaraan</String>
        <String xml:lang="cs-CZ">vozidlo</String>
        <String xml:lang="lv-LV">transportlīdzeklis</String>
        <String xml:lang="no-NO">kjøretøy</String>
        <String xml:lang="sv-SE">bil</String>
        <String xml:lang="es-ES">vehículo</String>
        <String xml:lang="pt-BR">veículo</String>
        <String xml:lang="tr-TR">araç</String>
        <String xml:lang="vi-VN">phương tiện</String>
    </Entry>

    <Entry Id="cant_do_when_cuffed">
        <String xml:lang="en-US">~r~You can't do this when you are cuffed.</String>
        <String xml:lang="pl-PL">~r~Nie możesz tego zrobić gdy jesteś zakuty.</String>
        <String xml:lang="nl-NL">~r~Je kan dit niet doen wanneer je geboeid bent.</String>
        <String xml:lang="it-IT">~r~Non puoi fare questo mentre sei ammanettato.</String>
        <String xml:lang="tr-TR">~r~Bunu tutuklu iken yapamazsın.</String>
        <String xml:lang="es-ES">~r~No puedes hacer esto cuando estás esposado.</String>
        <String xml:lang="pt-BR">~r~Não é possível fazer isso quando se está algemado.</String>
        <String xml:lang="de-DE">~r~Du kannst dies nicht tun, wenn du gefesselt bist.</String>
        <String xml:lang="ar-001">لا يمكنك فعل هذا وأنت مقيد.</String>
        <String xml:lang="id-ID">~r~Anda tidak dapat melakukan ini ketika sedang diborgol.</String>
        <String xml:lang="th-TH">~r~คุณไม่สามารถทำเช่นนี้เมื่อคุณถูกใส่กุญแจมือ</String>
        <String xml:lang="vi-VN">~r~Bạn không thể làm điều này trong khi đang bị còng.</String>
        <String xml:lang="hi-Latn">~r~Aap ye nahi kar sakte jab aap cuffed ho.</String>
        <String xml:lang="cs-CZ">~r~Tuto akci nemůžeš provést spoutaný.</String>
        <String xml:lang="lv-LV">~r~Jūs nevarat darīt šo kamēr esat rokudzelžos.</String>
        <String xml:lang="fr-FR">~r~Vous ne pouvez pas faire cela en étant menotté.</String>
        <String xml:lang="no-NO">~r~Du kan ikke gjøre dette når du er i håndjern.</String>
        <String xml:lang="sv-SE">~r~Du kan inte göra det här när du är handfängslad</String>
    </Entry>

    <Entry Id="cant_deliver_when_dead">
        <String xml:lang="en-US">~r~You can't summon a personal vehicle when you're dead!</String>
        <String xml:lang="nl-NL">~r~Je kan je voertuig niet oproepen wanneer je dood bent!</String>
        <String xml:lang="hi-Latn">~r~Jab aap mare hue ho to aap koi personal vehicle nahi bula sakte!</String>
        <String xml:lang="de-DE">~r~Du kannst kein persönliches Fahrzeug anfordern, wenn du tot bist!</String>
        <String xml:lang="it-IT">~r~Non puoi richiamare un veicolo personale quando sei morto!</String>
        <String xml:lang="id-ID">~r~Kamu tidak dapat memanggil mobil pribadi ketika sedang mati!</String>
        <String xml:lang="fr-FR">~r~Vous ne pouvez pas faire livrer un véhicule personnel en étant mort!</String>
        <String xml:lang="cs-CZ">~r~Vlastní vozidlo nelze přivolat, pokud jsi mrtvý!</String>
        <String xml:lang="lv-LV">~r~Jūs nevarat pasūtīt personīgo transportlīdzekli, kamēr esat miris!</String>
        <String xml:lang="no-NO">~r~Du kan ikke tilkalle et personlig kjøretøy når du er død!</String>
        <String xml:lang="sv-SE">~r~Du kan inte kalla på ett personligt fordon när du är död!</String>
        <String xml:lang="es-ES">~r~No puedes invocar un vehículo personal cuando estás muerto!</String>
        <String xml:lang="pt-BR">~r~Não é possível chamar um veículo pessoal quando você está morto.!</String>
        <String xml:lang="tr-TR">~r~Ölüyken kişisel aracını çağıramazsın!</String>
        <String xml:lang="vi-VN">~r~Bạn không thể triệu hồi phương tiện cá nhân khi bạn đã chết!</String>
    </Entry>

    <Entry Id="cant_store_when_dead">
        <String xml:lang="en-US">~r~You can't store your personal vehicle when you're dead!</String>
        <String xml:lang="nl-NL">~r~Je kan je voertuig niet opslaan wanneer je dood bent!</String>
        <String xml:lang="hi-Latn">~r~Jab aap mare hue ho to aap koi personal vehicle store nahi kar sakte!</String>
        <String xml:lang="de-DE">~r~Du kannst dein persönliches Fahrzeug nicht einlagern, wenn du tot bist!</String>
        <String xml:lang="it-IT">~r~Non puoi depositare il tuo veicolo personale quando sei morto!</String>
        <String xml:lang="id-ID">~r~Kamu tidak dapat menyimpan kendaraan pribadi ketika sedang mati!</String>
        <String xml:lang="cs-CZ">~r~Vlastní vozidlo nelze vrátit do garáže, pokud jsi mrtvý!</String>
        <String xml:lang="lv-LV">~r~Jūs nevarat atgriezt savu personīgo transportlīdzekli, kamēr esat miris!</String>
        <String xml:lang="fr-FR">~r~Vous ne pouvez pas ranger votre véhicule personnel en étant mort!</String>
        <String xml:lang="no-NO">~r~Du kan ikke lagre ditt personlige kjøretøy når du er død!</String>
        <String xml:lang="sv-SE">~r~Du kan inte förvara ditt personliga fordon när du är död!</String>
        <String xml:lang="es-ES">~r~No puedes guardar tu vehículo personal cuando estás muerto!</String>
        <String xml:lang="pt-BR">~r~Você não pode guardar seu veículo pessoal quando estiver morto!</String>
        <String xml:lang="tr-TR">~r~Ölüyken kişisel aracını geri gönderemezsin!</String>
        <String xml:lang="vi-VN">~r~Bạn không thể cất giữ phương tiện cá nhân của bạn khi bạn đã chết!</String>
    </Entry>

    <Entry Id="cant_store_when_cuffed">
        <String xml:lang="en-US">~r~You can't store your personal vehicle when you're cuffed!</String>
        <String xml:lang="nl-NL">~r~Je kan je voertuig niet opslaan wanneer je geboeid bent!</String>
        <String xml:lang="hi-Latn">~r~Jab aap cuffed ho to aap koi personal vehicle store nahi kar sakte!</String>
        <String xml:lang="de-DE">~r~Du kannst dein persönliches Fahrzeug nicht einlagern, wenn du gefesselt bist!</String>
        <String xml:lang="it-IT">~r~Non puoi depositare il tuo veicolo personale quando sei ammanettato!</String>
        <String xml:lang="id-ID">~r~Anda tidak dapat menyimpan kendaraan pribadi ketika sedang diborgol!</String>
        <String xml:lang="cs-CZ">~r~Vlastní vozidlo nelze vrátit do garáže, pokud jsi spoutaný</String>
        <String xml:lang="lv-LV">~r~Jūs nevarat atgriezt savu personīgo transportlīdzekli, kamēr esat rokudzelžos!</String>
        <String xml:lang="fr-FR">~r~Vous ne pouvez pas ranger votre véhicule personnel quand vous êtes menotté!</String>
        <String xml:lang="no-NO">~r~Du kan ikke oppbevare ditt personlige kjøretøy når du er i håndjern!</String>
        <String xml:lang="sv-SE">~r~Du kan inte förvara ditt personliga fordon när du är handfängslad</String>
        <String xml:lang="es-ES">~r~No puedes guardar tu vehículo personal cuando estás esposado!</String>
        <String xml:lang="pt-BR">~r~Você não pode guardar seu veículo pessoal quando estiver algemado.!</String>
        <String xml:lang="tr-TR">~r~Kelepçeliyken kişisel aracını geri gönderemezsin!</String>
        <String xml:lang="vi-VN">~r~Bạn không thể cất giữ phương tiện cá nhân của bạn khi bạn bị còng tay!</String>
    </Entry>

    <Entry Id="cant_send_personal_vehicle_to_maintenance_when_inside">
        <String xml:lang="en-US">~r~You can't send your personal vehicle to maintenance when you're inside it!</String>
        <String xml:lang="pl-PL">~r~Nie możesz wysłać swojego pojazdu do konserwacji gdy jesteś w środku niego.</String>
        <String xml:lang="nl-NL">~r~Je kan je persoonlijke voertuig niet naar een onderhoudsbeurt sturen wanneer je erin zit!</String>
        <String xml:lang="it-IT">~r~Non puoi inviare il tuo veicolo personale in manutenzione mentre sei dentro di esso!</String>
        <String xml:lang="tr-TR">~r~Aracınızın içindeyken bakıma yollayamazsınız.</String>
        <String xml:lang="es-ES">~r~No puedes enviar tu vehículo personal a mantenimiento cuando estás dentro de él.</String>
        <String xml:lang="pt-BR">~r~Não é possível enviar seu veículo pessoal para manutenção quando você estiver dentro dele.</String>
        <String xml:lang="de-DE">~r~Du kannst dein persönliches Fahrzeug nicht zur Wartung schicken, wenn du dich darin befindest!</String>
        <String xml:lang="ar-001">~r~لا يمكنك إرسال سيارتك الشخصية للصيانة وأنت بداخلها!</String>
        <String xml:lang="id-ID">~r~Anda tidak dapat mengirimkan kendaraan pribadi anda untuk perbaikan ketika anda sedang mengendarainya!</String>
        <String xml:lang="th-TH">~r~คุณไม่สามารถส่งยานพาหนะส่วนตัวของคุณไปซ่อมบำรุงได้เมื่อคุณอยู่ข้างใน!</String>
        <String xml:lang="vi-VN">~r~Bạn không thể gửi phương tiện cá nhân đi bảo dưỡng khi đang ngồi trong đó!</String>
        <String xml:lang="hi-Latn">~r~Aap apni vehicle maintenance pe nahi bhej sakte jab aap uske andar ho!</String>
        <String xml:lang="cs-CZ">~r~Své vozidlo nemůžeš poslat do servisu, dokud v něm sedíš.</String>
        <String xml:lang="lv-LV">~r~Jūs nevarat nosūtīt savu personīgo transportlīdzekli uz apkopi, kamēr atrodaties tajā!</String>
        <String xml:lang="no-NO">~r~Du kan ikke sende ditt personlige kjøretøy til vedlikehold når du er inne i det!</String>
        <String xml:lang="sv-SE">~r~Du kan inte skicka ditt personliga fordon till underhåll när du är inne i det!</String>
        <String xml:lang="fr-FR">~r~Vous ne pouvez pas envoyer votre véhicule personnel en maintenance en étant à l'intérieur!</String>
        <String xml:lang="zh-Hant">~r~你得離開車輛已將個人載具送去保養.</String>
    </Entry>

    <Entry Id="vehicle_sent_to_maintenance">
        <String xml:lang="en-US">Your ~b~{0} ~s~has been sent to maintenance. This will take a few minutes.</String>
        <String xml:lang="pl-PL">Twój ~b~{0} ~s~został wysłany do konserwacji. Potrwa to kilka minut.</String>
        <String xml:lang="nl-NL">Je ~b~{0} ~s~is gestuurd naar een onderhoudsbeurt. Dit zal een paar minuten duren.</String>
        <String xml:lang="it-IT">La tua ~b~{0} ~s~è stata mandata in manutenzione. Questo richiederà alcuni minuti.</String>
        <String xml:lang="tr-TR">~b~{0} ~s~isimli aracın bakıma gönderildi. Bu birkaç dakika sürebilir.</String>
        <String xml:lang="es-ES">Su ~b~{0} ~s~ha sido enviado a mantenimiento. Esto tomará unos minutos.</String>
        <String xml:lang="pt-BR">Seu ~b~{0} ~s~foi enviado para manutenção. Isso levará alguns minutos.</String>
        <String xml:lang="de-DE">Dein ~b~{0} ~s~wurde zur Wartung geschickt. Es wird einige Minuten dauern.</String>
        <String xml:lang="ar-001">تم إرسال ~b~{0}~s~ الخاص بك إلى الصيانة. هذا سوف يستغرق بضع دقائق</String>
        <String xml:lang="id-ID">Kendaraan ~b~{0} ~s~sudah di kirimkan untuk perbaikan. Perbaikan akan membutuhkan waktu beberapa menit.</String>
        <String xml:lang="th-TH">~b~{0} ~s~ของคุณถูกส่งไปยังการบำรุงรักษาแล้ว การดำเนินการนี้จะใช้เวลาสักครู่</String>
        <String xml:lang="vi-VN">Phương tiện ~b~{0} ~s~của bạn đã được gửi đi bảo dưỡng. Quá trình này sẽ mất vài phút.</String>
        <String xml:lang="hi-Latn">Aapki ~b~{0} ~s~maintenance ke liye bhej di gayi. Kuch hi minutes ki baat hai.</String>
        <String xml:lang="cs-CZ">Tvé vozidlo ~b~{0} ~s~bylo odesláno do servisu. Potrvá to pár minut.</String>
        <String xml:lang="lv-LV">Jūsu ~b~{0} ~s~tika nosūtīts uz apkopi. Tā aizņems dažas minūtes.</String>
        <String xml:lang="no-NO">Din ~b~{0} ~s~er blitt sendt til vedlikehold. Dette vil ta noen minutter.</String>
        <String xml:lang="sv-SE">Din ~b~{0} ~s~har skickats till underhåll. Detta kommer ta några minuter.</String>
        <String xml:lang="fr-FR">Votre ~b~{0} ~s~a été envoyée en maintenance. Cela prendra quelques minutes.</String>
        <String xml:lang="zh-Hant">你的 ~b~{0}~s~已被送去保養. 這會需要幾分鐘的時間.</String>
    </Entry>

    <Entry Id="vehicle_already_in_maintenance">
        <String xml:lang="en-US">~r~This vehicle is already in maintenance!</String>
        <String xml:lang="pl-PL">~r~Ten pojazd jest już w trakcie konserwacji!</String>
        <String xml:lang="nl-NL">~r~Er is al een onderhoudsbeurt bezig op dit voertuig!</String>
        <String xml:lang="fr-FR">~r~Ce véhicule est déjà en maintenance!</String>
        <String xml:lang="it-IT">~r~Questo veicolo è già in manutenzione!</String>
        <String xml:lang="tr-TR">~r~Bu araba zaten bakımda!</String>
        <String xml:lang="es-ES">~r~¡Su vehículo ya está en mantenimiento!</String>
        <String xml:lang="pt-BR">~r~Seu veículo já está em manutenção!</String>
        <String xml:lang="de-DE">~r~Dieses Fahrzeug befindet sich bereits in Wartung!</String>
        <String xml:lang="ar-001">~r~هذه السيارة قيد الصيانة بالفعل!</String>
        <String xml:lang="id-ID">~r~Kendaraan ini sudah dalam perbaikan!</String>
        <String xml:lang="th-TH">~r~รถคันนี้อยู่ในการบำรุงรักษาแล้ว</String>
        <String xml:lang="vi-VN">~r~Phương tiện này hiện đang được bảo dưỡng rồi!</String>
        <String xml:lang="hi-Latn">~r~Ye vehicle pehle se hi maintenance mai hai!</String>
        <String xml:lang="cs-CZ">~r~Toto vozidlo je již v servisu!</String>
        <String xml:lang="lv-LV">~r~Šīs transportlīdzeklis jau ir uz apkopes!</String>
        <String xml:lang="no-NO">~r~Dette kjøretøyet er allerede under vedlikehold!</String>
        <String xml:lang="sv-SE">~r~Det här fordonet är redan i underhåll!</String>
        <String xml:lang="zh-Hant">~r~ 該車輛已經在被保養了!</String>
    </Entry>

    <Entry Id="vehicle_already_in_delivery">
        <String xml:lang="en-US">There's a vehicle delivery already in progress.</String>
        <String xml:lang="nl-NL">Er is al een voertuig levering bezig.</String>
        <String xml:lang="fr-FR">Une livraison de véhicule est déjà en cours.</String>
        <String xml:lang="hi-Latn">Pehle se hi ek vehicle ki delivery ho rahi hai.</String>
        <String xml:lang="de-DE">Eine Fahrzeuglieferung ist bereits im Gange.</String>
        <String xml:lang="it-IT">Una consegna di un veicolo è già in corso.</String>
        <String xml:lang="id-ID">Ada kendaraanmu yang sedang dikirim.</String>
        <String xml:lang="cs-CZ">Doručení vozidla již probíhá.</String>
        <String xml:lang="lv-LV">Jau notiek transportlīdzekļa piegāde.</String>
        <String xml:lang="no-NO">Det pågår allerede en levering av kjøretøy.</String>
        <String xml:lang="sv-SE">Det pågår redan en fordonsleverans.</String>
        <String xml:lang="es-ES">Ya hay una entrega de vehículo en curso.</String>
        <String xml:lang="pt-BR">A entrega de um veículo já está em andamento.</String>
        <String xml:lang="tr-TR">Halihazırda devam eden bir araç teslimatı var.</String>
        <String xml:lang="vi-VN">Hiện đang có một phương tiện đang được giao.</String>
    </Entry>

    <Entry Id="vehicle_delivered_prank">
        <String xml:lang="en-US">~b~Sometimes we don't get what we want.</String>
        <String xml:lang="nl-NL">~b~Soms krijg je niet wat je wilt.</String>
        <String xml:lang="hi-Latn">~b~Kabhi-kabhi hame wo nahi milta jo ham chahte hain.</String>
        <String xml:lang="de-DE">~b~Manchmal bekommen wir nicht das, was wir wollen.</String>
        <String xml:lang="it-IT">~b~A volte non otteniamo quello che vogliamo.</String>
        <String xml:lang="id-ID">~b~Terkadang kita tidak dapat apa yang kita mau.</String>
        <String xml:lang="cs-CZ">~b~Né pokaždé dostaneme to co chceme.</String>
        <String xml:lang="lv-LV">~b~Dažreiz mēs nesaņemam to, ko vēlamies.</String>
        <String xml:lang="fr-FR">~b~Parfois, nous n'obtenons pas ce que l'on souhaite.</String>
        <String xml:lang="no-NO">~b~Noen ganger får vi ikke det vi ønsker.</String>
        <String xml:lang="sv-SE">~b~Ibland får vi inte som vi vill.</String>
        <String xml:lang="pt-BR">~b~Às vezes, não conseguimos o que queremos.</String>
        <String xml:lang="tr-TR">~b~Bazen istediğimiz şeyleri alamayız.</String>
        <String xml:lang="es-ES">~b~A veces no conseguimos lo que queremos.</String>
        <String xml:lang="vi-VN">~b~Đôi khi chúng ta không đạt được điều mình mong muốn.</String>
    </Entry>

    <Entry Id="vehicle_replaced">
        <String xml:lang="en-US">Your ~b~{0} ~s~has been replaced.</String>
        <String xml:lang="pl-PL">Twój ~b~{0} ~s~został zamieniony.</String>
        <String xml:lang="nl-NL">Je ~b~{0} ~s~is vervangen.</String>
        <String xml:lang="it-IT">~b~{0} ~s~è stata sostituita.</String>
        <String xml:lang="tr-TR">~b~{0} ~s~isimli aracın yenilenmiş haliyle değiştirildi.</String>
        <String xml:lang="es-ES">Su ~b~{0} ~s~ha sido sustituido.</String>
        <String xml:lang="pt-BR">Seu ~b~{0} ~s~foi substituído.</String>
        <String xml:lang="de-DE">Dein ~b~{0} ~s~wurde ersetzt.</String>
        <String xml:lang="ar-001">لقد تم استبدال ~b~{0} ~s~الخاص بك</String>
        <String xml:lang="id-ID">Kendaraan ~b~{0} ~s~telah diganti!</String>
        <String xml:lang="th-TH">~b~{0} ~s~ของคุณถูกแทนที่แล้ว</String>
        <String xml:lang="vi-VN">Phương tiện ~b~{0} ~s~đã được thay thế.</String>
        <String xml:lang="hi-Latn">Aapki ~b~{0} ~s~replace karwa di gayi.</String>
        <String xml:lang="cs-CZ">Tvé vozidlo ~b~{0} ~s~bylo nahrazeno.</String>
        <String xml:lang="lv-LV">Jūsu ~b~{0} ~s~tika aizstāts.</String>
        <String xml:lang="fr-FR">Votre ~b~{0} ~s~a été remplacée.</String>
        <String xml:lang="no-NO">Din ~b~{0} ~s~er blitt erstattet.</String>
        <String xml:lang="sv-SE">Din ~b~{0} ~s~har ersatts.</String>
        <String xml:lang="zh-Hant">你的 ~b~{0} ~s~已被重製.</String>
    </Entry>

    <Entry Id="vehicle_rental_terminated">
        <String xml:lang="en-US">Your ~b~{0}~s~'s rental has been terminated!</String>
        <String xml:lang="pl-PL">Twój wynajem ~b~{0} ~s~został anulowany!</String>
        <String xml:lang="nl-NL">Je ~b~{0}~s~'s huurcontract is beëindigd!</String>
        <String xml:lang="it-IT">Il noleggio per la tua ~b~{0} ~s~è terminato!</String>
        <String xml:lang="es-ES">¡El alquiler de su ~b~{0}~s~ ha terminado!</String>
        <String xml:lang="pt-BR">O aluguel do seu ~b~{0}~s~ acabou</String>
        <String xml:lang="de-DE">Die Miete deines ~b~{0}~s~ wurde eingestellt!</String>
        <String xml:lang="ar-001">تم إنهاء استئجار ~b~{0}~s~!</String>
        <String xml:lang="id-ID">Rental kendaraan ~b~{0}~s~ ini telah dibatalkan!</String>
        <String xml:lang="th-TH">การเช่า ~b~{0}~s~ ของคุณถูกยกเลิกแล้ว!</String>
        <String xml:lang="vi-VN">Hợp đồng thuê ~b~{0}~s~ của bạn đã bị chấm dứt!</String>
        <String xml:lang="hi-Latn">Aapki ~b~{0} ~s~ka rental khatam karwa diya gaya!</String>
        <String xml:lang="cs-CZ">Pronájem vozidla ~b~{0}~s~byl ukončen!</String>
        <String xml:lang="lv-LV">Jūsu ~b~{0} ~s~īre tika pārtraukta!</String>
        <String xml:lang="fr-FR">La location de votre ~b~{0}~s~ a été résiliée!</String>
        <String xml:lang="no-NO">Leien til din ~b~{0}~s~ er avsluttet!</String>
        <String xml:lang="sv-SE">Din ~b~{0}~s~s hyra har avslutats!</String>
        <String xml:lang="tr-TR">~b~{0} ~s~isimli aracın kiralaması sona erdi!</String>
    </Entry>

    <!-- nullnull{0} = Vehicle name (for example: Nero Custom) -->
    <Entry Id="vehicle_returned_garage">
        <String xml:lang="en-US">Your ~b~{0} ~s~has been returned to your garage!</String>
        <String xml:lang="pl-PL">Twój ~b~{0} ~s~został zwrócony do garażu!</String>
        <String xml:lang="nl-NL">Je ~b~{0} ~s~is teruggebracht naar je garage!</String>
        <String xml:lang="tr-TR">~b~{0} ~s~isimli aracın garaja geri gönderildi!</String>
        <String xml:lang="es-ES">¡Tu ~b~{0} ~s~ha sido devuelta a tu garaje!</String>
        <String xml:lang="pt-BR">Seu ~b~{0} ~s~foi devolvido à sua garagem!</String>
        <String xml:lang="de-DE">Dein ~b~{0} ~s~wurde zurück zur Garage gebracht!</String>
        <String xml:lang="ar-001">لقد تم إرجاع ~b~{0}~s~ الخاص بك إلى المرآب الخاص بك!</String>
        <String xml:lang="id-ID">Kendaraan ~b~{0} ~s~telah dikembalikan kedalam garasi anda!</String>
        <String xml:lang="th-TH">~b~{0} ~s~ของคุณถูกส่งกลับไปยังโรงรถของคุณแล้ว!</String>
        <String xml:lang="vi-VN">Phương tiện ~b~{0} ~s~đã được cất vào trong nhà để xe của bạn!</String>
        <String xml:lang="cs-CZ">Tvoje vozidlo ~b~{0} ~s~bylo vráceno zpět do garáže!</String>
        <String xml:lang="lv-LV">Jūsu ~b~{0} ~s~tika atgriezts garāžā!</String>
        <String xml:lang="it-IT">La tua ~b~{0} ~s~è stata riportata al tuo garage!</String>
        <String xml:lang="fr-FR">Votre ~b~{0} ~s~a été renvoyée dans votre garage!</String>
        <String xml:lang="no-NO">Din ~b~{0} ~s~har blitt returnert til garasjen din!</String>
        <String xml:lang="sv-SE">Din ~b~{0} ~s~har återlämnats till ditt garage!</String>
        <String xml:lang="hi-Latn">Aapki ~b~{0} ~s~garage me return kar di gayi!</String>
    </Entry>

    <!-- nullnull{0} = Vehicle name (for example: Nero Custom) -->
    <Entry Id="vehicle_delivered">
        <String xml:lang="en-US">Your ~b~{0} ~s~has been delivered!</String>
        <String xml:lang="nl-NL">Jouw ~b~{0} ~s~is bezorgd!</String>
        <String xml:lang="de-DE">Dein ~b~{0} ~s~wurde geliefert!</String>
        <String xml:lang="id-ID">Kendaraan ~b~{0} ~s~Telah berhasil dikirim!</String>
        <String xml:lang="cs-CZ">Tvé vozidlo ~b~{0} ~s~bylo doručeno!</String>
        <String xml:lang="lv-LV">Jūsu ~b~{0} ~s~tika piegādāts!</String>
        <String xml:lang="fr-FR">Votre ~b~{0} ~s~a été livrée!</String>
        <String xml:lang="hi-Latn">Aapki ~b~{0} ~s~deliver ho chuki hai!</String>
        <String xml:lang="it-IT">Il tuo ~b~{0} ~s~è stato consegnato!</String>
        <String xml:lang="no-NO">Din ~b~{0} ~s~er blitt levert!</String>
        <String xml:lang="sv-SE">Din ~b~{0} ~s~har levererats!</String>
        <String xml:lang="es-ES">Tu ~b~{0} ~s~se ha entregado!</String>
        <String xml:lang="pt-BR">Your ~b~{0} ~s~foi entregue!</String>
        <String xml:lang="tr-TR">~b~{0} ~s~isimli aracın teslim edildi!</String>
        <String xml:lang="vi-VN">~b~{0} ~s~của bạn đã được giao!</String>
    </Entry>

    <!-- nullnull{0} = Vehicle name (for example: Nero Custom) -->
    <Entry Id="vehicle_completed_maintenance">
        <String xml:lang="en-US">The maintenance of your ~b~{0} ~s~has been completed.</String>
        <String xml:lang="pl-PL">Konserwacja twojego ~b~{0} ~s~została ukończona.</String>
        <String xml:lang="nl-NL">De onderhoudsbeurt van je ~b~{0} ~s~is klaar.</String>
        <String xml:lang="tr-TR">~b~{0} ~s~isimli aracın bakımı tamamlandı.</String>
        <String xml:lang="es-ES">El mantenimiento de su ~b~{0} ~s~ha finalizado.</String>
        <String xml:lang="pt-BR">A manutenção de seu ~b~{0} ~s~foi concluída.</String>
        <String xml:lang="de-DE">Die Wartung von deinem ~b~{0} ~s~wurde abgeschlossen.</String>
        <String xml:lang="ar-001">تم الانتهاء من صيانة ~b~{0}~s~.</String>
        <String xml:lang="id-ID">Perbaikan ~b~{0} ~s~telah selesai.</String>
        <String xml:lang="th-TH">การบำรุงรักษาของคุณ ~b~{0} ~s~เสร็จเรียบร้อยแล้ว</String>
        <String xml:lang="vi-VN">Việc bảo dưỡng ~b~{0} ~s~của bạn đã hoàn tất.</String>
        <String xml:lang="cs-CZ">Tvé vozidlo ~b~{0} ~s~bylo úspěšně opraveno.</String>
        <String xml:lang="lv-LV">Jūsu ~b~{0} ~s~apkope tika pabeigta.</String>
        <String xml:lang="hi-Latn">Aapki ~b~{0} ~s~ka maintenance complete ho gaya.</String>
        <String xml:lang="fr-FR">La maintenance de votre ~b~{0} ~s~est terminée.</String>
        <String xml:lang="it-IT">La manutenzione della tua ~b~{0} ~s~è stata completata.</String>
        <String xml:lang="no-NO">Vedlikeholdet av din ~b~{0} ~s~er fullført.</String>
        <String xml:lang="sv-SE">Underhållet av din ~b~{0}~s~ har slutförts.</String>
        <String xml:lang="zh-Hant">~b~{0}~s~ 的保養已完成.</String>
    </Entry>

    <!-- nullnull{0} = Vehicle name (for example: Nero Custom) -->
    <Entry Id="vehicle_replaced_transported_garage">
        <String xml:lang="en-US">Your ~b~{0} ~s~has been replaced and transported to your garage!</String>
        <String xml:lang="pl-PL">Twój ~b~{0} ~s~został zamieniony i przetransportowany do twojego garażu!</String>
        <String xml:lang="nl-NL">Je ~b~{0} ~s~is vervangen en getransporteerd naar je garage!</String>
        <String xml:lang="tr-TR">~b~{0} ~s~isimli aracın yenisiyle değiştirildi ve garajına gönderildi!</String>
        <String xml:lang="es-ES">¡Su ~b~{0} ~s~ha sido sustituido y transportado a su garaje!</String>
        <String xml:lang="pt-BR">Seu ~b~{0} ~s~foi substituído e transportado para sua garagem!</String>
        <String xml:lang="de-DE">Dein ~b~{0} ~s~wurde ersetzt und zu deiner Garage transportiert!</String>
        <String xml:lang="ar-001">لقد تم استبدال ~b~{0} ~s~الخاص بك ونقله إلى المرآب الخاص بك!</String>
        <String xml:lang="id-ID">Kendaraan ~b~{0} ~s~telah diganti dan dikirimkan ke garasi anda!</String>
        <String xml:lang="th-TH">~b~{0} ~s~ของคุณได้ถูกแทนที่และขนส่งไปยังโรงรถของคุณแล้ว!</String>
        <String xml:lang="vi-VN">~b~{0} ~s~của bạn đã được thay thế và vận chuyển về nhà để xe của bạn!</String>
        <String xml:lang="it-IT">La tua ~b~{0} ~s~è stata sostituita e trasportata al tuo garage!</String>
        <String xml:lang="cs-CZ">Tvé vozidlo ~b~{0} ~s~bylo nahrazeno a přepraveno do garáže!</String>
        <String xml:lang="lv-LV">Jūsu ~b~{0} ~s~tika aizstāts un nosūtīts jūsu garāžā!</String>
        <String xml:lang="hi-Latn">Aapki ~b~{0} ~s~replace karwa ke garage me teleport kara di gayi hai!</String>
        <String xml:lang="no-NO">Din ~b~{0} ~s~er blitt skiftet ut og fraktet til garasjen din!</String>
        <String xml:lang="sv-SE">Din ~b~{0} ~s~har bytts ut och transporterats till ditt garage!</String>
        <String xml:lang="fr-FR">Votre ~b~{0} ~s~a été remplacée et transportée dans votre garage!</String>
        <String xml:lang="zh-Hant">你的 ~b~{0}~s~ 已被重製並送達至車庫!</String>
    </Entry>

    <!-- nullnull{0} = Vehicle name (for example: Nero Custom)
         {1} = Amount (for example: $250,000) 
    -->
    <Entry Id="vehicle_rental_extended_another_game_week">
        <String xml:lang="en-US">Your ~b~{0}~s~'s rental has been extended for another game week for ~g~{1}~s~!</String>
        <String xml:lang="pl-PL">Twój wynajem ~b~{0}~s~ został przedłużony na kolejny tydzień w grze za ~g~{1}~s~!</String>
        <String xml:lang="nl-NL">Je ~b~{0}~s~'s huurcontract is verlengt voor één game week voor ~g~{1}~s~!</String>
        <String xml:lang="es-ES">El alquiler de su ~b~{0} ~s~ha sido prorrogado por otra semana de juego por ~g~{1}~s~!</String>
        <String xml:lang="pt-BR">O aluguel do seu ~b~{0} ~s~foi prorrogado por mais uma semana de jogo por ~g~{1}~s~!</String>
        <String xml:lang="de-DE">Die Miete deines ~b~{0} wurde um eine weitere Spielwoche für ~g~{1}~s~ erweitert!</String>
        <String xml:lang="ar-001">لقد تم تمديد فترة إيجار ~b~{0}~s~ لأسبوع لعب آخر لـ ~g~{1}~s~!</String>
        <String xml:lang="id-ID">Rental kendaraan ~b~{0}~s~ telah diperpanjang selama seminggu waktu game dengan biaya ~g~{1}~s~!</String>
        <String xml:lang="th-TH">การเช่า ~b~{0}~s~ ของคุณได้รับการขยายออกไปอีกสัปดาห์ของเกมสำหรับ ~g~{1}~s~!</String>
        <String xml:lang="vi-VN">Hợp đồng thuê ~b~{0}~s~ của bạn đã được gia hạn thêm một tuần trong game với giá ~g~{1}~s~!</String>
        <String xml:lang="cs-CZ">Pronájem vozidla ~b~{0}~s~byl prodloužen o jeden herní týden za ~g~{1}~s~!</String>
        <String xml:lang="lv-LV">Jūsu ~b~{0} ~s~īre tika pagarināta uz vēl vienu spēles nedēļu par ~g~{1}~s~!</String>
        <String xml:lang="fr-FR">La location de votre ~b~{0}~s~ a été prolongée d'une semaine pour ~g~{1}~s~!</String>
        <String xml:lang="it-IT">Il noleggio per la tua ~b~{0} ~s~è stato esteso per un'altra settimana di gioco per ~g~{1}~s~!</String>
        <String xml:lang="no-NO">Leien av din ~b~{0}~s~ er forlenget med en ny spilluke for ~g~{1}~s~!</String>
        <String xml:lang="sv-SE">Din ~b~{0}~s~s hyra har förlängts med ytterligare en spelvecka för ~g~{1}~s~!</String>
        <String xml:lang="tr-TR">~b~{0} ~s~isimli aracınızın kiralama süresi ~g~{1}~s~karşılığında bir oyun haftası daha uzatıldı!</String>
        <String xml:lang="hi-Latn">Aapki ~b~{0} ~s~ka rental ~g~{1} ~s~de kar ek aur game week ke liye extend kar diya gaya hai!</String>
        <String xml:lang="zh-Hant">你的 ~b~{0}~s~ 租賃已用 ~g~{1}~s~ 延長了一個遊戲周!</String>
    </Entry>

    <!-- nullnull{0} = Vehicle name (for example: Nero Custom)
         {1} = Amount (for example: $19,750,000) 
    -->
    <Entry Id="vehicle_sold_to_server">
        <String xml:lang="en-US">You sold your ~b~{0} ~s~to the server for ~g~{1}~s~.</String>
        <String xml:lang="pl-PL">Sprzedałeś swój ~b~{0} ~s~do serwera za ~g~{1}~s~.</String>
        <String xml:lang="nl-NL">Je hebt je ~b~{0} ~s~verkocht aan de server voor ~g~{1}~s~.</String>
        <String xml:lang="es-ES">Vendiste tu ~b~{0} ~s~al servidor por ~g~{1}~s~.</String>
        <String xml:lang="pt-BR">Você vendeu seu ~b~{0} ~s~para o servidor por ~g~{1}~s~.</String>
        <String xml:lang="de-DE">Du hast dein ~b~{0} an den Server für ~g~{1}~s~ verkauft.</String>
        <String xml:lang="ar-001">لقد قمت ببيع ~b~{0} ~s~إلى السيرفر مقابل ~g~{1}~s~.</String>
        <String xml:lang="id-ID">Anda telah menjual kendaraan ~b~{0} ~s~kepada server dengan harga ~g~{1}~s~.</String>
        <String xml:lang="th-TH">คุณขาย ~b~{0} ~s~ให้กับเซิร์ฟเวอร์ในราคา ~g~{1}~s~</String>
        <String xml:lang="vi-VN">Bạn đã bán ~b~{0} ~s~cho máy chủ với giá ~g~{1}~s~.</String>
        <String xml:lang="cs-CZ">Prodal jsi své vozidlo ~b~{0} ~s~serveru za ~g~{1}~s~.</String>
        <String xml:lang="lv-LV">Jūs pārdevat savu ~b~{0} ~s~serverim par ~g~{1}~s~.</String>
        <String xml:lang="it-IT">Hai venduto la tua ~b~{0} ~s~al server per ~g~{1}~s~.</String>
        <String xml:lang="hi-Latn">Aapne server ko apni ~b~{0} ~s~sell kari ~g~{1}~s~main.</String>
        <String xml:lang="no-NO"> Du solgte ~b~{0} ~s~en din til serveren for ~g~{1}~s~.</String>
        <String xml:lang="sv-SE">Du sålde din ~b~{0}~s~ till servern för ~g~{1}~s~.</String>
        <String xml:lang="fr-FR">Vous avez vendu votre ~b~{0} ~s~au serveur pour ~g~{1}~s~.</String>
        <String xml:lang="tr-TR">~b~{0} ~s~isimli aracınızı ~g~{1}~s~ karşılığında sunucuya sattınız.</String>
        <String xml:lang="zh-Hant">你把你的 ~b~{0} ~s~以~g~{1}~s~ 售給伺服器.</String>
    </Entry>

    <!-- nullnull{0} = Reference to "running_low_fuel_unit" or "running_low_battery_unit" (for example: fuel) -->
    <Entry Id="running_low_fuel">
        <String xml:lang="en-US">You are running low on ~r~{0}~s~. Navigate to the nearest ~y~gas station~s~?</String>
        <String xml:lang="pl-PL">Masz mało ~r~{0}~s~. Nawigować to najbliższej ~y~stacji paliw~s~?</String>
        <String xml:lang="nl-NL">Je hebt nog maar weinig ~r~{0}~s~. Navigeer naar het dichtstbijzijnde ~y~tank/laadstation~s~?</String>
        <String xml:lang="es-ES">Te estás quedando sin ~r~{0}~s~. Desea ir a la ~y~gasolinera ~s~mas cercana?</String>
        <String xml:lang="pt-BR">Você está ficando sem ~r~{0}~s~. Você quer ir ao posto de ~y~gasolina ~s~mais próximo?</String>
        <String xml:lang="de-DE">Dein Vorrat an ~r~{0}~s~ ist niedrig. Zur nächstgelegenden ~y~Tankstelle ~s~navigieren? </String>
        <String xml:lang="ar-001">لقد أوشكت على النفاد من ~r~{0}~s~. انتقل إلى أقرب ~y~محطة وقود~s~?</String>
        <String xml:lang="id-ID">Kendaraan anda mulai kehabisan ~r~{0}~s~. Silahkan cari jalan menuju ~y~Pom bensin~s~ terdekat?</String>
        <String xml:lang="th-TH">คุณเหลือ ~r~{0}~s~ เหลือน้อยแล้ว นำทางไปยัง ~y~ปั๊มน้ำมัน~s~?</String>
        <String xml:lang="vi-VN">Bạn sắp hết ~r~{0}~s~. Điều hướng đến ~y~trạm xăng gần nhất~s~?</String>
        <String xml:lang="cs-CZ">Dochází ti ~r~{0}~s~. Navigovat na nejbližší ~y~čerpací stanici~s~?</String>
        <String xml:lang="lv-LV">Jums drīz beigsies ~r~{0}~s~. Iestatīt GPS uz tuvāko ~y~degvielas uzpildes staciju~s~?</String>
        <String xml:lang="hi-Latn">Aapki vehicle mein ~r~{0} ~s~kam hai. Paas ka ~y~petrol station ~s~navigate kare?</String>
        <String xml:lang="it-IT">Stai esaurendo il ~r~{0}~s~. Vuoi navigare alla ~y~stazione di servizio~s~ più vicina?</String>
        <String xml:lang="no-NO">Du går tom for ~r~{0}~s~. Naviger til nærmeste ~y~bensinstasjon~s~?</String>
        <String xml:lang="fr-FR">Vous êtes à court ~r~{0}~s~. Naviguer vers la ~y~station-service ~s~la plus proche?</String>
        <String xml:lang="tr-TR">~r~{0}~s~'iniz azalıyor. En yakın ~y~benzin istasyonu~s~na yönlendirilmek istermisin?</String>
        <String xml:lang="sv-SE">Du börjar ta slut ~r~{0}~s~. Navigera till den näraste ~y~bensin stationen~s~?</String>
        <String xml:lang="zh-Hant">你的 ~r~{0}~s~ 不夠了. 需要導航最近的~y~加油站嗎~s~?</String>
    </Entry>

    <Entry Id="running_low_fuel_unit">
        <String xml:lang="en-US">fuel</String>
        <String xml:lang="nl-NL">brandstof</String>
        <String xml:lang="hi-Latn">Tel</String>
        <String xml:lang="de-DE">Kraftstoff</String>
        <String xml:lang="it-IT">carburante</String>
        <String xml:lang="id-ID">Bensin</String>
        <String xml:lang="cs-CZ">palivo</String>
        <String xml:lang="lv-LV">degviela</String>
        <String xml:lang="fr-FR">d'essence</String>
        <String xml:lang="no-NO">brensle</String>
        <String xml:lang="sv-SE">bränsle</String>
        <String xml:lang="es-ES">combustible</String>
        <String xml:lang="pt-BR">combustível</String>
        <String xml:lang="tr-TR">benzin</String>
        <String xml:lang="vi-VN">nhiên liệu</String>
    </Entry>

    <Entry Id="running_low_battery_unit">
        <String xml:lang="en-US">battery</String>
        <String xml:lang="nl-NL">batterij</String>
        <String xml:lang="hi-Latn">charging</String>
        <String xml:lang="de-DE">Batterie</String>
        <String xml:lang="it-IT">batteria</String>
        <String xml:lang="id-ID">Baterai</String>
        <String xml:lang="cs-CZ">baterie</String>
        <String xml:lang="lv-LV">uzlāde</String>
        <String xml:lang="fr-FR">de batterie</String>
        <String xml:lang="no-NO">batteri</String>
        <String xml:lang="sv-SE">batteri</String>
        <String xml:lang="es-ES">batería</String>
        <String xml:lang="pt-BR">bateria</String>
        <String xml:lang="tr-TR">batarya</String>
        <String xml:lang="vi-VN">pin</String>
    </Entry>

    <Entry Id="fuel_bar">
        <String xml:lang="en-US">FUEL</String>
        <String xml:lang="nl-NL">BRANDSTOF</String>
        <String xml:lang="fr-FR">ESSENCE</String>
        <String xml:lang="hi-Latn">Tel</String>
        <String xml:lang="de-DE">KRAFTSTOFF</String>
        <String xml:lang="it-IT">CARBURANTE</String>
        <String xml:lang="id-ID">BENSIN</String>
        <String xml:lang="cs-CZ">PALIVO</String>
        <String xml:lang="lv-LV">DEGVIELA</String>
        <String xml:lang="no-NO"> BRENSEL</String>
        <String xml:lang="sv-SE">BRÄNSLE</String>
        <String xml:lang="tr-TR">BENZİN</String>
        <String xml:lang="es-ES">COMBUSTIBLE</String>
        <String xml:lang="pt-BR">COMBUSTÍVEL</String>
        <String xml:lang="vi-VN">NHIÊN LIỆU</String>
    </Entry>

    <Entry Id="battery_bar">
        <String xml:lang="en-US">BATTERY</String>
        <String xml:lang="nl-NL">BATTERIJ</String>
        <String xml:lang="fr-FR">BATTERIE</String>
        <String xml:lang="hi-Latn">charging</String>
        <String xml:lang="de-DE">BATTERIE</String>
        <String xml:lang="it-IT">BATTERIA</String>
        <String xml:lang="id-ID">BATERAI</String>
        <String xml:lang="cs-CZ">BATERIE</String>
        <String xml:lang="lv-LV">UZLĀDE</String>
        <String xml:lang="no-NO">BATTERI</String>
        <String xml:lang="sv-SE">BATTERI</String>
        <String xml:lang="es-ES">BATERÍA</String>
        <String xml:lang="pt-BR">BATERIA</String>
        <String xml:lang="tr-TR">BATARYA</String>
        <String xml:lang="vi-VN">PIN</String>
    </Entry>

    <Entry Id="vehicle_in_maintenance">
        <String xml:lang="en-US">~r~This vehicle is in maintenance.</String>
        <String xml:lang="pl-PL">~r~Ten pojazd jest w trakcie konserwacji.</String>
        <String xml:lang="nl-NL">~r~Dit voertuig is in onderhoud.</String>
        <String xml:lang="fr-FR">~r~Ce véhicule est en maintenance.</String>
        <String xml:lang="it-IT">~r~Questo veicolo è in manutenzione.</String>
        <String xml:lang="es-ES">~r~TEste vehículo está en mantenimiento.</String>
        <String xml:lang="pt-BR">~r~Este veículo está em manutenção.</String>
        <String xml:lang="de-DE">~r~Dieses Fahrzeug befindet sich in Wartung.</String>
        <String xml:lang="ar-001">~r~هذه السيارة في الصيانة.</String>
        <String xml:lang="id-ID">~r~Kendaraan ini sedang dalam perbaikan.</String>
        <String xml:lang="th-TH">~r~รถคันนี้อยู่ในการบำรุงรักษา</String>
        <String xml:lang="vi-VN">~r~Phương tiện này đang trong quá trình bảo dưỡng.</String>
        <String xml:lang="hi-Latn">~r~Yeh vehicle maintenance mein hai.</String>
        <String xml:lang="cs-CZ">~r~Toto vozidlo je v servisu.</String>
        <String xml:lang="lv-LV">~r~Šim transportlīdzeklim tiek veikta apkope.</String>
        <String xml:lang="no-NO">~r~Dette kjøretøyet er under vedlikehold.</String>
        <String xml:lang="sv-SE">~r~Detta fordonet är i under underhåll.</String>
        <String xml:lang="tr-TR">~r~Bu araç bakımda.</String>
        <String xml:lang="zh-Hant">~r~該車輛正在被保養中.</String>
    </Entry>

    <Entry Id="active_vehicle_destroyed">
        <String xml:lang="en-US">Your active vehicle has been ~r~destroyed~s~! You can request a replacement in {0} ~y~Menu ~s~&gt; ~y~Vehicles~s~.</String>
        <String xml:lang="pl-PL">Twój aktywny pojazd został ~r~zniszczony~s~! Możesz zamówić pojazd zastępczy w {0} ~y~Menu ~s~&gt; ~y~Pojazdów~s~.</String>
        <String xml:lang="nl-NL">Je actieve voertuig is ~r~vernietigd~s~! Je kan een nieuw voertuig aanvragen via {0} ~y~Menu ~s~&gt; ~y~Voertuigen~s~.</String>
        <String xml:lang="it-IT">Il tuo veicolo attivo è stato ~r~distrutto~s~! Puoi richiederne la sostituzione dal ~y~Menu ~s~{0} &gt; ~y~Veicoli~s~.</String>
        <String xml:lang="es-ES">¡Su vehículo activo ha sido ~r~destruido~s~! Puede solicitar un reemplazo en {0} ~y~Menu ~s~&gt; ~y~vehículos~s~.</String>
        <String xml:lang="pt-BR">Seu veículo ativo foi ~r~destruído~s~! Você pode solicitar uma substituição em {0} ~y~Menu ~s~&gt; ~y~veículos~s~.</String>
        <String xml:lang="de-DE">Dein aktuelles Fahrzeug wurde ~r~zerstört~s~! Du kannst einen Ersatz in {0} ~y~Menü ~s~&gt; ~y~Fahrzeuge~s~ anfordern.</String>
        <String xml:lang="ar-001">لقد تم ~r~تدمير ~s~سيارتك النشطة! يمكنك طلب الاستبدال في {0} ~y~قائمة ~s~&gt; ~y~المركبات~s~.</String>
        <String xml:lang="id-ID">Kendaraan yang sedang anda gunakan telah ~r~dihancurkan~s~! Anda bisa meminta pengganti di {0} ~y~Menu~s~&gt; ~y~Kendaraan~s~.</String>
        <String xml:lang="th-TH">พาหนะที่ใช้งานอยู่ของคุณ ~r~ถูกทำลาย~s~! คุณสามารถขอเปลี่ยนสินค้าได้ใน {0} ~y~Menu ~s~&gt; ~y~ยานพาหนะ~s~</String>
        <String xml:lang="vi-VN">Phương tiện của bạn đã bị ~r~Phá huỷ~s~! Bạn có thể yêu cầu thay thế trong {0} ~y~Menu ~s~&gt; ~y~Phương tiện~s~.</String>
        <String xml:lang="hi-Latn">Aapki vehicle ~r~destroy~s~! ho chuki hai, Aap request kar sakte hain replacement ke liye cost {0} ~y~Menu ~s~&gt; ~y~Vehicles~s~.</String>
        <String xml:lang="cs-CZ">Tvé vozidlo bylo ~r~zničeno~s~! Můžeš požádat o nové v {0} ~y~Menu ~s~&gt; ~y~Vozidla~s~.</String>
        <String xml:lang="lv-LV">Jūsu aktīvais transportlīdzeklis tika ~r~iznīcināts~s~! Jūs varat pieprasīt tā aizstāšanu {0} ~y~Izvēlne ~s~&gt; ~y~Transportlīdzekļi~s~.</String>
        <String xml:lang="fr-FR">Votre véhicule actif a été ~r~détruit~s~! Vous pouvez demander un remplacement dans {0} ~y~Menu ~s~&gt; ~y~Vehicules~s~.</String>
        <String xml:lang="no-NO">Ditt aktive kjøretøy har blitt ~r~ødelagt~s~! Du kan be om en erstatning i {0} ~y~Meny ~s~&gt; ~y~Vehicles~s~.</String>
        <String xml:lang="sv-SE">Ditt aktiva fordon har ~r~förstörts~s~! Du kan begära en ersättning i {0} ~y~Meny ~s~&gt; ~y~Fordon~s~.</String>
        <String xml:lang="tr-TR">Aktif aracın ~r~yok edildi~s~! {0} ~y~Menü ~s~&gt; ~y~Araçlar ~s~bölümünden aracını yenilenmiş haliyle çağırabilirsin.</String>
        <String xml:lang="zh-Hant">該車輛已被 ~r~摧毀~s~! 你可以在 {0} ~y~Menu ~s~&gt; ~y~Vehicles~s~ 中申請重製該車輛.</String>
    </Entry>

    <Entry Id="vehicle_impounded">
        <String xml:lang="en-US">Your ~y~vehicle ~s~has been ~o~impounded~s~. Go to an impound lot and pay a fee to claim it back.</String>
        <String xml:lang="pl-PL">Twój ~y~pojazd ~s~został ~o~odholowany~s~. Pójdź do firmy holowniczej i zapłać by go odzyskać.</String>
        <String xml:lang="nl-NL">Je ~y~voertuig ~s~is ~o~in beslag genomen~s~. Ga naar een bewaarterrein en betaal een vergoeding om het terug te krijgen.</String>
        <String xml:lang="it-IT">Il tuo ~y~veicolo~s~ è stato ~o~sequestrato~s~. Vai in un deposito e paga una commissione per riaverlo.</String>
        <String xml:lang="es-ES">Su ~y~vehículo ~s~ha sido ~o~incautado~s~. Vaya a un depósito y pague una tasa para recuperarlo.</String>
        <String xml:lang="pt-BR">Seu ~y~veículo ~s~foi ~o~apreendido~s~. Vá a um pátio de apreensão e pague uma taxa para recuperá-lo.</String>
        <String xml:lang="de-DE">Dein ~y~Fahrzeug ~s~wurde ~o~verwahrt~s~. Gehe zu einer Verwahrstelle und zahle die Gebühr, um es zurückzukriegen.</String>
        <String xml:lang="ar-001">لقد تم ~o~حجز~s~~y~مركبتك~s~. اذهب إلى مكان الحجز وادفع رسومًا للمطالبة باستعادته.</String>
        <String xml:lang="id-ID">~y~Kendaraan anda ~s~telah ~o~disita~s~. Silahkan menuju tempat penyitaan dan bayar denda untuk mengambilnya kembali.</String>
        <String xml:lang="th-TH">~y~ยานพาหนะ ~s~ของคุณถูก ~o~ยึด~s~ แล้ว ไปที่ล็อตที่ถูกยึดและจ่ายค่าธรรมเนียมเพื่อขอรับคืน</String>
        <String xml:lang="vi-VN">~y~Phương tiện của bạn ~s~đã bị ~o~giam~s~. Đi đến bãi tịch thu phương tiện và trả tiền để nhận lại phương tiện của bạn.</String>
        <String xml:lang="hi-Latn">Aapki ~y~vehicle ~s~ja chuki hai ~o~impound ~s~mein. Koi bhi impound lot me jaye aur pay kare ek fee apni vehicle wapas claim karne ke liye.</String>
        <String xml:lang="cs-CZ">Tvé ~y~vozidlo ~s~bylo ~o~odtaženo~s~. Jdi na odstavné parkoviště a zaplať poplatek za vrácení vozidla.</String>
        <String xml:lang="lv-LV">Jūsu ~y~transportlīdzeklis ~s~tika ~o~evakuēts~s~. Dodieties uz evakuatora stāvlaukumu un samaksājiet sodu, lai iegūtu to atpakaļ.</String>
        <String xml:lang="fr-FR">Votre ~y~véhicule ~s~a été ~o~mis en fourrière~s~. Rendez-vous à la fourrière et payez une caution pour le récupérer.</String>
        <String xml:lang="no-NO">Ditt ~y~kjøretøy ~s~har blitt ~o~beslaglagt~s~. Gå til et beslaglagt parti og betal et gebyr for å kreve det tilbake.</String>
        <String xml:lang="sv-SE">Ditt ~y~fordon ~s~har ~o~beslagtagits~s~. Gå till ett beslag och betala en avgift för att kräva tillbaka det.</String>
        <String xml:lang="tr-TR">~y~Aracınız ~o~bağlandı~s~. Geri almak için çekici otoparkına gidin ve ücret ödeyin.</String>
    </Entry>

    <Entry Id="vehicle_cant_lock_unlock_when_cuffed">
        <String xml:lang="en-US">You can't lock or unlock your ~b~vehicle ~s~when you are ~r~cuffed~s~.</String>
        <String xml:lang="pl-PL">Nie możesz zablokować lub odblokować swojego ~b~pojazdu ~s~gdy jesteś ~r~zakuty~s~.</String>
        <String xml:lang="nl-NL">Je kan je ~b~voertuig ~s~niet op slot doen of ontgrendelen als je ~r~geboeid ~s~bent.</String>
        <String xml:lang="it-IT">Non puoi chiudere o aprire il tuo ~b~veicolo~s~ mentre sei ~r~ammanettato~s~.</String>
        <String xml:lang="es-ES">Usted no puede bloquear o desbloquear su ~b~vehículo ~s~cuando usted está ~r~esposado~s~.</String>
        <String xml:lang="pt-BR">Você não pode trancar ou destrancar seu ~b~veículo ~s~quando estiver ~r~algemado~s~.</String>
        <String xml:lang="de-DE">Du kannst dein ~b~Fahrzeug ~s~nicht verriegeln und entriegeln, wenn du ~r~festgenommen ~s~bist.</String>
        <String xml:lang="ar-001">لا يمكنك قفل أو فتح ~b~سيارتك ~s~عندما تكون ~r~مقيد~s~.</String>
        <String xml:lang="id-ID">Anda tidak dapat membuka atau mengunci ~b~kendaraan ~s~ketika sedang ~r~diborgol~s~.</String>
        <String xml:lang="th-TH">คุณไม่สามารถล็อคหรือปลดล็อค ~b~ยานพาหนะ ~s~เมื่อคุณ ~r~ถูกใส่กุญแจมือ~s~</String>
        <String xml:lang="vi-VN">Bạn không thể khoá hoặc mở khoá ~b~phương tiện ~s~khi bạn đang ~r~bị còng~s~.</String>
        <String xml:lang="hi-Latn">Aap lock ya unlock nahi kar sakte apni ~b~vehicle ~s~jab aap ~r~cuffed ~s~ho.</String>
        <String xml:lang="cs-CZ">Své ~b~vozidlo ~s~nemůžeš zamykat a odemykat, když jsi ~r~spoutaný~s~.</String>
        <String xml:lang="lv-LV">Jūs nevarat aizslēgt vai atslēgt savu ~b~transportlīdzkli~s~, kamēr esat ~r~rokudzelžos~s~.</String>
        <String xml:lang="no-NO"> Du kan ikke låse eller låse opp din~b~kjøretøy~s~når du er~r~mansjett~s~.</String>
        <String xml:lang="sv-SE">Du kan inte låsa eller låsa upp ditt ~b~fordon ~s~när du är ~r~handfängslad~s~.</String>
        <String xml:lang="fr-FR">Vous ne pouvez pas verrouiller ou déverrouiller votre ~b~véhicule ~s~quand vous êtes ~r~menotté~s~.</String>
        <String xml:lang="tr-TR">~r~Kelepçeliyken~s~ ~b~aracını ~s~kilitleyemez veya kilidini açamazsın.</String>
    </Entry>

    <Entry Id="vehicle_out_of_range">
        <String xml:lang="en-US">Your ~b~vehicle ~s~is ~r~out of range~s~.</String>
        <String xml:lang="pl-PL">Twój ~b~pojazd ~s~jest ~r~poza zasięgiem~s~.</String>
        <String xml:lang="nl-NL">Je ~b~voertuig ~s~is ~r~buiten bereik~s~.</String>
        <String xml:lang="it-IT">Il tuo ~b~veicolo ~s~è ~r~fuori portata~s~.</String>
        <String xml:lang="es-ES">Su ~b~vehículo ~s~está ~r~fuera de alcance~s~.</String>
        <String xml:lang="pt-BR">Seu ~b~veículo ~s~está ~r~fora de alcance~s~.</String>
        <String xml:lang="de-DE">Dein ~b~Fahrzeug ~s~befindet sich ~r~außerhalb der Reichweite~s~.</String>
        <String xml:lang="ar-001">~b~مركبتك~s~ ~r~خارج النطاق~s~.</String>
        <String xml:lang="id-ID">~b~Kendaraan ~s~anda ~r~berada di luar jangkauan~s~.</String>
        <String xml:lang="th-TH">~b~ยานพาหนะ ~s~ของคุณ ~r~อยู่นอกระยะ~s~</String>
        <String xml:lang="vi-VN">~b~Phương tiện của bạn ~s~đang ~r~ngoài phạm vi~s~.</String>
        <String xml:lang="hi-Latn">Aapki ~b~vehicle ~s~hai ~r~out of range~s~.</String>
        <String xml:lang="cs-CZ">Tvé ~b~vozidlo ~s~je ~r~mimo dosah~s~.</String>
        <String xml:lang="lv-LV">Jūsu ~b~transportlīdzeklis ~s~ir ~r~pārāk tālu~s~.</String>
        <String xml:lang="fr-FR">Votre ~b~véhicule ~s~est ~r~hors de portée~s~.</String>
        <String xml:lang="no-NO">Ditt ~b~kjøretøy ~s~er ~r~utenfor rekkevidde~s~.</String>
        <String xml:lang="sv-SE">Ditt ~b~fordon ~s~är ~r~utom räckvidd~s~.</String>
        <String xml:lang="tr-TR">~b~Aracın ~r~menzil dışında~s~.</String>
    </Entry>

    <Entry Id="vehicle_option_locked">
        <String xml:lang="en-US">~g~locked</String>
        <String xml:lang="nl-NL">~g~vergrendeld</String>
        <String xml:lang="de-DE">~g~abgeschlossen</String>
        <String xml:lang="it-IT">~g~bloccato</String>
        <String xml:lang="id-ID">~g~mengunci</String>
        <String xml:lang="cs-CZ">~g~Uzamkl</String>
        <String xml:lang="lv-LV">~g~aizslēdzat</String>
        <String xml:lang="fr-FR">~g~verrouillez</String>
        <String xml:lang="hi-Latn">~g~lock</String>
        <String xml:lang="no-NO">~g~låst</String>
        <String xml:lang="sv-SE">~g~låst</String>
        <String xml:lang="es-ES">~g~bloqueado</String>
        <String xml:lang="pt-BR">~g~bloqueado</String>
        <String xml:lang="tr-TR">~g~kilitlendi</String>
        <String xml:lang="vi-VN">~g~đã khóa</String>
    </Entry>

    <Entry Id="vehicle_option_unlocked">
        <String xml:lang="en-US">~r~unlocked</String>
        <String xml:lang="nl-NL">~r~ontgrendeld</String>
        <String xml:lang="de-DE">~r~abgeschlossen</String>
        <String xml:lang="it-IT">~r~sbloccato</String>
        <String xml:lang="id-ID">~r~membuka kunci</String>
        <String xml:lang="cs-CZ">~r~Odemkl</String>
        <String xml:lang="lv-LV">~r~atslēdzat</String>
        <String xml:lang="fr-FR">~r~déverrouillez</String>
        <String xml:lang="hi-Latn">~r~unlock</String>
        <String xml:lang="no-NO">~r~låst opp</String>
        <String xml:lang="sv-SE">~r~olåst</String>
        <String xml:lang="es-ES">~r~desbloqueado</String>
        <String xml:lang="pt-BR">~r~desbloqueado</String>
        <String xml:lang="tr-TR">~r~açıldı</String>
        <String xml:lang="vi-VN">~r~đã mở khóa</String>
    </Entry>

    <Entry Id="vehicle_ejecting_passenger_cooldown">
        <String xml:lang="en-US">Please ~r~wait ~s~before ejecting another ~b~passenger~s~.</String>
        <String xml:lang="pl-PL">Proszę ~r~poczekaj ~s~przed wyrzuceniem kolejnego ~b~pasażera~s~.</String>
        <String xml:lang="nl-NL">Gelieve te ~r~wachten ~s~voordat je een andere ~b~passagier ~s~eruit trapt.</String>
        <String xml:lang="it-IT">Per favore, ~r~aspetta ~s~prima di espellere un altro ~b~passeggero~s~.</String>
        <String xml:lang="es-ES">Por favor, ~r~espere ~s~antes de expulsar a otro ~b~pasajero~s~.</String>
        <String xml:lang="pt-BR">Por favor, ~r~espere ~s~antes de ejetar outro ~b~passageiro~s~.</String>
        <String xml:lang="de-DE">Bitte ~r~warte~s~, bevor du einen weiteren ~b~Beifahrer ~s~rausschmeißt.</String>
        <String xml:lang="ar-001">الرجاء ~r~الانتظار ~s~قبل إخراج ~b~راكب~s~ آخر.</String>
        <String xml:lang="id-ID">Mohon ~r~tunggu ~s~sebelum menendang keluar ~b~penumpang~s~ lain.</String>
        <String xml:lang="th-TH">โปรด ~r~รอ ~s~ก่อนที่จะดีด ~b~ผู้โดยสาร~s~ ออกไปอีก</String>
        <String xml:lang="vi-VN">Vui lòng ~r~chờ ~s~trước khi đuổi ~b~hành khách~s~ khác ra.</String>
        <String xml:lang="hi-Latn">Please ~r~wait ~s~kare kisi aur ~b~passenger ~s~ko eject karne se pehle.</String>
        <String xml:lang="cs-CZ">Prosím ~r~počkej ~s~než vyhodíš dalšího ~b~pasažéra~s~.</String>
        <String xml:lang="lv-LV">Lūdzu ~r~uzgaidiet ~s~pirms cita ~b~pasažiera ~s~izstumšanas.</String>
        <String xml:lang="no-NO">Vennligst ~r~vent ~s~før du kaster ut en annen ~b~passasjer~s~.</String>
        <String xml:lang="sv-SE">Vänligen ~r~vänta ~s~innan du matar ut en annan ~b~passagerare~s~.</String>
        <String xml:lang="fr-FR">Veuillez ~r~attendre ~s~avant d'éjecter un autre ~b~passager~s~.</String>
        <String xml:lang="tr-TR">Başka bir ~b~yolcuyu ~s~atmak için lütfen ~r~bekleyin~s~.</String>
    </Entry>

    <Entry Id="player_ejected_you">
        <String xml:lang="en-US">{0} has ~r~ejected ~s~you from their vehicle.</String>
        <String xml:lang="pl-PL">{0} ~r~wyrzucił ~s~cię ze swojego pojazdu.</String>
        <String xml:lang="nl-NL">{0} heeft je uit zijn voertuig ~r~getrapt~s~.</String>
        <String xml:lang="it-IT">{0} ti ha ~r~espulso ~s~dal suo veicolo.</String>
        <String xml:lang="es-ES">{0} te ha ~r~expulsado ~s~de su vehículo.</String>
        <String xml:lang="pt-BR">{0} foi ~r~ejetado ~s~você do veículo dele.</String>
        <String xml:lang="de-DE">{0} hat dich aus seinem Fahrzeug ~r~geworfen~s~.</String>
        <String xml:lang="ar-001">قام {0} بطردك من سيارته.</String>
        <String xml:lang="id-ID">{0} telah ~r~mengeluarkan ~s~anda dari kendaraan mereka</String>
        <String xml:lang="th-TH">{0} ได้ ~r~ดีด ~s~คุณออกจากรถของพวกเขา</String>
        <String xml:lang="vi-VN">{0} đã ~r~đuổi ~s~bạn ra khỏi xe của họ.</String>
        <String xml:lang="hi-Latn">{0} ne aapko ~r~eject ~s~apni vehicle se.</String>
        <String xml:lang="cs-CZ">{0} tě ~r~vyhodil ~s~z jeho vozidla.</String>
        <String xml:lang="lv-LV">{0} ~r~izstumja ~s~jūs no sava transportlīdzekļa.</String>
        <String xml:lang="fr-FR">{0} vous a ~r~éjecté ~s~du véhicule.</String>
        <String xml:lang="no-NO">{0} har ~r~kassert ~s~deg fra kjøretøyet sitt.</String>
        <String xml:lang="sv-SE">{0} har ~r~kastat ut~s~ dig från deras bil</String>
        <String xml:lang="tr-TR">{0} isimlii oyuncu seni arabasından ~r~attı~s~.</String>
    </Entry>

    <!-- {0} = Key (for example: U) -->
    <Entry Id="dashboard_press_to_open">
        <String xml:lang="en-US">Press {0} to access the ~b~vehicle dashboard~s~.</String>
        <String xml:lang="pl-PL">Wciśnij {0} by uzyskać dostęp do ~b~menu pojazdu~s~.</String>
        <String xml:lang="nl-NL">Druk op {0} om het ~b~voertuig menu ~s~te openen.</String>
        <String xml:lang="es-ES">Pulsa {0} para acceder al ~b~menú del vehículo~s~.</String>
        <String xml:lang="pt-BR">Pressione {0} para acessar o ~b~menu do veículo~s~.</String>
        <String xml:lang="de-DE">Drücke {0} um das ~b~Fahrzeug-Menü~s~ zu öffnen.</String>
        <String xml:lang="ar-001">اضغط على {0} للوصول إلى ~b~قائمة المركبات~s~.</String>
        <String xml:lang="id-ID">Tekan {0} untuk mengakses ~b~menu kendaraan~s~.</String>
        <String xml:lang="th-TH">กด {0} เพื่อเข้าถึง ~b~เมนูยานพาหนะ~s~</String>
        <String xml:lang="vi-VN">Nhấn {0} để truy cập ~b~bảng điều khiển xe~s~.</String>
        <String xml:lang="cs-CZ">Zmáčkni {0} pro přístup k ~b~palubní desce vozidla~s~.</String>
        <String xml:lang="lv-LV">Spiediet {0}, lai atvērtu ~b~transportlīdzekļa izvēlni~s~.</String>
        <String xml:lang="it-IT">Premi {0} per accedere al ~b~menu veicolo~s~.</String>
        <String xml:lang="hi-Latn">{0} press karo ~b~vehicle menu ~s~access karne ke liye.</String>
        <String xml:lang="fr-FR">Appuyez sur {0} pour accéder au ~b~menu du véhicule~s~.</String>
        <String xml:lang="no-NO">Trykk på {0} for å få tilgang til ~b~bildashbordet~s~.</String>
        <String xml:lang="tr-TR">~b~Araç kontrol paneli~s~ne erişmek için {0} tuşuna basın.</String>
        <String xml:lang="sv-SE">Tryck på {0} för att komma åt ~b~fordonsinstrumentpanelen~s~.</String>
        <String xml:lang="zh-Hant">按下 {0} 來使用 ~b~車輛控制系統~s~.</String>
    </Entry>

    <Entry Id="dashboard_double_press_to_open">
        <String xml:lang="en-US">Double press {0} to access the ~b~vehicle dashboard~s~.</String>
        <String xml:lang="pl-PL">Podwójnie wciśnij {0} by uzyskać dostęp do ~b~menu pojazdu~s~.</String>
        <String xml:lang="nl-NL">Druk {0} twee keer in om het ~b~voertuig menu ~s~te openen.</String>
        <String xml:lang="it-IT">Premi due volte {0} per accedere al ~b~menu del veicolo~s~.</String>
        <String xml:lang="es-ES">Pulse dos veces {0} para acceder al ~b~menú del vehículo~s~.</String>
        <String xml:lang="pt-BR">Pressione duas vezes {0} para acessar o ~b~menu do veículo~s~.</String>
        <String xml:lang="de-DE">Drücke {0} doppelt, um das ~b~Fahrzeug-Menü~s~ zu öffnen.</String>
        <String xml:lang="ar-001">اضغط مرتين على {0} للوصول إلى ~b~قائمة المركبات~s~.</String>
        <String xml:lang="id-ID">Tekan dua kali {0} untuk mengakses ~b~menu kendaran~s~.</String>
        <String xml:lang="th-TH">กดสองครั้ง {0} เพื่อเข้าถึง ~b~เมนูยานพาหนะ~s~</String>
        <String xml:lang="vi-VN">Nhấn 2 lần {0} để truy cấp ~b~bảng điều khiển xe~s~.</String>
        <String xml:lang="hi-Latn">Double press kare {0} ~b~vehicle menu ~s~access karne ke liye.</String>
        <String xml:lang="cs-CZ">Dvakrát zmáčkni {0} pro přístup k ~b~palubní desce vozidla~s~</String>
        <String xml:lang="lv-LV">Divreiz nospiediet {0}, lai atvērtu ~b~transportlīdzekļa izvēlni~s~.</String>
        <String xml:lang="no-NO">Dobbelttrykk på {0} for å få tilgang til ~b~bildashbordet~s~.</String>
        <String xml:lang="tr-TR">{0} tuşuna iki kez basarak ~b~araç kontrol paneline ~s~erişebilirsiniz.</String>
        <String xml:lang="sv-SE">Dubbeltryck på {0} för att komma åt ~b~fordonsinstrumentpanelen~s~.</String>
        <String xml:lang="fr-FR">Appuyez deux fois sur {0} pour accéder au ~b~menu du véhicule~s~.</String>
    </Entry>

    <Entry Id="dashboard_explanation">
        <String xml:lang="en-US">The vehicle dashboard allows you to access additional features of your vehicle, and to check its health and fuel level.</String>
        <String xml:lang="nl-NL">Het voertuig dashboard stelt je in staat om extra functies van je voertuig te gebruiken, en om de staat en brandstofniveau te controleren.</String>
        <String xml:lang="it-IT">Il cruscotto ti permette di accedere a funzionalità aggiuntive del tuo veicolo, e a visualizzarne la salute e il carburante.</String>
        <String xml:lang="id-ID">Dasbor kendaraan memungkinkan kamu untuk mengakses fitur lainnya dari kendaraanmu, dan juga untuk memeriksa tingkat kerusakan dan bensin.</String>
        <String xml:lang="vi-VN">Bảng điều khiển xe cho phép bạn truy cập các tính năng bổ sung của phương tiện, đồng thời kiểm tra tình trạng và mức nhiên liệu của nó.</String>
        <String xml:lang="tr-TR">Araç kontrol paneli, aracının ek özelliklerine erişmeni, sağlık ve yakıt seviyesini kontrol etmeni sağlar.</String>
    </Entry>

    <Entry Id="dashboard_menu_title">
        <String xml:lang="en-US">Dashboard</String>
        <String xml:lang="nl-NL">Dashboard</String>
        <String xml:lang="it-IT">Cruscotto</String>
        <String xml:lang="id-ID">Dasbor</String>
        <String xml:lang="vi-VN">Bảng điều khiển</String>
        <String xml:lang="tr-TR">Kontrol Paneli</String>
    </Entry>

    <Entry Id="dashboard_doors">
        <String xml:lang="en-US">Doors</String>
        <String xml:lang="nl-NL">Deuren</String>
        <String xml:lang="it-IT">Portiere</String>
        <String xml:lang="id-ID">Pintu</String>
        <String xml:lang="vi-VN">Cửa</String>
        <String xml:lang="tr-TR">Kapılar</String>
    </Entry>

    <Entry Id="dashboard_doors_desc">
        <String xml:lang="en-US">Lock or unlock vehicle doors.</String>
        <String xml:lang="nl-NL">Vergrendel of ontgrendel de deuren van het voertuig.</String>
        <String xml:lang="it-IT">Chiudi a chiave o sblocca le portiere del veicolo.</String>
        <String xml:lang="id-ID">Kunci atau buka kunci pintu kendaraan.</String>
        <String xml:lang="vi-VN">Khóa hoặc mở khóa cửa xe.</String>
        <String xml:lang="tr-TR">Araç kapılarını kilitle veya aç.</String>
    </Entry>

    <Entry Id="dashboard_doors_feature_unavailable">
        <String xml:lang="en-US">This feature is only available for personal or job vehicles.</String>
        <String xml:lang="nl-NL">Deze functie is alleen beschikbaar voor persoonlijke of werkvoertuigen.</String>
        <String xml:lang="it-IT">Questa funzionalità è disponibile solamente per i veicoli personali e di lavoro.</String>
        <String xml:lang="id-ID">Fitur ini hanya tersedia untuk kendaraan pribadi atau kendaraan kerja.</String>
        <String xml:lang="vi-VN">Tính năng này chỉ áp dụng cho xe cá nhân hoặc xe công việc.</String>
        <String xml:lang="tr-TR">Bu özellik yalnızca kişisel veya meslek araçlarında kullanılabilir.</String>
    </Entry>

    <Entry Id="dashboard_locked">
        <String xml:lang="en-US">~g~LOCKED</String>
        <String xml:lang="nl-NL">~g~VERGRENDELD</String>
        <String xml:lang="it-IT">~g~CHIUSE A CHIAVE</String>
        <String xml:lang="id-ID">~g~TERKUNCI</String>
        <String xml:lang="vi-VN">~g~ĐÃ KHÓA</String>
        <String xml:lang="tr-TR">~g~KİLİTLENDİ</String>
    </Entry>

    <Entry Id="dashboard_unlocked">
        <String xml:lang="en-US">~r~UNLOCKED</String>
        <String xml:lang="nl-NL">~r~ONTGRENDELD</String>
        <String xml:lang="it-IT">~r~SBLOCCATE</String>
        <String xml:lang="id-ID">~r~TERBUKA</String>
        <String xml:lang="vi-VN">~r~ĐÃ MỞ KHÓA</String>
        <String xml:lang="tr-TR">~r~KİLİDİ AÇILDI</String>
    </Entry>

    <Entry Id="dashboard_engine">
        <String xml:lang="en-US">Engine</String>
        <String xml:lang="nl-NL">Motor</String>
        <String xml:lang="it-IT">Motore</String>
        <String xml:lang="id-ID">Mesin</String>
        <String xml:lang="vi-VN">Động cơ</String>
        <String xml:lang="tr-TR">Motor</String>
    </Entry>

    <Entry Id="dashboard_engine_desc">
        <String xml:lang="en-US">Turn your vehicle on or off.</String>
        <String xml:lang="nl-NL">Zet je voertuig aan of uit.</String>
        <String xml:lang="it-IT">Accendi o spegni il tuo veicolo.</String>
        <String xml:lang="id-ID">Nyalakan atau matikan mesin.</String>
        <String xml:lang="vi-VN">Bật hoặc tắt xe của bạn.</String>
        <String xml:lang="tr-TR">Aracını çalıştır veya kapat.</String>
    </Entry>

    <Entry Id="dashboard_keep_engine_on">
        <String xml:lang="en-US">Keep Engine On</String>
        <String xml:lang="nl-NL">Motor laten draaien</String>
        <String xml:lang="tr-TR">Motoru Açık Tut</String>
    </Entry>

    <Entry Id="dashboard_keep_engine_on_desc">
        <String xml:lang="en-US">Keep the engine running when you leave the vehicle.</String>
        <String xml:lang="nl-NL">Laat de motor draaien als je het voertuig verlaat.</String>
        <String xml:lang="tr-TR">Araçtan indiğinde motorun çalışmaya devam etmesini sağlar.</String>
    </Entry>

    <Entry Id="dashboard_windows">
        <String xml:lang="en-US">Windows</String>
        <String xml:lang="nl-NL">Ramen</String>
        <String xml:lang="it-IT">Finestrini</String>
        <String xml:lang="id-ID">Kaca</String>
        <String xml:lang="vi-VN">Cửa sổ</String>
        <String xml:lang="tr-TR">Camlar</String>
    </Entry>

    <Entry Id="dashboard_windows_desc">
        <String xml:lang="en-US">Roll up or down the windows.</String>
        <String xml:lang="nl-NL">Ramen omhoog of omlaag doen.</String>
        <String xml:lang="it-IT">Alza o abbassa i finestrini.</String>
        <String xml:lang="id-ID">Naik atau turunkan kaca</String>
        <String xml:lang="vi-VN">Kéo lên hoặc hạ kính cửa sổ.</String>
        <String xml:lang="tr-TR">Camları aç veya kapat.</String>
    </Entry>

    <Entry Id="dashboard_window_fl">
        <String xml:lang="en-US">Front Left</String>
        <String xml:lang="nl-NL">Links Voor</String>
        <String xml:lang="it-IT">Anteriore sinistro</String>
        <String xml:lang="id-ID">Depan Kiri</String>
        <String xml:lang="vi-VN">Phía trước bên trái</String>
        <String xml:lang="tr-TR">Sol Ön</String>
    </Entry>

    <Entry Id="dashboard_window_fr">
        <String xml:lang="en-US">Front Right</String>
        <String xml:lang="nl-NL">Rechts Voor</String>
        <String xml:lang="it-IT">Anteriore destro</String>
        <String xml:lang="id-ID">Depan Kanan</String>
        <String xml:lang="vi-VN">Phía trước bên phải</String>
        <String xml:lang="tr-TR">Sağ Ön</String>
    </Entry>

    <Entry Id="dashboard_window_bl">
        <String xml:lang="en-US">Back Left</String>
        <String xml:lang="nl-NL">Links Achter</String>
        <String xml:lang="it-IT">Posteriore sinistro</String>
        <String xml:lang="id-ID">Belakang Kiri</String>
        <String xml:lang="vi-VN">Phía sau bên trái</String>
        <String xml:lang="tr-TR">Sol Arka</String>
    </Entry>

    <Entry Id="dashboard_window_br">
        <String xml:lang="en-US">Back Right</String>
        <String xml:lang="nl-NL">Rechts Achter</String>
        <String xml:lang="it-IT">Posteriore destro</String>
        <String xml:lang="id-ID">Belakang Kanan</String>
        <String xml:lang="vi-VN">Phía sau bên phải</String>
        <String xml:lang="tr-TR">Sağ Arka</String>
    </Entry>

    <Entry Id="dashboard_hood">
        <String xml:lang="en-US">Hood</String>
        <String xml:lang="nl-NL">Motorkap</String>
        <String xml:lang="it-IT">Cofano</String>
        <String xml:lang="id-ID">Kap Mesin</String>
        <String xml:lang="vi-VN">Nắp capo</String>
        <String xml:lang="tr-TR">Kaput</String>
    </Entry>

    <Entry Id="dashboard_hood_desc">
        <String xml:lang="en-US">Open or close the hood. You can only do this when the car is stationary.</String>
        <String xml:lang="nl-NL">Open of sluit de motorkap. Je kunt dit alleen doen als de auto stilstaat.</String>
        <String xml:lang="it-IT">Apri o chiudi il cofano. Puoi farlo solo quando l'auto è ferma.</String>
        <String xml:lang="id-ID">Buka atau tutup kap mesin. Kamu hanya bisa melakukan ini ketika kendaraan sedang tidak bergerak.</String>
        <String xml:lang="vi-VN">Mở hoặc đóng nắp capo. Bạn chỉ có thể thực hiện điều này khi xe đang đứng yên.</String>
        <String xml:lang="tr-TR">Kaputu aç veya kapat. Bunu yalnızca araç hareketsizken yapabilirsin.</String>
    </Entry>

    <Entry Id="dashboard_trunk">
        <String xml:lang="en-US">Trunk</String>
        <String xml:lang="nl-NL">Kofferbak</String>
        <String xml:lang="it-IT">Bagagliaio</String>
        <String xml:lang="id-ID">Bagasi</String>
        <String xml:lang="vi-VN">Cốp xe</String>
        <String xml:lang="tr-TR">Bagaj</String>
    </Entry>

    <Entry Id="dashboard_trunk_desc">
        <String xml:lang="en-US">Open or close the trunk. You can only do this when the car is stationary.</String>
        <String xml:lang="nl-NL">Open of sluit de kofferbak. Je kunt dit alleen doen als de auto stilstaat.</String>
        <String xml:lang="it-IT">Apri o chiudi il bagagliaio. Puoi farlo solo quando l'auto è ferma.</String>
        <String xml:lang="id-ID">Buka atau tutup bagasi. Kamu hanya bisa melakukan ini ketika kendaraan sedang tidak bergerak.</String>
        <String xml:lang="vi-VN">Mở hoặc đóng cốp xe. Bạn chỉ có thể thực hiện điều này khi xe đang đứng yên</String>
        <String xml:lang="tr-TR">Bagajı aç veya kapat. Bunu yalnızca araç hareketsizken yapabilirsin.</String>
    </Entry>

    <Entry Id="dashboard_siren">
        <String xml:lang="en-US">Siren</String>
        <String xml:lang="nl-NL">Sirene</String>
        <String xml:lang="it-IT">Sirena</String>
        <String xml:lang="id-ID">Sirine</String>
        <String xml:lang="vi-VN">Còi hú</String>
        <String xml:lang="tr-TR">Siren</String>
    </Entry>

    <Entry Id="dashboard_siren_desc">
        <String xml:lang="en-US">Enable or disable the siren sound.</String>
        <String xml:lang="nl-NL">Schakel het sirenegeluid in of uit.</String>
        <String xml:lang="it-IT">Abilita o disabilita il suono della sirena.</String>
        <String xml:lang="id-ID">Aktifkan atau nonaktifkan suara sirine.</String>
        <String xml:lang="vi-VN">Bật hoặc tắt âm thanh còi hú.</String>
        <String xml:lang="tr-TR">Siren sesini aç veya kapat.</String>
    </Entry>

    <Entry Id="dashboard_passengers">
        <String xml:lang="en-US">Passengers</String>
        <String xml:lang="nl-NL">Passagiers</String>
        <String xml:lang="it-IT">Passegeri</String>
        <String xml:lang="id-ID">Penumpang</String>
        <String xml:lang="vi-VN">Hành khách</String>
        <String xml:lang="tr-TR">Yolcular</String>
    </Entry>

    <Entry Id="dashboard_passengers_desc">
        <String xml:lang="en-US">Interact with the occupants of this vehicle.</String>
        <String xml:lang="nl-NL">Interactie met de passagiers van dit voertuig.</String>
        <String xml:lang="it-IT">Interagisci con i passegeri di questo veicolo.</String>
        <String xml:lang="id-ID">Interaksi dengan penumpang dari kendaraan ini.</String>
        <String xml:lang="vi-VN">Tương tác với những người ngồi trong phương tiện này.</String>
        <String xml:lang="tr-TR">Bu araçtaki yolcularla etkileşime geç.</String>
    </Entry>

    <Entry Id="dashboard_passengers_none">
        <String xml:lang="en-US">There are no passengers.</String>
        <String xml:lang="nl-NL">Er zijn geen passagiers.</String>
        <String xml:lang="it-IT">Non ci sono passegeri.</String>
        <String xml:lang="id-ID">Tidak ada penumpang.</String>
        <String xml:lang="vi-VN">Không có hành khách nào.</String>
        <String xml:lang="tr-TR">Hiç yolcu yok.</String>
    </Entry>

    <Entry Id="dashboard_label_health">
        <String xml:lang="en-US">HEALTH</String>
        <String xml:lang="nl-NL">GEZONDHEID</String>
        <String xml:lang="it-IT">SALUTE</String>
        <String xml:lang="id-ID">DARAH</String>
        <String xml:lang="vi-VN">MÁU</String>
        <String xml:lang="tr-TR">SAĞLIK</String>
    </Entry>

    <Entry Id="dashboard_label_fuel">
        <String xml:lang="en-US">FUEL</String>
        <String xml:lang="nl-NL">BRANDSTOF</String>
        <String xml:lang="it-IT">CARBURANTE</String>
        <String xml:lang="id-ID">BENSIN</String>
        <String xml:lang="vi-VN">MÁU</String>
        <String xml:lang="tr-TR">BENZİN</String>
    </Entry>

    <Entry Id="dashboard_label_battery">
        <String xml:lang="en-US">BATTERY</String>
        <String xml:lang="nl-NL">BATTERIJ</String>
        <String xml:lang="it-IT">BATTERIA</String>
        <String xml:lang="id-ID">BATERAI</String>
        <String xml:lang="vi-VN">PIN</String>
        <String xml:lang="tr-TR">BATARYA</String>
    </Entry>

    <Entry Id="dashboard_no_active_vehicle">
        <String xml:lang="en-US">You currently have no active vehicle.</String>
        <String xml:lang="nl-NL">Je hebt momenteel geen actief voertuig.</String>
        <String xml:lang="it-IT">Non hai alcun veicolo attivo al momento.</String>
        <String xml:lang="id-ID">Saat ini tidak ada kendaraanmu yang aktif..</String>
        <String xml:lang="vi-VN">Hiện tại bạn không có phương tiện nào đang hoạt động.</String>
        <String xml:lang="tr-TR">Şu anda aktif bir aracın yok</String>
    </Entry>
    

    <!-- ========================= -->
    <!-- Vehicles Menu -->
    <!-- ========================= -->
    <Entry Id="menu_vehicles_title">
        <String xml:lang="en-US">Vehicles</String>
        <String xml:lang="pl-PL">Pojazdy</String>
        <String xml:lang="nl-NL">Voertuigen</String>
        <String xml:lang="fr-FR">Véhicules</String>
        <String xml:lang="it-IT">Veicoli</String>
        <String xml:lang="es-ES">Vehículos</String>
        <String xml:lang="pt-BR">Veículos</String>
        <String xml:lang="ar-001">المركبات</String>
        <String xml:lang="id-ID">Kendaraan</String>
        <String xml:lang="th-TH">ยานพาหนะ</String>
        <String xml:lang="vi-VN">Phương tiện</String>
        <String xml:lang="hi-Latn">Vehicles</String>
        <String xml:lang="de-DE">Fahrzueuge</String>
        <String xml:lang="cs-CZ">Vozidla</String>
        <String xml:lang="lv-LV">Transportlīdzekļi</String>
        <String xml:lang="no-NO">Kjøretøy</String>
        <String xml:lang="tr-TR">Araçlar</String>
        <String xml:lang="sv-SE">Fordon</String>
    </Entry>

    <Entry Id="menu_vehicles_subtitle">
        <String xml:lang="en-US">Your vehicles</String>
        <String xml:lang="pl-PL">Twoje pojazdy</String>
        <String xml:lang="nl-NL">Jouw voertuigen</String>
        <String xml:lang="it-IT">I tuoi veicoli</String>
        <String xml:lang="es-ES">Tus vehículos</String>
        <String xml:lang="pt-BR">Seus veículos</String>
        <String xml:lang="ar-001">المركبات الخاصة بك</String>
        <String xml:lang="id-ID">Kendaraan anda</String>
        <String xml:lang="th-TH">ยานพาหนะของคุณ</String>
        <String xml:lang="vi-VN">Phương tiện của bạn</String>
        <String xml:lang="hi-Latn">Aapki gaadiyan</String>
        <String xml:lang="de-DE">Deine Fahrzeuge</String>
        <String xml:lang="cs-CZ">Tvá vozidla</String>
        <String xml:lang="lv-LV">Jūsu transportlīdzekļi</String>
        <String xml:lang="no-NO">Kjøretøyene dine</String>
        <String xml:lang="tr-TR">Araçların</String>
        <String xml:lang="sv-SE">Dina fordon</String>
        <String xml:lang="fr-FR">Vos véhicules</String>
    </Entry>

    <Entry Id="menu_vehicles_manage_button">
        <String xml:lang="en-US">Manage</String>
        <String xml:lang="nl-NL">Beheer</String>
        <String xml:lang="fr-FR">Gérer</String>
        <String xml:lang="hi-Latn">Manage kare</String>
        <String xml:lang="de-DE">Verwalten</String>
        <String xml:lang="it-IT">Gestisci</String>
        <String xml:lang="id-ID">Mengelola</String>
        <String xml:lang="cs-CZ">Spravovat</String>
        <String xml:lang="lv-LV">Pārvaldīt</String>
        <String xml:lang="no-NO">Administrer</String>
        <String xml:lang="tr-TR">Yönet</String>
        <String xml:lang="sv-SE">Hantera</String>
        <String xml:lang="es-ES">Gestionar</String>
        <String xml:lang="pt-BR">Gerenciar</String>
        <String xml:lang="vi-VN">Quản lý</String>
    </Entry>

    <Entry Id="menu_vehicles_favorite_button">
        <String xml:lang="en-US">Favorite</String>
        <String xml:lang="nl-NL">Stel in als favoriet</String>
        <String xml:lang="hi-Latn">Favorite</String>
        <String xml:lang="de-DE">Favorit</String>
        <String xml:lang="it-IT">Preferito</String>
        <String xml:lang="id-ID">Favorit</String>
        <String xml:lang="cs-CZ">Oblíbené</String>
        <String xml:lang="lv-LV">Izlase</String>
        <String xml:lang="fr-FR">Mettre en favori</String>
        <String xml:lang="sv-SE">Favorit</String>
        <String xml:lang="no-NO">Favoritt</String>
        <String xml:lang="tr-TR">Favori</String>
        <String xml:lang="es-ES">Favoritos</String>
        <String xml:lang="pt-BR">Favoritos</String>
        <String xml:lang="vi-VN">Yêu thích</String>
    </Entry>

    <Entry Id="menu_vehicles_manage_subtitle">
        <String xml:lang="en-US">Manage your vehicle</String>
        <String xml:lang="pl-PL">Zarządzaj swoim pojazdem</String>
        <String xml:lang="nl-NL">Beheer jouw voertuigen</String>
        <String xml:lang="it-IT">Gestisci il tuo veicolo</String>
        <String xml:lang="es-ES">Gestionar tu vehículo</String>
        <String xml:lang="pt-BR">Gerencie seu veículo</String>
        <String xml:lang="ar-001">إدارة سيارتك</String>
        <String xml:lang="id-ID">Kelola kendaraan anda</String>
        <String xml:lang="th-TH">จัดการยานพาหนะของคุณ</String>
        <String xml:lang="vi-VN">Quản lý phương tiện của bạn</String>
        <String xml:lang="hi-Latn">Manage kare apni vehicle</String>
        <String xml:lang="de-DE">Verwalte dein Fahrzeug</String>
        <String xml:lang="cs-CZ">Spravuj tvá vozidla</String>
        <String xml:lang="lv-LV">Pārvaldiet jūsu transportlīdzekli</String>
        <String xml:lang="fr-FR">Gérer votre véhicule</String>
        <String xml:lang="no-NO">Administrer kjøretøyet ditt</String>
        <String xml:lang="tr-TR">Araçlarınızı yönetin</String>
        <String xml:lang="sv-SE">Hantera ditt fordon</String>
    </Entry>

    <Entry Id="menu_vehicles_ownershiphist_subtitle">
        <String xml:lang="en-US">Ownership history</String>
        <String xml:lang="pl-PL">Historia własności</String>
        <String xml:lang="nl-NL">Eigenaarsgeschiedenis</String>
        <String xml:lang="it-IT">Storico di proprietà</String>
        <String xml:lang="es-ES">Historial de la propiedad</String>
        <String xml:lang="pt-BR">Histórico da propriedade</String>
        <String xml:lang="ar-001">تاريخ الملكية</String>
        <String xml:lang="id-ID">Riwayat kepemilikan kendaraan</String>
        <String xml:lang="th-TH">ประวัติการเป็นเจ้าของ</String>
        <String xml:lang="vi-VN">Lịch sử sở hữu</String>
        <String xml:lang="de-DE">Historie der Besitzer</String>
        <String xml:lang="cs-CZ">Historie vlastnictví</String>
        <String xml:lang="lv-LV">Īpašumtiesību vēsture</String>
        <String xml:lang="fr-FR">Historique d'acquisition</String>
        <String xml:lang="hi-Latn">Ownership history</String>
        <String xml:lang="no-NO">Eierhistorie</String>
        <String xml:lang="tr-TR">Sahiplik Geçmişi</String>
        <String xml:lang="sv-SE">Ägarskapshistorik</String>
    </Entry>

    <Entry Id="error_creating_vehicle">
        <String xml:lang="en-US">~r~Unable to create vehicle.</String>
        <String xml:lang="nl-NL">~r~Fout bij spawnen van voertuig.</String>
        <String xml:lang="fr-FR">~r~Impossible de créer le véhicule.</String>
        <String xml:lang="hi-Latn">~r~Vehicle banane me asal rahe.</String>
        <String xml:lang="de-DE">~r~Fahrzeug kann nicht erstellt werden.</String>
        <String xml:lang="it-IT">~r~Impossibile creare il veicolo.</String>
        <String xml:lang="id-ID">~r~Tidak dapat membuat kendaraan.</String>
        <String xml:lang="cs-CZ">~r~Nelze vytvořit vozidlo.</String>
        <String xml:lang="lv-LV">~r~Nav iespējams izveidot transportlīdzekli.</String>
        <String xml:lang="no-NO">~r~Kan ikke opprette kjøretøy.</String>
        <String xml:lang="tr-TR">~r~Araç oluşturulamadı.</String>
        <String xml:lang="sv-SE">~r~Det går inte att skapa fordon.</String>
        <String xml:lang="es-ES">~r~No se puede crear un vehículo.</String>
        <String xml:lang="pt-BR">~r~Não é possível criar um veículo.</String>
        <String xml:lang="vi-VN">~r~Không thể tạo phương tiện.</String>
    </Entry>

    <Entry Id="menu_vehicles_favorite_added">
        <String xml:lang="en-US">You ~g~added ~s~this ~p~{0} ~s~to your favorite vehicles. Refresh the menu to see the changes applied.</String>
        <String xml:lang="nl-NL">Je hebt deze ~p~{0} ~g~toegevoegd ~s~aan je favoriete voertuigen. Ververs het menu om de aanpassingen te zien.</String>
        <String xml:lang="hi-Latn">Aapne ~g~add ~s~kiya ~p~{0} ~s~ko apni favorite vehicles mein. Menu refresh kare changes dekhne ke liye.</String>
        <String xml:lang="de-DE">Du hast dieses ~p~{0}~s~ zu deinen favorisierten Fahrzeugen ~g~hinzugefügt~s~. Aktualisiere das Menü, um die Änderungen anzuzeigen.</String>
        <String xml:lang="it-IT">Hai ~g~aggiunto ~s~questo ~p~{0} ~s~ai tuoi veicoli preferiti. Aggiorna il menu per vedere le modifiche applicate.</String>
        <String xml:lang="id-ID">Kamu ~g~menambahkan ~s~ini ~p~{0} ~s~kedalam kendaraan favoritmu. Buka menu kembali untuk melihat perubahan.</String>
        <String xml:lang="cs-CZ">~g~Přidal ~s~jsi ~p~{0} ~s~do svých oblíbených vozidel. Obnov menu pro zobrazení změn.</String>
        <String xml:lang="lv-LV">Jūs ~g~pievienojāt ~s~šo ~p~{0} ~s~savai izlasei. Atsvaidziniet izvēlni, lai ieraudzītu izmaiņas.</String>
        <String xml:lang="fr-FR">Vous avez ~g~ajouté ~s~cette ~p~{0} ~s~à vos véhicules favoris. Actualisez le menu pour voir les changements appliqués.</String>
        <String xml:lang="no-NO">Du ~g~la til ~s~this ~p~{0} ~s~til favorittkjøretøyene dine. Oppdater menyen for å se endringene som er tatt i bruk.</String>
        <String xml:lang="tr-TR">~p~{0} ~s~isimli aracınızı favori araçlarınıza ~g~eklediniz~s~. Değişikliklerin uygulandığını görmek için menüyü yenileyin.</String>
        <String xml:lang="sv-SE">Du~g~ lade till ~s~detta ~p~{0} ~s~till dina favoritfordon. Uppdatera menyn för att se ändringarna som tillämpades.</String>
        <String xml:lang="es-ES">Has ~g~añadido~s~ el ~p~{0} ~s~a tus vehículos favoritos. Actualice el menú para ver los cambios aplicados.</String>
        <String xml:lang="pt-BR">Você ~g~adicionou ~s~o ~p~{0}~s~ aos seus veículos favoritos. Atualize o menu para ver as alterações aplicadas.</String>
        <String xml:lang="vi-VN">Bạn đã ~g~thêm ~p~{0} ~s~này vào danh sách xe yêu thích của bạn. Làm mới menu để xem các thay đổi được áp dụng.</String>
    </Entry>

    <Entry Id="menu_vehicles_category_favorite">
        <String xml:lang="en-US">Favorite Vehicles</String>
        <String xml:lang="nl-NL">Favoriete voertuigen</String>
        <String xml:lang="hi-Latn">Favorite Vehicles</String>
        <String xml:lang="de-DE">Favorisierte Fahrzeuge</String>
        <String xml:lang="it-IT">Veicoli Preferiti</String>
        <String xml:lang="id-ID">Kendaraan favorit</String>
        <String xml:lang="cs-CZ">Oblíbená Vozidla</String>
        <String xml:lang="lv-LV">Izlasītie transportlīdzekļi</String>
        <String xml:lang="fr-FR">Véhicules favoris</String>
        <String xml:lang="no-NO">Favoritt kjøretøy</String>
        <String xml:lang="tr-TR">Favori Araçlar</String>
        <String xml:lang="sv-SE">Favorit Fordon</String>
        <String xml:lang="es-ES">Vehículos favoritos</String>
        <String xml:lang="pt-BR">Veículos favoritos</String>
        <String xml:lang="vi-VN">Phương tiện yêu thích</String>
    </Entry>

    <Entry Id="menu_vehicles_category_rented">
        <String xml:lang="en-US">Rented Vehicles</String>
        <String xml:lang="nl-NL">Gehuurde voertuigen</String>
        <String xml:lang="fr-FR">Véhicules loués</String>
        <String xml:lang="hi-Latn">Rented Vehicles</String>
        <String xml:lang="de-DE">Gemietete Fahrzeuge</String>
        <String xml:lang="it-IT">Veicoli Noleggiati</String>
        <String xml:lang="id-ID">Kendaraan rental</String>
        <String xml:lang="cs-CZ">Pronajatá Vozidla</String>
        <String xml:lang="lv-LV">Nomātie transportlīdzekļi</String>
        <String xml:lang="no-NO">Leide kjøretøy</String>
        <String xml:lang="tr-TR">Kiralık Araçlar</String>
        <String xml:lang="sv-SE">Hyrda Fordon</String>
        <String xml:lang="es-ES">Vehículos alquilados</String>
        <String xml:lang="pt-BR">Veículos alugados</String>
        <String xml:lang="vi-VN">Phương tiện thuê</String>
    </Entry>

    <Entry Id="menu_vehicles_search_text">
        <String xml:lang="en-US">Enter the vehicle's model, make or license plate.</String>
        <String xml:lang="nl-NL">Voer het model, type of kentekenplaat in van het voertuig.</String>
        <String xml:lang="hi-Latn">Enter karo vehicle ka model, make ya license plate.</String>
        <String xml:lang="de-DE">Gib das Fahrzeugmodell, die Marke oder das Kennzeichen ein.</String>
        <String xml:lang="it-IT">Inserisci il modello, la marca o la targa del veicolo.</String>
        <String xml:lang="id-ID">Masukkan nama kendaraan, model atau plat nomor.</String>
        <String xml:lang="cs-CZ">Zadej model, značku nebo registrační značku vozidla.</String>
        <String xml:lang="lv-LV">Ievadiet transportlīdzkļa modeli, marku vai reģistrācijas numuru.</String>
        <String xml:lang="fr-FR">Saisissez le modèle, la marque ou la plaque d'immatriculation du véhicule.</String>
        <String xml:lang="no-NO">Skriv inn kjøretøyets modell, merke eller skilt.</String>
        <String xml:lang="tr-TR">Aracın modelini, markasını veya plaka numarasını girin.</String>
        <String xml:lang="sv-SE">Ange fordonets modell, märke eller registreringsskylt.</String>
        <String xml:lang="es-ES">Introduzca el modelo, la marca o la matrícula del vehículo.</String>
        <String xml:lang="pt-BR">Digite o modelo, a marca ou o número de registro do veículo.</String>
        <String xml:lang="vi-VN">Nhập mẫu phương tiện, hãng xe hoặc biển số xe.</String>
    </Entry>

    <Entry Id="menu_vehicles_rental_extend_confirm_title">
        <String xml:lang="en-US">Extend</String>
        <String xml:lang="nl-NL">Verleng</String>
        <String xml:lang="fr-FR">Prolonger</String>
        <String xml:lang="hi-Latn">Extend</String>
        <String xml:lang="de-DE">Verlängern</String>
        <String xml:lang="it-IT">Estendi</String>
        <String xml:lang="id-ID">Perpanjang</String>
        <String xml:lang="cs-CZ">Prodloužit</String>
        <String xml:lang="lv-LV">Pagarināt</String>
        <String xml:lang="no-NO">Forlenge</String>
        <String xml:lang="tr-TR">Uzat</String>
        <String xml:lang="sv-SE">Förlänga</String>
        <String xml:lang="es-ES">Extender</String>
        <String xml:lang="pt-BR">Estender</String>
        <String xml:lang="vi-VN">Gia hạn</String>
    </Entry>

    <Entry Id="menu_vehicles_rental_terminate_confirm_title">
        <String xml:lang="en-US">Terminate</String>
        <String xml:lang="nl-NL">Beëindigen</String>
        <String xml:lang="hi-Latn">Khatam</String>
        <String xml:lang="de-DE">Beenden</String>
        <String xml:lang="it-IT">Terminare</String>
        <String xml:lang="id-ID">Akhiri</String>
        <String xml:lang="cs-CZ">Ukončit</String>
        <String xml:lang="lv-LV">Pārtraukt</String>
        <String xml:lang="fr-FR">Résilier</String>
        <String xml:lang="no-NO"> Avslutte</String>
        <String xml:lang="tr-TR">Sonlandır</String>
        <String xml:lang="sv-SE">Avsluta</String>
        <String xml:lang="es-ES">Terminar</String>
        <String xml:lang="pt-BR">Acabar</String>
        <String xml:lang="vi-VN">Chấm dứt</String>
    </Entry>

    <Entry Id="menu_vehicles_sell_confirm_title">
        <String xml:lang="en-US">Sell</String>
        <String xml:lang="nl-NL">Verkoop</String>
        <String xml:lang="fr-FR">Vendre</String>
        <String xml:lang="hi-Latn">Sell</String>
        <String xml:lang="de-DE">Verkaufen</String>
        <String xml:lang="it-IT">Vendi</String>
        <String xml:lang="id-ID">Menjual</String>
        <String xml:lang="cs-CZ">Prodat</String>
        <String xml:lang="lv-LV">Pārdot</String>
        <String xml:lang="no-NO"> Selge</String>
        <String xml:lang="tr-TR">Sat</String>
        <String xml:lang="sv-SE">Sälj</String>
        <String xml:lang="es-ES">Vender</String>
        <String xml:lang="pt-BR">Vender</String>
        <String xml:lang="vi-VN">Bán</String>
    </Entry>

    <Entry Id="menu_vehicles_empty_job_text">
        <String xml:lang="en-US">No job vehicles :(</String>
        <String xml:lang="nl-NL">Geen baan voertuigen :(</String>
        <String xml:lang="hi-Latn">Koi job vehicles nahi hai :(</String>
        <String xml:lang="de-DE">Keine Job-Fahrzeuge :(</String>
        <String xml:lang="it-IT">Nessun veicolo da lavoro :(</String>
        <String xml:lang="id-ID">Tidak ada kendaraan untuk pekerjaan ini :(</String>
        <String xml:lang="cs-CZ">Žádná pracovní vozidla :(</String>
        <String xml:lang="lv-LV">Nav darba transportlīdzekļu :(</String>
        <String xml:lang="fr-FR">Pas de véhicules de profession :(</String>
        <String xml:lang="no-NO"> Ingen jobbkjøretøy :(</String>
        <String xml:lang="tr-TR">Meslek aracın yok :(</String>
        <String xml:lang="sv-SE">Inga jobbbilar :(</String>
        <String xml:lang="es-ES">No hay vehículos de trabajo:(</String>
        <String xml:lang="pt-BR">Não há veículos de trabalho :(</String>
        <String xml:lang="vi-VN">Không có phương tiện công việc :(</String>
    </Entry>

    <Entry Id="menu_vehicles_empty_job_description">
        <String xml:lang="en-US">You don't have any vehicle for your ~b~current job~s~, and you ~r~can't ~s~use your personal vehicles while on this job. Buy job vehicles and they will show up in this menu.</String>
        <String xml:lang="nl-NL">Je hebt geen voertuigen voor je ~b~huidige baan~s~, en je kan ~r~geen ~s~gebruik maken van je persoonlijke voertuigen tijdens deze baan. Koop baan voertuigen en ze zullen hier laten zien worden.</String>
        <String xml:lang="hi-Latn">Aapke paas koi vehicle nahi hai aapki ~b~current job ~s~ke liye, aur aap ~r~nahi ~s~use kar sakte apni personal vehicles iss job mein. Job vehicles khareedo woh iss menu mein show karengi.</String>
        <String xml:lang="de-DE">Du hast keine Fahrzeuge für deinen ~b~aktuellen Job~s~ und du kannst ~r~kein ~s~persönliches Fahrzeug nutzen, solange du diesen Job machst. Kaufe Job-Fahrzeuge. Sie werden dir in diesem Menü angezeigt.</String>
        <String xml:lang="it-IT">Non hai alcun veicolo per il tuo ~b~lavoro attuale~s~, e ~r~non puoi ~s~utilizzare i tuoi veicoli personali mentre svolgi questo lavoro. Acquista veicoli da lavoro e appariranno in questo menu.</String>
        <String xml:lang="id-ID">Kamu tidak mempunyai kendaraan untuk ~b~pekerjaanmu saat ini~s~, dan kamu ~r~tidak ~s~dapat menggunakan kendaraan pribadi ketika sedang melakukan pekerjaan ini. Beli kendaraan untuk pekerjaan ini dan kendaraan itu akan muncul dimenu ini.</String>
        <String xml:lang="cs-CZ">Nemáš žádná vozidla pro tvojí ~b~současnou práci~s~, a ~r~nemůžeš ~s~používat svá osobní vozidla během práce. Zakup si vozidla pro práci a zobrazí se v této nabídce.</String>
        <String xml:lang="lv-LV">Jums nav neviena transportlīdzekļa priekš jūsu ~b~pašreizēja darba~s~, un jūs ~r~nevarat ~s~izmantot savus personīgos transportlīdzekļus kamēr esat šajā darbā. Nopērciet darba transportlīdzkļus un tie paradīsies šajā izvēlnē.</String>
        <String xml:lang="no-NO">Du har ikke noe kjøretøy for ~b~nåværende jobb~s~, og du ~r~kan ikke ~s~bruke dine personlige kjøretøy mens du er på denne jobben. Kjøp jobbbiler og de vil dukke opp i denne menyen.</String>
        <String xml:lang="tr-TR">~b~Şu anki mesleğin~s~ize ait bir aracınız yok ve bu meslekteyken kişisel araçlarınızı ~r~kullanamazsınız~s~. Meslek Araçları satın alın. Aldığınız meslek araçları bu menüde görünecektir.</String>
        <String xml:lang="sv-SE">Du har inget fordon för ditt ~b~nuvarande jobb~s~, och du ~r~kan inte ~s~använda dina personliga fordon medan du är på det här jobbet. Köp jobbbilar så dyker de upp i den här menyn.</String>
        <String xml:lang="fr-FR">Vous n'avez pas de véhicule pour ton ~b~métier actuel~s~, et vous ~r~ne pouvez pas ~s~utiliser vos véhicules personnels pendant ce métier. Achetez des véhicules de profession et ils apparaîtront dans ce menu.</String>
        <String xml:lang="es-ES">No tienes ningún vehículo para tu ~b~trabajo actual~s~ y ~r~no puedes ~s~usar tus vehículos personales mientras estés en este trabajo. Compra vehículos para el trabajo y aparecerán en este menú.</String>
        <String xml:lang="pt-BR">Você não possui veículos para seu ~b~trabalho atual~s~ e ~r~não pode ~s~usar seus veículos pessoais enquanto estiver neste trabalho. Compre veículos para trabalho e eles aparecerão neste menu.</String>
        <String xml:lang="vi-VN">Bạn không có bất kỳ phương tiện nào cho ~b~công việc hiện tại~s~ của mình và bạn ~r~không thể ~s~sử dụng xe cá nhân khi làm công việc này. Mua xe công việc và chúng sẽ xuất hiện trong menu này.</String>
    </Entry>

    <Entry Id="menu_vehicles_empty_personal_text">
        <String xml:lang="en-US">No personal vehicles :(</String>
        <String xml:lang="nl-NL">No personal vehicles :(</String>
        <String xml:lang="fr-FR">Pas de véhicules personnels :(</String>
        <String xml:lang="hi-Latn">Koi personal vehicles nahi :(</String>
        <String xml:lang="de-DE">Keine persönlichen Fahrzeuge :(</String>
        <String xml:lang="it-IT">Nessun veicolo personale :(</String>
        <String xml:lang="id-ID">Tidak ada kendaraan pribadi :(</String>
        <String xml:lang="ar-001">لا توجد سيارات شخصية :(</String>
        <String xml:lang="cs-CZ">Žádná osobní vozidla :(</String>
        <String xml:lang="lv-LV">Nav personīgo transportlīdzekļu :(</String>
        <String xml:lang="no-NO">Ingen personlige kjøretøy :(</String>
        <String xml:lang="sv-SE">Inga personliga fordon :(</String>
        <String xml:lang="es-ES">Sin vehículos personales :(</String>
        <String xml:lang="pt-BR">Sem veículos pessoais :(</String>
        <String xml:lang="tr-TR">Kişisel aracın yok :(</String>
        <String xml:lang="vi-VN">Không có phương tiện cá nhân :(</String>
    </Entry>

    <Entry Id="menu_vehicles_empty_personal_description">
        <String xml:lang="en-US">You don't own any personal vehicle. Buy vehicles and they will show up in this menu.</String>
        <String xml:lang="nl-NL">Je hebt geen persoonlijke voertuigen. Koop voertuigen and they will show up in this menu.</String>
        <String xml:lang="hi-Latn">Aapke paas koi personal vehicle nahi hai. New vehicles khareedo woh iss menu mein show karengi.</String>
        <String xml:lang="de-DE">Du besitzt keine persönlichen Fahrzeuge. Kaufe Fahrzeuge, danach werden sie in diesem Menü angezeigt</String>
        <String xml:lang="it-IT">Non possiedi alcun veicolo personale. Acquista veicoli e appariranno in questo menu.</String>
        <String xml:lang="id-ID">Kamu tidak memiliki kendaraan pribadi. Beli kendaraan dan kendaraan itu akan muncul dimenu ini.</String>
        <String xml:lang="ar-001">أنت لا تملك أي سيارة شخصية. قم بشراء سيارات وسوف تظهر في هذه القائمة.</String>
        <String xml:lang="cs-CZ">Nevlastníš žádné osobní vozidlo. Nakup vozidla a ta se zobrazí v této nabídce.</String>
        <String xml:lang="lv-LV">Jums nav neviena personīga transportlīdzekļa. Nopērciet transportlīdzekļus un tie paradīsies šajā izvēlnē.</String>
        <String xml:lang="no-NO"> Du eier ikke noe personlig kjøretøy. Kjøp kjøretøy og de vil dukke opp i denne menyen.</String>
        <String xml:lang="sv-SE">Du äger inget personligt fordon. Köp fordon och de kommer att dyka upp i den här menyn.</String>
        <String xml:lang="fr-FR">Vous ne possédez pas de véhicule personnel. Achetez des véhicules et ils apparaîtront dans ce menu.</String>
        <String xml:lang="tr-TR">Herhangi bir kişisel aracın yok, araç satın al. Aldığın araçlar bu menüde görünecek.</String>
        <String xml:lang="vi-VN">Bạn không sở hữu bất kỳ xe cá nhân nào. Hãy mua xe và chúng sẽ xuất hiện trong menu này.</String>
    </Entry>

    <Entry Id="menu_vehicles_store_your_garage">
        <String xml:lang="en-US">your garage</String>
        <String xml:lang="nl-NL">jouw garage</String>
        <String xml:lang="hi-Latn">aapka garage</String>
        <String xml:lang="de-DE">Deine Garage</String>
        <String xml:lang="it-IT">il tuo garage</String>
        <String xml:lang="id-ID">Garasimu</String>
        <String xml:lang="ar-001">الجراج الخاص بك</String>
        <String xml:lang="cs-CZ">tvá garáž</String>
        <String xml:lang="lv-LV">jūsu garāža</String>
        <String xml:lang="fr-FR">votre garage</String>
        <String xml:lang="no-NO">garasjen din</String>
        <String xml:lang="sv-SE">ditt garage</String>
        <String xml:lang="tr-TR">garajına</String>
        <String xml:lang="vi-VN">nhà để xe của bạn</String>
    </Entry>

    <Entry Id="menu_vehicles_store_description_rented">
        <String xml:lang="en-US">Send your rented ~b~{0} ~s~back to the storage.</String>
        <String xml:lang="nl-NL">Stuur je gehuurde ~b~{0} ~s~terug naar opslag.</String>
        <String xml:lang="hi-Latn">Send kare apni rent ki ~b~{0} ~s~wapas storage mein.</String>
        <String xml:lang="de-DE">Lagere dein gemieteten ~b~{0} ~s~in das Lager ein.</String>
        <String xml:lang="it-IT">Ritorna la tua ~b~{0} ~s~noleggiata al deposito.</String>
        <String xml:lang="id-ID">Kirim kendaraan rental ~b~{0} ~s~kembali ke garasi.</String>
        <String xml:lang="cs-CZ">Pošli své pronajaté vozidlo ~b~{0} ~s~zpět do garáže.</String>
        <String xml:lang="lv-LV">Atgriezt jūsu nomāto ~b~{0} ~s~atpakaļ uz novietni.</String>
        <String xml:lang="fr-FR">Renvoyez votre ~b~{0} ~s~louée au garage.</String>
        <String xml:lang="no-NO"> Send din leide ~b~{0} ~s~tilbake til lageret.</String>
        <String xml:lang="sv-SE"> Skicka tillbaka dina hyrda ~b~{0} ~s~till förrådet.</String>
        <String xml:lang="tr-TR">~b~{0} ~s~isimli kiraladığın aracı geri gönder.</String>
        <String xml:lang="vi-VN">Gửi chiếc ~b~{0} ~s~thuê của bạn trở lại kho.</String>
    </Entry>

    <Entry Id="menu_vehicles_delivery_title">
        <String xml:lang="en-US">Delivery</String>
        <String xml:lang="nl-NL">Levering</String>
        <String xml:lang="fr-FR">Livraison</String>
        <String xml:lang="hi-Latn">Delivery</String>
        <String xml:lang="de-DE">Lieferung</String>
        <String xml:lang="it-IT">Consegna</String>
        <String xml:lang="id-ID">Pengiriman</String>
        <String xml:lang="ar-001">التوصيل</String>
        <String xml:lang="cs-CZ">Doručení</String>
        <String xml:lang="lv-LV">Piegādāt</String>
        <String xml:lang="no-NO">Leveranse</String>
        <String xml:lang="sv-SE">Leverans</String>
        <String xml:lang="tr-TR">Çağır</String>
        <String xml:lang="vi-VN">Vận chuyển</String>
    </Entry>

    <Entry Id="menu_vehicles_delivery_description">
        <String xml:lang="en-US">Get your ~b~{0} ~s~delivered to your current location.</String>
        <String xml:lang="nl-NL">Krijg jouw ~b~{0} ~s~geleverd naar je huidige locatie.</String>
        <String xml:lang="hi-Latn">Paaye apni ~b~{0} ~s~ki delivery apni current location mein.</String>
        <String xml:lang="de-DE">Lasse dein ~b~{0} ~s~zu deiner aktuellen Position liefern.</String>
        <String xml:lang="it-IT">Fai consegnare il tuo ~b~{0} ~s~alla tua posizione attuale.</String>
        <String xml:lang="id-ID">Kirim kendaraan ~b~{0} ~s~ke lokasimu saat ini. </String>
        <String xml:lang="cs-CZ">Nech si doručit své vozidlo ~b~{0} ~s~na svou aktuální polohu.</String>
        <String xml:lang="lv-LV">Pieprasiet jūsu ~b~{0} ~s~piegādi jūsu pašreizējā lokācijā.</String>
        <String xml:lang="fr-FR">Faites-vous livrer votre ~b~{0} ~s~à l'endroit où vous vous trouvez.</String>
        <String xml:lang="no-NO"> Få ~b~{0} ~s~levert til din nåværende posisjon.</String>
        <String xml:lang="sv-SE">Få din ~b~{0} ~s~levererade till din nuvarande plats.</String>
        <String xml:lang="tr-TR">~b~{0} ~s~isimli aracını mevcut konumuna teslim edilmesini iste.</String>
        <String xml:lang="vi-VN">Yêu cầu giao ~b~{0} ~s~đến vị trí hiện tại của bạn.</String>
    </Entry>

    <Entry Id="menu_vehicles_delivery_description_rented">
        <String xml:lang="en-US">Get your rented ~b~{0} ~s~delivered to your current location.</String>
        <String xml:lang="nl-NL">Krijg jouw gehuurde ~b~{0} ~s~geleverd naar je huidige locatie.</String>
        <String xml:lang="hi-Latn">Paaye apni rental ~b~{0} ~s~ki delivery apni current location mein.</String>
        <String xml:lang="de-DE">Lasse dein gemieteten ~b~{0} ~s~zu deiner aktuellen Position liefern.</String>
        <String xml:lang="it-IT">Fai consegnare il tuo ~b~{0} ~s~noleggiato alla tua posizione attuale.</String>
        <String xml:lang="id-ID">Kirim kendaraan rental ~b~{0} ~s~ke lokasimu saat ini.</String>
        <String xml:lang="cs-CZ">Nech si doručit své pronajaté vozidlo ~b~{0} ~s~na tvou aktuální polohu.</String>
        <String xml:lang="lv-LV">Pieprasiet jūsu nomāta ~b~{0} ~s~piegādi jūsu pašreizējā lokācijā.</String>
        <String xml:lang="no-NO"> Få ditt leide ~b~{0} ~s~levert til din nåværende plassering.</String>
        <String xml:lang="sv-SE">Få dina hyrda ~b~{0} ~s~levererade till din nuvarande plats.</String>
        <String xml:lang="fr-FR">Recevez votre ~b~{0} ~s~louée à l'endroit où vous vous trouvez.</String>
        <String xml:lang="tr-TR">~b~{0} ~s~isimli kiraladığın aracı mevcut konumuna teslim edilmesini iste.</String>
        <String xml:lang="vi-VN">Yêu cầu giao phương tiện thuê ~b~{0} ~s~đến vị trí hiện tại của bạn.</String>
    </Entry>

    <Entry Id="menu_vehicles_delivery_info_destroyed">
        <String xml:lang="en-US">~r~This vehicle has been destroyed.</String>
        <String xml:lang="ar-001">~r~تم تدمير هذه السيارة.</String>
        <String xml:lang="nl-NL">~r~Dit voertuig is vernietigd.</String>
        <String xml:lang="fr-FR">~r~Ce véhicule a été détruit.</String>
        <String xml:lang="hi-Latn">~r~Yeh vehicle destroy ho chuki hai.</String>
        <String xml:lang="de-DE">~r~Dieses Fahrzeug wurde zerstört.</String>
        <String xml:lang="it-IT">~r~Questo veicolo è stato distrutto.</String>
        <String xml:lang="id-ID">~r~Kendaraan ini sudah hancur.</String>
        <String xml:lang="cs-CZ">~r~Toto vozidlo bylo zničeno.</String>
        <String xml:lang="lv-LV">~r~Šīs transportlīdzeklis tika iznīcināts.</String>
        <String xml:lang="no-NO">~r~Dette kjøretøyet har blitt ødelagt.</String>
        <String xml:lang="sv-SE">~r~Detta fordon har förstörts.</String>
        <String xml:lang="vi-VN">~r~Phương tiện này đã bị phá hủy.</String>
        <String xml:lang="tr-TR">~r~Bu araç yok edildi.</String>
    </Entry>

    <Entry Id="menu_vehicles_info_impounded">
        <String xml:lang="en-US">~y~This vehicle has been impounded. Visit an impound lot to claim it back.</String>
        <String xml:lang="nl-NL">~y~Dit voertuig is in beslag genomen. Bezoek een bewaarterrein om het terug te krijgen.</String>
        <String xml:lang="hi-Latn">~y~Yeh vehicle impount ho chuki hai. Impound lot jaake apni gaadi wapas claim kare.</String>
        <String xml:lang="de-DE">~y~Dieses Fahrzeug wurde beschlagnahmt. Besuche einen Beschlagnahmungshof um es auszulösen.</String>
        <String xml:lang="it-IT">~y~Questo veicolo è stato sequestrato. Visita un deposito per recuperarlo.</String>
        <String xml:lang="id-ID">~y~Kendaraan ini sudah disita. Silahkan kunjungi Pusat penyitaan untuk mengambilnya kembali.</String>
        <String xml:lang="ar-001">~y~تم حجز هذه السيارة. قم بزيارة منطقة الحجز لأستعادتها.</String>
        <String xml:lang="cs-CZ">~y~Toto vozidlo bylo odtaženo. Získej ho zpět z odstavného parkoviště.</String>
        <String xml:lang="lv-LV">~y~Šīs transportlīdzeklis tika evakuēts. Dodieties uz evakuatora stāvlaukumu, lai iegūtu to atpakaļ.</String>
        <String xml:lang="fr-FR">~y~Ce véhicule a été mis en fourrière. Rendez-vous dans une fourrière pour le récupérer.</String>
        <String xml:lang="no-NO">~y~Dette kjøretøyet er beslaglagt. Besøk et beslaglagt parti for å kreve det tilbake.</String>
        <String xml:lang="sv-SE">~y~Det här fordonet har beslagtagits. Besök ett beslag för att kräva tillbaka det.</String>
        <String xml:lang="vi-VN">~y~Phương tiện này đã bị tịch thu. Hãy đến bãi giữ phương tiện tịch thu để lấy lại.</String>
        <String xml:lang="tr-TR">~y~Bu araç otoparka çekildi. Geri almak için park alanına gidin.</String>
    </Entry>

    <Entry Id="menu_vehicles_info_in_maintenance">
        <String xml:lang="en-US">~y~This vehicle has been sent to maintenance.</String>
        <String xml:lang="nl-NL">~y~Dit voertuig is gestuurd voor onderhoud.</String>
        <String xml:lang="fr-FR">~y~Ce véhicule a été envoyé en maintenance.</String>
        <String xml:lang="hi-Latn">~y~Yeh vehicle maintenance ke liye bhej di gayi.</String>
        <String xml:lang="de-DE">~y~Dieses Fahrzeug wurde zur Wartung geschickt.</String>
        <String xml:lang="it-IT">~y~Questo veicolo è stato inviato in manutenzione.</String>
        <String xml:lang="id-ID">~y~Kendaraan ini telah dikirim untu perbaikan.</String>
        <String xml:lang="ar-001">~y~تم إرسال هذه السيارة للصيانة.</String>
        <String xml:lang="cs-CZ">~y~Toto vozidlo bylo odesláno do údržby.</String>
        <String xml:lang="lv-LV">~y~Šīs transportlīdzeklis tika nosūtīts uz apkopi.</String>
        <String xml:lang="no-NO">~y~Dette kjøretøyet er sendt til vedlikehold.</String>
        <String xml:lang="sv-SE">~y~Det här fordonet har skickats till underhåll.</String>
        <String xml:lang="zh-Hant">~y~該車輛已被送至保養廠.</String>
        <String xml:lang="vi-VN">~y~Phương tiện này đã được gửi đi bảo dưỡng.</String>
        <String xml:lang="tr-TR">~y~Bu araç bakıma gönderildi.</String>
    </Entry>

    <Entry Id="menu_vehicles_delivery_info_recalled">
        <String xml:lang="en-US">~o~This vehicle has been recalled by Cops and Robbers.</String>
        <String xml:lang="nl-NL">~o~Dit voertuig is teruggeroepen door Cops and Robbers.</String>
        <String xml:lang="fr-FR">~o~Ce véhicule a été rappelé par Cops and Robbers.</String>
        <String xml:lang="hi-Latn">~o~Yeh vehicle wapas recall kara hai Cops and Robbers ne.</String>
        <String xml:lang="de-DE">~o~Dieses Fahrzeug wurde von Cops and Robbers zurückgerufen.</String>
        <String xml:lang="it-IT">~o~Questo veicolo è stato richiamato da Cops and Robbers.</String>
        <String xml:lang="id-ID">~o~Kendaraan ini telah diambil oleh Cops and Robbers</String>
        <String xml:lang="ar-001">~o~تم استدعاء هذه السيارة من قبل Cops and Robbers.</String>
        <String xml:lang="cs-CZ">~o~Toto vozidlo bylo odvoláno ze strany Cops and Robbers.</String>
        <String xml:lang="lv-LV">~o~Cops and Robbers atsauca šo transportlīdzekli.</String>
        <String xml:lang="no-NO">~o~Dette kjøretøyet har blitt tilbakekalt av politi og ranere.</String>
        <String xml:lang="sv-SE">~o~Det här fordonet har återkallats av Cops and Robbers</String>
        <String xml:lang="vi-VN">~o~Chiếc phương tiện này đã bị thu hồi bởi Cops and Robbers.</String>
        <String xml:lang="tr-TR">~o~Bu araç Cops and Robbers tarafından geri çağırıldı.</String>
    </Entry>

    <Entry Id="menu_vehicles_info_rent_overdue">
        <String xml:lang="en-US">~r~The rent of this vehicle is overdue.</String>
        <String xml:lang="nl-NL">~r~De huur van dit voertuig is verlopen.</String>
        <String xml:lang="hi-Latn">~r~Iss vehicle ka rent due hai.</String>
        <String xml:lang="de-DE">~r~Die Miete von diesem Fahrzeug ist überfällig.</String>
        <String xml:lang="it-IT">~r~L'affitto di questo veicolo è scaduto.</String>
        <String xml:lang="id-ID">~r~Sewa kendaraan ini sudah terlewat.</String>
        <String xml:lang="ar-001">~r~لقد تأخر إيجار هذه السيارة.</String>
        <String xml:lang="cs-CZ">~r~Pronájem tohoto vozidla je po splatnosti.</String>
        <String xml:lang="lv-LV">~r~Šī transportlīdzekļa nomas termiņš ir nokāvēts.</String>
        <String xml:lang="no-NO">~r~Leien av dette kjøretøyet er forfalt.</String>
        <String xml:lang="sv-SE">~r~Hyran för detta fordon är försenad.</String>
        <String xml:lang="fr-FR">~r~La location de ce véhicule a expiré.</String>
        <String xml:lang="vi-VN">~r~Tiền thuê phương tiện này đã quá hạn thanh toán.</String>
        <String xml:lang="tr-TR">~r~Bu aracın kira süresi doldu.</String>
    </Entry>

    <Entry Id="menu_vehicles_delivery_info_garage_membership">
        <String xml:lang="en-US">~p~The garage where this vehicle is parked requires {0}.\n~s~You can still use the vehicles inside it, but the ~y~Delivery ~s~feature has been disabled for them.</String>
        <String xml:lang="nl-NL">~p~De garage waar dit voertuig in is geparkeerd vereist {0}.\n~s~Je kan nogsteeds de voertuigen erin gebruiken, maar de ~y~Bezorg ~s~functie is ervoor uitgeschakeld.</String>
        <String xml:lang="hi-Latn">~p~Jis garage mein yeh vehicle parked hai usme {0} ki zarurat hoti hai.\n~s~Aap abhi bhi vehicles use kar sakte ho grange ke andar se, lekin ~y~Delivery ~s~feature band kar diya gaya hai unke liye.</String>
        <String xml:lang="de-DE">~p~Die Garage erfordert {0}.\n~s~Du kannst die Fahrzeuge in ihr weiterhin verwenden, aber die ~y~Liefer~s~-Funktion für sie wurde deaktiiviert.</String>
        <String xml:lang="it-IT">~p~Il garage in cui è parcheggiato questo veicolo richiede {0}.\n~s~Puoi comunque utilizzare i veicoli all'interno, ma la funzione ~y~Consegna ~s~è stata disabilitata per loro.</String>
        <String xml:lang="id-ID">~p~Garasi dimana kendaraan ini terparkir membutuhkan {0}. \n~s~Kamu masih bisa menggunakan kendaraan yang terparkir didalamnya, tetapi fitur ~y~pengiriman ~s~telah dimatikan.</String>
        <String xml:lang="ar-001">~p~يتطلب الجراج الذي تم تخزين هذه السيارة فيه {0}.\n~s~يزال بإمكانك استخدام السيارات الموجودة بداخله,لكن تم تعطيل ميزة ~y~طلب السيارة لهم.~s~</String>
        <String xml:lang="cs-CZ">~p~Garáž, kde je toto vozidlo zaparkované, vyžaduje {0}.\n~s~Stále s ním můžeš vyjet z této garáže, ale možnost ~y~doručení ~s~je zablokovaná.</String>
        <String xml:lang="lv-LV">~p~Garāžai, kur šis transportlīdzeklis ir novietots, ir vajadzīgs {0}.\n~s~Jūs joprojām varat izņemt transportlīdzekļus no tās, bet ~y~Piegādes ~s~funkcija tika atspējota.</String>
        <String xml:lang="no-NO">~p~Garasjen der dette kjøretøyet er parkert krever {0}.\n~s~Du kan fortsatt bruke kjøretøyene inne i den, men ~y~Delivery ~s~-funksjonen er deaktivert for dem.</String>
        <String xml:lang="sv-SE">~p~Garaget där detta fordon är parkerat kräver {0}.\n~s~Du kan fortfarande använda fordonen i det, men ~y~Leverans~s~-funktionen har inaktiverats för dem.</String>
        <String xml:lang="fr-FR">~p~Le garage où ce véhicule est garé nécessite {0}.\n~s~Vous pouvez toujours utiliser les véhicules qui s'y trouvent, mais la fonction ~y~Livraison ~s~est désactivée pour eux.</String>
        <String xml:lang="vi-VN">~p~Nhà để xe nơi chiếc phương tiện này đậu yêu cầu {0}.\n~s~Bạn vẫn có thể sử dụng các xe bên trong, nhưng tính năng ~y~Giao phương tiện ~s~đã bị vô hiệu hóa đối với chúng.</String>
        <String xml:lang="tr-TR">~p~Bu aracın park edildiği garaj için {0} gerekiyor. ~s~İçindeki araçları kullanabilirsiniz. Ancak, ~y~Teslimat ~s~özelliği kullanılamaz.</String>
    </Entry>

    <Entry Id="menu_vehicles_maintenance_title">
        <String xml:lang="en-US">Maintenance</String>
        <String xml:lang="nl-NL">Onderhoud</String>
        <String xml:lang="fr-FR">Maintenance</String>
        <String xml:lang="hi-Latn">Maintenance</String>
        <String xml:lang="de-DE">Wartungh</String>
        <String xml:lang="it-IT">Manutenzione</String>
        <String xml:lang="id-ID">Perbaikan</String>
        <String xml:lang="ar-001">الصيانة</String>
        <String xml:lang="cs-CZ">Údržba</String>
        <String xml:lang="lv-LV">Apkope</String>
        <String xml:lang="no-NO">Vedlikehold</String>
        <String xml:lang="sv-SE">Underhåll</String>
        <String xml:lang="zh-Hant">保養</String>
        <String xml:lang="vi-VN">Bảo dưỡng</String>
        <String xml:lang="tr-TR">Bakım</String>
    </Entry>

    <Entry Id="menu_vehicles_maintenance_info_destroyed">
        <String xml:lang="en-US">~r~This vehicle has been destroyed. Order a replacement.</String>
        <String xml:lang="nl-NL">~r~Dit voertuig is vernietigd. Bestel een vervanger.</String>
        <String xml:lang="hi-Latn">~r~Yeh vehicle destroy ho chuki hai. Replace karne ka order dedo.</String>
        <String xml:lang="de-DE">~r~Dieses Fahrzeug wurde zerstört. Bestelle einen Ersatz.</String>
        <String xml:lang="it-IT">~r~Questo veicolo è stato distrutto. Ordina una sostituzione.</String>
        <String xml:lang="id-ID">~r~Kendaraan ini sudah hancur. Silahkan pesan penggantinya.</String>
        <String xml:lang="ar-001">~r~تم تدمير هذه السيارة. اطلب بديلاً.</String>
        <String xml:lang="cs-CZ">~r~Toto vozidlo bylo zničeno. Objednej si náhradní.</String>
        <String xml:lang="lv-LV">~r~Šis transportlīdzeklis tika iznīcināts. Pieprasiet tā aizstāšanu.</String>
        <String xml:lang="fr-FR">~r~Ce véhicule a été détruit. Demandez un véhicule de rechange.</String>
        <String xml:lang="no-NO">~r~Dette kjøretøyet har blitt ødelagt. Bestill en erstatning.</String>
        <String xml:lang="sv-SE">~r~Det här fordonet har förstörts. Beställ en ersättare.</String>
        <String xml:lang="zh-Hant">~r~ 該車輛已經被摧毀了. 申請重製一台已具續使用.</String>
        <String xml:lang="vi-VN">~r~Chiếc phương tiện này đã bị phá hủy. Vui lòng đặt xe thay thế.</String>
        <String xml:lang="tr-TR">~r~Bu araç yok edildi. Yenilenmiş halini talep edin.</String>
    </Entry>

    <Entry Id="menu_vehicles_maintenance_info_in_maintenance">
        <String xml:lang="en-US">~y~This vehicle has already been sent to maintenance.</String>
        <String xml:lang="nl-NL">~y~Dit voertuig is al naar onderhoud gestuurd.</String>
        <String xml:lang="fr-FR">~y~Ce véhicule a déjà été envoyé en maintenance.</String>
        <String xml:lang="hi-Latn">~y~Yeh vehicle pehle hi maintenance ke liye bhejwa di gayi hai.</String>
        <String xml:lang="de-DE">~y~Dieses Fahrzeug wurde bereits zur Wartung geschickt.</String>
        <String xml:lang="it-IT">~y~Questo veicolo è già stato inviato in manutenzione.</String>
        <String xml:lang="id-ID">~y~Kendaraan ini sudah dikirimkan ke pusat perbaikan.</String>
        <String xml:lang="ar-001">~y~لقد تم بالفعل إرسال هذه السيارة للصيانة.</String>
        <String xml:lang="cs-CZ">~y~Toto vozidlo již bylo odesláno do údržby.</String>
        <String xml:lang="lv-LV">~y~Šis transportlīdzeklis jau tika nosūtīts uz apkopi.</String>
        <String xml:lang="no-NO"> ~y~Dette kjøretøyet er allerede sendt til vedlikehold.</String>
        <String xml:lang="sv-SE">~y~Det här fordonet har redan skickats till underhåll.</String>
        <String xml:lang="zh-Hant">~y~ 該車輛已被送至保養.</String>
        <String xml:lang="vi-VN">~y~Chiếc phương tiện này đã được gửi đi bảo dưỡng.</String>
        <String xml:lang="tr-TR">~y~Bu araç zaten bakıma gönderildi.</String>
    </Entry>

    <Entry Id="menu_vehicles_replace_title">
        <String xml:lang="en-US">Replace</String>
        <String xml:lang="cs-CZ">Nahradit</String>
        <String xml:lang="nl-NL">Vervang</String>
        <String xml:lang="fr-FR">Remplacer</String>
        <String xml:lang="hi-Latn">Replace</String>
        <String xml:lang="de-DE">Ersatz</String>
        <String xml:lang="it-IT">Sostituisci</String>
        <String xml:lang="id-ID">Mengganti</String>
        <String xml:lang="ar-001">استبدال</String>
        <String xml:lang="lv-LV">Aizstāt</String>
        <String xml:lang="sv-SE">Ersätta</String>
        <String xml:lang="no-NO">Bytt ut</String>
        <String xml:lang="zh-Hant">重製</String>
        <String xml:lang="vi-VN">Thay thế</String>
        <String xml:lang="tr-TR">Yenisiyle değiştir</String>
    </Entry>

    <Entry Id="menu_vehicles_replace_description">
        <String xml:lang="en-US">Order a replacement vehicle from the insurance company.</String>
        <String xml:lang="nl-NL">Bestel een vervangend voertuig van de verzekering.</String>
        <String xml:lang="hi-Latn">Order kare insurance company se ek replacement vehicle.</String>
        <String xml:lang="de-DE">Bestelle ein Ersatzfahrzeug vom Versicherungsunternehmen.</String>
        <String xml:lang="it-IT">Ordina un veicolo sostitutivo dalla compagnia assicurativa.</String>
        <String xml:lang="id-ID">Pesan kendaraan pengganti dari perusahaan asuransi.</String>
        <String xml:lang="ar-001">طلب سيارة بديلة من شركة التأمين.</String>
        <String xml:lang="cs-CZ">Objednej náhradního vozidla u pojišťovny.</String>
        <String xml:lang="lv-LV">Pieprasiet apdrošināšanas kompānijai aizstāt jūsu transportlīdzekli.</String>
        <String xml:lang="fr-FR">Demander un véhicule de rechange à la compagnie d'assurance.</String>
        <String xml:lang="sv-SE">Beställ ett ersättnings fordon från försäkringsbolaget</String>
        <String xml:lang="no-NO">Bestill et nytt kjøretøy fra forsikringsselskapet.</String>
        <String xml:lang="zh-Hant">向保險公司申請已重製該車輛.</String>
        <String xml:lang="vi-VN">Đặt một phương tiện thay thế từ công ty bảo hiểm.</String>
        <String xml:lang="tr-TR">Sigorta şirketinden aracın yenilenmiş halini talep edin.</String>
    </Entry>

    <Entry Id="menu_vehicles_replace_info_not_needed">
        <String xml:lang="en-US">~r~This vehicle doesn't need to be replaced.</String>
        <String xml:lang="nl-NL">~r~Dit voertuig hoeft niet vervangen te worden.</String>
        <String xml:lang="fr-FR">~r~Ce véhicule n'a pas besoin d'être remplacé.</String>
        <String xml:lang="hi-Latn">~r~Yeh vehicle ko replace karne ki zarurat nahi hai.</String>
        <String xml:lang="de-DE">~r~Dieses Fahrzeug muss nicht ersetzt werden.</String>
        <String xml:lang="it-IT">~r~Questo veicolo non necessita di essere sostituito.</String>
        <String xml:lang="id-ID">~r~Kendaraan ini tidak perlu diganti.</String>
        <String xml:lang="ar-001">~r~هذه السيارة لا تحتاج إلى الاستبدال.</String>
        <String xml:lang="cs-CZ">~r~Toto vozidlo není třeba nahradit.</String>
        <String xml:lang="lv-LV">~r~Šo transportlīdzekli nav nepieciešams aizstāt.</String>
        <String xml:lang="sv-SE">~r~Detta fordonet behöver inte bli ersättad</String>
        <String xml:lang="no-NO">~r~Dette kjøretøyet trenger ikke å skiftes</String>
        <String xml:lang="zh-Hant">~r~此車輛不需要被重製.</String>
        <String xml:lang="vi-VN">~r~Phương tiện này không cần phải thay thế.</String>
        <String xml:lang="tr-TR">~r~Bu aracın yenilenmesine gerek yok.</String>
    </Entry>

    <!-- nullnull{0} = Reference to "vehicle_option_locked" or "vehicle_option_unlocked" (for example: ~g~locked) -->
    <Entry Id="vehicle_lock_unlock">
        <String xml:lang="en-US">You {0} ~s~your ~b~vehicle~s~.</String>
        <String xml:lang="pl-PL">{0} ~s~swój ~b~pojazd~s~.</String>
        <String xml:lang="nl-NL">Je hebt ~s~je ~b~voertuig ~s~{0}~s~.</String>
        <String xml:lang="es-ES">Tu {0} ~s~tu ~b~vehículo~s~.</String>
        <String xml:lang="pt-BR">Seu {0} ~s~seu ~b~veículo~s~.</String>
        <String xml:lang="de-DE">Du hast dein ~b~Fahrzeug ~s~{0}~s~.</String>
        <String xml:lang="ar-001">أنت ~s~{0} ~b~مركبتك~s~.</String>
        <String xml:lang="id-ID">Anda {0} ~b~kendaraan ~s~anda.</String>
        <String xml:lang="th-TH">คุณ {0} ~s~ของคุณ ~b~ยานพาหนะ~s~</String>
        <String xml:lang="vi-VN">Bạn đã {0} ~b~phương tiện ~s~của bạn.</String>
        <String xml:lang="cs-CZ">{0} ~s~jsi své ~b~vozidlo~s~.</String>
        <String xml:lang="lv-LV">Jūs {0} ~s~savu ~b~transportlīdzekli~s~.</String>
        <String xml:lang="hi-Latn">Aap apni ~b~vehicle ~s~ko {0} ~s~kare.</String>
        <String xml:lang="it-IT">Hai {0} ~s~il tuo ~b~veicolo~s~.</String>
        <String xml:lang="no-NO">Du {0} ~s~ditt ~b~kjøretøy~s~.</String>
        <String xml:lang="sv-SE">Du {0} ~s~ditt ~b~fordon~s~.</String>
        <String xml:lang="tr-TR">~b~Araç kapı kilidi ~s~{0}.</String>
        <String xml:lang="fr-FR">Vous avez {0} ~s~votre ~b~véhicule~s~.</String>
        <String xml:lang="zh-Hant">你已將你的 ~b~車輛~s~ {0}~s~.</String>
    </Entry>

    <!-- nullnull{0} = Player's name (for example: Sasino) -->
    <Entry Id="player_ejected">
        <String xml:lang="en-US">{0} has been ~r~ejected~s~.</String>
        <String xml:lang="ar-001">تم ~r~إخراج~s~ {0}.</String>
        <String xml:lang="id-ID">{0} telah ~r~dikeluarkan~s~.</String>
        <String xml:lang="th-TH">{0} ได้รับการ ~r~ดีดออก~s~</String>
        <String xml:lang="pl-PL">{0} został ~r~wyrzucony~s~.</String>
        <String xml:lang="nl-NL">{0} is eruit ~r~getrapt~s~.</String>
        <String xml:lang="es-ES">{0} ha sido ~r~expulsado~s~.</String>
        <String xml:lang="pt-BR">{0} foi ~r~ejetado~s~.</String>
        <String xml:lang="de-DE">{0} wurde ~r~rausgeschmissen~s~.</String>
        <String xml:lang="it-IT">{0} è stato ~r~espulso~s~.</String>
        <String xml:lang="fr-FR">{0} a été ~r~éjecté~s~.</String>
        <String xml:lang="vi-VN">{0} đã bị ~r~đuổi~s~ khỏi phương tiện.</String>
        <String xml:lang="hi-Latn">{0} ko kar diya gaya ~r~eject~s~.</String>
        <String xml:lang="cs-CZ">{0} byl ~r~vyhozen~s~.</String>
        <String xml:lang="lv-LV">{0} tika ~r~izstumts~s~.</String>
        <String xml:lang="no-NO">{0} har blitt ~r~kastet ut~s~.</String>
        <String xml:lang="sv-SE">{0} har blivit ~r~ut kastad~s~.</String>
        <String xml:lang="tr-TR">{0} araçtan ~r~atıldı~s~.</String>
        <String xml:lang="zh-Hant">{0} 已被 ~r~踢出~s~.</String>
    </Entry>

    <!-- nullnull{0} = Vehicle name (for example: Nero Custom) -->
    <Entry Id="menu_vehicles_manage_subtitle_var">
        <String xml:lang="en-US">Manage your {0}</String>
        <String xml:lang="nl-NL">Beheer je {0}</String>
        <String xml:lang="de-DE">Verwalte dein {0}</String>
        <String xml:lang="id-ID">Kelola {0}</String>
        <String xml:lang="cs-CZ">Spravuj své vozidlo {0}</String>
        <String xml:lang="lv-LV">Pārvaldiet jūsu {0}</String>
        <String xml:lang="fr-FR">Gérer votre {0}</String>
        <String xml:lang="hi-Latn">Manage karo apni {0}</String>
        <String xml:lang="it-IT">Gestisci la tua {0}</String>
        <String xml:lang="no-NO">Administrer din {0}</String>
        <String xml:lang="tr-TR">{0} isimli aracınızı yönetin.</String>
        <String xml:lang="sv-SE">Hantera din {0}</String>
        <String xml:lang="es-ES">Gestione su {0}</String>
        <String xml:lang="pt-BR">Gerencie seu {0}</String>
        <String xml:lang="zh-Hant">管理你的 {0}</String>
        <String xml:lang="vi-VN">Quản lý {0} của bạn</String>
    </Entry>

    <!-- nullnull{0} = Vehicle name (for example: Nero Custom) -->
    <Entry Id="menu_vehicles_manage_subtitle_var_rented">
        <String xml:lang="en-US">Manage your rented {0}</String>
        <String xml:lang="nl-NL">Beheer je gehuurde {0}</String>
        <String xml:lang="de-DE">Verwalte dein gemietetes {0}</String>
        <String xml:lang="id-ID">Kelola kendaraan rental {0}</String>
        <String xml:lang="cs-CZ">Spravuj své pronajaté vozidlo {0}</String>
        <String xml:lang="hi-Latn">Manage karo apni rent ki {0}</String>
        <String xml:lang="fr-FR">Gérer votre {0} loué</String>
        <String xml:lang="it-IT">Gestisci la tua {0} noleggiata</String>
        <String xml:lang="lv-LV">Pārvaldiet jūsu nomāto {0}</String>
        <String xml:lang="no-NO">Administrer din leide {0}</String>
        <String xml:lang="tr-TR">Kiraladığınız {0} isimli aracı yönetin.</String>
        <String xml:lang="sv-SE">Hantera din hyrda {0}</String>
        <String xml:lang="es-ES">Gestione su {0} alquilado</String>
        <String xml:lang="pt-BR">Gerencie sua {0} alugada</String>
        <String xml:lang="zh-Hant">管理你租的 {0}</String>
        <String xml:lang="vi-VN">Quản lý {0} đã thuê của bạn</String>
    </Entry>

    <!-- nullnull{0} = Vehicle name (for example: Nero Custom) -->
    <Entry Id="menu_vehicles_favorite_removed">
        <String xml:lang="en-US">You ~r~removed ~s~this ~p~{0} ~s~from your favorite vehicles. Refresh the menu to see the changes applied.</String>
        <String xml:lang="nl-NL">Je hebt deze ~p~{0} ~r~verwijderd ~s~van je favoriete voertuigen. Ververs het menu om de aanpassingen te zien.</String>
        <String xml:lang="de-DE">Du hast dieses ~p~{0}~s~ von deinen favorisierten Fahrzeugen ~r~entfernt~s~. Aktualisiere das Menü, um die Änderungen anzuzeigen.</String>
        <String xml:lang="id-ID">Kamu ~r~menghilangkan ~s~ini ~p~{0} ~s~dari kendaraan favoritmu. Buka menu kembali untuk melihat perubahan.</String>
        <String xml:lang="cs-CZ">~r~Odebral ~s~jsi ~p~{0} ~s~z tvých oblíbených vozidel. Obnov menu pro zobrazení změn.</String>
        <String xml:lang="it-IT">Hai ~r~rimosso ~s~questo ~p~{0} ~s~dai tuoi veicoli preferiti. Aggiorna il menu per vedere le modifiche applicate.</String>
        <String xml:lang="lv-LV">Jūs ~r~noņēmāt ~s~šo ~p~{0} ~s~no savas izlases. Atsvaidziniet izvēlni, lai ieraudzītu izmaiņas.</String>
        <String xml:lang="no-NO">Du ~r~fjernet ~s~dette ~p~{0} ~s~fra favorittkjøretøyene dine. Oppdater menyen for å se endringene som er tatt i bruk.</String>
        <String xml:lang="tr-TR">~p~{0} ~s~isimli aracını favori araçlarından ~r~kaldırdın~s~. Değişikliklerin uygulanması için menüyü yenile.</String>
        <String xml:lang="fr-FR">Vous avez ~r~supprimé ~s~cette ~p~{0} ~s~de vos véhicules favoris. Actualisez le menu pour voir les changements appliqués.</String>
        <String xml:lang="es-ES">Has ~r~eliminado ~s~el ~p~{0} ~s~de tus vehículos favoritos. Actualice el menú para ver los cambios aplicados.</String>
        <String xml:lang="pt-BR">Você ~r~removeu~s~ o ~p~{0} ~s~de seus veículos favoritos. Atualize o menu para ver as alterações aplicadas.</String>
        <String xml:lang="hi-Latn">Aap ~r~remove ~s~kiye ~p~{0} ~s~ko apni favorite vehicles se. Menu refresh karo changes dekhne ke liye.</String>
        <String xml:lang="sv-SE">Du ~r~tog bort ~s~denna ~p~{0} ~s~från dina favoritfordon. Uppdatera menyn för att se ändringarna som tillämpades.</String>
        <String xml:lang="zh-Hant">你已將 ~p~{0}~s~ 從你的最愛中 ~r~移除~s~. 重新整理清單已看見你做的變化.</String>
        <String xml:lang="vi-VN">Bạn ~r~đã xóa ~p~{0} ~s~khỏi phương tiện yêu thích của bạn. Làm mới menu để xem những thay đổi được áp dụng.</String>
    </Entry>

    <!-- nullnull{0} = Vehicle name (for example: Nero Custom)
         {1} = Renewal cost (for example: $125,000) 
    -->
    <Entry Id="menu_vehicles_rental_extend_confirm_message">
        <String xml:lang="en-US">Do you really want to extend the rental of this ~b~{0} ~s~for ~g~{1}~s~?</String>
        <String xml:lang="nl-NL">Weet je zeker dat je de huur van deze ~b~{0} ~s~wilt verlengen voor ~g~{1}~s~?</String>
        <String xml:lang="de-DE">Möchtest du die Miete von ~b~{0} ~s~für ~g~{1}~s~ verlängern?</String>
        <String xml:lang="id-ID">Apakah kamu mau memperpanjang rental dari ~b~{0} ~s~seharga ~g~{1}~s~?</String>
        <String xml:lang="cs-CZ">Opravdu chceš prodloužit pronájem vozidla ~b~{0} ~s~za ~g~{1}~s~?</String>
        <String xml:lang="hi-Latn">Kya aapko sahi mein apni ~b~{0} ~s~ka rental extend karna chahte hain ~g~{1} ~s~de kar?</String>
        <String xml:lang="it-IT">Vuoi davvero estendere il noleggio di questo ~b~{0} ~s~per ~g~{1}~s~?</String>
        <String xml:lang="lv-LV">Vai tiešām vēlaties pagarināt šī ~b~{0} ~s~nomu par ~g~{1}~s~?</String>
        <String xml:lang="no-NO"> Vil du virkelig forlenge utleien av denne ~b~{0} ~s~for ~g~{1}~s~?</String>
        <String xml:lang="tr-TR">~b~{0} ~s~isimli aracının kirasını ~g~{1} ~s~karşılığında uzatmak istediğinden emin misin?</String>
        <String xml:lang="sv-SE">Vill du verkligen förlänga uthyrningen av denna ~b~{0} ~s~för ~g~{1}~s~?</String>
        <String xml:lang="fr-FR">Voulez-vous vraiment prolonger la location de cette ~b~{0} ~s~pour ~g~{1}~s~?</String>
        <String xml:lang="es-ES">¿De verdad quieres extender el alquiler de este ~b~{0} ~s~por ~g~{1}~s~?</String>
        <String xml:lang="pt-BR">Você realmente deseja estender o aluguel desse ~b~{0} ~s~por ~g~{1}~s~?</String>
        <String xml:lang="zh-Hant">你確定以 ~g~{1}~s~ 延長 ~b~{0}~s~ 的租賃嗎?</String>
        <String xml:lang="vi-VN">Bạn có thực sự muốn gia hạn hợp đồng thuê ~b~{0} ~s~này cho ~g~{1}~s~ không?</String>
    </Entry>

    <!-- nullnull{0} = Vehicle name (for example: Nero Custom) -->
    <Entry Id="menu_vehicles_rental_terminate_confirm_message">
        <String xml:lang="en-US">Do you really want to terminate the rental of this ~b~{0}~s~?</String>
        <String xml:lang="nl-NL">Weet je zeker dat je de huur van deze ~b~{0}~s~ wilt beëindigen?</String>
        <String xml:lang="de-DE">Möchtest du die Miete von ~b~{0}~s~ beenden?</String>
        <String xml:lang="id-ID">Apakah kamu mau mengakhiri rental dari ~b~{0}~s~?</String>
        <String xml:lang="hi-Latn">Kya aap sahi mein apni ~b~{0} ~s~ka rental khatam karna chahte hain?</String>
        <String xml:lang="it-IT">Vuoi davvero terminare il noleggio di questo ~b~{0}~s~?</String>
        <String xml:lang="cs-CZ">Opravdu chceš ukončit pronájem vozidla ~b~{0}~s~?</String>
        <String xml:lang="lv-LV">Vai tiešām vēlaties pārtraukt šī ~b~{0} ~s~nomu?</String>
        <String xml:lang="no-NO">Vil du virkelig avslutte leieforholdet av denne ~b~{0}~s~?</String>
        <String xml:lang="tr-TR">~b~{0} ~s~isimli aracın kirasını sonlandırmak istediğinden emin misin?</String>
        <String xml:lang="sv-SE">Vill du verkligen avsluta uthyrningen av denna ~b~{0}~s~?</String>
        <String xml:lang="fr-FR">Voulez-vous vraiment résilier la location de cette ~b~{0}~s~?</String>
        <String xml:lang="es-ES">¿De verdad quieres poner fin al alquiler de este ~b~{0}~s~?</String>
        <String xml:lang="pt-BR">Você realmente quer acabar com o aluguel desse ~b~{0}~s~?</String>
        <String xml:lang="zh-Hant">你確定要終止 ~b~{0}~s~ 的租賃嗎?</String>
        <String xml:lang="vi-VN">Bạn có thực sự muốn chấm dứt việc thuê ~b~{0}~s~ không?</String>
    </Entry>

    <!-- nullnull{0} = Vehicle name (for example: Nero Custom)
         {1} = Sell price (for example: $19,750,000) 
    -->
    <Entry Id="menu_vehicles_sell_confirm_message">
        <String xml:lang="en-US">Do you really want to sell your ~b~{0} ~s~to the server for ~g~{1}~s~?</String>
        <String xml:lang="nl-NL">Weet je zeker dat je je ~b~{0} ~s~aan de server wilt verkopen voor ~g~{1}~s~?</String>
        <String xml:lang="de-DE">Möchtest du dein ~b~{0} ~s~an den Server für ~g~{1}~s~ verkaufen?</String>
        <String xml:lang="id-ID">Apakah kamu mau menjual ~b~{0} ~s~kepada server seharga ~g~{1}~s~?</String>
        <String xml:lang="cs-CZ">Opravdu chceš prodat ~b~{0} ~s~serveru za ~g~{1}~s~?</String>
        <String xml:lang="hi-Latn">Kya aap sahi mein apni ~b~{0} ~s~server ko bechna chahte hain ~g~{1} ~s~mein?</String>
        <String xml:lang="fr-FR">Voulez-vous vraiment vendre votre ~b~{0} ~s~au serveur pour ~g~{1}~s~?</String>
        <String xml:lang="it-IT">Vuoi davvero vendere il tuo ~b~{0} ~s~al server per ~g~{1}~s~?</String>
        <String xml:lang="lv-LV">Vai tiešām vēlaties pārdot jūsu ~b~{0} ~s~serverim par ~g~{1}~s~?</String>
        <String xml:lang="no-NO"> Vil du virkelig selge ~b~{0} ~s~en din til serveren for ~g~{1}~s~?</String>
        <String xml:lang="tr-TR">~b~{0} ~s~isimli aracını ~g~{1} ~s~karşılığında sunucuya satmak istediğinden emin misin?</String>
        <String xml:lang="sv-SE">Vill du verkligen sälja din ~b~{0} ~s~till servern för ~g~{1}~s~?</String>
        <String xml:lang="es-ES">¿Realmente quieres vender tu ~b~{0} ~s~al servidor por~g~{1}~s~?</String>
        <String xml:lang="pt-BR">Você realmente quer vender seu ~b~{0} ~s~para o servidor por ~g~{1}~s~?</String>
        <String xml:lang="zh-Hant">你確定要以 ~g~{1}~s~ 將 ~b~{0}~s~ 售出嗎?</String>
        <String xml:lang="vi-VN">Bạn có thực sự muốn bán ~b~{0} ~s~của mình cho máy chủ để lấy ~g~{1}~s~ không?</String>
    </Entry>

    <!-- nullnull{0} = Number of vehicles (for example: 15) -->
    <Entry Id="menu_vehicles_counter_text">
        <String xml:lang="en-US">{0} vehicles</String>
        <String xml:lang="nl-NL">{0} voertuigen</String>
        <String xml:lang="de-DE">{0} Fahrzeuge</String>
        <String xml:lang="id-ID">{0} kendaraan</String>
        <String xml:lang="cs-CZ">{0} Vozidel</String>
        <String xml:lang="lv-LV">{0} vienības</String>
        <String xml:lang="hi-Latn">{0} vehicles</String>
        <String xml:lang="fr-FR">{0} véhicules</String>
        <String xml:lang="it-IT">{0} veicoli</String>
        <String xml:lang="no-NO"> {0} kjøretøy</String>
        <String xml:lang="tr-TR">{0} araç</String>
        <String xml:lang="sv-SE">{0} fordon</String>
        <String xml:lang="es-ES">{0} vehículos</String>
        <String xml:lang="pt-BR">{0} veículos</String>
        <String xml:lang="zh-Hant">{0} 輛車</String>
        <String xml:lang="vi-VN">{0} phương tiện</String>
    </Entry>

    <!-- Store here means "to store" (your car in the garage) ✅
         It does NOT mean "store" as in "a place to buy something" ❌ 
    -->
    <Entry Id="menu_vehicles_store_title">
        <String xml:lang="en-US">Store</String>
        <String xml:lang="nl-NL">Opslaan</String>
        <String xml:lang="de-DE">Laden</String>
        <String xml:lang="id-ID">Kembalikan</String>
        <String xml:lang="ar-001">تخزين</String>
        <String xml:lang="cs-CZ">Uskladnit</String>
        <String xml:lang="fr-FR">Ranger</String>
        <String xml:lang="hi-Latn">Store</String>
        <String xml:lang="it-IT">Deposita</String>
        <String xml:lang="lv-LV">Atgriezt</String>
        <String xml:lang="no-NO"> Lager</String>
        <String xml:lang="sv-SE">Lagra</String>
        <String xml:lang="tr-TR">Geri Gönder</String>
        <String xml:lang="zh-Hant">存車</String>
        <String xml:lang="vi-VN">Cất</String>
    </Entry>

    <!-- nullnull{0} = Vehicle name (for example: Nero Custom) -->
    <Entry Id="menu_vehicles_maintenance_description">
        <String xml:lang="en-US">Send your ~b~{0} ~s~to maintenance.</String>
        <String xml:lang="nl-NL">Stuur je ~b~{0} ~s~naar onderhoud.</String>
        <String xml:lang="de-DE">Schicke dein ~b~{0} ~s~zur Wartung.</String>
        <String xml:lang="id-ID">Kirimkan ~b~{0} ~s~untuk perbaikan.</String>
        <String xml:lang="ar-001">أرسل ~b~{0} ~s~إلى الصيانة.</String>
        <String xml:lang="cs-CZ">Pošli své vozidlo ~b~{0} ~s~do údržby.</String>
        <String xml:lang="hi-Latn">Apni ~b~{0} ~s~maintenance ke liye bhejo.</String>
        <String xml:lang="fr-FR">Envoyez votre ~b~{0} ~s~en maintenance.</String>
        <String xml:lang="it-IT">Invia la tua ~b~{0} ~s~in manutenzione.</String>
        <String xml:lang="lv-LV">Nosūtiet savu ~b~{0} ~s~uz apkopi.</String>
        <String xml:lang="no-NO">Send ~b~{0} ~s~til vedlikehold.</String>
        <String xml:lang="sv-SE">Skicka din ~b~{0} ~s~till underhåll.</String>
        <String xml:lang="zh-Hant">將你的 ~b~{0} ~s~送至保養廠.</String>
        <String xml:lang="vi-VN">Gửi ~b~{0} ~s~của bạn để bảo dưỡng.</String>
        <String xml:lang="tr-TR">~b~{0} ~s~ismili aracı bakıma gönder.</String>
    </Entry>

    <!-- nullnull{0} = Vehicle name (for example: Nero Custom) -->
    <Entry Id="menu_vehicles_maintenance_description_rented">
        <String xml:lang="en-US">Send your rented ~b~{0} ~s~to maintenance.</String>
        <String xml:lang="nl-NL">Stuur je gehuurde ~b~{0} ~s~naar onderhoud.</String>
        <String xml:lang="de-DE">Schicke dein gemieteten ~b~{0} ~s~zur Wartung.</String>
        <String xml:lang="id-ID">Kirimkan kendaraan rentalmu ~b~{0} ~s~untuk perbaikan.</String>
        <String xml:lang="ar-001">أرسل ~b~{0} ~s~المستأجرة إلى الصيانة.</String>
        <String xml:lang="cs-CZ">Pošli své pronajaté vozidlo ~b~{0} ~s~do údržby.</String>
        <String xml:lang="hi-Latn">Apni rent ki ~b~{0} ~s~ko maintenance ke liye bhejo.</String>
        <String xml:lang="it-IT">Invia il tuo veicolo noleggiato ~b~{0} ~s~in manutenzione.</String>
        <String xml:lang="lv-LV">Nosūtiet savu nomāto ~b~{0} ~s~uz apkopi.</String>
        <String xml:lang="fr-FR">Envoyez votre ~b~{0} ~s~louée en maintenance.</String>
        <String xml:lang="no-NO">Send dine leide ~b~{0} ~s~til vedlikehold.</String>
        <String xml:lang="sv-SE">Skicka din hyrda ~b~{0} ~s~till underhåll.</String>
        <String xml:lang="zh-Hant">將你的 ~b~{0} ~s~to 送至保養廠.</String>
        <String xml:lang="vi-VN">Gửi ~b~{0} ~s~đã thuê của bạn để bảo dưỡng.</String>
        <String xml:lang="tr-TR">Kiraladığın ~b~{0} ~s~isimli aracını bakıma gönder.</String>
    </Entry>

    <Entry Id="menu_vehicles_rental_title">
        <String xml:lang="en-US">Rental Info</String>
        <String xml:lang="nl-NL">Verhuur Informatie</String>
        <String xml:lang="fr-FR">Informations sur la location</String>
        <String xml:lang="hi-Latn">Rental ki Info</String>
        <String xml:lang="de-DE">Informationen zur Miete</String>
        <String xml:lang="it-IT">Informazioni sul Noleggio</String>
        <String xml:lang="id-ID">Info rental</String>
        <String xml:lang="ar-001">معلومات الإيجار</String>
        <String xml:lang="cs-CZ">Informace o pronájmu</String>
        <String xml:lang="lv-LV">Nomas info</String>
        <String xml:lang="sv-SE">Uthyrnings information</String>
        <String xml:lang="no-NO"> Leieinformasjon</String>
        <String xml:lang="vi-VN">Thông tin cho thuê</String>
        <String xml:lang="tr-TR">Kiralama Bilgileri</String>
    </Entry>

    <Entry Id="menu_vehicles_rental_description">
        <String xml:lang="en-US">~b~Start date: ~s~{0} UTC\n~b~End date: ~s~{1} UTC\n~b~Fee: ~g~{2} ~c~/week</String>
        <String xml:lang="nl-NL">~b~Start datum: ~s~{0} UTC\n~b~Eind date: ~s~{1} UTC\n~b~Kosten: ~g~{2} ~c~/week</String>
        <String xml:lang="fr-FR">~b~Date de début: ~s~{0} UTC\n~b~Date de fin: ~s~{1} UTC\n~b~Frais: ~g~{2} ~c~/semaine</String>
        <String xml:lang="hi-Latn">~b~Start ki date: ~s~{0} UTC\n~b~End ki date: ~s~{1} UTC\n~b~Fees: ~g~{2} ~c~/week</String>
        <String xml:lang="de-DE">~b~Startdatum: ~s~{0} UTC\n~b~Enddatum: ~s~{1} UTC\n~b~Gebühr: ~g~{2} ~c~/Woche</String>
        <String xml:lang="it-IT">~b~Data di inizio: ~s~{0} UTC\n~b~Data di fine: ~s~{1} UTC\n~b~Tariffa: ~g~{2} ~c~/settimana</String>
        <String xml:lang="id-ID">~b~Tanggal dimulai: ~s~{0} UTC\n~b~Tanggal berakhir: ~s~{1} UTC\n~b~Biaya: ~g~{2} ~c~/minggu</String>
        <String xml:lang="ar-001">~b~تاريخ البدء: ~s~{0} UTC\n~b~تاريخ الانتهاء: ~s~{1} UTC\n~b~الرسوم: ~g~{2} ~c~/week</String>
        <String xml:lang="cs-CZ">~b~Datum zahájení: ~s~{0} UTC\n~b~Datum ukončení: ~s~{1} UTC\n~b~Poplatek: ~g~{2} ~c~/týden</String>
        <String xml:lang="lv-LV">~b~Sākuma datums: ~s~{0} UTC\n~b~Beigu datums: ~s~{1} UTC\n~b~Komisija: ~g~{2} ~c~/nedēļā</String>
        <String xml:lang="no-NO">~b~Startdato: ~s~{0} UTC\n~b~Sluttdato: ~s~{1} UTC\n~b~Gebyr: ~g~{2} ~c~/uke</String>
        <String xml:lang="sv-SE">~b~Startdatum: ~s~{0} UTC\n~b~Slutdatum: ~s~{1} UTC\n~b~Avgift: ~g~{2} ~c~/vecka</String>
        <String xml:lang="vi-VN">~b~Ngày bắt đầu: ~s~{0} UTC\n~b~Ngày kết thúc: ~s~{1} UTC\n~b~Phí: ~g~{2} ~c~/tuần</String>
        <String xml:lang="tr-TR">~b~Başlangıç tarihi: ~s~{0} UTC\n~b~Bitiş tarihi: ~s~{1} UTC\n~b~Ücret: ~g~{2} ~c~/hafta</String>
    </Entry>

    <Entry Id="menu_vehicles_rental_info_overdue">
        <String xml:lang="en-US">~r~OVERDUE</String>
        <String xml:lang="nl-NL">~r~VERLOPEN</String>
        <String xml:lang="hi-Latn">~r~OVERDUE</String>
        <String xml:lang="de-DE">~r~ÜBERFÄLLIG</String>
        <String xml:lang="it-IT">~r~SCADUTO</String>
        <String xml:lang="id-ID">~r~TELAT BAYAR</String>
        <String xml:lang="ar-001">~r~التأخير</String>
        <String xml:lang="cs-CZ">~r~PO SPLATNOSTI</String>
        <String xml:lang="lv-LV">~r~NOKĀVĒTS</String>
        <String xml:lang="fr-FR">~r~EXPIRÉ</String>
        <String xml:lang="sv-SE">~r~Försen</String>
        <String xml:lang="no-NO"> ~r~FORSIDEN</String>
        <String xml:lang="vi-VN">~r~QUÁ HẠN</String>
        <String xml:lang="tr-TR">~r~SÜRESİ BİTMİŞ</String>
    </Entry>

    <Entry Id="menu_vehicles_rent_renew_title">
        <String xml:lang="en-US">Extend Rental</String>
        <String xml:lang="nl-NL">Verleng Huur</String>
        <String xml:lang="hi-Latn">Extend kare Rental</String>
        <String xml:lang="de-DE">Miete verlängern</String>
        <String xml:lang="it-IT">Estendi Noleggio</String>
        <String xml:lang="id-ID">Perpanjang Rental</String>
        <String xml:lang="ar-001">تمديد الإيجار</String>
        <String xml:lang="cs-CZ">Prodloužit pronájem</String>
        <String xml:lang="lv-LV">Pagarināt nomu</String>
        <String xml:lang="fr-FR">Prolonger la location</String>
        <String xml:lang="sv-SE">Förläng Uthyrningen</String>
        <String xml:lang="no-NO">Forleng utleie</String>
        <String xml:lang="vi-VN">Gia hạn thuê</String>
        <String xml:lang="tr-TR">Kiralama Süresini Uzat</String>
    </Entry>

    <Entry Id="menu_vehicles_rent_renew_info_ongoing">
        <String xml:lang="en-US">~r~The rent of this vehicle is still ongoing.</String>
        <String xml:lang="nl-NL">~r~De huur van dit voertuig loopt nog.</String>
        <String xml:lang="fr-FR">~r~La location de ce véhicule est toujours en cours.</String>
        <String xml:lang="hi-Latn">~r~Iss vehicle ka rent chal raha hai.</String>
        <String xml:lang="de-DE">~r~Die Miete von diesem Fahrzeug läuft noch.</String>
        <String xml:lang="it-IT">~r~Il noleggio di questo veicolo è ancora in corso.</String>
        <String xml:lang="id-ID">~r~Rental dari kendaraan ini masih berjalan.</String>
        <String xml:lang="ar-001">~r~يزال استئجار هذه السيارة مستمرًا.</String>
        <String xml:lang="cs-CZ">~r~Pronájem tohoto vozidla stále probíhá.</String>
        <String xml:lang="lv-LV">~r~Šī transportlīdzekļa noma vēl ir aktīva.</String>
        <String xml:lang="no-NO"> ~r~Leien av dette kjøretøyet pågår fortsatt.</String>
        <String xml:lang="sv-SE">~r~Uthyrningen av detta fordon pågår fortfarande.</String>
        <String xml:lang="vi-VN">~r~Việc thuê phương tiện này vẫn đang tiếp tục.</String>
        <String xml:lang="tr-TR">~r~Bu aracın kirası hala devam ediyor.</String>
    </Entry>

    <Entry Id="menu_vehicles_rent_end_title">
        <String xml:lang="en-US">Terminate Rental</String>
        <String xml:lang="nl-NL">Beëindig Huur</String>
        <String xml:lang="fr-FR">Terminer la location</String>
        <String xml:lang="hi-Latn">Khatam kare Rental</String>
        <String xml:lang="de-DE">Miete beenden</String>
        <String xml:lang="it-IT">Termina Noleggio</String>
        <String xml:lang="id-ID">Hentikan rental</String>
        <String xml:lang="ar-001">إنهاء الإيجار</String>
        <String xml:lang="cs-CZ">Ukončit pronájem</String>
        <String xml:lang="lv-LV">Pārtraukt nomu</String>
        <String xml:lang="no-NO">Avslutt utleie</String>
        <String xml:lang="sv-SE">Avsluta uthyrning</String>
        <String xml:lang="vi-VN">Chấm dứt cho thuê</String>
        <String xml:lang="tr-TR">Kiralamayı Sonlandır</String>
    </Entry>

    <Entry Id="menu_vehicles_rent_end_info_destroyed">
        <String xml:lang="en-US">~r~This vehicle has been destroyed. Request a replacement before returning it to the rental company.</String>
        <String xml:lang="nl-NL">~r~Dit voertuig is vernietigd. Vraag een vervangend voertuig voordat je het terugbrengt naar het verhuurbedrijf.</String>
        <String xml:lang="hi-Latn">~r~Yeh vehicle destroy ho chuki hai. Replace karne ki request kar do rental company ko wapas karne se pehle.</String>
        <String xml:lang="de-DE">~r~Dieses Fahrzeug wurde zerstört. Fordere einen Ersatz an, bevor du es zum Verleih zurückgeben kannst.</String>
        <String xml:lang="it-IT">~r~Questo veicolo è stato distrutto. Richiedi una sostituzione prima di restituirlo alla compagnia di noleggio.</String>
        <String xml:lang="id-ID">~r~Kendaraan ini telah hancur. Minta penggantian kendaraan sebelum mengembalikan kendaraan kepada perusahaan rental.</String>
        <String xml:lang="ar-001">~r~تم تدمير هذه السيارة. اطلب الاستبدال قبل إعادتها إلى شركة التأجير.</String>
        <String xml:lang="cs-CZ">~r~Toto vozidlo bylo zničeno. Před vrácením vozidla půjčovně požádejte o náhradní vozidlo..</String>
        <String xml:lang="lv-LV">~r~Šis transportlīdzeklis tika iznīcināts. Pieprasiet tā aizstāšanu pirms tā atgriešanas nomas uzņēmumam.</String>
        <String xml:lang="fr-FR">~r~Ce véhicule a été détruit. Demandez un véhicule de remplacement avant de le retourner à la société de location.</String>
        <String xml:lang="no-NO">~r~Dette kjøretøyet har blitt ødelagt. Be om en erstatning før du returnerer den til utleiefirmaet.</String>
        <String xml:lang="sv-SE">~r~Det här fordonet har förstörts. Begär en ersättning innan du returnerar den till uthyrningsföretaget.</String>
        <String xml:lang="zh-Hant">~r~ 該車輛已經被摧毀了. 請再還給租賃公司前先申請重製一台.</String>
        <String xml:lang="vi-VN">~r~Phương tiện này đã bị phá hủy. Yêu cầu phương tiện thay thế trước khi trả lại cho công ty cho thuê.</String>
        <String xml:lang="tr-TR">~r~Bu araç imha edildi. Kiralama şirketine teslim etmeden önce yenisini talep edin.</String>
    </Entry>

    <Entry Id="menu_vehicles_rent_end_info_ongoing">
        <String xml:lang="en-US">~y~The rent of this vehicle is still ongoing and you will not be compensated for the time left.</String>
        <String xml:lang="nl-NL">~y~De huur van dit actief is nogsteeds gaande en je wordt niet gecompenseert voor de overgebleven tijd.</String>
        <String xml:lang="hi-Latn">~y~Is vehicle ka rent abhi bhi chal raha hai aur bache hue time ke liye aapko compensation nahi milega.</String>
        <String xml:lang="de-DE">~y~Die Miete für dieses Fahrzeug läuft noch und du wirst für die verbleibende Zeit nicht entschädigt.</String>
        <String xml:lang="it-IT">~y~Il noleggio di questo veicolo è ancora in corso e non sarai compensato per il tempo rimanente.</String>
        <String xml:lang="id-ID">~y~Rental kendaraan ini masih berjalan dan kamu tidak akan diberikan kompensasi untuk waktu yang tersisa.</String>
        <String xml:lang="ar-001">~y~يزال استئجار هذه السيارة مستمرًا ولن يتم تعويضك عن الوقت المتبقي.</String>
        <String xml:lang="cs-CZ">~y~Pronájem tohoto vozidla stále trvá a za zbývající čas ti nebude vyplacena náhrada.</String>
        <String xml:lang="lv-LV">~y~Šī transportlīdzekļa noma vēl ir aktīva un jūs netiks kompensēts par palikušo laiku.</String>
        <String xml:lang="no-NO">~y~Leien av dette kjøretøyet pågår fortsatt, og du vil ikke bli kompensert for tiden som er igjen.</String>
        <String xml:lang="sv-SE">~y~Hyran av detta fordon pågår fortfarande och du kommer inte att få kompensation för den tid som återstår.</String>
        <String xml:lang="fr-FR">~y~La location de ce véhicule est toujours en cours et vous ne serez pas indemnisé pour le temps qu'il reste.</String>
        <String xml:lang="vi-VN">~y~Việc thuê phương tiện này vẫn đang tiếp tục và bạn sẽ không được đền bù cho thời gian còn lại.</String>
        <String xml:lang="tr-TR">~y~Bu aracın kirası hala devam ediyor ve kalan süre için herhangi bir tazminat alamayacaksınız.</String>
    </Entry>

    <Entry Id="menu_vehicles_history_title">
        <String xml:lang="en-US">History</String>
        <String xml:lang="nl-NL">Geschiedenis</String>
        <String xml:lang="fr-FR">Historique</String>
        <String xml:lang="hi-Latn">History</String>
        <String xml:lang="de-DE">Historie</String>
        <String xml:lang="it-IT">Cronologia</String>
        <String xml:lang="id-ID">Sejarah</String>
        <String xml:lang="ar-001">سجِل</String>
        <String xml:lang="cs-CZ">Historie</String>
        <String xml:lang="lv-LV">Vēsture</String>
        <String xml:lang="sv-SE">Historik</String>
        <String xml:lang="no-NO">Historie</String>
        <String xml:lang="vi-VN">Lịch sử</String>
        <String xml:lang="tr-TR">Geçmiş</String>
    </Entry>

    <Entry Id="menu_vehicles_history_description">
        <String xml:lang="en-US">View this vehicle's ownership history.</String>
        <String xml:lang="nl-NL">Bekijk het eigendomsgeschiedenis van dit voertuig.</String>
        <String xml:lang="hi-Latn">Iss vehicle ki ownership history dekhe.</String>
        <String xml:lang="de-DE">Zeige die Historie der Besitzer des Fahrzeuges an.</String>
        <String xml:lang="it-IT">Visualizza la cronologia di proprietà di questo veicolo.</String>
        <String xml:lang="id-ID">Lihat sejarah kepemilikan kendaraan ini.</String>
        <String xml:lang="ar-001">عرض سجِل ملكية هذه السيارة.</String>
        <String xml:lang="fr-FR">Voir l'historique d'acquisition de ce véhicule.</String>
        <String xml:lang="cs-CZ">Prohlédni si historii vlastnictví tohoto vozidla.</String>
        <String xml:lang="lv-LV">Apskatiet šī transportlīdzekļa īpašumtiesību vēsturi.</String>
        <String xml:lang="no-NO"> Se dette kjøretøyets eierskapshistorikk.</String>
        <String xml:lang="sv-SE">Se detta fordons ägarhistorik.</String>
        <String xml:lang="vi-VN">Xem lịch sử sở hữu phương tiện này.</String>
        <String xml:lang="tr-TR">Bu aracın sahiplik geçmişini görüntüle.</String>
    </Entry>

    <Entry Id="menu_vehicles_history_entry_description">
        <String xml:lang="en-US">~b~Purchase Date: ~s~{0}\n~b~Purchase Price: ~s~{1}</String>
        <String xml:lang="nl-NL">~b~Aankoop Datum: ~s~{0}\n~b~Aankoop Prijs: ~s~{1}</String>
        <String xml:lang="fr-FR">~b~Date d'achat: ~s~{0}\n~b~Prix d'achat: ~s~{1}</String>
        <String xml:lang="hi-Latn">~b~Purchase ki Date: ~s~{0}\n~b~Purchase ki Price: ~s~{1}</String>
        <String xml:lang="de-DE">~b~Kaufpreis: ~s~{0}\n~b~Kaufdatum: ~s~{1}</String>
        <String xml:lang="it-IT">~b~Data di Acquisto: ~s~{0}\n~b~Prezzo di Acquisto: ~s~{1}</String>
        <String xml:lang="id-ID">~b~Tanggal pembelian: ~s~{0}\n~b~Harga Beli: ~s~{1}</String>
        <String xml:lang="ar-001">~b~تاريخ الشراء: ~s~{0}\n~b~سعر الشراء: ~s~{1}</String>
        <String xml:lang="cs-CZ">~b~Datum Nákupu: ~s~{0}\n~b~Nákupní Cena: ~s~{1}</String>
        <String xml:lang="lv-LV">~b~Pirkuma datums: ~s~{0}\n~b~Pirkuma cena: ~s~{1}</String>
        <String xml:lang="no-NO">~b~Kjøpsdato: ~s~{0}\n~b~Kjøpspris: ~s~{1}</String>
        <String xml:lang="sv-SE">~b~Köps Datum: ~s~{0}\n~b~Köps Pris: ~s~{1}</String>
        <String xml:lang="vi-VN">~b~Ngày mua: ~s~{0}\n~b~Giá mua: ~s~{1}</String>
         <String xml:lang="tr-TR">~b~Satın Alma tarihi: ~s~{0}\n~b~Satın Alma Fiyatı: ~s~{1}</String>
    </Entry>

    <Entry Id="menu_vehicles_history_empty_title">
        <String xml:lang="en-US">No history :(</String>
        <String xml:lang="nl-NL">Geen geschiedenis :(</String>
        <String xml:lang="fr-FR">Pas d'historique :(</String>
        <String xml:lang="hi-Latn">Koi history nahi :(</String>
        <String xml:lang="de-DE">Keine Historie :(</String>
        <String xml:lang="it-IT">Nessuna cronologia :(</String>
        <String xml:lang="id-ID">Tidak ada sejarah :(</String>
        <String xml:lang="ar-001">لا يوجد سجِل :(</String>
        <String xml:lang="cs-CZ">Žádná historie :(</String>
        <String xml:lang="lv-LV">Nav vēstures :(</String>
        <String xml:lang="sv-SE">Ingen historik :(</String>
        <String xml:lang="no-NO"> Ingen historie :(</String>
        <String xml:lang="vi-VN">Không có lịch sử :(</String>
        <String xml:lang="tr-TR">Geçmiş yok :(</String>
    </Entry>

    <Entry Id="menu_vehicles_history_empty_description">
        <String xml:lang="en-US">This vehicle has no recorded ownership history.</String>
        <String xml:lang="nl-NL">Dit voertuig heeft geen eigendomsgeschiedenis.</String>
        <String xml:lang="hi-Latn">Iss vehicle ka koi ownership history record nahi hai.</String>
        <String xml:lang="de-DE">Dieses Fahrzeug hat keine aufgezeichnete Besitzerhistorie.</String>
        <String xml:lang="it-IT">Questo veicolo non ha una cronologia di proprietà registrata.</String>
        <String xml:lang="id-ID">Kendaraan ini tidak ada sejarah kepemilikan yang tercatat. </String>
        <String xml:lang="ar-001">هذه السيارة ليس لها تاريخ ملكية مسجل.</String>
        <String xml:lang="cs-CZ">Toto vozidlo nemá žádnou historii vlastnictví.</String>
        <String xml:lang="lv-LV">Šim transportlīdzekļam nav reģistrētas īpašumtiesību vēstures.</String>
        <String xml:lang="fr-FR">Ce véhicule n'a pas d'historique d'acquisition enregistré.</String>
        <String xml:lang="sv-SE">Detta fordonet har inget registrerat ägarhistorik.</String>
        <String xml:lang="no-NO">Dette kjøretøyet har ingen registrert eierskapshistorikk</String>
        <String xml:lang="vi-VN">Phương tiện này không có lịch sử sở hữu được ghi nhận.</String>
         <String xml:lang="tr-TR">Bu aracın kayıtlı bir sahiplik geçmişi yok.</String>
    </Entry>

    <Entry Id="menu_vehicles_sell_title">
        <String xml:lang="en-US">Sell</String>
        <String xml:lang="nl-NL">Verkoop</String>
        <String xml:lang="fr-FR">Vendre</String>
        <String xml:lang="hi-Latn">Sell</String>
        <String xml:lang="de-DE">Verkaufen</String>
        <String xml:lang="it-IT">Vendi</String>
        <String xml:lang="id-ID">Jual</String>
        <String xml:lang="ar-001">بيع</String>
        <String xml:lang="cs-CZ">Prodat</String>
        <String xml:lang="lv-LV">Pārdot</String>
        <String xml:lang="sv-SE">Sälja</String>
        <String xml:lang="no-NO">Selge</String>
        <String xml:lang="vi-VN">Bán</String>
        <String xml:lang="tr-TR">Sat</String>
    </Entry>

    <Entry Id="menu_player_eject">
        <String xml:lang="en-US">Eject</String>
        <String xml:lang="nl-NL">Uitwerpen</String>
        <String xml:lang="hi-Latn">Nikaalo</String>
        <String xml:lang="de-DE">Rauswerfen</String>
        <String xml:lang="it-IT">Espelli</String>
        <String xml:lang="id-ID">Keluarkan</String>
        <String xml:lang="ar-001">طرد</String>
        <String xml:lang="cs-CZ">Vyhodit</String>
        <String xml:lang="lv-LV">Izstumt</String>
        <String xml:lang="fr-FR">Éjecter</String>
        <String xml:lang="sv-SE">Kasta ut</String>
        <String xml:lang="no-NO">Støte</String>
        <String xml:lang="vi-VN">Đuổi</String>
        <String xml:lang="tr-TR">Araçtan at</String>
    </Entry>

    <Entry Id="menu_player_eject_desc">
        <String xml:lang="en-US">Eject this player from your vehicle.</String>
        <String xml:lang="nl-NL">Trap deze speler uit je voertuig.</String>
        <String xml:lang="de-DE">Wirf diesen Spieler aus deinem Fahrzeug.</String>
        <String xml:lang="it-IT">Espelli questo giocatore dal tuo veicolo.</String>
        <String xml:lang="id-ID">Keluarkan pemain ini dari kendaraanmu.</String>
        <String xml:lang="ar-001">أخرج هذا اللاعب من سيارتك.</String>
        <String xml:lang="cs-CZ">Vyhoď tohoto hráče ze svého vozidla.</String>
        <String xml:lang="lv-LV">Izstumiet šo spēlētāju no sava transportlīdzekļa.</String>
        <String xml:lang="hi-Latn">Iss player ko apni vehicle se bahar nikaalo.</String>
        <String xml:lang="fr-FR">Éjectez ce joueur de votre véhicule.</String>
        <String xml:lang="sv-SE">Kasta ut denna spelare från ditt fordon</String>
        <String xml:lang="no-NO"> Kast ut denne spilleren fra kjøretøyet ditt.</String>
        <String xml:lang="vi-VN">Đuổi người chơi này ra khỏi xe của bạn.</String>
        <String xml:lang="tr-TR">Bu oyuncuyu arabadan at.</String>
    </Entry>

    <!-- nullnull{0} = Vehicle name (for example: Nero Custom) -->
    <Entry Id="menu_vehicles_rent_end_description">
        <String xml:lang="en-US">Return this ~b~{0} ~s~to the rental company.</String>
        <String xml:lang="nl-NL">Geef deze ~b~{0} ~s~terug aan het verhuurbedrijf.</String>
        <String xml:lang="de-DE">Gib diesen ~b~{0} ~s~zum Verleih zurück.</String>
        <String xml:lang="id-ID">Kembalikan kendaraan ini ~b~{0} ~s~kepada perusahaan rental.</String>
        <String xml:lang="ar-001">ارجع ~b~{0} ~s~إلى شركة التأجير.</String>
        <String xml:lang="cs-CZ">Vrať vozidlo ~b~{0} ~s~autopůjčovně.</String>
        <String xml:lang="hi-Latn">Apni rent ki ~b~{0} ~s~return kardo rental company ko.</String>
        <String xml:lang="lv-LV">Atgriezt šo ~b~{0} ~s~nomas uzņēmumam.</String>
        <String xml:lang="it-IT">Restituisci questo ~b~{0}~s~ alla compagnia di noleggio.</String>
        <String xml:lang="no-NO">Returner denne ~b~{0} ~s~til utleiefirmaet.</String>
        <String xml:lang="sv-SE">Lämna tillbaka detta ~b~{0} ~s~till uthyrningsföretaget.</String>
        <String xml:lang="fr-FR">Renvoyez cette ~b~{0} ~s~à la société de location.</String>
        <String xml:lang="zh-Hant">將你的 ~b~{0} ~s~還給租賃公司.</String>
        <String xml:lang="vi-VN">Trả lại ~b~{0} ~s~này cho công ty cho thuê.</String>
        <String xml:lang="tr-TR">~b~{0} ~s~isimli aracını kiralama şirketine geri ver.</String>
    </Entry>

    <!-- nullnull{0} = Vehicle name (for example: Nero Custom) -->
    <Entry Id="menu_vehicles_rent_renew_description">
        <String xml:lang="en-US">Renew the rental agreement of this ~b~{0}~s~.</String>
        <String xml:lang="nl-NL">Vernieuw het huurcontract van deze ~b~{0}~s~.</String>
        <String xml:lang="de-DE">Erneuer den Mietvertrag von diesem ~b~{0}~s~.</String>
        <String xml:lang="id-ID">Perbarui perjanjian rental dari kendaraan ini ~b~{0}~s~.</String>
        <String xml:lang="ar-001">قم بتجديد الإيجار لـ ~b~{0}~s~.</String>
        <String xml:lang="cs-CZ">Obnovení nájemní smlouvy u ~b~{0}~s~.</String>
        <String xml:lang="hi-Latn">Renew karo rental agreement ~b~{0} ~s~ka.</String>
        <String xml:lang="it-IT">Rinnova il contratto di noleggio di questo ~b~{0}~s~.</String>
        <String xml:lang="lv-LV">Atjaunojiet šī ~b~{0} ~s~īres līgumu.</String>
        <String xml:lang="no-NO"> Forny leieavtalen for denne ~b~{0}~s~</String>
        <String xml:lang="sv-SE">Förnya hyresavtalet för denna ~b~{0}~s~.</String>
        <String xml:lang="fr-FR">Renouvellez le contrat de location de cette ~b~{0}~s~.</String>
        <String xml:lang="zh-Hant"> 將 ~b~{0}~s~ 的租賃期限續約.</String>
        <String xml:lang="vi-VN">Gia hạn hợp đồng thuê ~b~{0}~s~.</String>
        <String xml:lang="tr-TR">~b~{0} ~s~isimli aracın kira sözleşmesini yenile.</String>
    </Entry>

    <!-- nullnull{0} = Vehicle name (for example: Nero Custom) -->
    <Entry Id="menu_vehicles_sell_description">
        <String xml:lang="en-US">Sell your ~b~{0} ~s~to the server for a percentage of the purchase price.</String>
        <String xml:lang="nl-NL">Verkoop je ~b~{0} ~s~aan de server voor een percentage van de koopprijs.</String>
        <String xml:lang="de-DE">Verkaufe dein ~b~{0} ~s~an den Server für einen Bruchteil des Kaufpreises.</String>
        <String xml:lang="id-ID">Jual ~b~{0} ~s~kepada server dengan harga sebagian persen dari harga beli.</String>
        <String xml:lang="ar-001">قم ببيع ~b~{0} ~s~الخاص بك إلى السيرفر مقابل نسبة مئوية من سعر الشراء.</String>
        <String xml:lang="cs-CZ">Prodej své vozidlo ~b~{0} ~s~serveru za procento z kupní ceny.</String>
        <String xml:lang="it-IT">Vendi il tuo ~b~{0}~s~ al server per una percentuale del prezzo di acquisto.</String>
        <String xml:lang="hi-Latn">Aapni ~b~{0} ~s~server ko bech do purchase amount ke kuch percentage par.</String>
        <String xml:lang="lv-LV">Pārdodiet savu ~b~{0} ~s~serverim par daļu no pirkuma cenas.</String>
        <String xml:lang="sv-SE">Sälj denna ~b~{0} ~s~till servern för att få ett procent av ditt köps pris.</String>
        <String xml:lang="no-NO"> Selg ~b~{0} ~s~ene dine til serveren for en prosentandel av kjøpesummen.</String>
        <String xml:lang="fr-FR">Vendez votre ~b~{0} ~s~au serveur pour un pourcentage du prix d'achat.</String>
        <String xml:lang="zh-Hant">將你的 ~b~{0} ~s~賣給伺服器並獲取部分的退款.</String>
        <String xml:lang="vi-VN">Bán chiếc ~b~{0} ~s~của bạn cho máy chủ với một phần trăm giá mua.</String>
        <String xml:lang="tr-TR">~b~{0} ~s~aracını satın alma fiyatının belli bir yüzdesi karşılığında sunucuya sat.</String>
    </Entry>

    <!-- nullnull{0} = Vehicle name (for example: Nero Custom)
         {1} = Garage name or (if not present) reference to "menu_vehicles_store_your_garage" (for example: Spanish Avenue) 
    -->
    <Entry Id="menu_vehicles_store_description">
        <String xml:lang="en-US">Send your ~b~{0} ~s~back to ~y~{1}~s~.</String>
        <String xml:lang="nl-NL">Stuur jouw ~b~{0} ~s~terug naar ~y~{1}~s~.</String>
        <String xml:lang="de-DE">Lagere dein ~b~{0} ~s~in ~y~{1}~s~ ein.</String>
        <String xml:lang="id-ID">Kirim kendaraan ~b~{0} ~s~kembali ke ~y~{1}~s~.</String>
        <String xml:lang="cs-CZ">Pošli své vozidlo ~b~{0} ~s~zpět do ~y~{1}~s~.</String>
        <String xml:lang="hi-Latn">Apni ~b~{0} ~s~wapas ~y~{1} ~s~mein bhejo.</String>
        <String xml:lang="fr-FR">Renvoyez votre ~b~{0} ~s~à ~y~{1}~s~.</String>
        <String xml:lang="lv-LV">Atgriezt jūsu ~b~{0} ~s~atpakaļ ~y~{1}~s~.</String>
        <String xml:lang="no-NO">Send ~b~{0} ~s~tilbake til ~y~{1}~s~.</String>
        <String xml:lang="sv-SE">Skicka ditt ~b~{0} ~s~tillbaka till ~y~{1}~s~.</String>
        <String xml:lang="tr-TR">~b~{0} ~s~isimli aracını ~y~{1} ~s~konumuna gönder.</String>
        <String xml:lang="zh-Hant">將你的 ~b~{0} ~s~送回 ~y~{1}~s~.</String>
        <String xml:lang="it-IT">Ritorna la tua ~b~{0} ~s~a ~y~{1}~s~.</String>
        <String xml:lang="vi-VN">Gửi ~b~{0} ~s~của bạn trở lại ~y~{1}~s~.</String>
    </Entry>

    <!-- Do not include information about an EV charger, electric cars will get the "on_foot_to_use_ev_charger" notification instead. -->
    <Entry Id="on_foot_to_use_fuel_pump">
        <String xml:lang="en-US">You must be ~r~on foot ~s~to use a ~y~gas pump~s~.</String>
        <String xml:lang="nl-NL">Je moet ~r~te voet zijn ~s~om een ~y~benzinepomp~s~ te gebruiken.</String>
        <String xml:lang="pl-PL">Musisz być ~r~pieszo ~s~by użyć ~y~dystrybutora paliw~s~.</String>
        <String xml:lang="es-ES">Usted debe de estar ~r~parado ~s~para utilizar una ~y~bomba de combustible~s~.</String>
        <String xml:lang="pt-BR">Você deve ~r~ter um pé ~s~para usar uma ~y~bomba de combustível~s~.</String>
        <String xml:lang="de-DE">Du musst ~r~zu Fuß ~s~sein, Um die ~y~Zapfsäule zu nutzen~s~.</String>
        <String xml:lang="id-ID">Anda harus ~r~turun dari mobil ~s~untuk menggunakan ~y~pom bensin~s~.</String>
        <String xml:lang="it-IT">Devi essere a ~r~piedi ~s~per utilizzare una ~y~pompa di benzina~s~.</String>
        <String xml:lang="hi-Latn">Aapko ~r~on foot ~s~rehna hoga ~y~petrol pump ~s~use karne ke liye.</String>
        <String xml:lang="fr-FR">Vous devez être ~r~à pied ~s~pour utiliser une ~y~pompe à essence.~s~</String>
        <String xml:lang="sv-SE">Du måste vara ~r~till fots ~s~för att använda en ~y~bränslepump~s~.</String>
        <String xml:lang="no-NO">~y~Du må være ~r~til fots ~s~for å bruke en drivstoffpumpe.</String>
        <String xml:lang="zh-Hant">你需要 ~r~離開車輛~s~ 已使用 ~y~自助加油~s~.</String>
        <String xml:lang="vi-VN">Bạn phải ~r~đi bộ ~s~để sử dụng ~y~trạm bơm xăng~s~.</String>
        <String xml:lang="tr-TR">~y~Benzin pompası~s~nı kullanmak için ~r~yaya ~s~olmalısın.</String>
    </Entry>

    <Entry Id="on_foot_to_use_ev_charger">
        <String xml:lang="en-US">You must be ~r~on foot ~s~to use an ~g~EV charger~s~.</String>
        <String xml:lang="nl-NL">Je moet ~r~te voet zijn ~s~om een ~g~EV oplader~s~ te gebruiken.</String>
        <String xml:lang="hi-Latn">Aapko ~r~on foot ~s~rehna hoga apni vehicle ko ~g~EV charger ~s~se charge karne ke liye.</String>
        <String xml:lang="de-DE">Du musst ~r~zu Fuß ~s~sein, um einen ~g~EV-Lader~s~ zu benutzen.</String>
        <String xml:lang="it-IT">Devi essere ~r~a piedi ~s~per usare un ~g~caricatore EV~s~.</String>
        <String xml:lang="id-ID">Anda harus ~r~dalam posisi berjalan ~s~untuk menggunakan ~g~Charger EV~s~.</String>
        <String xml:lang="cs-CZ">Nesmíš být ~r~ve vozidle ~s~abys mohl použít ~g~nabíječkur~s~.</String>
        <String xml:lang="lv-LV">Jums ir jābūt ~r~kājām~s~, lai izmantotu ~g~uzlādes staciju~s~.</String>
        <String xml:lang="no-NO">Du må være ~r~til fots ~s~for å bruke en ~g~EV-lader~s~.</String>
        <String xml:lang="sv-SE">Du måste vara ~r~till fots ~s~för att använda en ~g~EV-laddare~s~.</String>
        <String xml:lang="fr-FR">Vous devez être ~r~à pied ~s~pour utiliser un ~g~chargeur électrique~s~.</String>
        <String xml:lang="es-ES">Debe ir a ~r~pie ~s~para utilizar ~g~un cargador EV~s~.</String>
        <String xml:lang="pt-BR">É preciso ir a ~r~pé ~s~para usar um ~g~carregador de EV~s~.</String>
        <String xml:lang="tr-TR">~g~Şarj istasyonu~s~nu kullanmak için ~r~yaya ~s~olmalısın.</String>
        <String xml:lang="vi-VN">Bạn phải ~r~đi bộ ~s~để sử dụng ~g~trạm sạc xe điện~s~.</String>
    </Entry>

    <!-- nullnull{0} = Membership (for example: a Silver Membership) -->
    <Entry Id="menu_vehicles_delivery_info_membership">
        <String xml:lang="en-US">~p~This vehicle requires {0}.\n~s~You can still use it by taking it out of your ~y~garage~s~, but the ~y~Delivery ~s~feature has been disabled for it.</String>
        <String xml:lang="nl-NL">~p~Dit voertuig vereist {0}.\n~s~Je kan hem nogsteeds gebruiken door hem uit je ~y~garage~s~ te halen, maar de ~y~Bezorg ~s~functie is ervoor uitgeschakeld.</String>
        <String xml:lang="de-DE">~p~Dieses Fahrzeug erfordert{0}.\n~s~Du kannst es weiterhin verwenden, indem du es aus deiner ~y~Garage~s~ holst, aber die ~y~Liefer~s~-Funktion dafür wurde deaktiiviert.</String>
        <String xml:lang="id-ID">~p~Kendaraan ini membutuhkan {0}. \n~s~Kamu masih bisa menggunakannya dengan cara mengeluarkannya langsung dari ~y~garasimu~s~, tetapi fitur ~y~pengiriman ~s~telah dimatikan.</String>
        <String xml:lang="cs-CZ">~p~Toto vozidlo vyžaduje {0}.\n~s~Stále s ním můžeš vyjet z ~y~garáže~s~, ale ~y~doručení ~s~je zablokované.</String>
        <String xml:lang="it-IT">~p~Questo veicolo richiede {0}.\n~s~Puoi ancora usarlo portandolo fuori dal tuo ~y~garage~s~, ma la funzione ~y~Consegna ~s~è stata disabilitata per esso.</String>
        <String xml:lang="hi-Latn">~p~Yeh vehicle ke liye aapko {0} chahiye.\n~s~Aap abhi bhi use kar sakte hain apni gaadi ~y~garage ~s~se nikaal ke, lekin ~y~Delivery ~s~feature band kar diya gaya hai.</String>
        <String xml:lang="fr-FR">~p~Ce véhicule nécessite {0}.\n~s~Vous pouvez toujours l'utiliser en le sortant de votre ~y~garage~s~, mais la fonction ~y~Livraison ~s~est désactivée pour lui.</String>
        <String xml:lang="lv-LV">~p~Šim transportlīdzeklim ir vajadzīgs {0}.\n~s~Jūs joprojām varat to izmantot izņemot to no jūsu ~y~garāžas~s~, bet ~y~Piegādes ~s~funkcija tika atspējota.</String>
        <String xml:lang="sv-SE">~p~Det här fordonet kräver {0}.\n~s~Du kan fortfarande använda det genom att ta det ur ditt ~y~garage~s~, men ~y~Leverans~s~-funktionen har inaktiverats för det.</String>
        <String xml:lang="no-NO"> ~p~Dette kjøretøyet krever {0}.\n~s~Du kan fortsatt bruke det ved å ta det ut av ~y~garasjen~s~, men ~y~Delivery ~s~-funksjonen er deaktivert for det.</String>
        <String xml:lang="zh-Hant">~p~該車輛需 {0} 才得正常使用.\n~s~ 你還是可以從 ~y~車庫~s~ 中將他取出,但 ~y~運送功能~s~ 已被取消.</String>
        <String xml:lang="vi-VN">~p~Phương tiện này yêu cầu {0}.\n~s~Bạn vẫn có thể sử dụng bằng cách lấy xe ra khỏi ~y~nhà để xe~s~ của mình, nhưng tính năng ~y~Giao xe ~s~đã bị vô hiệu hóa.</String>
         <String xml:lang="tr-TR">~p~Bu araç {0} gerektirir.\n~s~Yine de ~y~garaj~s~ından dışarı çıkartarak kullanabilirsin. Ancak, ~y~Teslimat ~s~özelliği bu araç için devre dışı bırakılmıştır.</String>
    </Entry>

    <Entry Id="menu_vehicles_active">
        <String xml:lang="en-US">Active</String>
        <String xml:lang="nl-NL">Actief</String>
        <String xml:lang="it-IT">Attiva</String>
        <String xml:lang="vi-VN">Còn hoạt động</String>
<<<<<<< HEAD
        <String xml:lang="tr-TR">Aktif</String>
=======
        <String xml:lang="fr-FR">Actif</String>
>>>>>>> e7d4471c
    </Entry>

    <Entry Id="menu_vehicles_destroyed">
        <String xml:lang="en-US">Destroyed</String>
        <String xml:lang="nl-NL">Vernield</String>
        <String xml:lang="it-IT">Distrutta</String>
        <String xml:lang="vi-VN">Bị phá hủy</String>
<<<<<<< HEAD
        <String xml:lang="tr-TR">Yok Edildi</String>
=======
        <String xml:lang="fr-FR">Détruit</String>
>>>>>>> e7d4471c
    </Entry>

    <Entry Id="menu_vehicles_impounded">
        <String xml:lang="en-US">Impounded</String>
        <String xml:lang="nl-NL">In beslag genomen</String>
        <String xml:lang="it-IT">Sequestrata</String>
        <String xml:lang="vi-VN">Bị tịch thu</String>
<<<<<<< HEAD
        <String xml:lang="tr-TR">Çekildi</String>
=======
        <String xml:lang="fr-FR">saisi</String>
>>>>>>> e7d4471c
    </Entry>

    <Entry Id="menu_vehicles_in_maintenance">
        <String xml:lang="en-US">In Maintenance</String>
        <String xml:lang="nl-NL">In onderhoud</String>
        <String xml:lang="it-IT">In manutenzione</String>
        <String xml:lang="vi-VN">Đang bảo dưỡng</String>
<<<<<<< HEAD
        <String xml:lang="tr-TR">Bakımda</String>
=======
        <String xml:lang="fr-FR">En maintenance</String>
>>>>>>> e7d4471c
    </Entry>

    <Entry Id="menu_vehicles_damaged">
        <String xml:lang="en-US">Damaged</String>
        <String xml:lang="nl-NL">Beschadigd</String>
        <String xml:lang="it-IT">Danneggiata</String>
        <String xml:lang="vi-VN">Bị hư hỏng</String>
<<<<<<< HEAD
        <String xml:lang="tr-TR">Hasarlı</String>
=======
        <String xml:lang="fr-FR">Endommagé</String>
>>>>>>> e7d4471c
    </Entry>

    <Entry Id="menu_vehicles_fuel_low">
        <String xml:lang="en-US">Fuel Low</String>
        <String xml:lang="nl-NL">Weinig brandstof</String>
        <String xml:lang="it-IT">Carburante quasi finito</String>
        <String xml:lang="vi-VN">Sắp hết nhiên liệu</String>
<<<<<<< HEAD
        <String xml:lang="tr-TR">Benzini Az</String>
=======
        <String xml:lang="fr-FR">Carburant faible</String>
>>>>>>> e7d4471c
    </Entry>

    <Entry Id="menu_vehicles_battery_low">
        <String xml:lang="en-US">Battery Low</String>
        <String xml:lang="nl-NL">Weinig batterij</String>
        <String xml:lang="it-IT">Batteria quasi scarica</String>
        <String xml:lang="vi-VN">Sắp hết pin</String>
<<<<<<< HEAD
        <String xml:lang="tr-TR">Batarya Seviyesi Düşük</String>
=======
        <String xml:lang="fr-FR">Batterie faible</String>
>>>>>>> e7d4471c
    </Entry>

    <Entry Id="menu_vehicles_recalled">
        <String xml:lang="en-US">Recalled</String>
        <String xml:lang="nl-NL">Teruggeroepen</String>
        <String xml:lang="it-IT">Richiamata</String>
        <String xml:lang="vi-VN">Thu hồi</String>
<<<<<<< HEAD
        <String xml:lang="tr-TR">Geri Çağırıldı</String>
=======
        <String xml:lang="fr-FR">Rappelé</String>
>>>>>>> e7d4471c
    </Entry>

    <Entry Id="menu_vehicles_color">
        <String xml:lang="en-US">Color</String>
        <String xml:lang="nl-NL">Kleur</String>
        <String xml:lang="it-IT">Colore</String>
        <String xml:lang="vi-VN">Màu</String>
<<<<<<< HEAD
        <String xml:lang="tr-TR">Renk</String>
=======
        <String xml:lang="fr-FR">Couleur</String>
>>>>>>> e7d4471c
    </Entry>

    <Entry Id="menu_vehicles_plate">
        <String xml:lang="en-US">License Plate</String>
        <String xml:lang="nl-NL">Kentekenplaat</String>
        <String xml:lang="it-IT">Targa</String>
        <String xml:lang="vi-VN">Biển số xe</String>
<<<<<<< HEAD
        <String xml:lang="tr-TR">Plaka</String>
=======
        <String xml:lang="fr-FR">Plaque d'immatriculation</String>
>>>>>>> e7d4471c
    </Entry>

    <Entry Id="menu_vehicles_health">
        <String xml:lang="en-US">Health</String>
        <String xml:lang="nl-NL">Gezondheid</String>
        <String xml:lang="it-IT">Salute</String>
        <String xml:lang="vi-VN">Máu</String>
<<<<<<< HEAD
        <String xml:lang="tr-TR">Sağlık</String>
=======
        <String xml:lang="fr-FR">Santé</String>
>>>>>>> e7d4471c
    </Entry>

    <Entry Id="menu_vehicles_fuel">
        <String xml:lang="en-US">Fuel</String>
        <String xml:lang="nl-NL">Brandstof</String>
        <String xml:lang="it-IT">Carburante</String>
        <String xml:lang="vi-VN">Nhiên liệu</String>
<<<<<<< HEAD
        <String xml:lang="tr-TR">Benzin</String>
=======
        <String xml:lang="fr-FR">Carburant</String>
>>>>>>> e7d4471c
    </Entry>

    <Entry Id="menu_vehicles_battery">
        <String xml:lang="en-US">Battery</String>
        <String xml:lang="nl-NL">Batterij</String>
        <String xml:lang="it-IT">Batteria</String>
        <String xml:lang="vi-VN">Pin</String>
<<<<<<< HEAD
        <String xml:lang="tr-TR">Batarya</String>
=======
        <String xml:lang="fr-FR">Batterie</String>
>>>>>>> e7d4471c
    </Entry>

    <Entry Id="menu_vehicles_tank">
        <String xml:lang="en-US">Tank</String>
        <String xml:lang="nl-NL">Brandstoftank</String>
        <String xml:lang="it-IT">Serbatoio</String>
        <String xml:lang="vi-VN">Thùng xăng</String>
<<<<<<< HEAD
        <String xml:lang="tr-TR">Depo</String>
=======
        <String xml:lang="fr-FR">Réservoir</String>
>>>>>>> e7d4471c
    </Entry>

    <Entry Id="menu_vehicles_tires">
        <String xml:lang="en-US">Tires</String>
        <String xml:lang="nl-NL">Banden</String>
        <String xml:lang="it-IT">Pneumatici</String>
        <String xml:lang="vi-VN">Lốp xe</String>
<<<<<<< HEAD
        <String xml:lang="tr-TR">Lastikler</String>
=======
        <String xml:lang="fr-FR">Pneus</String>
>>>>>>> e7d4471c
    </Entry>

    <Entry Id="menu_vehicles_cleanliness">
        <String xml:lang="en-US">Cleanliness</String>
        <String xml:lang="nl-NL">Schoonheid</String>
        <String xml:lang="it-IT">Pulizia</String>
        <String xml:lang="vi-VN">Mức độ sạch</String>
<<<<<<< HEAD
        <String xml:lang="tr-TR">Temizlik</String>
=======
        <String xml:lang="fr-FR">Propreté</String>
>>>>>>> e7d4471c
    </Entry>

    <!-- specifically shown in the vehicles menu when the tires/tank are OK (no damage). This is NOT a confirmation "ok". -->
    <Entry Id="menu_vehicles_ok">
        <String xml:lang="en-US">OK</String>
        <String xml:lang="nl-NL">OK</String>
        <String xml:lang="it-IT">OK</String>
        <String xml:lang="vi-VN">TỐT</String>
<<<<<<< HEAD
        <String xml:lang="tr-TR">Sağlam</String>
=======
        <String xml:lang="fr-FR">OK</String>
>>>>>>> e7d4471c
    </Entry>

    <!-- Specifically shown for the tank (for now) when damaged -->
    <Entry Id="menu_vehicles_tank_damaged">
        <String xml:lang="en-US">Damaged</String>
        <String xml:lang="nl-NL">Beschadigd</String>
        <String xml:lang="it-IT">Danneggiato</String>
        <String xml:lang="vi-VN">Hư hỏng</String>
<<<<<<< HEAD
        <String xml:lang="tr-TR">Hasarlı</String>
=======
        <String xml:lang="fr-FR">Endommagé</String>
>>>>>>> e7d4471c
    </Entry>

    <!-- Specifically shown for the tires when at least one is punctured -->
    <Entry Id="menu_vehicles_tire_flat">
        <String xml:lang="en-US">{0} flat</String>
        <String xml:lang="nl-NL">{0} lekke banden</String>
        <String xml:lang="it-IT">{0} forati</String>
        <String xml:lang="vi-VN">{0} lốp bị lủng</String>
<<<<<<< HEAD
        <String xml:lang="tr-TR">{0} Patlak</String>
=======
        <String xml:lang="fr-FR">{0} Crevaisons</String>
>>>>>>> e7d4471c
    </Entry>

    <!-- {0} = Vehicle name -->
    <Entry Id="dealership_previewing_vehicle">
        <String xml:lang="en-US">Previewing a ~b~{0}~s~.</String>
        <String xml:lang="nl-NL">Voorbeeld van een ~b~{0}~s~.</String>
        <String xml:lang="it-IT">Stai visualizzando una ~b~{0}~s~.</String>
        <String xml:lang="vi-VN">Xem trước ~b~{0}~s~.</String>
<<<<<<< HEAD
        <String xml:lang="tr-TR">~b~{0} ~s~isimli araç önizleniyor.</String>
=======
        <String xml:lang="fr-FR">Prévisualiser un ~b~{0}~s~.</String>
>>>>>>> e7d4471c
    </Entry>

    <Entry Id="dealership_credits_and_usage_rights">
        <String xml:lang="en-US">Credits and Usage Rights</String>
        <String xml:lang="nl-NL">Credits en auteursrechten</String>
        <String xml:lang="it-IT">Riconoscimenti e Diritti d'Utilizzo</String>
        <String xml:lang="vi-VN">Ghi công và quyền sử dụng</String>
<<<<<<< HEAD
        <String xml:lang="tr-TR">Emeği Geçenler ve Kullanım Hakları</String>
=======
        <String xml:lang="fr-FR">Crédits et droits d'utilisation</String>
>>>>>>> e7d4471c
    </Entry>

    <Entry Id="dealership_need_to_own_garage">
        <String xml:lang="en-US">You need to own a garage before purchasing a vehicle.</String>
        <String xml:lang="nl-NL">Je moet een garage bezitten voordat je een voertuig kunt kopen.</String>
        <String xml:lang="it-IT">Devi possedere un garage prima di acquistare un veicolo.</String>
        <String xml:lang="vi-VN">Bạn cần phải có nhà để xe trước khi mua xe.</String>
<<<<<<< HEAD
        <String xml:lang="tr-TR">Araç satın almadan önce bir garaja sahip olmalısın.</String>
=======
        <String xml:lang="fr-FR">Vous avez besoin de posséder un garage avant d'acheter un véhicule.</String>
>>>>>>> e7d4471c
    </Entry>

    <!-- {0} = Vehicle name -->
    <!-- {1} = Garage name -->
    <!-- {2} = Location -->
    <Entry Id="dealership_store_vehicle_in_garage">
        <String xml:lang="en-US">Store your new ~b~{0} ~s~in your ~p~{1} ~s~garage in ~y~{2}~s~.</String>
        <String xml:lang="nl-NL">Stal je nieuwe ~b~{0} ~s~in je ~p~{1} ~s~garage in ~y~{2}~s~.</String>
        <String xml:lang="it-IT">Parcheggia la tua nuova ~b~{0} ~s~nel tuo garage ~p~{1} ~s~a ~y~{2}~s~.</String>
        <String xml:lang="vi-VN">Cất ~b~{0} ~s~mới của bạn vào nhà để xe ~p~{1} ~s~ở ~y~{2}~s~.</String>
<<<<<<< HEAD
        <String xml:lang="tr-TR">Yeni aldığın ~b~{0} ~s~isimli aracını ~y~{2} konumundaki ~p~{1} ~s~garajına gönder.</String>
=======
        <String xml:lang="fr-FR">Entreposer votre nouveau ~b~{0} ~s~dans votre ~p~{1} ~s~garage dans ~y~{2}~s~.</String>
>>>>>>> e7d4471c
    </Entry>

    <Entry Id="info_unmarked_vehicle">
        <String xml:lang="en-US">~b~Unmarked police vehicle!~n~~s~Civilians will see you as a fellow civilian until you get close enough or turn on your siren.</String>
        <String xml:lang="nl-NL">~b~Onopvallend politievoertuig!~n~~s~Burgers zullen je zien als een mede-burger totdat je dichtbij genoeg bent of je sirene aanzet.</String>
        <String xml:lang="it-IT">~b~Veicolo della polizia non contrassegnato!~n~~s~I civili ti vedranno come un altro civile finché non ti avvicini abbastanza o non accendi la sirena.</String>
        <String xml:lang="vi-VN">~b~Phương tiện cảnh sát không có dấu hiệu nhận dạng!~n~~s~Dân thường sẽ thấy bạn là thường dân cho đến khi bạn đến đủ gần hoặc bật còi.</String>
<<<<<<< HEAD
        <String xml:lang="tr-TR">~b~Sivil polis aracı!~n~~s~Siviller, yeterince yaklaşana yada sirenini açana kadar seni bir sivil olarak görecek.</String>
=======
        <String xml:lang="fr-FR">~b~Voiture de police banalisé!~n~~s~Les civils vous verront comme un autre civil jusqu'à ce que vous soyez assez proche ou allumez votre sirène.</String>
>>>>>>> e7d4471c
    </Entry>
    
</Entries><|MERGE_RESOLUTION|>--- conflicted
+++ resolved
@@ -2255,11 +2255,8 @@
         <String xml:lang="nl-NL">Actief</String>
         <String xml:lang="it-IT">Attiva</String>
         <String xml:lang="vi-VN">Còn hoạt động</String>
-<<<<<<< HEAD
         <String xml:lang="tr-TR">Aktif</String>
-=======
         <String xml:lang="fr-FR">Actif</String>
->>>>>>> e7d4471c
     </Entry>
 
     <Entry Id="menu_vehicles_destroyed">
@@ -2267,11 +2264,8 @@
         <String xml:lang="nl-NL">Vernield</String>
         <String xml:lang="it-IT">Distrutta</String>
         <String xml:lang="vi-VN">Bị phá hủy</String>
-<<<<<<< HEAD
         <String xml:lang="tr-TR">Yok Edildi</String>
-=======
         <String xml:lang="fr-FR">Détruit</String>
->>>>>>> e7d4471c
     </Entry>
 
     <Entry Id="menu_vehicles_impounded">
@@ -2279,11 +2273,8 @@
         <String xml:lang="nl-NL">In beslag genomen</String>
         <String xml:lang="it-IT">Sequestrata</String>
         <String xml:lang="vi-VN">Bị tịch thu</String>
-<<<<<<< HEAD
         <String xml:lang="tr-TR">Çekildi</String>
-=======
         <String xml:lang="fr-FR">saisi</String>
->>>>>>> e7d4471c
     </Entry>
 
     <Entry Id="menu_vehicles_in_maintenance">
@@ -2291,11 +2282,8 @@
         <String xml:lang="nl-NL">In onderhoud</String>
         <String xml:lang="it-IT">In manutenzione</String>
         <String xml:lang="vi-VN">Đang bảo dưỡng</String>
-<<<<<<< HEAD
         <String xml:lang="tr-TR">Bakımda</String>
-=======
         <String xml:lang="fr-FR">En maintenance</String>
->>>>>>> e7d4471c
     </Entry>
 
     <Entry Id="menu_vehicles_damaged">
@@ -2303,11 +2291,8 @@
         <String xml:lang="nl-NL">Beschadigd</String>
         <String xml:lang="it-IT">Danneggiata</String>
         <String xml:lang="vi-VN">Bị hư hỏng</String>
-<<<<<<< HEAD
         <String xml:lang="tr-TR">Hasarlı</String>
-=======
         <String xml:lang="fr-FR">Endommagé</String>
->>>>>>> e7d4471c
     </Entry>
 
     <Entry Id="menu_vehicles_fuel_low">
@@ -2315,11 +2300,8 @@
         <String xml:lang="nl-NL">Weinig brandstof</String>
         <String xml:lang="it-IT">Carburante quasi finito</String>
         <String xml:lang="vi-VN">Sắp hết nhiên liệu</String>
-<<<<<<< HEAD
         <String xml:lang="tr-TR">Benzini Az</String>
-=======
         <String xml:lang="fr-FR">Carburant faible</String>
->>>>>>> e7d4471c
     </Entry>
 
     <Entry Id="menu_vehicles_battery_low">
@@ -2327,11 +2309,8 @@
         <String xml:lang="nl-NL">Weinig batterij</String>
         <String xml:lang="it-IT">Batteria quasi scarica</String>
         <String xml:lang="vi-VN">Sắp hết pin</String>
-<<<<<<< HEAD
         <String xml:lang="tr-TR">Batarya Seviyesi Düşük</String>
-=======
         <String xml:lang="fr-FR">Batterie faible</String>
->>>>>>> e7d4471c
     </Entry>
 
     <Entry Id="menu_vehicles_recalled">
@@ -2339,11 +2318,8 @@
         <String xml:lang="nl-NL">Teruggeroepen</String>
         <String xml:lang="it-IT">Richiamata</String>
         <String xml:lang="vi-VN">Thu hồi</String>
-<<<<<<< HEAD
         <String xml:lang="tr-TR">Geri Çağırıldı</String>
-=======
         <String xml:lang="fr-FR">Rappelé</String>
->>>>>>> e7d4471c
     </Entry>
 
     <Entry Id="menu_vehicles_color">
@@ -2351,11 +2327,8 @@
         <String xml:lang="nl-NL">Kleur</String>
         <String xml:lang="it-IT">Colore</String>
         <String xml:lang="vi-VN">Màu</String>
-<<<<<<< HEAD
         <String xml:lang="tr-TR">Renk</String>
-=======
         <String xml:lang="fr-FR">Couleur</String>
->>>>>>> e7d4471c
     </Entry>
 
     <Entry Id="menu_vehicles_plate">
@@ -2363,11 +2336,8 @@
         <String xml:lang="nl-NL">Kentekenplaat</String>
         <String xml:lang="it-IT">Targa</String>
         <String xml:lang="vi-VN">Biển số xe</String>
-<<<<<<< HEAD
         <String xml:lang="tr-TR">Plaka</String>
-=======
         <String xml:lang="fr-FR">Plaque d'immatriculation</String>
->>>>>>> e7d4471c
     </Entry>
 
     <Entry Id="menu_vehicles_health">
@@ -2375,11 +2345,8 @@
         <String xml:lang="nl-NL">Gezondheid</String>
         <String xml:lang="it-IT">Salute</String>
         <String xml:lang="vi-VN">Máu</String>
-<<<<<<< HEAD
         <String xml:lang="tr-TR">Sağlık</String>
-=======
         <String xml:lang="fr-FR">Santé</String>
->>>>>>> e7d4471c
     </Entry>
 
     <Entry Id="menu_vehicles_fuel">
@@ -2387,11 +2354,8 @@
         <String xml:lang="nl-NL">Brandstof</String>
         <String xml:lang="it-IT">Carburante</String>
         <String xml:lang="vi-VN">Nhiên liệu</String>
-<<<<<<< HEAD
         <String xml:lang="tr-TR">Benzin</String>
-=======
         <String xml:lang="fr-FR">Carburant</String>
->>>>>>> e7d4471c
     </Entry>
 
     <Entry Id="menu_vehicles_battery">
@@ -2399,11 +2363,8 @@
         <String xml:lang="nl-NL">Batterij</String>
         <String xml:lang="it-IT">Batteria</String>
         <String xml:lang="vi-VN">Pin</String>
-<<<<<<< HEAD
         <String xml:lang="tr-TR">Batarya</String>
-=======
         <String xml:lang="fr-FR">Batterie</String>
->>>>>>> e7d4471c
     </Entry>
 
     <Entry Id="menu_vehicles_tank">
@@ -2411,11 +2372,8 @@
         <String xml:lang="nl-NL">Brandstoftank</String>
         <String xml:lang="it-IT">Serbatoio</String>
         <String xml:lang="vi-VN">Thùng xăng</String>
-<<<<<<< HEAD
         <String xml:lang="tr-TR">Depo</String>
-=======
         <String xml:lang="fr-FR">Réservoir</String>
->>>>>>> e7d4471c
     </Entry>
 
     <Entry Id="menu_vehicles_tires">
@@ -2423,11 +2381,8 @@
         <String xml:lang="nl-NL">Banden</String>
         <String xml:lang="it-IT">Pneumatici</String>
         <String xml:lang="vi-VN">Lốp xe</String>
-<<<<<<< HEAD
         <String xml:lang="tr-TR">Lastikler</String>
-=======
         <String xml:lang="fr-FR">Pneus</String>
->>>>>>> e7d4471c
     </Entry>
 
     <Entry Id="menu_vehicles_cleanliness">
@@ -2435,11 +2390,8 @@
         <String xml:lang="nl-NL">Schoonheid</String>
         <String xml:lang="it-IT">Pulizia</String>
         <String xml:lang="vi-VN">Mức độ sạch</String>
-<<<<<<< HEAD
         <String xml:lang="tr-TR">Temizlik</String>
-=======
         <String xml:lang="fr-FR">Propreté</String>
->>>>>>> e7d4471c
     </Entry>
 
     <!-- specifically shown in the vehicles menu when the tires/tank are OK (no damage). This is NOT a confirmation "ok". -->
@@ -2448,11 +2400,8 @@
         <String xml:lang="nl-NL">OK</String>
         <String xml:lang="it-IT">OK</String>
         <String xml:lang="vi-VN">TỐT</String>
-<<<<<<< HEAD
         <String xml:lang="tr-TR">Sağlam</String>
-=======
         <String xml:lang="fr-FR">OK</String>
->>>>>>> e7d4471c
     </Entry>
 
     <!-- Specifically shown for the tank (for now) when damaged -->
@@ -2461,11 +2410,8 @@
         <String xml:lang="nl-NL">Beschadigd</String>
         <String xml:lang="it-IT">Danneggiato</String>
         <String xml:lang="vi-VN">Hư hỏng</String>
-<<<<<<< HEAD
         <String xml:lang="tr-TR">Hasarlı</String>
-=======
         <String xml:lang="fr-FR">Endommagé</String>
->>>>>>> e7d4471c
     </Entry>
 
     <!-- Specifically shown for the tires when at least one is punctured -->
@@ -2474,11 +2420,8 @@
         <String xml:lang="nl-NL">{0} lekke banden</String>
         <String xml:lang="it-IT">{0} forati</String>
         <String xml:lang="vi-VN">{0} lốp bị lủng</String>
-<<<<<<< HEAD
         <String xml:lang="tr-TR">{0} Patlak</String>
-=======
         <String xml:lang="fr-FR">{0} Crevaisons</String>
->>>>>>> e7d4471c
     </Entry>
 
     <!-- {0} = Vehicle name -->
@@ -2487,11 +2430,8 @@
         <String xml:lang="nl-NL">Voorbeeld van een ~b~{0}~s~.</String>
         <String xml:lang="it-IT">Stai visualizzando una ~b~{0}~s~.</String>
         <String xml:lang="vi-VN">Xem trước ~b~{0}~s~.</String>
-<<<<<<< HEAD
         <String xml:lang="tr-TR">~b~{0} ~s~isimli araç önizleniyor.</String>
-=======
         <String xml:lang="fr-FR">Prévisualiser un ~b~{0}~s~.</String>
->>>>>>> e7d4471c
     </Entry>
 
     <Entry Id="dealership_credits_and_usage_rights">
@@ -2499,11 +2439,8 @@
         <String xml:lang="nl-NL">Credits en auteursrechten</String>
         <String xml:lang="it-IT">Riconoscimenti e Diritti d'Utilizzo</String>
         <String xml:lang="vi-VN">Ghi công và quyền sử dụng</String>
-<<<<<<< HEAD
         <String xml:lang="tr-TR">Emeği Geçenler ve Kullanım Hakları</String>
-=======
         <String xml:lang="fr-FR">Crédits et droits d'utilisation</String>
->>>>>>> e7d4471c
     </Entry>
 
     <Entry Id="dealership_need_to_own_garage">
@@ -2511,11 +2448,8 @@
         <String xml:lang="nl-NL">Je moet een garage bezitten voordat je een voertuig kunt kopen.</String>
         <String xml:lang="it-IT">Devi possedere un garage prima di acquistare un veicolo.</String>
         <String xml:lang="vi-VN">Bạn cần phải có nhà để xe trước khi mua xe.</String>
-<<<<<<< HEAD
         <String xml:lang="tr-TR">Araç satın almadan önce bir garaja sahip olmalısın.</String>
-=======
         <String xml:lang="fr-FR">Vous avez besoin de posséder un garage avant d'acheter un véhicule.</String>
->>>>>>> e7d4471c
     </Entry>
 
     <!-- {0} = Vehicle name -->
@@ -2526,11 +2460,8 @@
         <String xml:lang="nl-NL">Stal je nieuwe ~b~{0} ~s~in je ~p~{1} ~s~garage in ~y~{2}~s~.</String>
         <String xml:lang="it-IT">Parcheggia la tua nuova ~b~{0} ~s~nel tuo garage ~p~{1} ~s~a ~y~{2}~s~.</String>
         <String xml:lang="vi-VN">Cất ~b~{0} ~s~mới của bạn vào nhà để xe ~p~{1} ~s~ở ~y~{2}~s~.</String>
-<<<<<<< HEAD
         <String xml:lang="tr-TR">Yeni aldığın ~b~{0} ~s~isimli aracını ~y~{2} konumundaki ~p~{1} ~s~garajına gönder.</String>
-=======
         <String xml:lang="fr-FR">Entreposer votre nouveau ~b~{0} ~s~dans votre ~p~{1} ~s~garage dans ~y~{2}~s~.</String>
->>>>>>> e7d4471c
     </Entry>
 
     <Entry Id="info_unmarked_vehicle">
@@ -2538,11 +2469,8 @@
         <String xml:lang="nl-NL">~b~Onopvallend politievoertuig!~n~~s~Burgers zullen je zien als een mede-burger totdat je dichtbij genoeg bent of je sirene aanzet.</String>
         <String xml:lang="it-IT">~b~Veicolo della polizia non contrassegnato!~n~~s~I civili ti vedranno come un altro civile finché non ti avvicini abbastanza o non accendi la sirena.</String>
         <String xml:lang="vi-VN">~b~Phương tiện cảnh sát không có dấu hiệu nhận dạng!~n~~s~Dân thường sẽ thấy bạn là thường dân cho đến khi bạn đến đủ gần hoặc bật còi.</String>
-<<<<<<< HEAD
         <String xml:lang="tr-TR">~b~Sivil polis aracı!~n~~s~Siviller, yeterince yaklaşana yada sirenini açana kadar seni bir sivil olarak görecek.</String>
-=======
         <String xml:lang="fr-FR">~b~Voiture de police banalisé!~n~~s~Les civils vous verront comme un autre civil jusqu'à ce que vous soyez assez proche ou allumez votre sirène.</String>
->>>>>>> e7d4471c
     </Entry>
     
 </Entries>