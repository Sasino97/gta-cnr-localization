<?xml version="1.0" encoding="UTF-8"?>
<Entries>
    <Entry Id="vehicle_returned_garage_invalid_vehicle">
        <String xml:lang="en-US">vehicle</String>
        <String xml:lang="nl-NL">voertuig</String>
        <String xml:lang="fr-FR">véhicule</String>
        <String xml:lang="hi-Latn">vehicle</String>
        <String xml:lang="de-DE">Fahrzeug</String>
        <String xml:lang="it-IT">veicolo</String>
        <String xml:lang="id-ID">Kendaraan</String>
        <String xml:lang="cs-CZ">vozidlo</String>
        <String xml:lang="lv-LV">transportlīdzeklis</String>
        <String xml:lang="no-NO">kjøretøy</String>
        <String xml:lang="sv-SE">bil</String>
        <String xml:lang="es-ES">vehículo</String>
        <String xml:lang="pt-BR">veículo</String>
        <String xml:lang="tr-TR">araç</String>
    </Entry>

    <Entry Id="cant_do_when_cuffed">
        <String xml:lang="en-US">~r~You can't do this when you are cuffed.</String>
        <String xml:lang="pl-PL">~r~Nie możesz tego zrobić gdy jesteś zakuty.</String>
        <String xml:lang="nl-NL">~r~Je kan dit niet doen wanneer je geboeid bent.</String>
        <String xml:lang="it-IT">~r~Non puoi fare questo mentre sei ammanettato.</String>
        <String xml:lang="tr-TR">~r~Bunu tutuklu iken yapamazsın.</String>
        <String xml:lang="es-ES">~r~No puedes hacer esto cuando estás esposado.</String>
        <String xml:lang="pt-BR">~r~Não é possível fazer isso quando se está algemado.</String>
        <String xml:lang="de-DE">~r~Du kannst dies nicht tun, wenn du gefesselt bist.</String>
        <String xml:lang="ar-001">لا يمكنك فعل هذا وأنت مقيد.</String>
        <String xml:lang="id-ID">~r~Anda tidak dapat melakukan ini ketika sedang diborgol.</String>
        <String xml:lang="th-TH">~r~คุณไม่สามารถทำเช่นนี้เมื่อคุณถูกใส่กุญแจมือ</String>
        <String xml:lang="vi-VN">~r~Bạn không thể làm điều này trong khi đang bị còng.</String>
        <String xml:lang="hi-Latn">~r~Aap ye nahi kar sakte jab aap cuffed ho.</String>
        <String xml:lang="cs-CZ">~r~Tuto akci nemůžeš provést spoutaný.</String>
        <String xml:lang="lv-LV">~r~Jūs nevarat darīt šo kamēr esat rokudzelžos.</String>
        <String xml:lang="fr-FR">~r~Vous ne pouvez pas faire cela en étant menotté.</String>
        <String xml:lang="no-NO">~r~Du kan ikke gjøre dette når du er i håndjern.</String>
        <String xml:lang="sv-SE">~r~Du kan inte göra det här när du är handfängslad</String>
    </Entry>

    <Entry Id="cant_deliver_when_dead">
        <String xml:lang="en-US">~r~You can't summon a personal vehicle when you're dead!</String>
        <String xml:lang="nl-NL">~r~Je kan je voertuig niet oproepen wanneer je dood bent!</String>
        <String xml:lang="hi-Latn">~r~Jab aap mare hue ho to aap koi personal vehicle nahi bula sakte!</String>
        <String xml:lang="de-DE">~r~Du kannst kein persönliches Fahrzeug anfordern, wenn du tot bist!</String>
        <String xml:lang="it-IT">~r~Non puoi richiamare un veicolo personale quando sei morto!</String>
        <String xml:lang="id-ID">~r~Kamu tidak dapat memanggil mobil pribadi ketika sedang mati!</String>
        <String xml:lang="fr-FR">~r~Vous ne pouvez pas faire livrer un véhicule personnel en étant mort!</String>
        <String xml:lang="cs-CZ">~r~Vlastní vozidlo nelze přivolat, pokud jsi mrtvý!</String>
        <String xml:lang="lv-LV">~r~Jūs nevarat pasūtīt personīgo transportlīdzekli, kamēr esat miris!</String>
        <String xml:lang="no-NO">~r~Du kan ikke tilkalle et personlig kjøretøy når du er død!</String>
        <String xml:lang="sv-SE">~r~Du kan inte kalla på ett personligt fordon när du är död!</String>
        <String xml:lang="es-ES">~r~No puedes invocar un vehículo personal cuando estás muerto!</String>
        <String xml:lang="pt-BR">~r~Não é possível chamar um veículo pessoal quando você está morto.!</String>
        <String xml:lang="tr-TR">~r~Ölüyken kişisel aracını çağıramazsın!</String>
    </Entry>

    <Entry Id="cant_store_when_dead">
        <String xml:lang="en-US">~r~You can't store your personal vehicle when you're dead!</String>
        <String xml:lang="nl-NL">~r~Je kan je voertuig niet opslaan wanneer je dood bent!</String>
        <String xml:lang="hi-Latn">~r~Jab aap mare hue ho to aap koi personal vehicle store nahi kar sakte!</String>
        <String xml:lang="de-DE">~r~Du kannst dein persönliches Fahrzeug nicht einlagern, wenn du tot bist!</String>
        <String xml:lang="it-IT">~r~Non puoi depositare il tuo veicolo personale quando sei morto!</String>
        <String xml:lang="id-ID">~r~Kamu tidak dapat menyimpan kendaraan pribadi ketika sedang mati!</String>
        <String xml:lang="cs-CZ">~r~Vlastní vozidlo nelze vrátit do garáže, pokud jsi mrtvý!</String>
        <String xml:lang="lv-LV">~r~Jūs nevarat atgriezt savu personīgo transportlīdzekli, kamēr esat miris!</String>
        <String xml:lang="fr-FR">~r~Vous ne pouvez pas ranger votre véhicule personnel en étant mort!</String>
        <String xml:lang="no-NO">~r~Du kan ikke lagre ditt personlige kjøretøy når du er død!</String>
        <String xml:lang="sv-SE">~r~Du kan inte förvara ditt personliga fordon när du är död!</String>
        <String xml:lang="es-ES">~r~No puedes guardar tu vehículo personal cuando estás muerto!</String>
        <String xml:lang="pt-BR">~r~Você não pode guardar seu veículo pessoal quando estiver morto!</String>
        <String xml:lang="tr-TR">~r~Ölüyken kişisel aracını muhafaza edemezsin!</String>
    </Entry>

    <Entry Id="cant_store_when_cuffed">
        <String xml:lang="en-US">~r~You can't store your personal vehicle when you're cuffed!</String>
        <String xml:lang="nl-NL">~r~Je kan je voertuig niet opslaan wanneer je geboeid bent!</String>
        <String xml:lang="hi-Latn">~r~Jab aap cuffed ho to aap koi personal vehicle store nahi kar sakte!</String>
        <String xml:lang="de-DE">~r~Du kannst dein persönliches Fahrzeug nicht einlagern, wenn du gefesselt bist!</String>
        <String xml:lang="it-IT">~r~Non puoi depositare il tuo veicolo personale quando sei ammanettato!</String>
        <String xml:lang="id-ID">~r~Anda tidak dapat menyimpan kendaraan pribadi ketika sedang diborgol!</String>
        <String xml:lang="cs-CZ">~r~Vlastní vozidlo nelze vrátit do garáže, pokud jsi spoutaný</String>
        <String xml:lang="lv-LV">~r~Jūs nevarat atgriezt savu personīgo transportlīdzekli, kamēr esat rokudzelžos!</String>
        <String xml:lang="fr-FR">~r~Vous ne pouvez pas ranger votre véhicule personnel quand vous êtes menotté!</String>
        <String xml:lang="no-NO">~r~Du kan ikke oppbevare ditt personlige kjøretøy når du er i håndjern!</String>
        <String xml:lang="sv-SE">~r~Du kan inte förvara ditt personliga fordon när du är handfängslad</String>
        <String xml:lang="es-ES">~r~No puedes guardar tu vehículo personal cuando estás esposado!</String>
        <String xml:lang="pt-BR">~r~Você não pode guardar seu veículo pessoal quando estiver algemado.!</String>
        <String xml:lang="tr-TR">~r~Kelepçeliyken kişisel aracını muhafaza edemezsin!</String>
    </Entry>

    <Entry Id="cant_send_personal_vehicle_to_maintenance_when_inside">
        <String xml:lang="en-US">~r~You can't send your personal vehicle to maintenance when you're inside it!</String>
        <String xml:lang="pl-PL">~r~Nie możesz wysłać swojego pojazdu do konserwacji gdy jesteś w środku niego.</String>
        <String xml:lang="nl-NL">~r~Je kan je persoonlijke voertuig niet naar een onderhoudsbeurt sturen wanneer je erin zit!</String>
        <String xml:lang="it-IT">~r~Non puoi inviare il tuo veicolo personale in manutenzione mentre sei dentro di esso!</String>
        <String xml:lang="tr-TR">~r~Aracınızın içinde iken bakıma yollayamazsınız.</String>
        <String xml:lang="es-ES">~r~No puedes enviar tu vehículo personal a mantenimiento cuando estás dentro de él.</String>
        <String xml:lang="pt-BR">~r~Não é possível enviar seu veículo pessoal para manutenção quando você estiver dentro dele.</String>
        <String xml:lang="de-DE">~r~Du kannst dein persönliches Fahrzeug nicht zur Wartung schicken, wenn du dich darin befindest!</String>
        <String xml:lang="ar-001">~r~لا يمكنك إرسال سيارتك الشخصية للصيانة وأنت بداخلها!</String>
        <String xml:lang="id-ID">~r~Anda tidak dapat mengirimkan kendaraan pribadi anda untuk perbaikan ketika anda sedang mengendarainya!</String>
        <String xml:lang="th-TH">~r~คุณไม่สามารถส่งยานพาหนะส่วนตัวของคุณไปซ่อมบำรุงได้เมื่อคุณอยู่ข้างใน!</String>
        <String xml:lang="vi-VN">~r~Bạn không thể gửi xe của bạn đi bảo dưỡng trong khi bạn đang ngồi trên xe!</String>
        <String xml:lang="hi-Latn">~r~Aap apni vehicle maintenance pe nahi bhej sakte jab aap uske andar ho!</String>
        <String xml:lang="cs-CZ">~r~Své vozidlo nemůžeš poslat do servisu, dokud v něm sedíš.</String>
        <String xml:lang="lv-LV">~r~Jūs nevarat nosūtīt savu personīgo transportlīdzekli uz apkopi, kamēr atrodaties tajā!</String>
        <String xml:lang="no-NO">~r~Du kan ikke sende ditt personlige kjøretøy til vedlikehold når du er inne i det!</String>
        <String xml:lang="sv-SE">~r~Du kan inte skicka ditt personliga fordon till underhåll när du är inne i det!</String>
        <String xml:lang="fr-FR">~r~Vous ne pouvez pas envoyer votre véhicule personnel en maintenance en étant à l'intérieur!</String>
        <String xml:lang="zh-Hant">~r~你得離開車輛已將個人載具送去保養.</String>
    </Entry>

    <Entry Id="vehicle_sent_to_maintenance">
        <String xml:lang="en-US">Your ~b~{0} ~s~has been sent to maintenance. This will take a few minutes.</String>
        <String xml:lang="pl-PL">Twój ~b~{0} ~s~został wysłany do konserwacji. Potrwa to kilka minut.</String>
        <String xml:lang="nl-NL">Je ~b~{0} ~s~is gestuurd naar een onderhoudsbeurt. Dit zal een paar minuten duren.</String>
        <String xml:lang="it-IT">La tua ~b~{0} ~s~è stata mandata in manutenzione. Questo richiederà alcuni minuti.</String>
        <String xml:lang="tr-TR">Senin ~b~{0} ~s~bakıma gönderildi. Bu birkaç dakika sürebilir.</String>
        <String xml:lang="es-ES">Su ~b~{0} ~s~ha sido enviado a mantenimiento. Esto tomará unos minutos.</String>
        <String xml:lang="pt-BR">Seu ~b~{0} ~s~foi enviado para manutenção. Isso levará alguns minutos.</String>
        <String xml:lang="de-DE">Dein ~b~{0} ~s~wurde zur Wartung geschickt. Es wird einige Minuten dauern.</String>
        <String xml:lang="ar-001">تم إرسال ~b~{0}~s~ الخاص بك إلى الصيانة. هذا سوف يستغرق بضع دقائق</String>
        <String xml:lang="id-ID">Kendaraan ~b~{0} ~s~sudah di kirimkan untuk perbaikan. Perbaikan akan membutuhkan waktu beberapa menit.</String>
        <String xml:lang="th-TH">~b~{0} ~s~ของคุณถูกส่งไปยังการบำรุงรักษาแล้ว การดำเนินการนี้จะใช้เวลาสักครู่</String>
        <String xml:lang="vi-VN">Xe ~b~{0} ~s~đã được gửi đến nơi bảo dưỡng. Việc này sẽ mất một vài phút.</String>
        <String xml:lang="hi-Latn">Aapki ~b~{0} ~s~maintenance ke liye bhej di gayi. Kuch hi minutes ki baat hai.</String>
        <String xml:lang="cs-CZ">Tvé vozidlo ~b~{0} ~s~bylo odesláno do servisu. Potrvá to pár minut.</String>
        <String xml:lang="lv-LV">Jūsu ~b~{0} ~s~tika nosūtīts uz apkopi. Tā aizņems dažas minūtes.</String>
        <String xml:lang="no-NO">Din ~b~{0} ~s~er blitt sendt til vedlikehold. Dette vil ta noen minutter.</String>
        <String xml:lang="sv-SE">Din ~b~{0} ~s~har skickats till underhåll. Detta kommer ta några minuter.</String>
        <String xml:lang="fr-FR">Votre ~b~{0} ~s~a été envoyée en maintenance. Cela prendra quelques minutes.</String>
        <String xml:lang="zh-Hant">你的 ~b~{0}~s~已被送去保養. 這會需要幾分鐘的時間.</String>
    </Entry>

    <Entry Id="vehicle_already_in_maintenance">
        <String xml:lang="en-US">~r~This vehicle is already in maintenance!</String>
        <String xml:lang="pl-PL">~r~Ten pojazd jest już w trakcie konserwacji!</String>
        <String xml:lang="nl-NL">~r~Er is al een onderhoudsbeurt bezig op dit voertuig!</String>
        <String xml:lang="fr-FR">~r~Ce véhicule est déjà en maintenance!</String>
        <String xml:lang="it-IT">~r~Questo veicolo è già in manutenzione!</String>
        <String xml:lang="tr-TR">~r~Bu araba zaten bakımda!</String>
        <String xml:lang="es-ES">~r~¡Su vehículo ya está en mantenimiento!</String>
        <String xml:lang="pt-BR">~r~Seu veículo já está em manutenção!</String>
        <String xml:lang="de-DE">~r~Dieses Fahrzeug befindet sich bereits in Wartung!</String>
        <String xml:lang="ar-001">~r~هذه السيارة قيد الصيانة بالفعل!</String>
        <String xml:lang="id-ID">~r~Kendaraan ini sudah dalam perbaikan!</String>
        <String xml:lang="th-TH">~r~รถคันนี้อยู่ในการบำรุงรักษาแล้ว</String>
        <String xml:lang="vi-VN">~r~Chiếc xe này đang trong bảo dưỡng!</String>
        <String xml:lang="hi-Latn">~r~Ye vehicle pehle se hi maintenance mai hai!</String>
        <String xml:lang="cs-CZ">~r~Toto vozidlo je již v servisu!</String>
        <String xml:lang="lv-LV">~r~Šīs transportlīdzeklis jau ir uz apkopes!</String>
        <String xml:lang="no-NO">~r~Dette kjøretøyet er allerede under vedlikehold!</String>
        <String xml:lang="sv-SE">~r~Det här fordonet är redan i underhåll!</String>
        <String xml:lang="zh-Hant">~r~ 該車輛已經在被保養了!</String>
    </Entry>

    <Entry Id="vehicle_already_in_delivery">
        <String xml:lang="en-US">There's a vehicle delivery already in progress.</String>
        <String xml:lang="nl-NL">Er is al een voertuig levering bezig.</String>
        <String xml:lang="fr-FR">Une livraison de véhicule est déjà en cours.</String>
        <String xml:lang="hi-Latn">Pehle se hi ek vehicle ki delivery ho rahi hai.</String>
        <String xml:lang="de-DE">Eine Fahrzeuglieferung ist bereits im Gange.</String>
        <String xml:lang="it-IT">Una consegna di un veicolo è già in corso.</String>
        <String xml:lang="id-ID">Ada kendaraanmu yang sedang dikirim.</String>
        <String xml:lang="cs-CZ">Doručení vozidla již probíhá.</String>
        <String xml:lang="lv-LV">Jau notiek transportlīdzekļa piegāde.</String>
        <String xml:lang="no-NO">Det pågår allerede en levering av kjøretøy.</String>
        <String xml:lang="sv-SE">Det pågår redan en fordonsleverans.</String>
        <String xml:lang="es-ES">Ya hay una entrega de vehículo en curso.</String>
        <String xml:lang="pt-BR">A entrega de um veículo já está em andamento.</String>
        <String xml:lang="tr-TR">Halihazırda devam eden bir araç teslimatı var.</String>
    </Entry>

    <Entry Id="vehicle_delivered_prank">
        <String xml:lang="en-US">~b~Sometimes we don't get what we want.</String>
        <String xml:lang="nl-NL">~b~Soms krijg je niet wat je wilt.</String>
        <String xml:lang="hi-Latn">~b~Kabhi-kabhi hame wo nahi milta jo ham chahte hain.</String>
        <String xml:lang="de-DE">~b~Manchmal bekommen wir nicht das, was wir wollen.</String>
        <String xml:lang="it-IT">~b~A volte non otteniamo quello che vogliamo.</String>
        <String xml:lang="id-ID">~b~Terkadang kita tidak dapat apa yang kita mau.</String>
        <String xml:lang="cs-CZ">~b~Né pokaždé dostaneme to co chceme.</String>
        <String xml:lang="lv-LV">~b~Dažreiz mēs nesaņemam to, ko vēlamies.</String>
        <String xml:lang="fr-FR">~b~Parfois, nous n'obtenons pas ce que l'on souhaite.</String>
        <String xml:lang="no-NO">~b~Noen ganger får vi ikke det vi ønsker.</String>
        <String xml:lang="sv-SE">~b~Ibland får vi inte som vi vill.</String>
        <String xml:lang="pt-BR">~b~Às vezes, não conseguimos o que queremos.</String>
        <String xml:lang="tr-TR">~b~Bazen istediğimiz şeyleri alamayız.</String>
        <String xml:lang="es-ES">~b~A veces no conseguimos lo que queremos.</String>
    </Entry>

    <Entry Id="vehicle_replaced">
        <String xml:lang="en-US">Your ~b~{0} ~s~has been replaced.</String>
        <String xml:lang="pl-PL">Twój ~b~{0} ~s~został zamieniony.</String>
        <String xml:lang="nl-NL">Je ~b~{0} ~s~is vervangen.</String>
        <String xml:lang="it-IT">~b~{0} ~s~è stata sostituita.</String>
        <String xml:lang="tr-TR">Senin ~b~{0} ~s~değiştirildi.d</String>
        <String xml:lang="es-ES">Su ~b~{0} ~s~ha sido sustituido.</String>
        <String xml:lang="pt-BR">Seu ~b~{0} ~s~foi substituído.</String>
        <String xml:lang="de-DE">Dein ~b~{0} ~s~wurde ersetzt.</String>
        <String xml:lang="ar-001">لقد تم استبدال ~b~{0} ~s~الخاص بك</String>
        <String xml:lang="id-ID">Kendaraan ~b~{0} ~s~telah diganti!</String>
        <String xml:lang="th-TH">~b~{0} ~s~ของคุณถูกแทนที่แล้ว</String>
        <String xml:lang="vi-VN">Xe ~b~{0} ~s~đã được thay thế.</String>
        <String xml:lang="hi-Latn">Aapki ~b~{0} ~s~replace karwa di gayi.</String>
        <String xml:lang="cs-CZ">Tvé vozidlo ~b~{0} ~s~bylo nahrazeno.</String>
        <String xml:lang="lv-LV">Jūsu ~b~{0} ~s~tika aizstāts.</String>
        <String xml:lang="fr-FR">Votre ~b~{0} ~s~a été remplacée.</String>
        <String xml:lang="no-NO">Din ~b~{0} ~s~er blitt erstattet.</String>
        <String xml:lang="sv-SE">Din ~b~{0} ~s~har ersatts.</String>
        <String xml:lang="zh-Hant">你的 ~b~{0} ~s~已被重製.</String>
    </Entry>

    <Entry Id="vehicle_rental_terminated">
        <String xml:lang="en-US">Your ~b~{0}~s~'s rental has been terminated!</String>
        <String xml:lang="pl-PL">Twój wynajem ~b~{0} ~s~został anulowany!</String>
        <String xml:lang="nl-NL">Je ~b~{0}~s~'s huurcontract is beëindigd!</String>
        <String xml:lang="it-IT">Il noleggio per la tua ~b~{0} ~s~è terminato!</String>
        <String xml:lang="es-ES">¡El alquiler de su ~b~{0}~s~ ha terminado!</String>
        <String xml:lang="pt-BR">O aluguel do seu ~b~{0}~s~ acabou</String>
        <String xml:lang="de-DE">Die Miete deines ~b~{0}~s~ wurde eingestellt!</String>
        <String xml:lang="ar-001">تم إنهاء استئجار ~b~{0}~s~!</String>
        <String xml:lang="id-ID">Rental kendaraan ~b~{0}~s~ ini telah dibatalkan!</String>
        <String xml:lang="th-TH">การเช่า ~b~{0}~s~ ของคุณถูกยกเลิกแล้ว!</String>
        <String xml:lang="vi-VN">Xe ~b~{0}~s~Đã kết thúc hợp đồng thuê xe!</String>
        <String xml:lang="hi-Latn">Aapki ~b~{0} ~s~ka rental khatam karwa diya gaya!</String>
        <String xml:lang="cs-CZ">Pronájem vozidla ~b~{0}~s~byl ukončen!</String>
        <String xml:lang="lv-LV">Jūsu ~b~{0} ~s~īre tika pārtraukta!</String>
        <String xml:lang="fr-FR">La location de votre ~b~{0}~s~ a été résiliée!</String>
        <String xml:lang="no-NO">Leien til din ~b~{0}~s~ er avsluttet!</String>
        <String xml:lang="sv-SE">Din ~b~{0}~s~s hyra har avslutats!</String>
        <String xml:lang="tr-TR">~b~{0} ~s~isimli aracınızın kirası sonlandırıldı!</String>
    </Entry>

    <!-- nullnull{0} = Vehicle name (for example: Nero Custom) -->
    <Entry Id="vehicle_returned_garage">
        <String xml:lang="en-US">Your ~b~{0} ~s~has been returned to your garage!</String>
        <String xml:lang="pl-PL">Twój ~b~{0} ~s~został zwrócony do garażu!</String>
        <String xml:lang="nl-NL">Je ~b~{0} ~s~is teruggebracht naar je garage!</String>
        <String xml:lang="tr-TR">Senin ~b~{0} ~s~Garajına gönderildi!!</String>
        <String xml:lang="es-ES">¡Tu ~b~{0} ~s~ha sido devuelta a tu garaje!</String>
        <String xml:lang="pt-BR">Seu ~b~{0} ~s~foi devolvido à sua garagem!</String>
        <String xml:lang="de-DE">Dein ~b~{0} ~s~wurde zurück zur Garage gebracht!</String>
        <String xml:lang="ar-001">لقد تم إرجاع ~b~{0}~s~ الخاص بك إلى المرآب الخاص بك!</String>
        <String xml:lang="id-ID">Kendaraan ~b~{0} ~s~telah dikembalikan kedalam garasi anda!</String>
        <String xml:lang="th-TH">~b~{0} ~s~ของคุณถูกส่งกลับไปยังโรงรถของคุณแล้ว!</String>
        <String xml:lang="vi-VN">Xe ~b~{0} ~s~đã được cất vào trong gara của bạn!</String>
        <String xml:lang="cs-CZ">Tvoje vozidlo ~b~{0} ~s~bylo vráceno zpět do garáže!</String>
        <String xml:lang="lv-LV">Jūsu ~b~{0} ~s~tika atgriezts garāžā!</String>
        <String xml:lang="it-IT">La tua ~b~{0} ~s~è stata riportata al tuo garage!</String>
        <String xml:lang="fr-FR">Votre ~b~{0} ~s~a été renvoyée dans votre garage!</String>
        <String xml:lang="no-NO">Din ~b~{0} ~s~har blitt returnert til garasjen din!</String>
        <String xml:lang="sv-SE">Din ~b~{0} ~s~har återlämnats till ditt garage!</String>
        <String xml:lang="hi-Latn">Aapki ~b~{0} ~s~garage me return kar di gayi!</String>
    </Entry>

    <!-- nullnull{0} = Vehicle name (for example: Nero Custom) -->
    <Entry Id="vehicle_delivered">
        <String xml:lang="en-US">Your ~b~{0} ~s~has been delivered!</String>
        <String xml:lang="nl-NL">Jouw ~b~{0} ~s~is bezorgd!</String>
        <String xml:lang="de-DE">Dein ~b~{0} ~s~wurde geliefert!</String>
        <String xml:lang="id-ID">Kendaraan ~b~{0} ~s~Telah berhasil dikirim!</String>
        <String xml:lang="cs-CZ">Tvé vozidlo ~b~{0} ~s~bylo doručeno!</String>
        <String xml:lang="lv-LV">Jūsu ~b~{0} ~s~tika piegādāts!</String>
        <String xml:lang="fr-FR">Votre ~b~{0} ~s~a été livrée!</String>
        <String xml:lang="hi-Latn">Aapki ~b~{0} ~s~deliver ho chuki hai!</String>
        <String xml:lang="it-IT">Il tuo ~b~{0} ~s~è stato consegnato!</String>
        <String xml:lang="no-NO">Din ~b~{0} ~s~er blitt levert!</String>
        <String xml:lang="sv-SE">Din ~b~{0} ~s~har levererats!</String>
        <String xml:lang="es-ES">Tu ~b~{0} ~s~se ha entregado!</String>
        <String xml:lang="pt-BR">Your ~b~{0} ~s~foi entregue!</String>
        <String xml:lang="tr-TR">~b~{0} ~s~isimli aracın teslim edildi!</String>
    </Entry>

    <!-- nullnull{0} = Vehicle name (for example: Nero Custom) -->
    <Entry Id="vehicle_completed_maintenance">
        <String xml:lang="en-US">The maintenance of your ~b~{0} ~s~has been completed.</String>
        <String xml:lang="pl-PL">Konserwacja twojego ~b~{0} ~s~została ukończona.</String>
        <String xml:lang="nl-NL">De onderhoudsbeurt van je ~b~{0} ~s~is klaar.</String>
        <String xml:lang="tr-TR">Senin aracın ~b~{0} ~s~tamiri tamamlandı.</String>
        <String xml:lang="es-ES">El mantenimiento de su ~b~{0} ~s~ha finalizado.</String>
        <String xml:lang="pt-BR">A manutenção de seu ~b~{0} ~s~foi concluída.</String>
        <String xml:lang="de-DE">Die Wartung von deinem ~b~{0} ~s~wurde abgeschlossen.</String>
        <String xml:lang="ar-001">تم الانتهاء من صيانة ~b~{0}~s~.</String>
        <String xml:lang="id-ID">Perbaikan ~b~{0} ~s~telah selesai.</String>
        <String xml:lang="th-TH">การบำรุงรักษาของคุณ ~b~{0} ~s~เสร็จเรียบร้อยแล้ว</String>
        <String xml:lang="vi-VN">Bảo dưỡng cho xe ~b~{0} ~s~của bạn đã hoàn thành</String>
        <String xml:lang="cs-CZ">Tvé vozidlo ~b~{0} ~s~bylo úspěšně opraveno.</String>
        <String xml:lang="lv-LV">Jūsu ~b~{0} ~s~apkope tika pabeigta.</String>
        <String xml:lang="hi-Latn">Aapki ~b~{0} ~s~ka maintenance complete ho gaya.</String>
        <String xml:lang="fr-FR">La maintenance de votre ~b~{0} ~s~est terminée.</String>
        <String xml:lang="it-IT">La manutenzione della tua ~b~{0} ~s~è stata completata.</String>
        <String xml:lang="no-NO">Vedlikeholdet av din ~b~{0} ~s~er fullført.</String>
        <String xml:lang="sv-SE">Underhållet av din ~b~{0}~s~ har slutförts.</String>
        <String xml:lang="zh-Hant">~b~{0}~s~ 的保養已完成.</String>
    </Entry>

    <!-- nullnull{0} = Vehicle name (for example: Nero Custom) -->
    <Entry Id="vehicle_replaced_transported_garage">
        <String xml:lang="en-US">Your ~b~{0} ~s~has been replaced and transported to your garage!</String>
        <String xml:lang="pl-PL">Twój ~b~{0} ~s~został zamieniony i przetransportowany do twojego garażu!</String>
        <String xml:lang="nl-NL">Je ~b~{0} ~s~is vervangen en getransporteerd naar je garage!</String>
        <String xml:lang="tr-TR">Senin ~b~{0} ~s~değiştirildi ve garajına gönderildi!</String>
        <String xml:lang="es-ES">¡Su ~b~{0} ~s~ha sido sustituido y transportado a su garaje!</String>
        <String xml:lang="pt-BR">Seu ~b~{0} ~s~foi substituído e transportado para sua garagem!</String>
        <String xml:lang="de-DE">Dein ~b~{0} ~s~wurde ersetzt und zu deiner Garage transportiert!</String>
        <String xml:lang="ar-001">لقد تم استبدال ~b~{0} ~s~الخاص بك ونقله إلى المرآب الخاص بك!</String>
        <String xml:lang="id-ID">Kendaraan ~b~{0} ~s~telah diganti dan dikirimkan ke garasi anda!</String>
        <String xml:lang="th-TH">~b~{0} ~s~ของคุณได้ถูกแทนที่และขนส่งไปยังโรงรถของคุณแล้ว!</String>
        <String xml:lang="vi-VN">Xe ~b~{0} ~s~đã được thay thế và vận chuyển về gara của bạn!</String>
        <String xml:lang="it-IT">La tua ~b~{0} ~s~è stata sostituita e trasportata al tuo garage!</String>
        <String xml:lang="cs-CZ">Tvé vozidlo ~b~{0} ~s~bylo nahrazeno a přepraveno do garáže!</String>
        <String xml:lang="lv-LV">Jūsu ~b~{0} ~s~tika aizstāts un nosūtīts jūsu garāžā!</String>
        <String xml:lang="hi-Latn">Aapki ~b~{0} ~s~replace karwa ke garage me teleport kara di gayi hai!</String>
        <String xml:lang="no-NO">Din ~b~{0} ~s~er blitt skiftet ut og fraktet til garasjen din!</String>
        <String xml:lang="sv-SE">Din ~b~{0} ~s~har bytts ut och transporterats till ditt garage!</String>
        <String xml:lang="fr-FR">Votre ~b~{0} ~s~a été remplacée et transportée dans votre garage!</String>
        <String xml:lang="zh-Hant">你的 ~b~{0}~s~ 已被重製並送達至車庫!</String>
    </Entry>

    <!-- nullnull{0} = Vehicle name (for example: Nero Custom)
         {1} = Amount (for example: $250,000) 
    -->
    <Entry Id="vehicle_rental_extended_another_game_week">
        <String xml:lang="en-US">Your ~b~{0}~s~'s rental has been extended for another game week for ~g~{1}~s~!</String>
        <String xml:lang="pl-PL">Twój wynajem ~b~{0}~s~ został przedłużony na kolejny tydzień w grze za ~g~{1}~s~!</String>
        <String xml:lang="nl-NL">Je ~b~{0}~s~'s huurcontract is verlengt voor één game week voor ~g~{1}~s~!</String>
        <String xml:lang="es-ES">El alquiler de su ~b~{0} ~s~ha sido prorrogado por otra semana de juego por ~g~{1}~s~!</String>
        <String xml:lang="pt-BR">O aluguel do seu ~b~{0} ~s~foi prorrogado por mais uma semana de jogo por ~g~{1}~s~!</String>
        <String xml:lang="de-DE">Die Miete deines ~b~{0} wurde um eine weitere Spielwoche für ~g~{1}~s~ erweitert!</String>
        <String xml:lang="ar-001">لقد تم تمديد فترة إيجار ~b~{0}~s~ لأسبوع لعب آخر لـ ~g~{1}~s~!</String>
        <String xml:lang="id-ID">Rental kendaraan ~b~{0}~s~ telah diperpanjang selama seminggu waktu game dengan biaya ~g~{1}~s~!</String>
        <String xml:lang="th-TH">การเช่า ~b~{0}~s~ ของคุณได้รับการขยายออกไปอีกสัปดาห์ของเกมสำหรับ ~g~{1}~s~!</String>
        <String xml:lang="vi-VN">Xe ~b~{0}~s~đã được gia hạn thêm một tuần nữa cho ~g~{1}~s~!</String>
        <String xml:lang="cs-CZ">Pronájem vozidla ~b~{0}~s~byl prodloužen o jeden herní týden za ~g~{1}~s~!</String>
        <String xml:lang="lv-LV">Jūsu ~b~{0} ~s~īre tika pagarināta uz vēl vienu spēles nedēļu par ~g~{1}~s~!</String>
        <String xml:lang="fr-FR">La location de votre ~b~{0}~s~ a été prolongée d'une semaine pour ~g~{1}~s~!</String>
        <String xml:lang="it-IT">Il noleggio per la tua ~b~{0} ~s~è stato esteso per un'altra settimana di gioco per ~g~{1}~s~!</String>
        <String xml:lang="no-NO">Leien av din ~b~{0}~s~ er forlenget med en ny spilluke for ~g~{1}~s~!</String>
        <String xml:lang="sv-SE">Din ~b~{0}~s~s hyra har förlängts med ytterligare en spelvecka för ~g~{1}~s~!</String>
        <String xml:lang="tr-TR">~b~{0} ~s~isimli aracınızın kirası ~g~{1}~s~karşılığında bir oyun haftası daha uzatıldı!</String>
        <String xml:lang="hi-Latn">Aapki ~b~{0} ~s~ka rental ~g~{1} ~s~de kar ek aur game week ke liye extend kar diya gaya hai!</String>
        <String xml:lang="zh-Hant">你的 ~b~{0}~s~ 租賃已用 ~g~{1}~s~ 延長了一個遊戲周!</String>
    </Entry>

    <!-- nullnull{0} = Vehicle name (for example: Nero Custom)
         {1} = Amount (for example: $19,750,000) 
    -->
    <Entry Id="vehicle_sold_to_server">
        <String xml:lang="en-US">You sold your ~b~{0} ~s~to the server for ~g~{1}~s~.</String>
        <String xml:lang="pl-PL">Sprzedałeś swój ~b~{0} ~s~do serwera za ~g~{1}~s~.</String>
        <String xml:lang="nl-NL">Je hebt je ~b~{0} ~s~verkocht aan de server voor ~g~{1}~s~.</String>
        <String xml:lang="es-ES">Vendiste tu ~b~{0} ~s~al servidor por ~g~{1}~s~.</String>
        <String xml:lang="pt-BR">Você vendeu seu ~b~{0} ~s~para o servidor por ~g~{1}~s~.</String>
        <String xml:lang="de-DE">Du hast dein ~b~{0} an den Server für ~g~{1}~s~ verkauft.</String>
        <String xml:lang="ar-001">لقد قمت ببيع ~b~{0} ~s~إلى السيرفر مقابل ~g~{1}~s~.</String>
        <String xml:lang="id-ID">Anda telah menjual kendaraan ~b~{0} ~s~kepada server dengan harga ~g~{1}~s~.</String>
        <String xml:lang="th-TH">คุณขาย ~b~{0} ~s~ให้กับเซิร์ฟเวอร์ในราคา ~g~{1}~s~</String>
        <String xml:lang="vi-VN">Bạn đã bán ~b~{0} ~s~cho server cho ~g~{1}~s~.</String>
        <String xml:lang="cs-CZ">Prodal jsi své vozidlo ~b~{0} ~s~serveru za ~g~{1}~s~.</String>
        <String xml:lang="lv-LV">Jūs pārdevat savu ~b~{0} ~s~serverim par ~g~{1}~s~.</String>
        <String xml:lang="it-IT">Hai venduto la tua ~b~{0} ~s~al server per ~g~{1}~s~.</String>
        <String xml:lang="hi-Latn">Aapne server ko apni ~b~{0} ~s~sell kari ~g~{1}~s~main.</String>
        <String xml:lang="no-NO"> Du solgte ~b~{0} ~s~en din til serveren for ~g~{1}~s~.</String>
        <String xml:lang="sv-SE">Du sålde din ~b~{0}~s~ till servern för ~g~{1}~s~.</String>
        <String xml:lang="fr-FR">Vous avez vendu votre ~b~{0} ~s~au serveur pour ~g~{1}~s~.</String>
        <String xml:lang="tr-TR">~b~{0} ~s~isimli aracınızı ~g~{1}~s~ karşılığında sunucuya sattınız.</String>
        <String xml:lang="zh-Hant">你把你的 ~b~{0} ~s~以~g~{1}~s~ 售給伺服器.</String>
    </Entry>

    <!-- nullnull{0} = Reference to "running_low_fuel_unit" or "running_low_battery_unit" (for example: fuel) -->
    <Entry Id="running_low_fuel">
        <String xml:lang="en-US">You are running low on ~r~{0}~s~. Navigate to the nearest ~y~gas station~s~?</String>
        <String xml:lang="pl-PL">Masz mało ~r~{0}~s~. Nawigować to najbliższej ~y~stacji paliw~s~?</String>
        <String xml:lang="nl-NL">Je hebt nog maar weinig ~r~{0}~s~. Navigeer naar het dichtstbijzijnde ~y~tank/laadstation~s~?</String>
        <String xml:lang="es-ES">Te estás quedando sin ~r~{0}~s~. Desea ir a la ~y~gasolinera ~s~mas cercana?</String>
        <String xml:lang="pt-BR">Você está ficando sem ~r~{0}~s~. Você quer ir ao posto de ~y~gasolina ~s~mais próximo?</String>
        <String xml:lang="de-DE">Dein Vorrat an ~r~{0}~s~ ist niedrig. Zur nächstgelegenden ~y~Tankstelle ~s~navigieren? </String>
        <String xml:lang="ar-001">لقد أوشكت على النفاد من ~r~{0}~s~. انتقل إلى أقرب ~y~محطة وقود~s~?</String>
        <String xml:lang="id-ID">Kendaraan anda mulai kehabisan ~r~{0}~s~. Silahkan cari jalan menuju ~y~Pom bensin~s~ terdekat?</String>
        <String xml:lang="th-TH">คุณเหลือ ~r~{0}~s~ เหลือน้อยแล้ว นำทางไปยัง ~y~ปั๊มน้ำมัน~s~?</String>
        <String xml:lang="vi-VN">Xe của bạn đang dần cạn nhiên liệu ~r~{0}~s~. Tìm vị trí gần nhất để đến ~y~trạm xăng~s~?</String>
        <String xml:lang="cs-CZ">Dochází ti ~r~{0}~s~. Navigovat na nejbližší ~y~čerpací stanici~s~?</String>
        <String xml:lang="lv-LV">Jums drīz beigsies ~r~{0}~s~. Iestatīt GPS uz tuvāko ~y~degvielas uzpildes staciju~s~?</String>
        <String xml:lang="hi-Latn">Aapki vehicle mein ~r~{0} ~s~kam hai. Paas ka ~y~petrol station ~s~navigate kare?</String>
        <String xml:lang="it-IT">Stai esaurendo il ~r~{0}~s~. Vuoi navigare alla ~y~stazione di servizio~s~ più vicina?</String>
        <String xml:lang="no-NO">Du går tom for ~r~{0}~s~. Naviger til nærmeste ~y~bensinstasjon~s~?</String>
        <String xml:lang="fr-FR">Vous êtes à court ~r~{0}~s~. Naviguer vers la ~y~station-service ~s~la plus proche?</String>
        <String xml:lang="tr-TR">~r~{0}~s~'nız azalıyor. En yakın ~y~benzin istasyonu~s~na yönlendirilmek istermisin?</String>
        <String xml:lang="sv-SE">Du börjar ta slut ~r~{0}~s~. Navigera till den näraste ~y~bensin stationen~s~?</String>
        <String xml:lang="zh-Hant">你的 ~r~{0}~s~ 不夠了. 需要導航最近的~y~加油站嗎~s~?</String>
    </Entry>

    <Entry Id="running_low_fuel_unit">
        <String xml:lang="en-US">fuel</String>
        <String xml:lang="nl-NL">brandstof</String>
        <String xml:lang="hi-Latn">Tel</String>
        <String xml:lang="de-DE">Kraftstoff</String>
        <String xml:lang="it-IT">carburante</String>
        <String xml:lang="id-ID">Bensin</String>
        <String xml:lang="cs-CZ">palivo</String>
        <String xml:lang="lv-LV">degviela</String>
        <String xml:lang="fr-FR">d'essence</String>
        <String xml:lang="no-NO">brensle</String>
        <String xml:lang="sv-SE">bränsle</String>
        <String xml:lang="es-ES">combustible</String>
        <String xml:lang="pt-BR">combustível</String>
        <String xml:lang="tr-TR">benzin</String>
    </Entry>

    <Entry Id="running_low_battery_unit">
        <String xml:lang="en-US">battery</String>
        <String xml:lang="nl-NL">batterij</String>
        <String xml:lang="hi-Latn">charging</String>
        <String xml:lang="de-DE">Batterie</String>
        <String xml:lang="it-IT">batteria</String>
        <String xml:lang="id-ID">Baterai</String>
        <String xml:lang="cs-CZ">baterie</String>
        <String xml:lang="lv-LV">uzlāde</String>
        <String xml:lang="fr-FR">de batterie</String>
        <String xml:lang="no-NO">batteri</String>
        <String xml:lang="sv-SE">batteri</String>
        <String xml:lang="es-ES">batería</String>
        <String xml:lang="pt-BR">bateria</String>
        <String xml:lang="tr-TR">batarya</String>
    </Entry>

    <Entry Id="fuel_bar">
        <String xml:lang="en-US">FUEL</String>
        <String xml:lang="nl-NL">BRANDSTOF</String>
        <String xml:lang="fr-FR">ESSENCE</String>
        <String xml:lang="hi-Latn">Tel</String>
        <String xml:lang="de-DE">KRAFTSTOFF</String>
        <String xml:lang="it-IT">CARBURANTE</String>
        <String xml:lang="id-ID">BENSIN</String>
        <String xml:lang="cs-CZ">PALIVO</String>
        <String xml:lang="lv-LV">DEGVIELA</String>
        <String xml:lang="no-NO"> BRENSEL</String>
        <String xml:lang="sv-SE">BRÄNSLE</String>
        <String xml:lang="tr-TR">BENZİN</String>
        <String xml:lang="es-ES">COMBUSTIBLE</String>
        <String xml:lang="pt-BR">COMBUSTÍVEL</String>
    </Entry>

    <Entry Id="battery_bar">
        <String xml:lang="en-US">BATTERY</String>
        <String xml:lang="nl-NL">BATTERIJ</String>
        <String xml:lang="fr-FR">BATTERIE</String>
        <String xml:lang="hi-Latn">charging</String>
        <String xml:lang="de-DE">BATTERIE</String>
        <String xml:lang="it-IT">BATTERIA</String>
        <String xml:lang="id-ID">BATERAI</String>
        <String xml:lang="cs-CZ">BATERIE</String>
        <String xml:lang="lv-LV">UZLĀDE</String>
        <String xml:lang="no-NO">BATTERI</String>
        <String xml:lang="sv-SE">BATTERI</String>
        <String xml:lang="es-ES">BATERÍA</String>
        <String xml:lang="pt-BR">BATERIA</String>
        <String xml:lang="tr-TR">BATARYA</String>
    </Entry>

    <Entry Id="on_foot_to_use_ev_charger">
        <String xml:lang="en-US">You must be ~r~on foot ~s~to use an ~g~EV charger~s~.</String>
        <String xml:lang="nl-NL">Je moet ~r~te voet zijn ~s~om een ~g~EV oplader~s~ te gebruiken.</String>
        <String xml:lang="hi-Latn">Aapko ~r~on foot ~s~rehna hoga apni vehicle ko ~g~EV charger ~s~se charge karne ke liye.</String>
        <String xml:lang="de-DE">Du musst ~r~zu Fuß ~s~sein, um einen ~g~EV-Lader~s~ zu benutzen.</String>
        <String xml:lang="it-IT">Devi essere ~r~a piedi ~s~per usare un ~g~caricatore EV~s~.</String>
        <String xml:lang="id-ID">Anda harus ~r~dalam posisi berjalan ~s~untuk menggunakan ~g~Charger EV~s~.</String>
        <String xml:lang="cs-CZ">Nesmíš být ~r~ve vozidle ~s~abys mohl použít ~g~nabíječkur~s~.</String>
        <String xml:lang="lv-LV">Jums ir jābūt ~r~kājām~s~, lai izmantotu ~g~uzlādes staciju~s~.</String>
        <String xml:lang="no-NO">Du må være ~r~til fots ~s~for å bruke en ~g~EV-lader~s~.</String>
        <String xml:lang="sv-SE">Du måste vara ~r~till fots ~s~för att använda en ~g~EV-laddare~s~.</String>
        <String xml:lang="fr-FR">Vous devez être ~r~à pied ~s~pour utiliser un ~g~chargeur électrique~s~.</String>
        <String xml:lang="es-ES">Debe ir a ~r~pie ~s~para utilizar ~g~un cargador EV~s~.</String>
        <String xml:lang="pt-BR">É preciso ir a ~r~pé ~s~para usar um ~g~carregador de EV~s~.</String>
        <String xml:lang="tr-TR">~g~Şarj istasyonu~s~nu kullanmak için ~r~yaya ~s~olmanız gerekir.</String>
    </Entry>

    <Entry Id="vehicle_in_maintenance">
        <String xml:lang="en-US">~r~This vehicle is in maintenance.</String>
        <String xml:lang="pl-PL">~r~Ten pojazd jest w trakcie konserwacji.</String>
        <String xml:lang="nl-NL">~r~Dit voertuig is in onderhoud.</String>
        <String xml:lang="fr-FR">~r~Ce véhicule est en maintenance.</String>
        <String xml:lang="it-IT">~r~Questo veicolo è in manutenzione.</String>
        <String xml:lang="es-ES">~r~TEste vehículo está en mantenimiento.</String>
        <String xml:lang="pt-BR">~r~Este veículo está em manutenção.</String>
        <String xml:lang="de-DE">~r~Dieses Fahrzeug befindet sich in Wartung.</String>
        <String xml:lang="ar-001">~r~هذه السيارة في الصيانة.</String>
        <String xml:lang="id-ID">~r~Kendaraan ini sedang dalam perbaikan.</String>
        <String xml:lang="th-TH">~r~รถคันนี้อยู่ในการบำรุงรักษา</String>
        <String xml:lang="vi-VN">~r~Chiếc xe này đang trong bảo dưỡng.</String>
        <String xml:lang="hi-Latn">~r~Yeh vehicle maintenance mein hai.</String>
        <String xml:lang="cs-CZ">~r~Toto vozidlo je v servisu.</String>
        <String xml:lang="lv-LV">~r~Šim transportlīdzeklim tiek veikta apkope.</String>
        <String xml:lang="no-NO">~r~Dette kjøretøyet er under vedlikehold.</String>
        <String xml:lang="sv-SE">~r~Detta fordonet är i under underhåll.</String>
        <String xml:lang="tr-TR">~r~Bu araç bakımda.</String>
        <String xml:lang="zh-Hant">~r~該車輛正在被保養中.</String>
    </Entry>

    <Entry Id="active_vehicle_destroyed">
        <String xml:lang="en-US">Your active vehicle has been ~r~destroyed~s~! You can request a replacement in {0} ~y~Menu ~s~&gt; ~y~Vehicles~s~.</String>
        <String xml:lang="pl-PL">Twój aktywny pojazd został ~r~zniszczony~s~! Możesz zamówić pojazd zastępczy w {0} ~y~Menu ~s~&gt; ~y~Pojazdów~s~.</String>
        <String xml:lang="nl-NL">Je actieve voertuig is ~r~vernietigd~s~! Je kan een nieuw voertuig aanvragen via {0} ~y~Menu ~s~&gt; ~y~Voertuigen~s~.</String>
        <String xml:lang="it-IT">Il tuo veicolo attivo è stato ~r~distrutto~s~! Puoi richiederne la sostituzione dal ~y~Menu ~s~{0} &gt; ~y~Veicoli~s~.</String>
        <String xml:lang="es-ES">¡Su vehículo activo ha sido ~r~destruido~s~! Puede solicitar un reemplazo en {0} ~y~Menu ~s~&gt; ~y~vehículos~s~.</String>
        <String xml:lang="pt-BR">Seu veículo ativo foi ~r~destruído~s~! Você pode solicitar uma substituição em {0} ~y~Menu ~s~&gt; ~y~veículos~s~.</String>
        <String xml:lang="de-DE">Dein aktuelles Fahrzeug wurde ~r~zerstört~s~! Du kannst einen Ersatz in {0} ~y~Menü ~s~&gt; ~y~Fahrzeuge~s~ anfordern.</String>
        <String xml:lang="ar-001">لقد تم ~r~تدمير ~s~سيارتك النشطة! يمكنك طلب الاستبدال في {0} ~y~قائمة ~s~&gt; ~y~المركبات~s~.</String>
        <String xml:lang="id-ID">Kendaraan yang sedang anda gunakan telah ~r~dihancurkan~s~! Anda bisa meminta pengganti di {0} ~y~Menu~s~&gt; ~y~Kendaraan~s~.</String>
        <String xml:lang="th-TH">พาหนะที่ใช้งานอยู่ของคุณ ~r~ถูกทำลาย~s~! คุณสามารถขอเปลี่ยนสินค้าได้ใน {0} ~y~Menu ~s~&gt; ~y~ยานพาหนะ~s~</String>
        <String xml:lang="vi-VN">Xe của bạn đã bị ~r~Phá huỷ~s~! Bạn cÓ thể yêu cầu thay thế ttrong {0} ~y~Menu ~s~&gt; ~y~Vehicles~s~.</String>
        <String xml:lang="hi-Latn">Aapki vehicle ~r~destroy~s~! ho chuki hai, Aap request kar sakte hain replacement ke liye cost {0} ~y~Menu ~s~&gt; ~y~Vehicles~s~.</String>
        <String xml:lang="cs-CZ">Tvé vozidlo bylo ~r~zničeno~s~! Můžeš požádat o nové v {0} ~y~Menu ~s~&gt; ~y~Vozidla~s~.</String>
        <String xml:lang="lv-LV">Jūsu aktīvais transportlīdzeklis tika ~r~iznīcināts~s~! Jūs varat pieprasīt tā aizstāšanu {0} ~y~Izvēlne ~s~&gt; ~y~Transportlīdzekļi~s~.</String>
        <String xml:lang="fr-FR">Votre véhicule actif a été ~r~détruit~s~! Vous pouvez demander un remplacement dans {0} ~y~Menu ~s~&gt; ~y~Vehicules~s~.</String>
        <String xml:lang="no-NO">Ditt aktive kjøretøy har blitt ~r~ødelagt~s~! Du kan be om en erstatning i {0} ~y~Meny ~s~&gt; ~y~Vehicles~s~.</String>
        <String xml:lang="sv-SE">Ditt aktiva fordon har ~r~förstörts~s~! Du kan begära en ersättning i {0} ~y~Meny ~s~&gt; ~y~Fordon~s~.</String>
        <String xml:lang="tr-TR">Aktif aracınız ~r~imha edildi~s~! Değişim talebini şuradan yapabilirsin {0} ~y~Menü ~s~&gt; ~y~Araçlar~s~.</String>
        <String xml:lang="zh-Hant">該車輛已被 ~r~摧毀~s~! 你可以在 {0} ~y~Menu ~s~&gt; ~y~Vehicles~s~ 中申請重製該車輛.</String>
    </Entry>

    <Entry Id="vehicle_impounded">
        <String xml:lang="en-US">Your ~y~vehicle ~s~has been ~o~impounded~s~. Go to an impound lot and pay a fee to claim it back.</String>
        <String xml:lang="pl-PL">Twój ~y~pojazd ~s~został ~o~odholowany~s~. Pójdź do firmy holowniczej i zapłać by go odzyskać.</String>
        <String xml:lang="nl-NL">Je ~y~voertuig ~s~is ~o~in beslag genomen~s~. Ga naar een bewaarterrein en betaal een vergoeding om het terug te krijgen.</String>
        <String xml:lang="it-IT">Il tuo ~y~veicolo~s~ è stato ~o~sequestrato~s~. Vai in un deposito e paga una commissione per riaverlo.</String>
        <String xml:lang="es-ES">Su ~y~vehículo ~s~ha sido ~o~incautado~s~. Vaya a un depósito y pague una tasa para recuperarlo.</String>
        <String xml:lang="pt-BR">Seu ~y~veículo ~s~foi ~o~apreendido~s~. Vá a um pátio de apreensão e pague uma taxa para recuperá-lo.</String>
        <String xml:lang="de-DE">Dein ~y~Fahrzeug ~s~wurde ~o~verwahrt~s~. Gehe zu einer Verwahrstelle und zahle die Gebühr, um es zurückzukriegen.</String>
        <String xml:lang="ar-001">لقد تم ~o~حجز~s~~y~مركبتك~s~. اذهب إلى مكان الحجز وادفع رسومًا للمطالبة باستعادته.</String>
        <String xml:lang="id-ID">~y~Kendaraan anda ~s~telah ~o~disita~s~. Silahkan menuju tempat penyitaan dan bayar denda untuk mengambilnya kembali.</String>
        <String xml:lang="th-TH">~y~ยานพาหนะ ~s~ของคุณถูก ~o~ยึด~s~ แล้ว ไปที่ล็อตที่ถูกยึดและจ่ายค่าธรรมเนียมเพื่อขอรับคืน</String>
        <String xml:lang="vi-VN">~y~Xe của bạn ~s~đã bị ~o~giam~s~. Đi đến impoud lot và trả tiền để nhận lại xe của bạn.</String>
        <String xml:lang="hi-Latn">Aapki ~y~vehicle ~s~ja chuki hai ~o~impound ~s~mein. Koi bhi impound lot me jaye aur pay kare ek fee apni vehicle wapas claim karne ke liye.</String>
        <String xml:lang="cs-CZ">Tvé ~y~vozidlo ~s~bylo ~o~odtaženo~s~. Jdi na odstavné parkoviště a zaplať poplatek za vrácení vozidla.</String>
        <String xml:lang="lv-LV">Jūsu ~y~transportlīdzeklis ~s~tika ~o~evakuēts~s~. Dodieties uz evakuatora stāvlaukumu un samaksājiet sodu, lai iegūtu to atpakaļ.</String>
        <String xml:lang="fr-FR">Votre ~y~véhicule ~s~a été ~o~mis en fourrière~s~. Rendez-vous à la fourrière et payez une caution pour le récupérer.</String>
        <String xml:lang="no-NO">Ditt ~y~kjøretøy ~s~har blitt ~o~beslaglagt~s~. Gå til et beslaglagt parti og betal et gebyr for å kreve det tilbake.</String>
        <String xml:lang="sv-SE">Ditt ~y~fordon ~s~har ~o~beslagtagits~s~. Gå till ett beslag och betala en avgift för att kräva tillbaka det.</String>
        <String xml:lang="tr-TR">~y~Aracınıza ~s~~o~el koyuldu~s~. Alıkonulan alana git ve onu tekrar elde etmek için bir ücret öde.</String>
    </Entry>

    <Entry Id="vehicle_cant_lock_unlock_when_cuffed">
        <String xml:lang="en-US">You can't lock or unlock your ~b~vehicle ~s~when you are ~r~cuffed~s~.</String>
        <String xml:lang="pl-PL">Nie możesz zablokować lub odblokować swojego ~b~pojazdu ~s~gdy jesteś ~r~zakuty~s~.</String>
        <String xml:lang="nl-NL">Je kan je ~b~voertuig ~s~niet op slot doen of ontgrendelen als je ~r~geboeid ~s~bent.</String>
        <String xml:lang="it-IT">Non puoi chiudere o aprire il tuo ~b~veicolo~s~ mentre sei ~r~ammanettato~s~.</String>
        <String xml:lang="es-ES">Usted no puede bloquear o desbloquear su ~b~vehículo ~s~cuando usted está ~r~esposado~s~.</String>
        <String xml:lang="pt-BR">Você não pode trancar ou destrancar seu ~b~veículo ~s~quando estiver ~r~algemado~s~.</String>
        <String xml:lang="de-DE">Du kannst dein ~b~Fahrzeug ~s~nicht verriegeln und entriegeln, wenn du ~r~festgenommen ~s~bist.</String>
        <String xml:lang="ar-001">لا يمكنك قفل أو فتح ~b~سيارتك ~s~عندما تكون ~r~مقيد~s~.</String>
        <String xml:lang="id-ID">Anda tidak dapat membuka atau mengunci ~b~kendaraan ~s~ketika sedang ~r~diborgol~s~.</String>
        <String xml:lang="th-TH">คุณไม่สามารถล็อคหรือปลดล็อค ~b~ยานพาหนะ ~s~เมื่อคุณ ~r~ถูกใส่กุญแจมือ~s~</String>
        <String xml:lang="vi-VN">Bạn không thể khoá hoặc mở khoá ~b~xe ~s~khi bạn đang ~r~bị còng~s~.</String>
        <String xml:lang="hi-Latn">Aap lock ya unlock nahi kar sakte apni ~b~vehicle ~s~jab aap ~r~cuffed ~s~ho.</String>
        <String xml:lang="cs-CZ">Své ~b~vozidlo ~s~nemůžeš zamykat a odemykat, když jsi ~r~spoutaný~s~.</String>
        <String xml:lang="lv-LV">Jūs nevarat aizslēgt vai atslēgt savu ~b~transportlīdzkli~s~, kamēr esat ~r~rokudzelžos~s~.</String>
        <String xml:lang="no-NO"> Du kan ikke låse eller låse opp din~b~kjøretøy~s~når du er~r~mansjett~s~.</String>
        <String xml:lang="sv-SE">Du kan inte låsa eller låsa upp ditt ~b~fordon ~s~när du är ~r~handfängslad~s~.</String>
        <String xml:lang="fr-FR">Vous ne pouvez pas verrouiller ou déverrouiller votre ~b~véhicule ~s~quand vous êtes ~r~menotté~s~.</String>
        <String xml:lang="tr-TR">~r~Kelepçeliyken~s~ ~b~aracını ~s~kilitleyemez veya kilidini açamazsın.</String>
    </Entry>

    <Entry Id="vehicle_out_of_range">
        <String xml:lang="en-US">Your ~b~vehicle ~s~is ~r~out of range~s~.</String>
        <String xml:lang="pl-PL">Twój ~b~pojazd ~s~jest ~r~poza zasięgiem~s~.</String>
        <String xml:lang="nl-NL">Je ~b~voertuig ~s~is ~r~buiten bereik~s~.</String>
        <String xml:lang="it-IT">Il tuo ~b~veicolo ~s~è ~r~fuori portata~s~.</String>
        <String xml:lang="es-ES">Su ~b~vehículo ~s~está ~r~fuera de alcance~s~.</String>
        <String xml:lang="pt-BR">Seu ~b~veículo ~s~está ~r~fora de alcance~s~.</String>
        <String xml:lang="de-DE">Dein ~b~Fahrzeug ~s~befindet sich ~r~außerhalb der Reichweite~s~.</String>
        <String xml:lang="ar-001">~b~مركبتك~s~ ~r~خارج النطاق~s~.</String>
        <String xml:lang="id-ID">~b~Kendaraan ~s~anda ~r~berada di luar jangkauan~s~.</String>
        <String xml:lang="th-TH">~b~ยานพาหนะ ~s~ของคุณ ~r~อยู่นอกระยะ~s~</String>
        <String xml:lang="vi-VN">~b~Xe của bạn ~s~đang ~r~ở ngoài vùng~s~.</String>
        <String xml:lang="hi-Latn">Aapki ~b~vehicle ~s~hai ~r~out of range~s~.</String>
        <String xml:lang="cs-CZ">Tvé ~b~vozidlo ~s~je ~r~mimo dosah~s~.</String>
        <String xml:lang="lv-LV">Jūsu ~b~transportlīdzeklis ~s~ir ~r~pārāk tālu~s~.</String>
        <String xml:lang="fr-FR">Votre ~b~véhicule ~s~est ~r~hors de portée~s~.</String>
        <String xml:lang="no-NO">Ditt ~b~kjøretøy ~s~er ~r~utenfor rekkevidde~s~.</String>
        <String xml:lang="sv-SE">Ditt ~b~fordon ~s~är ~r~utom räckvidd~s~.</String>
        <String xml:lang="tr-TR">~b~Aracın ~r~menzil dışında~s~.</String>
    </Entry>

    <Entry Id="vehicle_option_locked">
        <String xml:lang="en-US">~g~locked</String>
        <String xml:lang="nl-NL">~g~vergrendeld</String>
        <String xml:lang="de-DE">~g~abgeschlossen</String>
        <String xml:lang="it-IT">~g~bloccato</String>
        <String xml:lang="id-ID">~g~mengunci</String>
        <String xml:lang="cs-CZ">~g~Uzamkl</String>
        <String xml:lang="lv-LV">~g~aizslēdzat</String>
        <String xml:lang="fr-FR">~g~verrouillez</String>
        <String xml:lang="hi-Latn">~g~lock</String>
        <String xml:lang="no-NO">~g~låst</String>
        <String xml:lang="sv-SE">~g~låst</String>
        <String xml:lang="es-ES">~g~bloqueado</String>
        <String xml:lang="pt-BR">~g~bloqueado</String>
        <String xml:lang="tr-TR">~g~kilitlendi</String>
    </Entry>

    <Entry Id="vehicle_option_unlocked">
        <String xml:lang="en-US">~r~unlocked</String>
        <String xml:lang="nl-NL">~r~ontgrendeld</String>
        <String xml:lang="de-DE">~r~abgeschlossen</String>
        <String xml:lang="it-IT">~r~sbloccato</String>
        <String xml:lang="id-ID">~r~membuka kunci</String>
        <String xml:lang="cs-CZ">~r~Odemkl</String>
        <String xml:lang="lv-LV">~r~atslēdzat</String>
        <String xml:lang="fr-FR">~r~déverrouillez</String>
        <String xml:lang="hi-Latn">~r~unlock</String>
        <String xml:lang="no-NO">~r~låst opp</String>
        <String xml:lang="sv-SE">~r~olåst</String>
        <String xml:lang="es-ES">~r~desbloqueado</String>
        <String xml:lang="pt-BR">~r~desbloqueado</String>
        <String xml:lang="tr-TR">~r~açıldı</String>
    </Entry>

    <Entry Id="vehicle_ejecting_passenger_cooldown">
        <String xml:lang="en-US">Please ~r~wait ~s~before ejecting another ~b~passenger~s~.</String>
        <String xml:lang="pl-PL">Proszę ~r~poczekaj ~s~przed wyrzuceniem kolejnego ~b~pasażera~s~.</String>
        <String xml:lang="nl-NL">Gelieve te ~r~wachten ~s~voordat je een andere ~b~passagier ~s~eruit trapt.</String>
        <String xml:lang="it-IT">Per favore, ~r~aspetta ~s~prima di espellere un altro ~b~passeggero~s~.</String>
        <String xml:lang="es-ES">Por favor, ~r~espere ~s~antes de expulsar a otro ~b~pasajero~s~.</String>
        <String xml:lang="pt-BR">Por favor, ~r~espere ~s~antes de ejetar outro ~b~passageiro~s~.</String>
        <String xml:lang="de-DE">Bitte ~r~warte~s~, bevor du einen weiteren ~b~Beifahrer ~s~rausschmeißt.</String>
        <String xml:lang="ar-001">الرجاء ~r~الانتظار ~s~قبل إخراج ~b~راكب~s~ آخر.</String>
        <String xml:lang="id-ID">Mohon ~r~tunggu ~s~sebelum menendang keluar ~b~penumpang~s~ lain.</String>
        <String xml:lang="th-TH">โปรด ~r~รอ ~s~ก่อนที่จะดีด ~b~ผู้โดยสาร~s~ ออกไปอีก</String>
        <String xml:lang="vi-VN">Vui lòng ~r~đợi ~s~trước khi tống thêm ~b~một hành khách~s~</String>
        <String xml:lang="hi-Latn">Please ~r~wait ~s~kare kisi aur ~b~passenger ~s~ko eject karne se pehle.</String>
        <String xml:lang="cs-CZ">Prosím ~r~počkej ~s~než vyhodíš dalšího ~b~pasažéra~s~.</String>
        <String xml:lang="lv-LV">Lūdzu ~r~uzgaidiet ~s~pirms cita ~b~pasažiera ~s~izstumšanas.</String>
        <String xml:lang="no-NO">Vennligst ~r~vent ~s~før du kaster ut en annen ~b~passasjer~s~.</String>
        <String xml:lang="sv-SE">Vänligen ~r~vänta ~s~innan du matar ut en annan ~b~passagerare~s~.</String>
        <String xml:lang="fr-FR">Veuillez ~r~attendre ~s~avant d'éjecter un autre ~b~passager~s~.</String>
        <String xml:lang="tr-TR">Başka bir ~b~yolcuyu ~s~atmak için lütfen ~r~bekleyin~s~.</String>
    </Entry>

    <Entry Id="player_ejected_you">
        <String xml:lang="en-US">{0} has ~r~ejected ~s~you from their vehicle.</String>
        <String xml:lang="pl-PL">{0} ~r~wyrzucił ~s~cię ze swojego pojazdu.</String>
        <String xml:lang="nl-NL">{0} heeft je uit zijn voertuig ~r~getrapt~s~.</String>
        <String xml:lang="it-IT">{0} ti ha ~r~espulso ~s~dal suo veicolo.</String>
        <String xml:lang="es-ES">{0} te ha ~r~expulsado ~s~de su vehículo.</String>
        <String xml:lang="pt-BR">{0} foi ~r~ejetado ~s~você do veículo dele.</String>
        <String xml:lang="de-DE">{0} hat dich aus seinem Fahrzeug ~r~geworfen~s~.</String>
        <String xml:lang="ar-001">قام {0} بطردك من سيارته.</String>
        <String xml:lang="id-ID">{0} telah ~r~mengeluarkan ~s~anda dari kendaraan mereka</String>
        <String xml:lang="th-TH">{0} ได้ ~r~ดีด ~s~คุณออกจากรถของพวกเขา</String>
        <String xml:lang="vi-VN">{0} ~r~đã tống ~s~bạn ra khỏi xe của họ.</String>
        <String xml:lang="hi-Latn">{0} ne aapko ~r~eject ~s~apni vehicle se.</String>
        <String xml:lang="cs-CZ">{0} tě ~r~vyhodil ~s~z jeho vozidla.</String>
        <String xml:lang="lv-LV">{0} ~r~izstumja ~s~jūs no sava transportlīdzekļa.</String>
        <String xml:lang="fr-FR">{0} vous a ~r~éjecté ~s~du véhicule.</String>
        <String xml:lang="no-NO">{0} har ~r~kassert ~s~deg fra kjøretøyet sitt.</String>
        <String xml:lang="sv-SE">{0} har ~r~kastat ut~s~ dig från deras bil</String>
        <String xml:lang="tr-TR">{0} kişisi seni arabasından ~r~attı~s~.</String>
    </Entry>

    <Entry Id="double_press_to_open_vehicle_menu">
        <String xml:lang="en-US">Double press {0} to access the ~b~vehicle dashboard~s~.</String>
        <String xml:lang="pl-PL">Podwójnie wciśnij {0} by uzyskać dostęp do ~b~menu pojazdu~s~.</String>
        <String xml:lang="nl-NL">Druk {0} twee keer in om het ~b~voertuig menu ~s~te openen.</String>
        <String xml:lang="it-IT">Premi due volte {0} per accedere al ~b~menu del veicolo~s~.</String>
        <String xml:lang="es-ES">Pulse dos veces {0} para acceder al ~b~menú del vehículo~s~.</String>
        <String xml:lang="pt-BR">Pressione duas vezes {0} para acessar o ~b~menu do veículo~s~.</String>
        <String xml:lang="de-DE">Drücke {0} doppelt, um das ~b~Fahrzeug-Menü~s~ zu öffnen.</String>
        <String xml:lang="ar-001">اضغط مرتين على {0} للوصول إلى ~b~قائمة المركبات~s~.</String>
        <String xml:lang="id-ID">Tekan dua kali {0} untuk mengakses ~b~menu kendaran~s~.</String>
        <String xml:lang="th-TH">กดสองครั้ง {0} เพื่อเข้าถึง ~b~เมนูยานพาหนะ~s~</String>
        <String xml:lang="vi-VN">Ấn 2 lần {0} để truy cấp ~b~Menu xe~s~.</String>
        <String xml:lang="hi-Latn">Double press kare {0} ~b~vehicle menu ~s~access karne ke liye.</String>
        <String xml:lang="cs-CZ">Dvakrát zmáčkni {0} pro přístup k ~b~palubní desce vozidla~s~</String>
        <String xml:lang="lv-LV">Divreiz nospiediet {0}, lai atvērtu ~b~transportlīdzekļa izvēlni~s~.</String>
<<<<<<< HEAD
        <String xml:lang="no-NO">Dobbelttrykk på {0} for å få tilgang til ~b~bildashbordet~s~.</String>
        <String xml:lang="tr-TR">{0} tuşuna iki kez basarak ~b~araç gösterge paneline ~s~erişebilirsiniz.</String>
        <String xml:lang="sv-SE">Dubbeltryck på {0} för att komma åt ~b~fordonsinstrumentpanelen~s~.</String>
        <String xml:lang="fr-FR">Appuyez deux fois sur {0} pour accéder au ~b~menu du véhicule~s~.</String>
    </Entry>

=======
        <String xml:lang="tr-TR">~b~Araç kontrol paneli~s~ne erişmek için {0} tuşuna iki kez basın.</String>
    </Entry>

    <Entry Id="dashboard_explanation">
        <String xml:lang="en-US">The vehicle dashboard allows you to access additional features of your vehicle, and to check its health and fuel level.</String>
        <String xml:lang="it-IT">Il cruscotto ti permette di accedere a funzionalità aggiuntive del tuo veicolo, e a visualizzarne la salute e il carburante.</String>
        <String xml:lang="id-ID">Dasbor kendaraan memungkinkan kamu untuk mengakses fitur lainnya dari kendaraanmu, dan juga untuk mengecheck tingkat kerusakan dan bensin.</String>
    </Entry>

    <Entry Id="dashboard_menu_title">
        <String xml:lang="en-US">Dashboard</String>
        <String xml:lang="it-IT">Cruscotto</String>
        <String xml:lang="id-ID">Dasbor</String>
    </Entry>

    <Entry Id="dashboard_doors">
        <String xml:lang="en-US">Doors</String>
        <String xml:lang="it-IT">Portiere</String>
        <String xml:lang="id-ID">Pintu</String>
    </Entry>

    <Entry Id="dashboard_doors_desc">
        <String xml:lang="en-US">Lock or unlock vehicle doors.</String>
        <String xml:lang="it-IT">Chiudi a chiave o sblocca le portiere del veicolo.</String>
        <String xml:lang="id-ID">Kunci atau buka kunci pintu kendaraan.</String>
    </Entry>

    <Entry Id="dashboard_doors_feature_unavailable">
        <String xml:lang="en-US">This feature is only available for personal or job vehicles.</String>
        <String xml:lang="it-IT">Questa funzionalità è disponibile solamente per i veicoli personali e di lavoro.</String>
        <String xml:lang="id-ID">Fitur ini hanya tersedia untuk kendaraan pribadi atau kendaraan kerja.</String>
    </Entry>

    <Entry Id="dashboard_locked">
        <String xml:lang="en-US">~g~LOCKED</String>
        <String xml:lang="it-IT">~g~CHIUSE A CHIAVE</String>
        <String xml:lang="id-ID">~g~TERKUNCI</String>
    </Entry>

    <Entry Id="dashboard_unlocked">
        <String xml:lang="en-US">~r~UNLOCKED</String>
        <String xml:lang="it-IT">~r~SBLOCCATE</String>
        <String xml:lang="id-ID">~r~TERBUKA</String>
    </Entry>

    <Entry Id="dashboard_engine">
        <String xml:lang="en-US">Engine</String>
        <String xml:lang="it-IT">Motore</String>
        <String xml:lang="id-ID">Mesin</String>
    </Entry>

    <Entry Id="dashboard_engine_desc">
        <String xml:lang="en-US">Turn your vehicle on or off.</String>
        <String xml:lang="it-IT">Accendi o spegni il tuo veicolo.</String>
        <String xml:lang="id-ID">Nyalakan atau matikan mesin.</String>
    </Entry>

    <Entry Id="dashboard_windows">
        <String xml:lang="en-US">Windows</String>
        <String xml:lang="it-IT">Finestrini</String>
        <String xml:lang="id-ID">Kaca</String>
    </Entry>

    <Entry Id="dashboard_windows_desc">
        <String xml:lang="en-US">Roll up or down the windows.</String>
        <String xml:lang="it-IT">Alza o abbassa i finestrini.</String>
        <String xml:lang="id-ID">Naik atau turunkan kaca</String>
    </Entry>

    <Entry Id="dashboard_window_fl">
        <String xml:lang="en-US">Front Left</String>
        <String xml:lang="it-IT">Anteriore sinistro</String>
        <String xml:lang="id-ID">Depan Kiri</String>
    </Entry>

    <Entry Id="dashboard_window_fr">
        <String xml:lang="en-US">Front Right</String>
        <String xml:lang="it-IT">Anteriore destro</String>
        <String xml:lang="id-ID">Depan Kanan</String>
    </Entry>

    <Entry Id="dashboard_window_bl">
        <String xml:lang="en-US">Back Left</String>
        <String xml:lang="it-IT">Posteriore sinistro</String>
        <String xml:lang="id-ID">Belakang Kiri</String>
    </Entry>

    <Entry Id="dashboard_window_br">
        <String xml:lang="en-US">Back Right</String>
        <String xml:lang="it-IT">Posteriore destro</String>
        <String xml:lang="id-ID">Belakang Kanan</String>
    </Entry>

    <Entry Id="dashboard_hood">
        <String xml:lang="en-US">Hood</String>
        <String xml:lang="it-IT">Cofano</String>
        <String xml:lang="id-ID">Kap Mesin</String>
    </Entry>

    <Entry Id="dashboard_hood_desc">
        <String xml:lang="en-US">Open or close the hood. You can only do this when the car is stationary.</String>
        <String xml:lang="it-IT">Apri o chiudi il cofano. Puoi farlo solo quando l'auto è ferma.</String>
        <String xml:lang="id-ID">Buka atau tutup kap mesin. Kamu hanya bisa melakukan ini ketika kendaraan sedang tidak bergerak.</String>
    </Entry>

    <Entry Id="dashboard_trunk">
        <String xml:lang="en-US">Trunk</String>
        <String xml:lang="it-IT">Bagagliaio</String>
        <String xml:lang="id-ID">Bagasi</String>
    </Entry>

    <Entry Id="dashboard_trunk_desc">
        <String xml:lang="en-US">Open or close the trunk. You can only do this when the car is stationary.</String>
        <String xml:lang="it-IT">Apri o chiudi il bagagliaio. Puoi farlo solo quando l'auto è ferma.</String>
        <String xml:lang="id-ID">Buka atau tutup bagasi. Kamu hanya bisa melakukan ini ketika kendaraan sedang tidak bergerak.</String>
    </Entry>

    <Entry Id="dashboard_siren">
        <String xml:lang="en-US">Siren</String>
        <String xml:lang="it-IT">Sirena</String>
        <String xml:lang="id-ID">Sirine</String>
    </Entry>

    <Entry Id="dashboard_siren_desc">
        <String xml:lang="en-US">Enable or disable the siren sound.</String>
        <String xml:lang="it-IT">Abilita o disabilita il suono della sirena.</String>
        <String xml:lang="id-ID">Aktifkan atau nonaktifkan suara sirine.</String>
    </Entry>

    <Entry Id="dashboard_passengers">
        <String xml:lang="en-US">Passengers</String>
        <String xml:lang="it-IT">Passegeri</String>
        <String xml:lang="id-ID">Penumpang</String>
    </Entry>

    <Entry Id="dashboard_passengers_desc">
        <String xml:lang="en-US">Interact with the occupants of this vehicle.</String>
        <String xml:lang="it-IT">Interagisci con i passegeri di questo veicolo.</String>
        <String xml:lang="id-ID">Interaksi dengan penumpang dari kendaraan ini.</String>
    </Entry>

    <Entry Id="dashboard_passengers_none">
        <String xml:lang="en-US">There are no passengers.</String>
        <String xml:lang="it-IT">Non ci sono passegeri.</String>
        <String xml:lang="id-ID">Tidak ada penumpang.</String>
    </Entry>

    <Entry Id="dashboard_label_health">
        <String xml:lang="en-US">HEALTH</String>
        <String xml:lang="it-IT">SALUTE</String>
        <String xml:lang="id-ID">DARAH</String>
    </Entry>

    <Entry Id="dashboard_label_fuel">
        <String xml:lang="en-US">FUEL</String>
        <String xml:lang="it-IT">CARBURANTE</String>
        <String xml:lang="id-ID">BENSIN</String>
    </Entry>

    <Entry Id="dashboard_label_battery">
        <String xml:lang="en-US">BATTERY</String>
        <String xml:lang="it-IT">BATTERIA</String>
        <String xml:lang="id-ID">BATTERAI</String>
    </Entry>

    <Entry Id="dashboard_no_active_vehicle">
        <String xml:lang="en-US">You currently have no active vehicle.</String>
        <String xml:lang="it-IT">Non hai alcun veicolo attivo al momento.</String>
        <String xml:lang="id-ID">Saat ini tidak ada kendaraanmu yang aktif..</String>
    </Entry>
    

    <!-- ========================= -->
    <!-- Vehicles Menu -->
    <!-- ========================= -->
>>>>>>> b1c56db4
    <Entry Id="menu_vehicles_title">
        <String xml:lang="en-US">Vehicles</String>
        <String xml:lang="pl-PL">Pojazdy</String>
        <String xml:lang="nl-NL">Voertuigen</String>
        <String xml:lang="fr-FR">Véhicules</String>
        <String xml:lang="it-IT">Veicoli</String>
        <String xml:lang="es-ES">Vehículos</String>
        <String xml:lang="pt-BR">Veículos</String>
        <String xml:lang="ar-001">المركبات</String>
        <String xml:lang="id-ID">Kendaraan</String>
        <String xml:lang="th-TH">ยานพาหนะ</String>
        <String xml:lang="vi-VN">Xe</String>
        <String xml:lang="hi-Latn">Vehicles</String>
        <String xml:lang="de-DE">Fahrzueuge</String>
        <String xml:lang="cs-CZ">Vozidla</String>
        <String xml:lang="lv-LV">Transportlīdzekļi</String>
        <String xml:lang="no-NO">Kjøretøy</String>
        <String xml:lang="tr-TR">Araçlar</String>
        <String xml:lang="sv-SE">Fordon</String>
    </Entry>

    <Entry Id="menu_vehicles_subtitle">
        <String xml:lang="en-US">Your vehicles</String>
        <String xml:lang="pl-PL">Twoje pojazdy</String>
        <String xml:lang="nl-NL">Jouw voertuigen</String>
        <String xml:lang="it-IT">I tuoi veicoli</String>
        <String xml:lang="es-ES">Tus vehículos</String>
        <String xml:lang="pt-BR">Seus veículos</String>
        <String xml:lang="ar-001">المركبات الخاصة بك</String>
        <String xml:lang="id-ID">Kendaraan anda</String>
        <String xml:lang="th-TH">ยานพาหนะของคุณ</String>
        <String xml:lang="vi-VN">Xe của bạn</String>
        <String xml:lang="hi-Latn">Aapki gaadiyan</String>
        <String xml:lang="de-DE">Deine Fahrzeuge</String>
        <String xml:lang="cs-CZ">Tvá vozidla</String>
        <String xml:lang="lv-LV">Jūsu transportlīdzekļi</String>
        <String xml:lang="no-NO">Kjøretøyene dine</String>
        <String xml:lang="tr-TR">Araçların</String>
        <String xml:lang="sv-SE">Dina fordon</String>
        <String xml:lang="fr-FR">Vos véhicules</String>
    </Entry>

    <Entry Id="menu_vehicles_manage_button">
        <String xml:lang="en-US">Manage</String>
        <String xml:lang="nl-NL">Beheer</String>
        <String xml:lang="fr-FR">Gérer</String>
        <String xml:lang="hi-Latn">Manage kare</String>
        <String xml:lang="de-DE">Verwalten</String>
        <String xml:lang="it-IT">Gestisci</String>
        <String xml:lang="id-ID">Mengelola</String>
        <String xml:lang="cs-CZ">Spravovat</String>
        <String xml:lang="lv-LV">Pārvaldīt</String>
        <String xml:lang="no-NO">Administrer</String>
        <String xml:lang="tr-TR">Yönet</String>
        <String xml:lang="sv-SE">Hantera</String>
        <String xml:lang="es-ES">Gestionar</String>
        <String xml:lang="pt-BR">Gerenciar</String>
    </Entry>

    <Entry Id="menu_vehicles_favorite_button">
        <String xml:lang="en-US">Favorite</String>
        <String xml:lang="nl-NL">Stel in als favoriet</String>
        <String xml:lang="hi-Latn">Favorite</String>
        <String xml:lang="de-DE">Favorit</String>
        <String xml:lang="it-IT">Preferito</String>
        <String xml:lang="id-ID">Favorit</String>
        <String xml:lang="cs-CZ">Oblíbené</String>
        <String xml:lang="lv-LV">Izlase</String>
        <String xml:lang="fr-FR">Mettre en favori</String>
        <String xml:lang="sv-SE">Favorit</String>
        <String xml:lang="no-NO">Favoritt</String>
        <String xml:lang="tr-TR">Favori</String>
        <String xml:lang="es-ES">Favoritos</String>
        <String xml:lang="pt-BR">Favoritos</String>
    </Entry>

    <Entry Id="menu_vehicles_manage_subtitle">
        <String xml:lang="en-US">Manage your vehicle</String>
        <String xml:lang="pl-PL">Zarządzaj swoim pojazdem</String>
        <String xml:lang="nl-NL">Beheer jouw voertuigen</String>
        <String xml:lang="it-IT">Gestisci il tuo veicolo</String>
        <String xml:lang="es-ES">Gestionar tu vehículo</String>
        <String xml:lang="pt-BR">Gerencie seu veículo</String>
        <String xml:lang="ar-001">إدارة سيارتك</String>
        <String xml:lang="id-ID">Kelola kendaraan anda</String>
        <String xml:lang="th-TH">จัดการยานพาหนะของคุณ</String>
        <String xml:lang="vi-VN">Quản lý xe của bạn</String>
        <String xml:lang="hi-Latn">Manage kare apni vehicle</String>
        <String xml:lang="de-DE">Verwalte dein Fahrzeug</String>
        <String xml:lang="cs-CZ">Spravuj tvá vozidla</String>
        <String xml:lang="lv-LV">Pārvaldiet jūsu transportlīdzekli</String>
        <String xml:lang="fr-FR">Gérer votre véhicule</String>
        <String xml:lang="no-NO">Administrer kjøretøyet ditt</String>
        <String xml:lang="tr-TR">Araçlarınızı yönetin</String>
        <String xml:lang="sv-SE">Hantera ditt fordon</String>
    </Entry>

    <Entry Id="menu_vehicles_ownershiphist_subtitle">
        <String xml:lang="en-US">Ownership history</String>
        <String xml:lang="pl-PL">Historia własności</String>
        <String xml:lang="nl-NL">Eigenaarsgeschiedenis</String>
        <String xml:lang="it-IT">Storico di proprietà</String>
        <String xml:lang="es-ES">Historial de la propiedad</String>
        <String xml:lang="pt-BR">Histórico da propriedade</String>
        <String xml:lang="ar-001">تاريخ الملكية</String>
        <String xml:lang="id-ID">Riwayat kepemilikan kendaraan</String>
        <String xml:lang="th-TH">ประวัติการเป็นเจ้าของ</String>
        <String xml:lang="vi-VN">Lịch sử sở hữu</String>
        <String xml:lang="de-DE">Historie der Besitzer</String>
        <String xml:lang="cs-CZ">Historie vlastnictví</String>
        <String xml:lang="lv-LV">Īpašumtiesību vēsture</String>
        <String xml:lang="fr-FR">Historique d'acquisition</String>
        <String xml:lang="hi-Latn">Ownership history</String>
        <String xml:lang="no-NO">Eierhistorie</String>
        <String xml:lang="tr-TR">Sahiplik Geçmişi</String>
        <String xml:lang="sv-SE">Ägarskapshistorik</String>
    </Entry>

    <Entry Id="error_creating_vehicle">
        <String xml:lang="en-US">~r~Unable to create vehicle.</String>
        <String xml:lang="nl-NL">~r~Fout bij spawnen van voertuig.</String>
        <String xml:lang="fr-FR">~r~Impossible de créer le véhicule.</String>
        <String xml:lang="hi-Latn">~r~Vehicle banane me asal rahe.</String>
        <String xml:lang="de-DE">~r~Fahrzeug kann nicht erstellt werden.</String>
        <String xml:lang="it-IT">~r~Impossibile creare il veicolo.</String>
        <String xml:lang="id-ID">~r~Tidak dapat membuat kendaraan.</String>
        <String xml:lang="cs-CZ">~r~Nelze vytvořit vozidlo.</String>
        <String xml:lang="lv-LV">~r~Nav iespējams izveidot transportlīdzekli.</String>
        <String xml:lang="no-NO">~r~Kan ikke opprette kjøretøy.</String>
        <String xml:lang="tr-TR">~r~Araç oluşturulamadı.</String>
        <String xml:lang="sv-SE">~r~Det går inte att skapa fordon.</String>
        <String xml:lang="es-ES">~r~No se puede crear un vehículo.</String>
        <String xml:lang="pt-BR">~r~Não é possível criar um veículo.</String>
    </Entry>

    <Entry Id="menu_vehicles_favorite_added">
        <String xml:lang="en-US">You ~g~added ~s~this ~p~{0} ~s~to your favorite vehicles. Refresh the menu to see the changes applied.</String>
        <String xml:lang="nl-NL">Je hebt deze ~p~{0} ~g~toegevoegd ~s~aan je favoriete voertuigen. Ververs het menu om de aanpassingen te zien.</String>
        <String xml:lang="hi-Latn">Aapne ~g~add ~s~kiya ~p~{0} ~s~ko apni favorite vehicles mein. Menu refresh kare changes dekhne ke liye.</String>
        <String xml:lang="de-DE">Du hast dieses ~p~{0}~s~ zu deinen favorisierten Fahrzeugen ~g~hinzugefügt~s~. Aktualisiere das Menü, um die Änderungen anzuzeigen.</String>
        <String xml:lang="it-IT">Hai ~g~aggiunto ~s~questo ~p~{0} ~s~ai tuoi veicoli preferiti. Aggiorna il menu per vedere le modifiche applicate.</String>
        <String xml:lang="id-ID">Kamu ~g~menambahkan ~s~ini ~p~{0} ~s~kedalam kendaraan favoritmu. Buka menu kembali untuk melihat perubahan.</String>
        <String xml:lang="cs-CZ">~g~Přidal ~s~jsi ~p~{0} ~s~do svých oblíbených vozidel. Obnov menu pro zobrazení změn.</String>
        <String xml:lang="lv-LV">Jūs ~g~pievienojāt ~s~šo ~p~{0} ~s~savai izlasei. Atsvaidziniet izvēlni, lai ieraudzītu izmaiņas.</String>
        <String xml:lang="fr-FR">Vous avez ~g~ajouté ~s~cette ~p~{0} ~s~à vos véhicules favoris. Actualisez le menu pour voir les changements appliqués.</String>
        <String xml:lang="no-NO">Du ~g~la til ~s~this ~p~{0} ~s~til favorittkjøretøyene dine. Oppdater menyen for å se endringene som er tatt i bruk.</String>
        <String xml:lang="tr-TR">~p~{0} ~s~öğesini favori araçlarınıza ~g~eklediniz~s~. Değişikliklerin uygulanmasını görmek için menüyü yenileyin.</String>
        <String xml:lang="sv-SE">Du~g~ lade till ~s~detta ~p~{0} ~s~till dina favoritfordon. Uppdatera menyn för att se ändringarna som tillämpades.</String>
        <String xml:lang="es-ES">Has ~g~añadido~s~ el ~p~{0} ~s~a tus vehículos favoritos. Actualice el menú para ver los cambios aplicados.</String>
        <String xml:lang="pt-BR">Você ~g~adicionou ~s~o ~p~{0}~s~ aos seus veículos favoritos. Atualize o menu para ver as alterações aplicadas.</String>
    </Entry>

    <Entry Id="menu_vehicles_category_favorite">
        <String xml:lang="en-US">Favorite Vehicles</String>
        <String xml:lang="nl-NL">Favoriete voertuigen</String>
        <String xml:lang="hi-Latn">Favorite Vehicles</String>
        <String xml:lang="de-DE">Favorisierte Fahrzeuge</String>
        <String xml:lang="it-IT">Veicoli Preferiti</String>
        <String xml:lang="id-ID">Kendaraan favorit</String>
        <String xml:lang="cs-CZ">Oblíbená Vozidla</String>
        <String xml:lang="lv-LV">Izlasītie transportlīdzekļi</String>
        <String xml:lang="fr-FR">Véhicules favoris</String>
        <String xml:lang="no-NO">Favoritt kjøretøy</String>
        <String xml:lang="tr-TR">Favori Araçlar</String>
        <String xml:lang="sv-SE">Favorit Fordon</String>
        <String xml:lang="es-ES">Vehículos favoritos</String>
        <String xml:lang="pt-BR">Veículos favoritos</String>
    </Entry>

    <Entry Id="menu_vehicles_category_rented">
        <String xml:lang="en-US">Rented Vehicles</String>
        <String xml:lang="nl-NL">Gehuurde voertuigen</String>
        <String xml:lang="fr-FR">Véhicules loués</String>
        <String xml:lang="hi-Latn">Rented Vehicles</String>
        <String xml:lang="de-DE">Gemietete Fahrzeuge</String>
        <String xml:lang="it-IT">Veicoli Noleggiati</String>
        <String xml:lang="id-ID">Kendaraan rental</String>
        <String xml:lang="cs-CZ">Pronajatá Vozidla</String>
        <String xml:lang="lv-LV">Nomātie transportlīdzekļi</String>
        <String xml:lang="no-NO">Leide kjøretøy</String>
        <String xml:lang="tr-TR">Kiralık Araçlar</String>
        <String xml:lang="sv-SE">Hyrda Fordon</String>
        <String xml:lang="es-ES">Vehículos alquilados</String>
        <String xml:lang="pt-BR">Veículos alugados</String>
    </Entry>

    <Entry Id="menu_vehicles_search_text">
        <String xml:lang="en-US">Enter the vehicle's model, make or license plate.</String>
        <String xml:lang="nl-NL">Voer het model, type of kentekenplaat in van het voertuig.</String>
        <String xml:lang="hi-Latn">Enter karo vehicle ka model, make ya license plate.</String>
        <String xml:lang="de-DE">Gib das Fahrzeugmodell, die Marke oder das Kennzeichen ein.</String>
        <String xml:lang="it-IT">Inserisci il modello, la marca o la targa del veicolo.</String>
        <String xml:lang="id-ID">Masukkan nama kendaraan, model atau plat nomor.</String>
        <String xml:lang="cs-CZ">Zadej model, značku nebo registrační značku vozidla.</String>
        <String xml:lang="lv-LV">Ievadiet transportlīdzkļa modeli, marku vai reģistrācijas numuru.</String>
        <String xml:lang="fr-FR">Saisissez le modèle, la marque ou la plaque d'immatriculation du véhicule.</String>
        <String xml:lang="no-NO">Skriv inn kjøretøyets modell, merke eller skilt.</String>
        <String xml:lang="tr-TR">Aracın modelini, markasını veya plaka numarasını girin.</String>
        <String xml:lang="sv-SE">Ange fordonets modell, märke eller registreringsskylt.</String>
        <String xml:lang="es-ES">Introduzca el modelo, la marca o la matrícula del vehículo.</String>
        <String xml:lang="pt-BR">Digite o modelo, a marca ou o número de registro do veículo.</String>
    </Entry>

    <Entry Id="menu_vehicles_rental_extend_confirm_title">
        <String xml:lang="en-US">Extend</String>
        <String xml:lang="nl-NL">Verleng</String>
        <String xml:lang="fr-FR">Prolonger</String>
        <String xml:lang="hi-Latn">Extend</String>
        <String xml:lang="de-DE">Verlängern</String>
        <String xml:lang="it-IT">Estendi</String>
        <String xml:lang="id-ID">Perpanjang</String>
        <String xml:lang="cs-CZ">Prodloužit</String>
        <String xml:lang="lv-LV">Pagarināt</String>
        <String xml:lang="no-NO">Forlenge</String>
        <String xml:lang="tr-TR">Uzatmak</String>
        <String xml:lang="sv-SE">Förlänga</String>
        <String xml:lang="es-ES">Extender</String>
        <String xml:lang="pt-BR">Estender</String>
    </Entry>

    <Entry Id="menu_vehicles_rental_terminate_confirm_title">
        <String xml:lang="en-US">Terminate</String>
        <String xml:lang="nl-NL">Beëindigen</String>
        <String xml:lang="hi-Latn">Khatam</String>
        <String xml:lang="de-DE">Beenden</String>
        <String xml:lang="it-IT">Terminare</String>
        <String xml:lang="id-ID">Akhiri</String>
        <String xml:lang="cs-CZ">Ukončit</String>
        <String xml:lang="lv-LV">Pārtraukt</String>
        <String xml:lang="fr-FR">Résilier</String>
        <String xml:lang="no-NO"> Avslutte</String>
        <String xml:lang="tr-TR">Sonlandır</String>
        <String xml:lang="sv-SE">Avsluta</String>
        <String xml:lang="es-ES">Terminar</String>
        <String xml:lang="pt-BR">Acabar</String>
    </Entry>

    <Entry Id="menu_vehicles_sell_confirm_title">
        <String xml:lang="en-US">Sell</String>
        <String xml:lang="nl-NL">Verkoop</String>
        <String xml:lang="fr-FR">Vendre</String>
        <String xml:lang="hi-Latn">Sell</String>
        <String xml:lang="de-DE">Verkaufen</String>
        <String xml:lang="it-IT">Vendi</String>
        <String xml:lang="id-ID">Menjual</String>
        <String xml:lang="cs-CZ">Prodat</String>
        <String xml:lang="lv-LV">Pārdot</String>
        <String xml:lang="no-NO"> Selge</String>
        <String xml:lang="tr-TR">Sat</String>
        <String xml:lang="sv-SE">Sälj</String>
        <String xml:lang="es-ES">Vender</String>
        <String xml:lang="pt-BR">Vender</String>
    </Entry>

    <Entry Id="menu_vehicles_empty_job_text">
        <String xml:lang="en-US">No job vehicles :(</String>
        <String xml:lang="nl-NL">Geen baan voertuigen :(</String>
        <String xml:lang="hi-Latn">Koi job vehicles nahi hai :(</String>
        <String xml:lang="de-DE">Keine Job-Fahrzeuge :(</String>
        <String xml:lang="it-IT">Nessun veicolo da lavoro :(</String>
        <String xml:lang="id-ID">Tidak ada kendaraan untuk pekerjaan ini :(</String>
        <String xml:lang="cs-CZ">Žádná pracovní vozidla :(</String>
        <String xml:lang="lv-LV">Nav darba transportlīdzekļu :(</String>
        <String xml:lang="fr-FR">Pas de véhicules de profession :(</String>
        <String xml:lang="no-NO"> Ingen jobbkjøretøy :(</String>
        <String xml:lang="tr-TR">İş aracı yok :(</String>
        <String xml:lang="sv-SE">Inga jobbbilar :(</String>
        <String xml:lang="es-ES">No hay vehículos de trabajo:(</String>
        <String xml:lang="pt-BR">Não há veículos de trabalho :(</String>
    </Entry>

    <Entry Id="menu_vehicles_empty_job_description">
        <String xml:lang="en-US">You don't have any vehicle for your ~b~current job~s~, and you ~r~can't ~s~use your personal vehicles while on this job. Buy job vehicles and they will show up in this menu.</String>
        <String xml:lang="nl-NL">Je hebt geen voertuigen voor je ~b~huidige baan~s~, en je kan ~r~geen ~s~gebruik maken van je persoonlijke voertuigen tijdens deze baan. Koop baan voertuigen en ze zullen hier laten zien worden.</String>
        <String xml:lang="hi-Latn">Aapke paas koi vehicle nahi hai aapki ~b~current job ~s~ke liye, aur aap ~r~nahi ~s~use kar sakte apni personal vehicles iss job mein. Job vehicles khareedo woh iss menu mein show karengi.</String>
        <String xml:lang="de-DE">Du hast keine Fahrzeuge für deinen ~b~aktuellen Job~s~ und du kannst ~r~kein ~s~persönliches Fahrzeug nutzen, solange du diesen Job machst. Kaufe Job-Fahrzeuge. Sie werden dir in diesem Menü angezeigt.</String>
        <String xml:lang="it-IT">Non hai alcun veicolo per il tuo ~b~lavoro attuale~s~, e ~r~non puoi ~s~utilizzare i tuoi veicoli personali mentre svolgi questo lavoro. Acquista veicoli da lavoro e appariranno in questo menu.</String>
        <String xml:lang="id-ID">Kamu tidak mempunyai kendaraan untuk ~b~pekerjaanmu saat ini~s~, dan kamu ~r~tidak ~s~dapat menggunakan kendaraan pribadi ketika sedang melakukan pekerjaan ini. Beli kendaraan untuk pekerjaan ini dan kendaraan itu akan muncul dimenu ini.</String>
        <String xml:lang="cs-CZ">Nemáš žádná vozidla pro tvojí ~b~současnou práci~s~, a ~r~nemůžeš ~s~používat svá osobní vozidla během práce. Zakup si vozidla pro práci a zobrazí se v této nabídce.</String>
        <String xml:lang="lv-LV">Jums nav neviena transportlīdzekļa priekš jūsu ~b~pašreizēja darba~s~, un jūs ~r~nevarat ~s~izmantot savus personīgos transportlīdzekļus kamēr esat šajā darbā. Nopērciet darba transportlīdzkļus un tie paradīsies šajā izvēlnē.</String>
        <String xml:lang="no-NO">Du har ikke noe kjøretøy for ~b~nåværende jobb~s~, og du ~r~kan ikke ~s~bruke dine personlige kjøretøy mens du er på denne jobben. Kjøp jobbbiler og de vil dukke opp i denne menyen.</String>
        <String xml:lang="tr-TR">~b~Kullanmakta olduğunuz iş~s~ için herhangi bir aracınız yok ve bu iş sırasında kişisel araçlarınızı ~r~kullanamazsınız~s~. İş araçları satın alın, ardından bu menüde görüneceklerdir.</String>
        <String xml:lang="sv-SE">Du har inget fordon för ditt ~b~nuvarande jobb~s~, och du ~r~kan inte ~s~använda dina personliga fordon medan du är på det här jobbet. Köp jobbbilar så dyker de upp i den här menyn.</String>
        <String xml:lang="fr-FR">Vous n'avez pas de véhicule pour ton ~b~métier actuel~s~, et vous ~r~ne pouvez pas ~s~utiliser vos véhicules personnels pendant ce métier. Achetez des véhicules de profession et ils apparaîtront dans ce menu.</String>
        <String xml:lang="es-ES">No tienes ningún vehículo para tu ~b~trabajo actual~s~ y ~r~no puedes ~s~usar tus vehículos personales mientras estés en este trabajo. Compra vehículos para el trabajo y aparecerán en este menú.</String>
        <String xml:lang="pt-BR">Você não possui veículos para seu ~b~trabalho atual~s~ e ~r~não pode ~s~usar seus veículos pessoais enquanto estiver neste trabalho. Compre veículos para trabalho e eles aparecerão neste menu.</String>
    </Entry>

    <Entry Id="menu_vehicles_empty_personal_text">
        <String xml:lang="en-US">No personal vehicles :(</String>
        <String xml:lang="nl-NL">No personal vehicles :(</String>
        <String xml:lang="fr-FR">Pas de véhicules personnels :(</String>
        <String xml:lang="hi-Latn">Koi personal vehicles nahi :(</String>
        <String xml:lang="de-DE">Keine persönlichen Fahrzeuge :(</String>
        <String xml:lang="it-IT">Nessun veicolo personale :(</String>
        <String xml:lang="id-ID">Tidak ada kendaraan pribadi :(</String>
        <String xml:lang="ar-001">لا توجد سيارات شخصية :(</String>
        <String xml:lang="cs-CZ">Žádná osobní vozidla :(</String>
        <String xml:lang="lv-LV">Nav personīgo transportlīdzekļu :(</String>
        <String xml:lang="no-NO">Ingen personlige kjøretøy :(</String>
        <String xml:lang="sv-SE">Inga personliga fordon :(</String>
        <String xml:lang="es-ES">Sin vehículos personales :(</String>
        <String xml:lang="pt-BR">Sem veículos pessoais :(</String>
        <String xml:lang="tr-TR">Kişisel aracın yok :(</String>
    </Entry>

    <Entry Id="menu_vehicles_empty_personal_description">
        <String xml:lang="en-US">You don't own any personal vehicle. Buy vehicles and they will show up in this menu.</String>
        <String xml:lang="nl-NL">Je hebt geen persoonlijke voertuigen. Koop voertuigen and they will show up in this menu.</String>
        <String xml:lang="hi-Latn">Aapke paas koi personal vehicle nahi hai. New vehicles khareedo woh iss menu mein show karengi.</String>
        <String xml:lang="de-DE">Du besitzt keine persönlichen Fahrzeuge. Kaufe Fahrzeuge, danach werden sie in diesem Menü angezeigt</String>
        <String xml:lang="it-IT">Non possiedi alcun veicolo personale. Acquista veicoli e appariranno in questo menu.</String>
        <String xml:lang="id-ID">Kamu tidak memiliki kendaraan pribadi. Beli kendaraan dan kendaraan itu akan muncul dimenu ini.</String>
        <String xml:lang="ar-001">أنت لا تملك أي سيارة شخصية. قم بشراء سيارات وسوف تظهر في هذه القائمة.</String>
        <String xml:lang="cs-CZ">Nevlastníš žádné osobní vozidlo. Nakup vozidla a ta se zobrazí v této nabídce.</String>
        <String xml:lang="lv-LV">Jums nav neviena personīga transportlīdzekļa. Nopērciet transportlīdzekļus un tie paradīsies šajā izvēlnē.</String>
        <String xml:lang="no-NO"> Du eier ikke noe personlig kjøretøy. Kjøp kjøretøy og de vil dukke opp i denne menyen.</String>
        <String xml:lang="sv-SE">Du äger inget personligt fordon. Köp fordon och de kommer att dyka upp i den här menyn.</String>
        <String xml:lang="fr-FR">Vous ne possédez pas de véhicule personnel. Achetez des véhicules et ils apparaîtront dans ce menu.</String>
        <String xml:lang="tr-TR">Herhangi bir kişisel aracın yok. Araç satın al, bu menüde görünecek.</String>
    </Entry>

    <Entry Id="menu_vehicles_store_your_garage">
        <String xml:lang="en-US">your garage</String>
        <String xml:lang="nl-NL">jouw garage</String>
        <String xml:lang="hi-Latn">aapka garage</String>
        <String xml:lang="de-DE">Deine Garage</String>
        <String xml:lang="it-IT">il tuo garage</String>
        <String xml:lang="id-ID">Garasimu</String>
        <String xml:lang="ar-001">الجراج الخاص بك</String>
        <String xml:lang="cs-CZ">tvá garáž</String>
        <String xml:lang="lv-LV">jūsu garāža</String>
        <String xml:lang="fr-FR">votre garage</String>
        <String xml:lang="no-NO">garasjen din</String>
        <String xml:lang="sv-SE">ditt garage</String>
        <String xml:lang="tr-TR">garajına</String>
    </Entry>

    <Entry Id="menu_vehicles_store_description_rented">
        <String xml:lang="en-US">Send your rented ~b~{0} ~s~back to the storage.</String>
        <String xml:lang="nl-NL">Stuur je gehuurde ~b~{0} ~s~terug naar opslag.</String>
        <String xml:lang="hi-Latn">Send kare apni rent ki ~b~{0} ~s~wapas storage mein.</String>
        <String xml:lang="de-DE">Lagere dein gemieteten ~b~{0} ~s~in das Lager ein.</String>
        <String xml:lang="it-IT">Invia il tuo ~b~{0} ~s~noleggiato indietro al deposito.</String>
        <String xml:lang="id-ID">Kirim kendaraan rental ~b~{0} ~s~kembali ke garasi.</String>
        <String xml:lang="cs-CZ">Pošli své pronajaté vozidlo ~b~{0} ~s~zpět do garáže.</String>
        <String xml:lang="lv-LV">Atgriezt jūsu nomāto ~b~{0} ~s~atpakaļ uz novietni.</String>
        <String xml:lang="fr-FR">Renvoyez votre ~b~{0} ~s~louée au garage.</String>
        <String xml:lang="no-NO"> Send din leide ~b~{0} ~s~tilbake til lageret.</String>
        <String xml:lang="sv-SE"> Skicka tillbaka dina hyrda ~b~{0} ~s~till förrådet.</String>
        <String xml:lang="tr-TR">~b~{0} ~s~isimli kiraladığın aracı muhafaza et.</String>
    </Entry>

    <Entry Id="menu_vehicles_delivery_title">
        <String xml:lang="en-US">Delivery</String>
        <String xml:lang="nl-NL">Levering</String>
        <String xml:lang="fr-FR">Livraison</String>
        <String xml:lang="hi-Latn">Delivery</String>
        <String xml:lang="de-DE">Lieferung</String>
        <String xml:lang="it-IT">Consegna</String>
        <String xml:lang="id-ID">Pengiriman</String>
        <String xml:lang="ar-001">التوصيل</String>
        <String xml:lang="cs-CZ">Doručení</String>
        <String xml:lang="lv-LV">Piegādāt</String>
        <String xml:lang="no-NO">Leveranse</String>
        <String xml:lang="sv-SE">Leverans</String>
        <String xml:lang="tr-TR">Çağırmak</String>
    </Entry>

    <Entry Id="menu_vehicles_delivery_description">
        <String xml:lang="en-US">Get your ~b~{0} ~s~delivered to your current location.</String>
        <String xml:lang="nl-NL">Krijg jouw ~b~{0} ~s~geleverd naar je huidige locatie.</String>
        <String xml:lang="hi-Latn">Paaye apni ~b~{0} ~s~ki delivery apni current location mein.</String>
        <String xml:lang="de-DE">Lasse dein ~b~{0} ~s~zu deiner aktuellen Position liefern.</String>
        <String xml:lang="it-IT">Fai consegnare il tuo ~b~{0} ~s~alla tua posizione attuale.</String>
        <String xml:lang="id-ID">Kirim kendaraan ~b~{0} ~s~ke lokasimu saat ini. </String>
        <String xml:lang="cs-CZ">Nech si doručit své vozidlo ~b~{0} ~s~na svou aktuální polohu.</String>
        <String xml:lang="lv-LV">Pieprasiet jūsu ~b~{0} ~s~piegādi jūsu pašreizējā lokācijā.</String>
        <String xml:lang="fr-FR">Faites-vous livrer votre ~b~{0} ~s~à l'endroit où vous vous trouvez.</String>
        <String xml:lang="no-NO"> Få ~b~{0} ~s~levert til din nåværende posisjon.</String>
        <String xml:lang="sv-SE">Få din ~b~{0} ~s~levererade till din nuvarande plats.</String>
        <String xml:lang="tr-TR">~b~{0} ~s~isimli aracını mevcut konumuna teslim edilmesini iste.</String>
    </Entry>

    <Entry Id="menu_vehicles_delivery_description_rented">
        <String xml:lang="en-US">Get your rented ~b~{0} ~s~delivered to your current location.</String>
        <String xml:lang="nl-NL">Krijg jouw gehuurde ~b~{0} ~s~geleverd naar je huidige locatie.</String>
        <String xml:lang="hi-Latn">Paaye apni rental ~b~{0} ~s~ki delivery apni current location mein.</String>
        <String xml:lang="de-DE">Lasse dein gemieteten ~b~{0} ~s~zu deiner aktuellen Position liefern.</String>
        <String xml:lang="it-IT">Fai consegnare il tuo ~b~{0} ~s~noleggiato alla tua posizione attuale.</String>
        <String xml:lang="id-ID">Kirim kendaraan rental ~b~{0} ~s~ke lokasimu saat ini.</String>
        <String xml:lang="cs-CZ">Nech si doručit své pronajaté vozidlo ~b~{0} ~s~na tvou aktuální polohu.</String>
        <String xml:lang="lv-LV">Pieprasiet jūsu nomāta ~b~{0} ~s~piegādi jūsu pašreizējā lokācijā.</String>
        <String xml:lang="no-NO"> Få ditt leide ~b~{0} ~s~levert til din nåværende plassering.</String>
        <String xml:lang="sv-SE">Få dina hyrda ~b~{0} ~s~levererade till din nuvarande plats.</String>
        <String xml:lang="fr-FR">Recevez votre ~b~{0} ~s~louée à l'endroit où vous vous trouvez.</String>
        <String xml:lang="tr-TR">~b~{0} ~s~isimli kiraladığın aracı mevcut konumuna teslim edilmesini iste.</String>
    </Entry>

    <Entry Id="menu_vehicles_delivery_info_destroyed">
        <String xml:lang="en-US">~r~This vehicle has been destroyed.</String>
        <String xml:lang="ar-001">~r~تم تدمير هذه السيارة.</String>
        <String xml:lang="nl-NL">~r~Dit voertuig is vernietigd.</String>
        <String xml:lang="fr-FR">~r~Ce véhicule a été détruit.</String>
        <String xml:lang="hi-Latn">~r~Yeh vehicle destroy ho chuki hai.</String>
        <String xml:lang="de-DE">~r~Dieses Fahrzeug wurde zerstört.</String>
        <String xml:lang="it-IT">~r~Questo veicolo è stato distrutto.</String>
        <String xml:lang="id-ID">~r~Kendaraan ini sudah hancur.</String>
        <String xml:lang="cs-CZ">~r~Toto vozidlo bylo zničeno.</String>
        <String xml:lang="lv-LV">~r~Šīs transportlīdzeklis tika iznīcināts.</String>
        <String xml:lang="no-NO">~r~Dette kjøretøyet har blitt ødelagt.</String>
        <String xml:lang="sv-SE">~r~Detta fordon har förstörts.</String>
    </Entry>

    <Entry Id="menu_vehicles_info_impounded">
        <String xml:lang="en-US">~y~This vehicle has been impounded. Visit an impound lot to claim it back.</String>
        <String xml:lang="nl-NL">~y~Dit voertuig is in beslag genomen. Bezoek een bewaarterrein om het terug te krijgen.</String>
        <String xml:lang="hi-Latn">~y~Yeh vehicle impount ho chuki hai. Impound lot jaake apni gaadi wapas claim kare.</String>
        <String xml:lang="de-DE">~y~Dieses Fahrzeug wurde beschlagnahmt. Besuche einen Beschlagnahmungshof um es auszulösen.</String>
        <String xml:lang="it-IT">~y~Questo veicolo è stato sequestrato. Visita un deposito per recuperarlo.</String>
        <String xml:lang="id-ID">~y~Kendaraan ini sudah disita. Silahkan kunjungi Pusat penyitaan untuk mengambilnya kembali.</String>
        <String xml:lang="ar-001">~y~تم حجز هذه السيارة. قم بزيارة منطقة الحجز لأستعادتها.</String>
        <String xml:lang="cs-CZ">~y~Toto vozidlo bylo odtaženo. Získej ho zpět z odstavného parkoviště.</String>
        <String xml:lang="lv-LV">~y~Šīs transportlīdzeklis tika evakuēts. Dodieties uz evakuatora stāvlaukumu, lai iegūtu to atpakaļ.</String>
        <String xml:lang="fr-FR">~y~Ce véhicule a été mis en fourrière. Rendez-vous dans une fourrière pour le récupérer.</String>
        <String xml:lang="no-NO">~y~Dette kjøretøyet er beslaglagt. Besøk et beslaglagt parti for å kreve det tilbake.</String>
        <String xml:lang="sv-SE">~y~Det här fordonet har beslagtagits. Besök ett beslag för att kräva tillbaka det.</String>
    </Entry>

    <Entry Id="menu_vehicles_info_in_maintenance">
        <String xml:lang="en-US">~y~This vehicle has been sent to maintenance.</String>
        <String xml:lang="nl-NL">~y~Dit voertuig is gestuurd voor onderhoud.</String>
        <String xml:lang="fr-FR">~y~Ce véhicule a été envoyé en maintenance.</String>
        <String xml:lang="hi-Latn">~y~Yeh vehicle maintenance ke liye bhej di gayi.</String>
        <String xml:lang="de-DE">~y~Dieses Fahrzeug wurde zur Wartung geschickt.</String>
        <String xml:lang="it-IT">~y~Questo veicolo è stato inviato in manutenzione.</String>
        <String xml:lang="id-ID">~y~Kendaraan ini telah dikirim untu perbaikan.</String>
        <String xml:lang="ar-001">~y~تم إرسال هذه السيارة للصيانة.</String>
        <String xml:lang="cs-CZ">~y~Toto vozidlo bylo odesláno do údržby.</String>
        <String xml:lang="lv-LV">~y~Šīs transportlīdzeklis tika nosūtīts uz apkopi.</String>
        <String xml:lang="no-NO">~y~Dette kjøretøyet er sendt til vedlikehold.</String>
        <String xml:lang="sv-SE">~y~Det här fordonet har skickats till underhåll.</String>
        <String xml:lang="zh-Hant">~y~該車輛已被送至保養廠.</String>
    </Entry>

    <Entry Id="menu_vehicles_delivery_info_recalled">
        <String xml:lang="en-US">~o~This vehicle has been recalled by Cops and Robbers.</String>
        <String xml:lang="nl-NL">~o~Dit voertuig is teruggeroepen door Cops and Robbers.</String>
        <String xml:lang="fr-FR">~o~Ce véhicule a été rappelé par Cops and Robbers.</String>
        <String xml:lang="hi-Latn">~o~Yeh vehicle wapas recall kara hai Cops and Robbers ne.</String>
        <String xml:lang="de-DE">~o~Dieses Fahrzeug wurde von Cops and Robbers zurückgerufen.</String>
        <String xml:lang="it-IT">~o~Questo veicolo è stato richiamato da Cops and Robbers.</String>
        <String xml:lang="id-ID">~o~Kendaraan ini telah diambil oleh Cops and Robbers</String>
        <String xml:lang="ar-001">~o~تم استدعاء هذه السيارة من قبل Cops and Robbers.</String>
        <String xml:lang="cs-CZ">~o~Toto vozidlo bylo odvoláno ze strany Cops and Robbers.</String>
        <String xml:lang="lv-LV">~o~Cops and Robbers atsauca šo transportlīdzekli.</String>
        <String xml:lang="no-NO">~o~Dette kjøretøyet har blitt tilbakekalt av politi og ranere.</String>
        <String xml:lang="sv-SE">~o~Det här fordonet har återkallats av Cops and Robbers</String>
    </Entry>

    <Entry Id="menu_vehicles_info_rent_overdue">
        <String xml:lang="en-US">~r~The rent of this vehicle is overdue.</String>
        <String xml:lang="nl-NL">~r~De huur van dit voertuig is verlopen.</String>
        <String xml:lang="hi-Latn">~r~Iss vehicle ka rent due hai.</String>
        <String xml:lang="de-DE">~r~Die Miete von diesem Fahrzeug ist überfällig.</String>
        <String xml:lang="it-IT">~r~L'affitto di questo veicolo è scaduto.</String>
        <String xml:lang="id-ID">~r~Sewa kendaraan ini sudah terlewat.</String>
        <String xml:lang="ar-001">~r~لقد تأخر إيجار هذه السيارة.</String>
        <String xml:lang="cs-CZ">~r~Pronájem tohoto vozidla je po splatnosti.</String>
        <String xml:lang="lv-LV">~r~Šī transportlīdzekļa nomas termiņš ir nokāvēts.</String>
        <String xml:lang="no-NO">~r~Leien av dette kjøretøyet er forfalt.</String>
        <String xml:lang="sv-SE">~r~Hyran för detta fordon är försenad.</String>
        <String xml:lang="fr-FR">~r~La location de ce véhicule a expiré.</String>
    </Entry>

    <Entry Id="menu_vehicles_delivery_info_garage_membership">
        <String xml:lang="en-US">~p~The garage where this vehicle is parked requires {0}.\n~s~You can still use the vehicles inside it, but the ~y~Delivery ~s~feature has been disabled for them.</String>
        <String xml:lang="nl-NL">~p~De garage waar dit voertuig in is geparkeerd vereist {0}.\n~s~Je kan nogsteeds de voertuigen erin gebruiken, maar de ~y~Bezorg ~s~functie is ervoor uitgeschakeld.</String>
        <String xml:lang="hi-Latn">~p~Jis garage mein yeh vehicle parked hai usme {0} ki zarurat hoti hai.\n~s~Aap abhi bhi vehicles use kar sakte ho grange ke andar se, lekin ~y~Delivery ~s~feature band kar diya gaya hai unke liye.</String>
        <String xml:lang="de-DE">~p~Die Garage erfordert {0}.\n~s~Du kannst die Fahrzeuge in ihr weiterhin verwenden, aber die ~y~Liefer~s~-Funktion für sie wurde deaktiiviert.</String>
        <String xml:lang="it-IT">~p~Il garage in cui è parcheggiato questo veicolo richiede {0}.\n~s~Puoi comunque utilizzare i veicoli all'interno, ma la funzione ~y~Consegna ~s~è stata disabilitata per loro.</String>
        <String xml:lang="id-ID">~p~Garasi dimana kendaraan ini terparkir membutuhkan {0}. \n~s~Kamu masih bisa menggunakan kendaraan yang terparkir didalamnya, tetapi fitur ~y~pengiriman ~s~telah dimatikan.</String>
        <String xml:lang="ar-001">~p~يتطلب الجراج الذي تم تخزين هذه السيارة فيه {0}.\n~s~يزال بإمكانك استخدام السيارات الموجودة بداخله,لكن تم تعطيل ميزة ~y~طلب السيارة لهم.~s~</String>
        <String xml:lang="cs-CZ">~p~Garáž, kde je toto vozidlo zaparkované, vyžaduje {0}.\n~s~Stále s ním můžeš vyjet z této garáže, ale možnost ~y~doručení ~s~je zablokovaná.</String>
        <String xml:lang="lv-LV">~p~Garāžai, kur šis transportlīdzeklis ir novietots, ir vajadzīgs {0}.\n~s~Jūs joprojām varat izņemt transportlīdzekļus no tās, bet ~y~Piegādes ~s~funkcija tika atspējota.</String>
        <String xml:lang="no-NO">~p~Garasjen der dette kjøretøyet er parkert krever {0}.\n~s~Du kan fortsatt bruke kjøretøyene inne i den, men ~y~Delivery ~s~-funksjonen er deaktivert for dem.</String>
        <String xml:lang="sv-SE">~p~Garaget där detta fordon är parkerat kräver {0}.\n~s~Du kan fortfarande använda fordonen i det, men ~y~Leverans~s~-funktionen har inaktiverats för dem.</String>
        <String xml:lang="fr-FR">~p~Le garage où ce véhicule est garé nécessite {0}.\n~s~Vous pouvez toujours utiliser les véhicules qui s'y trouvent, mais la fonction ~y~Livraison ~s~est désactivée pour eux.</String>
    </Entry>

    <Entry Id="menu_vehicles_maintenance_title">
        <String xml:lang="en-US">Maintenance</String>
        <String xml:lang="nl-NL">Onderhoud</String>
        <String xml:lang="fr-FR">Maintenance</String>
        <String xml:lang="hi-Latn">Maintenance</String>
        <String xml:lang="de-DE">Wartungh</String>
        <String xml:lang="it-IT">Manutenzione</String>
        <String xml:lang="id-ID">Perbaikan</String>
        <String xml:lang="ar-001">الصيانة</String>
        <String xml:lang="cs-CZ">Údržba</String>
        <String xml:lang="lv-LV">Apkope</String>
        <String xml:lang="no-NO">Vedlikehold</String>
        <String xml:lang="sv-SE">Underhåll</String>
        <String xml:lang="zh-Hant">保養</String>
    </Entry>

    <Entry Id="menu_vehicles_maintenance_info_destroyed">
        <String xml:lang="en-US">~r~This vehicle has been destroyed. Order a replacement.</String>
        <String xml:lang="nl-NL">~r~Dit voertuig is vernietigd. Bestel een vervanger.</String>
        <String xml:lang="hi-Latn">~r~Yeh vehicle destroy ho chuki hai. Replace karne ka order dedo.</String>
        <String xml:lang="de-DE">~r~Dieses Fahrzeug wurde zerstört. Bestelle einen Ersatz.</String>
        <String xml:lang="it-IT">~r~Questo veicolo è stato distrutto. Ordina una sostituzione.</String>
        <String xml:lang="id-ID">~r~Kendaraan ini sudah hancur. Silahkan pesan penggantinya.</String>
        <String xml:lang="ar-001">~r~تم تدمير هذه السيارة. اطلب بديلاً.</String>
        <String xml:lang="cs-CZ">~r~Toto vozidlo bylo zničeno. Objednej si náhradní.</String>
        <String xml:lang="lv-LV">~r~Šis transportlīdzeklis tika iznīcināts. Pieprasiet tā aizstāšanu.</String>
        <String xml:lang="fr-FR">~r~Ce véhicule a été détruit. Demandez un véhicule de rechange.</String>
        <String xml:lang="no-NO">~r~Dette kjøretøyet har blitt ødelagt. Bestill en erstatning.</String>
        <String xml:lang="sv-SE">~r~Det här fordonet har förstörts. Beställ en ersättare.</String>
        <String xml:lang="zh-Hant">~r~ 該車輛已經被摧毀了. 申請重製一台已具續使用.</String>
    </Entry>

    <Entry Id="menu_vehicles_maintenance_info_in_maintenance">
        <String xml:lang="en-US">~y~This vehicle has already been sent to maintenance.</String>
        <String xml:lang="nl-NL">~y~Dit voertuig is al naar onderhoud gestuurd.</String>
        <String xml:lang="fr-FR">~y~Ce véhicule a déjà été envoyé en maintenance.</String>
        <String xml:lang="hi-Latn">~y~Yeh vehicle pehle hi maintenance ke liye bhejwa di gayi hai.</String>
        <String xml:lang="de-DE">~y~Dieses Fahrzeug wurde bereits zur Wartung geschickt.</String>
        <String xml:lang="it-IT">~y~Questo veicolo è già stato inviato in manutenzione.</String>
        <String xml:lang="id-ID">~y~Kendaraan ini sudah dikirimkan ke pusat perbaikan.</String>
        <String xml:lang="ar-001">~y~لقد تم بالفعل إرسال هذه السيارة للصيانة.</String>
        <String xml:lang="cs-CZ">~y~Toto vozidlo již bylo odesláno do údržby.</String>
        <String xml:lang="lv-LV">~y~Šis transportlīdzeklis jau tika nosūtīts uz apkopi.</String>
        <String xml:lang="no-NO"> ~y~Dette kjøretøyet er allerede sendt til vedlikehold.</String>
        <String xml:lang="sv-SE">~y~Det här fordonet har redan skickats till underhåll.</String>
        <String xml:lang="zh-Hant">~y~ 該車輛已被送至保養.</String>
    </Entry>

    <Entry Id="menu_vehicles_replace_title">
        <String xml:lang="en-US">Replace</String>
        <String xml:lang="cs-CZ">Nahradit</String>
        <String xml:lang="nl-NL">Vervang</String>
        <String xml:lang="fr-FR">Remplacer</String>
        <String xml:lang="hi-Latn">Replace</String>
        <String xml:lang="de-DE">Ersatz</String>
        <String xml:lang="it-IT">Sostituisci</String>
        <String xml:lang="id-ID">mengganti</String>
        <String xml:lang="ar-001">استبدال</String>
        <String xml:lang="lv-LV">Aizstāt</String>
        <String xml:lang="sv-SE">Ersätta</String>
        <String xml:lang="no-NO">Bytt ut</String>
        <String xml:lang="zh-Hant">重製</String>
    </Entry>

    <Entry Id="menu_vehicles_replace_description">
        <String xml:lang="en-US">Order a replacement vehicle from the insurance company.</String>
        <String xml:lang="nl-NL">Bestel een vervangend voertuig van de verzekering.</String>
        <String xml:lang="hi-Latn">Order kare insurance company se ek replacement vehicle.</String>
        <String xml:lang="de-DE">Bestelle ein Ersatzfahrzeug vom Versicherungsunternehmen.</String>
        <String xml:lang="it-IT">Ordina un veicolo sostitutivo dalla compagnia assicurativa.</String>
        <String xml:lang="id-ID">Pesan kendaraan pengganti dari perusahaan asuransi.</String>
        <String xml:lang="ar-001">طلب سيارة بديلة من شركة التأمين.</String>
        <String xml:lang="cs-CZ">Objednej náhradního vozidla u pojišťovny.</String>
        <String xml:lang="lv-LV">Pieprasiet apdrošināšanas kompānijai aizstāt jūsu transportlīdzekli.</String>
        <String xml:lang="fr-FR">Demander un véhicule de rechange à la compagnie d'assurance.</String>
        <String xml:lang="sv-SE">Beställ ett ersättnings fordon från försäkringsbolaget</String>
        <String xml:lang="no-NO">Bestill et nytt kjøretøy fra forsikringsselskapet.</String>
        <String xml:lang="zh-Hant">向保險公司申請已重製該車輛.</String>
    </Entry>

    <Entry Id="menu_vehicles_replace_info_not_needed">
        <String xml:lang="en-US">~r~This vehicle doesn't need to be replaced.</String>
        <String xml:lang="nl-NL">~r~Dit voertuig hoeft niet vervangen te worden.</String>
        <String xml:lang="fr-FR">~r~Ce véhicule n'a pas besoin d'être remplacé.</String>
        <String xml:lang="hi-Latn">~r~Yeh vehicle ko replace karne ki zarurat nahi hai.</String>
        <String xml:lang="de-DE">~r~Dieses Fahrzeug muss nicht ersetzt werden.</String>
        <String xml:lang="it-IT">~r~Questo veicolo non necessita di essere sostituito.</String>
        <String xml:lang="id-ID">~r~Kendaraan ini tidak perlu diganti.</String>
        <String xml:lang="ar-001">~r~هذه السيارة لا تحتاج إلى الاستبدال.</String>
        <String xml:lang="cs-CZ">~r~Toto vozidlo není třeba nahradit.</String>
        <String xml:lang="lv-LV">~r~Šo transportlīdzekli nav nepieciešams aizstāt.</String>
        <String xml:lang="sv-SE">~r~Detta fordonet behöver inte bli ersättad</String>
        <String xml:lang="no-NO">~r~Dette kjøretøyet trenger ikke å skiftes</String>
        <String xml:lang="zh-Hant">~r~此車輛不需要被重製.</String>
    </Entry>

    <!-- nullnull{0} = Reference to "vehicle_option_locked" or "vehicle_option_unlocked" (for example: ~g~locked) -->
    <Entry Id="vehicle_lock_unlock">
        <String xml:lang="en-US">You {0} ~s~your ~b~vehicle~s~.</String>
        <String xml:lang="pl-PL">{0} ~s~swój ~b~pojazd~s~.</String>
        <String xml:lang="nl-NL">Je hebt ~s~je ~b~voertuig ~s~{0}~s~.</String>
        <String xml:lang="es-ES">Tu {0} ~s~tu ~b~vehículo~s~.</String>
        <String xml:lang="pt-BR">Seu {0} ~s~seu ~b~veículo~s~.</String>
        <String xml:lang="de-DE">Du hast dein ~b~Fahrzeug ~s~{0}~s~.</String>
        <String xml:lang="ar-001">أنت ~s~{0} ~b~مركبتك~s~.</String>
        <String xml:lang="id-ID">Anda {0} ~b~kendaraan ~s~anda.</String>
        <String xml:lang="th-TH">คุณ {0} ~s~ของคุณ ~b~ยานพาหนะ~s~</String>
        <String xml:lang="vi-VN">Bạn đã {0} ~b~xe ~s~của bạn</String>
        <String xml:lang="cs-CZ">{0} ~s~jsi své ~b~vozidlo~s~.</String>
        <String xml:lang="lv-LV">Jūs {0} ~s~savu ~b~transportlīdzekli~s~.</String>
        <String xml:lang="hi-Latn">Aap apni ~b~vehicle ~s~ko {0} ~s~kare.</String>
        <String xml:lang="it-IT">Hai {0} ~s~il tuo ~b~veicolo~s~.</String>
        <String xml:lang="no-NO">Du {0} ~s~ditt ~b~kjøretøy~s~.</String>
        <String xml:lang="sv-SE">Du {0} ~s~ditt ~b~fordon~s~.</String>
        <String xml:lang="tr-TR">~b~Araç kapı kilidi~s~{0}.</String>
        <String xml:lang="fr-FR">Vous avez {0} ~s~votre ~b~véhicule~s~.</String>
        <String xml:lang="zh-Hant">你已將你的 ~b~車輛~s~ {0}~s~.</String>
    </Entry>

    <!-- nullnull{0} = Player's name (for example: Sasino) -->
    <Entry Id="player_ejected">
        <String xml:lang="en-US">{0} has been ~r~ejected~s~.</String>
        <String xml:lang="ar-001">تم ~r~إخراج~s~ {0}.</String>
        <String xml:lang="id-ID">{0} telah ~r~dikeluarkan~s~.</String>
        <String xml:lang="th-TH">{0} ได้รับการ ~r~ดีดออก~s~</String>
        <String xml:lang="pl-PL">{0} został ~r~wyrzucony~s~.</String>
        <String xml:lang="nl-NL">{0} is eruit ~r~getrapt~s~.</String>
        <String xml:lang="es-ES">{0} ha sido ~r~expulsado~s~.</String>
        <String xml:lang="pt-BR">{0} foi ~r~ejetado~s~.</String>
        <String xml:lang="de-DE">{0} wurde ~r~rausgeschmissen~s~.</String>
        <String xml:lang="it-IT">{0} è stato ~r~espulso~s~.</String>
        <String xml:lang="fr-FR">{0} a été ~r~éjecté~s~.</String>
        <String xml:lang="vi-VN">{0} ~r~đã bị tống khỏi xe~s~.</String>
        <String xml:lang="hi-Latn">{0} ko kar diya gaya ~r~eject~s~.</String>
        <String xml:lang="cs-CZ">{0} byl ~r~vyhozen~s~.</String>
        <String xml:lang="lv-LV">{0} tika ~r~izstumts~s~.</String>
        <String xml:lang="no-NO">{0} har blitt ~r~kastet ut~s~.</String>
        <String xml:lang="sv-SE">{0} har blivit ~r~ut kastad~s~.</String>
        <String xml:lang="tr-TR">{0} kişisi ~r~çıkarıldı~s~.</String>
        <String xml:lang="zh-Hant">{0} 已被 ~r~踢出~s~.</String>
    </Entry>

    <!-- nullnull{0} = Vehicle name (for example: Nero Custom) -->
    <Entry Id="menu_vehicles_manage_subtitle_var">
        <String xml:lang="en-US">Manage your {0}</String>
        <String xml:lang="nl-NL">Beheer je {0}</String>
        <String xml:lang="de-DE">Verwalte dein {0}</String>
        <String xml:lang="id-ID">Kelola {0}</String>
        <String xml:lang="cs-CZ">Spravuj své vozidlo {0}</String>
        <String xml:lang="lv-LV">Pārvaldiet jūsu {0}</String>
        <String xml:lang="fr-FR">Gérer votre {0}</String>
        <String xml:lang="hi-Latn">Manage karo apni {0}</String>
        <String xml:lang="it-IT">Gestisci il tuo {0}</String>
        <String xml:lang="no-NO">Administrer din {0}</String>
        <String xml:lang="tr-TR">{0} Öğenizi Yönetin</String>
        <String xml:lang="sv-SE">Hantera din {0}</String>
        <String xml:lang="es-ES">Gestione su {0}</String>
        <String xml:lang="pt-BR">Gerencie seu {0}</String>
        <String xml:lang="zh-Hant">管理你的 {0}</String>
    </Entry>

    <!-- nullnull{0} = Vehicle name (for example: Nero Custom) -->
    <Entry Id="menu_vehicles_manage_subtitle_var_rented">
        <String xml:lang="en-US">Manage your rented {0}</String>
        <String xml:lang="nl-NL">Beheer je gehuurde {0}</String>
        <String xml:lang="de-DE">Verwalte dein gemietetes {0}</String>
        <String xml:lang="id-ID">Kelola kendaraan rental {0}</String>
        <String xml:lang="cs-CZ">Spravuj své pronajaté vozidlo {0}</String>
        <String xml:lang="hi-Latn">Manage karo apni rent ki {0}</String>
        <String xml:lang="fr-FR">Gérer votre {0} loué</String>
        <String xml:lang="it-IT">Gestisci il tuo {0} noleggiato</String>
        <String xml:lang="lv-LV">Pārvaldiet jūsu nomāto {0}</String>
        <String xml:lang="no-NO">Administrer din leide {0}</String>
        <String xml:lang="tr-TR">Kiraladığınız {0} öğesini yönetin.</String>
        <String xml:lang="sv-SE">Hantera din hyrda {0}</String>
        <String xml:lang="es-ES">Gestione su {0} alquilado</String>
        <String xml:lang="pt-BR">Gerencie sua {0} alugada</String>
        <String xml:lang="zh-Hant">管理你租的 {0}</String>
    </Entry>

    <!-- nullnull{0} = Vehicle name (for example: Nero Custom) -->
    <Entry Id="menu_vehicles_favorite_removed">
        <String xml:lang="en-US">You ~r~removed ~s~this ~p~{0} ~s~from your favorite vehicles. Refresh the menu to see the changes applied.</String>
        <String xml:lang="nl-NL">Je hebt deze ~p~{0} ~r~verwijderd ~s~van je favoriete voertuigen. Ververs het menu om de aanpassingen te zien.</String>
        <String xml:lang="de-DE">Du hast dieses ~p~{0}~s~ von deinen favorisierten Fahrzeugen ~r~entfernt~s~. Aktualisiere das Menü, um die Änderungen anzuzeigen.</String>
        <String xml:lang="id-ID">Kamu ~r~menghilangkan ~s~ini ~p~{0} ~s~dari kendaraan favoritmu. Buka menu kembali untuk melihat perubahan.</String>
        <String xml:lang="cs-CZ">~r~Odebral ~s~jsi ~p~{0} ~s~z tvých oblíbených vozidel. Obnov menu pro zobrazení změn.</String>
        <String xml:lang="it-IT">Hai ~r~rimosso ~s~questo ~p~{0} ~s~dai tuoi veicoli preferiti. Aggiorna il menu per vedere le modifiche applicate.</String>
        <String xml:lang="lv-LV">Jūs ~r~noņēmāt ~s~šo ~p~{0} ~s~no savas izlases. Atsvaidziniet izvēlni, lai ieraudzītu izmaiņas.</String>
        <String xml:lang="no-NO">Du ~r~fjernet ~s~dette ~p~{0} ~s~fra favorittkjøretøyene dine. Oppdater menyen for å se endringene som er tatt i bruk.</String>
        <String xml:lang="tr-TR">~p~{0} ~s~öğesini favori araçlarınızdan ~r~kaldırdınız~s~. Değişikliklerin uygulanmasını görmek için menüyü yenileyin.</String>
        <String xml:lang="fr-FR">Vous avez ~r~supprimé ~s~cette ~p~{0} ~s~de vos véhicules favoris. Actualisez le menu pour voir les changements appliqués.</String>
        <String xml:lang="es-ES">Has ~r~eliminado ~s~el ~p~{0} ~s~de tus vehículos favoritos. Actualice el menú para ver los cambios aplicados.</String>
        <String xml:lang="pt-BR">Você ~r~removeu~s~ o ~p~{0} ~s~de seus veículos favoritos. Atualize o menu para ver as alterações aplicadas.</String>
        <String xml:lang="hi-Latn">Aap ~r~remove ~s~kiye ~p~{0} ~s~ko apni favorite vehicles se. Menu refresh karo changes dekhne ke liye.</String>
        <String xml:lang="sv-SE">Du ~r~tog bort ~s~denna ~p~{0} ~s~från dina favoritfordon. Uppdatera menyn för att se ändringarna som tillämpades.</String>
        <String xml:lang="zh-Hant">你已將 ~p~{0}~s~ 從你的最愛中 ~r~移除~s~. 重新整理清單已看見你做的變化.</String>
    </Entry>

    <!-- nullnull{0} = Vehicle name (for example: Nero Custom)
         {1} = Renewal cost (for example: $125,000) 
    -->
    <Entry Id="menu_vehicles_rental_extend_confirm_message">
        <String xml:lang="en-US">Do you really want to extend the rental of this ~b~{0} ~s~for ~g~{1}~s~?</String>
        <String xml:lang="nl-NL">Weet je zeker dat je de huur van deze ~b~{0} ~s~wilt verlengen voor ~g~{1}~s~?</String>
        <String xml:lang="de-DE">Möchtest du die Miete von ~b~{0} ~s~für ~g~{1}~s~ verlängern?</String>
        <String xml:lang="id-ID">Apakah kamu mau memperpanjang rental dari ~b~{0} ~s~seharga ~g~{1}~s~?</String>
        <String xml:lang="cs-CZ">Opravdu chceš prodloužit pronájem vozidla ~b~{0} ~s~za ~g~{1}~s~?</String>
        <String xml:lang="hi-Latn">Kya aapko sahi mein apni ~b~{0} ~s~ka rental extend karna chahte hain ~g~{1} ~s~de kar?</String>
        <String xml:lang="it-IT">Vuoi davvero estendere il noleggio di questo ~b~{0} ~s~per ~g~{1}~s~?</String>
        <String xml:lang="lv-LV">Vai tiešām vēlaties pagarināt šī ~b~{0} ~s~nomu par ~g~{1}~s~?</String>
        <String xml:lang="no-NO"> Vil du virkelig forlenge utleien av denne ~b~{0} ~s~for ~g~{1}~s~?</String>
        <String xml:lang="tr-TR">Bu ~b~{0} ~s~kiralamasını ~g~{1} ~s~için uzatmak istediğinizden emin misiniz?</String>
        <String xml:lang="sv-SE">Vill du verkligen förlänga uthyrningen av denna ~b~{0} ~s~för ~g~{1}~s~?</String>
        <String xml:lang="fr-FR">Voulez-vous vraiment prolonger la location de cette ~b~{0} ~s~pour ~g~{1}~s~?</String>
        <String xml:lang="es-ES">¿De verdad quieres extender el alquiler de este ~b~{0} ~s~por ~g~{1}~s~?</String>
        <String xml:lang="pt-BR">Você realmente deseja estender o aluguel desse ~b~{0} ~s~por ~g~{1}~s~?</String>
        <String xml:lang="zh-Hant">你確定以 ~g~{1}~s~ 延長 ~b~{0}~s~ 的租賃嗎?</String>
    </Entry>

    <!-- nullnull{0} = Vehicle name (for example: Nero Custom) -->
    <Entry Id="menu_vehicles_rental_terminate_confirm_message">
        <String xml:lang="en-US">Do you really want to terminate the rental of this ~b~{0}~s~?</String>
        <String xml:lang="nl-NL">Weet je zeker dat je de huur van deze ~b~{0}~s~ wilt beëindigen?</String>
        <String xml:lang="de-DE">Möchtest du die Miete von ~b~{0}~s~ beenden?</String>
        <String xml:lang="id-ID">Apakah kamu mau mengakhiri rental dari ~b~{0}~s~?</String>
        <String xml:lang="hi-Latn">Kya aap sahi mein apni ~b~{0} ~s~ka rental khatam karna chahte hain?</String>
        <String xml:lang="it-IT">Vuoi davvero terminare il noleggio di questo ~b~{0}~s~?</String>
        <String xml:lang="cs-CZ">Opravdu chceš ukončit pronájem vozidla ~b~{0}~s~?</String>
        <String xml:lang="lv-LV">Vai tiešām vēlaties pārtraukt šī ~b~{0} ~s~nomu?</String>
        <String xml:lang="no-NO">Vil du virkelig avslutte leieforholdet av denne ~b~{0}~s~?</String>
        <String xml:lang="tr-TR">Bu ~b~{0} ~s~kiralamasını gerçekten sonlandırmak istiyor musunuz?</String>
        <String xml:lang="sv-SE">Vill du verkligen avsluta uthyrningen av denna ~b~{0}~s~?</String>
        <String xml:lang="fr-FR">Voulez-vous vraiment résilier la location de cette ~b~{0}~s~?</String>
        <String xml:lang="es-ES">¿De verdad quieres poner fin al alquiler de este ~b~{0}~s~?</String>
        <String xml:lang="pt-BR">Você realmente quer acabar com o aluguel desse ~b~{0}~s~?</String>
        <String xml:lang="zh-Hant">你確定要終止 ~b~{0}~s~ 的租賃嗎?</String>
    </Entry>

    <!-- nullnull{0} = Vehicle name (for example: Nero Custom)
         {1} = Sell price (for example: $19,750,000) 
    -->
    <Entry Id="menu_vehicles_sell_confirm_message">
        <String xml:lang="en-US">Do you really want to sell your ~b~{0} ~s~to the server for ~g~{1}~s~?</String>
        <String xml:lang="nl-NL">Weet je zeker dat je je ~b~{0} ~s~aan de server wilt verkopen voor ~g~{1}~s~?</String>
        <String xml:lang="de-DE">Möchtest du dein ~b~{0} ~s~an den Server für ~g~{1}~s~ verkaufen?</String>
        <String xml:lang="id-ID">Apakah kamu mau menjual ~b~{0} ~s~kepada server seharga ~g~{1}~s~?</String>
        <String xml:lang="cs-CZ">Opravdu chceš prodat ~b~{0} ~s~serveru za ~g~{1}~s~?</String>
        <String xml:lang="hi-Latn">Kya aap sahi mein apni ~b~{0} ~s~server ko bechna chahte hain ~g~{1} ~s~mein?</String>
        <String xml:lang="fr-FR">Voulez-vous vraiment vendre votre ~b~{0} ~s~au serveur pour ~g~{1}~s~?</String>
        <String xml:lang="it-IT">Vuoi davvero vendere il tuo ~b~{0} ~s~al server per ~g~{1}~s~?</String>
        <String xml:lang="lv-LV">Vai tiešām vēlaties pārdot jūsu ~b~{0} ~s~serverim par ~g~{1}~s~?</String>
        <String xml:lang="no-NO"> Vil du virkelig selge ~b~{0} ~s~en din til serveren for ~g~{1}~s~?</String>
        <String xml:lang="tr-TR">Sunucuya ~b~{0} ~s~öğesini ~g~{1} ~s~karşılığında gerçekten satmak istiyor musunuz?</String>
        <String xml:lang="sv-SE">Vill du verkligen sälja din ~b~{0} ~s~till servern för ~g~{1}~s~?</String>
        <String xml:lang="es-ES">¿Realmente quieres vender tu ~b~{0} ~s~al servidor por~g~{1}~s~?</String>
        <String xml:lang="pt-BR">Você realmente quer vender seu ~b~{0} ~s~para o servidor por ~g~{1}~s~?</String>
        <String xml:lang="zh-Hant">你確定要以 ~g~{1}~s~ 將 ~b~{0}~s~ 售出嗎?</String>
    </Entry>

    <!-- nullnull{0} = Number of vehicles (for example: 15) -->
    <Entry Id="menu_vehicles_counter_text">
        <String xml:lang="en-US">{0} vehicles</String>
        <String xml:lang="nl-NL">{0} voertuigen</String>
        <String xml:lang="de-DE">{0} Fahrzeuge</String>
        <String xml:lang="id-ID">{0} kendaraan</String>
        <String xml:lang="cs-CZ">{0} Vozidel</String>
        <String xml:lang="lv-LV">{0} vienības</String>
        <String xml:lang="hi-Latn">{0} vehicles</String>
        <String xml:lang="fr-FR">{0} véhicules</String>
        <String xml:lang="it-IT">{0} veicoli</String>
        <String xml:lang="no-NO"> {0} kjøretøy</String>
        <String xml:lang="tr-TR">{0} araçlar</String>
        <String xml:lang="sv-SE">{0} fordon</String>
        <String xml:lang="es-ES">{0} vehículos</String>
        <String xml:lang="pt-BR">{0} veículos</String>
        <String xml:lang="zh-Hant">{0} 輛車</String>
    </Entry>

    <!-- Store here means "to store" (your car in the garage) ✅
         It does NOT mean "store" as in "a place to buy something" ❌ 
    -->
    <Entry Id="menu_vehicles_store_title">
        <String xml:lang="en-US">Store</String>
        <String xml:lang="nl-NL">Opslaan</String>
        <String xml:lang="de-DE">Laden</String>
        <String xml:lang="id-ID">Toko</String>
        <String xml:lang="ar-001">تخزين</String>
        <String xml:lang="cs-CZ">Uskladnit</String>
        <String xml:lang="fr-FR">Ranger</String>
        <String xml:lang="hi-Latn">Store</String>
        <String xml:lang="it-IT">Deposita</String>
        <String xml:lang="lv-LV">Atgriezt</String>
        <String xml:lang="no-NO"> Lager</String>
        <String xml:lang="sv-SE">Lagra</String>
        <String xml:lang="tr-TR">Muhafaza</String>
        <String xml:lang="zh-Hant">存車</String>
    </Entry>

    <!-- nullnull{0} = Vehicle name (for example: Nero Custom) -->
    <Entry Id="menu_vehicles_maintenance_description">
        <String xml:lang="en-US">Send your ~b~{0} ~s~to maintenance.</String>
        <String xml:lang="nl-NL">Stuur je ~b~{0} ~s~naar onderhoud.</String>
        <String xml:lang="de-DE">Schicke dein ~b~{0} ~s~zur Wartung.</String>
        <String xml:lang="id-ID">Kirimkan ~b~{0} ~s~untuk perbaikan.</String>
        <String xml:lang="ar-001">أرسل ~b~{0} ~s~إلى الصيانة.</String>
        <String xml:lang="cs-CZ">Pošli své vozidlo ~b~{0} ~s~do údržby.</String>
        <String xml:lang="hi-Latn">Apni ~b~{0} ~s~maintenance ke liye bhejo.</String>
        <String xml:lang="fr-FR">Envoyez votre ~b~{0} ~s~en maintenance.</String>
        <String xml:lang="it-IT">Invia il tuo ~b~{0} ~s~in manutenzione.</String>
        <String xml:lang="lv-LV">Nosūtiet savu ~b~{0} ~s~uz apkopi.</String>
        <String xml:lang="no-NO">Send ~b~{0} ~s~til vedlikehold.</String>
        <String xml:lang="sv-SE">Skicka din ~b~{0} ~s~till underhåll.</String>
        <String xml:lang="zh-Hant">將你的 ~b~{0} ~s~送至保養廠.</String>
    </Entry>

    <!-- nullnull{0} = Vehicle name (for example: Nero Custom) -->
    <Entry Id="menu_vehicles_maintenance_description_rented">
        <String xml:lang="en-US">Send your rented ~b~{0} ~s~to maintenance.</String>
        <String xml:lang="nl-NL">Stuur je gehuurde ~b~{0} ~s~naar onderhoud.</String>
        <String xml:lang="de-DE">Schicke dein gemieteten ~b~{0} ~s~zur Wartung.</String>
        <String xml:lang="id-ID">Kirimkan kendaraan rentalmu ~b~{0} ~s~untuk perbaikan.</String>
        <String xml:lang="ar-001">أرسل ~b~{0} ~s~المستأجرة إلى الصيانة.</String>
        <String xml:lang="cs-CZ">Pošli své pronajaté vozidlo ~b~{0} ~s~do údržby.</String>
        <String xml:lang="hi-Latn">Apni rent ki ~b~{0} ~s~ko maintenance ke liye bhejo.</String>
        <String xml:lang="it-IT">Invia il tuo veicolo noleggiato ~b~{0} ~s~in manutenzione.</String>
        <String xml:lang="lv-LV">Nosūtiet savu nomāto ~b~{0} ~s~uz apkopi.</String>
        <String xml:lang="fr-FR">Envoyez votre ~b~{0} ~s~louée en maintenance.</String>
        <String xml:lang="no-NO">Send dine leide ~b~{0} ~s~til vedlikehold.</String>
        <String xml:lang="sv-SE">Skicka din hyrda ~b~{0} ~s~till underhåll.</String>
        <String xml:lang="zh-Hant">將你的 ~b~{0} ~s~to 送至保養廠.</String>
    </Entry>

    <Entry Id="menu_vehicles_rental_title">
        <String xml:lang="en-US">Rental Info</String>
        <String xml:lang="nl-NL">Verhuur Informatie</String>
        <String xml:lang="fr-FR">Informations sur la location</String>
        <String xml:lang="hi-Latn">Rental ki Info</String>
        <String xml:lang="de-DE">Informationen zur Miete</String>
        <String xml:lang="it-IT">Informazioni sul Noleggio</String>
        <String xml:lang="id-ID">Info rental</String>
        <String xml:lang="ar-001">معلومات الإيجار</String>
        <String xml:lang="cs-CZ">Informace o pronájmu</String>
        <String xml:lang="lv-LV">Nomas info</String>
        <String xml:lang="sv-SE">Uthyrnings information</String>
        <String xml:lang="no-NO"> Leieinformasjon</String>
    </Entry>

    <Entry Id="menu_vehicles_rental_description">
        <String xml:lang="en-US">~b~Start date: ~s~{0} UTC\n~b~End date: ~s~{1} UTC\n~b~Fee: ~g~{2} ~c~/week</String>
        <String xml:lang="nl-NL">~b~Start datum: ~s~{0} UTC\n~b~Eind date: ~s~{1} UTC\n~b~Kosten: ~g~{2} ~c~/week</String>
        <String xml:lang="fr-FR">~b~Date de début: ~s~{0} UTC\n~b~Date de fin: ~s~{1} UTC\n~b~Frais: ~g~{2} ~c~/semaine</String>
        <String xml:lang="hi-Latn">~b~Start ki date: ~s~{0} UTC\n~b~End ki date: ~s~{1} UTC\n~b~Fees: ~g~{2} ~c~/week</String>
        <String xml:lang="de-DE">~b~Startdatum: ~s~{0} UTC\n~b~Enddatum: ~s~{1} UTC\n~b~Gebühr: ~g~{2} ~c~/Woche</String>
        <String xml:lang="it-IT">~b~Data di inizio: ~s~{0} UTC\n~b~Data di fine: ~s~{1} UTC\n~b~Tariffa: ~g~{2} ~c~/settimana</String>
        <String xml:lang="id-ID">~b~Tanggal dimulai: ~s~{0} UTC\n~b~Tanggal berakhir: ~s~{1} UTC\n~b~Biaya: ~g~{2} ~c~/minggu</String>
        <String xml:lang="ar-001">~b~تاريخ البدء: ~s~{0} UTC\n~b~تاريخ الانتهاء: ~s~{1} UTC\n~b~الرسوم: ~g~{2} ~c~/week</String>
        <String xml:lang="cs-CZ">~b~Datum zahájení: ~s~{0} UTC\n~b~Datum ukončení: ~s~{1} UTC\n~b~Poplatek: ~g~{2} ~c~/týden</String>
        <String xml:lang="lv-LV">~b~Sākuma datums: ~s~{0} UTC\n~b~Beigu datums: ~s~{1} UTC\n~b~Komisija: ~g~{2} ~c~/nedēļā</String>
        <String xml:lang="no-NO">~b~Startdato: ~s~{0} UTC\n~b~Sluttdato: ~s~{1} UTC\n~b~Gebyr: ~g~{2} ~c~/uke</String>
        <String xml:lang="sv-SE">~b~Startdatum: ~s~{0} UTC\n~b~Slutdatum: ~s~{1} UTC\n~b~Avgift: ~g~{2} ~c~/vecka</String>
    </Entry>

    <Entry Id="menu_vehicles_rental_info_overdue">
        <String xml:lang="en-US">~r~OVERDUE</String>
        <String xml:lang="nl-NL">~r~VERLOPEN</String>
        <String xml:lang="hi-Latn">~r~OVERDUE</String>
        <String xml:lang="de-DE">~r~ÜBERFÄLLIG</String>
        <String xml:lang="it-IT">~r~SCADUTO</String>
        <String xml:lang="id-ID">~r~TELAT BAYAR</String>
        <String xml:lang="ar-001">~r~التأخير</String>
        <String xml:lang="cs-CZ">~r~PO SPLATNOSTI</String>
        <String xml:lang="lv-LV">~r~NOKĀVĒTS</String>
        <String xml:lang="fr-FR">~r~EXPIRÉ</String>
        <String xml:lang="sv-SE">~r~Försen</String>
        <String xml:lang="no-NO"> ~r~FORSIDEN</String>
    </Entry>

    <Entry Id="menu_vehicles_rent_renew_title">
        <String xml:lang="en-US">Extend Rental</String>
        <String xml:lang="nl-NL">Verleng Huur</String>
        <String xml:lang="hi-Latn">Extend kare Rental</String>
        <String xml:lang="de-DE">Miete verlängern</String>
        <String xml:lang="it-IT">Estendi Noleggio</String>
        <String xml:lang="id-ID">Perpanjang Rental</String>
        <String xml:lang="ar-001">تمديد الإيجار</String>
        <String xml:lang="cs-CZ">Prodloužit pronájem</String>
        <String xml:lang="lv-LV">Pagarināt nomu</String>
        <String xml:lang="fr-FR">Prolonger la location</String>
        <String xml:lang="sv-SE">Förläng Uthyrningen</String>
        <String xml:lang="no-NO">Forleng utleie</String>
    </Entry>

    <Entry Id="menu_vehicles_rent_renew_info_ongoing">
        <String xml:lang="en-US">~r~The rent of this vehicle is still ongoing.</String>
        <String xml:lang="nl-NL">~r~De huur van dit voertuig loopt nog.</String>
        <String xml:lang="fr-FR">~r~La location de ce véhicule est toujours en cours.</String>
        <String xml:lang="hi-Latn">~r~Iss vehicle ka rent chal raha hai.</String>
        <String xml:lang="de-DE">~r~Die Miete von diesem Fahrzeug läuft noch.</String>
        <String xml:lang="it-IT">~r~Il noleggio di questo veicolo è ancora in corso.</String>
        <String xml:lang="id-ID">~r~Rental dari kendaraan ini masih berjalan.</String>
        <String xml:lang="ar-001">~r~يزال استئجار هذه السيارة مستمرًا.</String>
        <String xml:lang="cs-CZ">~r~Pronájem tohoto vozidla stále probíhá.</String>
        <String xml:lang="lv-LV">~r~Šī transportlīdzekļa noma vēl ir aktīva.</String>
        <String xml:lang="no-NO"> ~r~Leien av dette kjøretøyet pågår fortsatt.</String>
        <String xml:lang="sv-SE">~r~Uthyrningen av detta fordon pågår fortfarande.</String>
    </Entry>

    <Entry Id="menu_vehicles_rent_end_title">
        <String xml:lang="en-US">Terminate Rental</String>
        <String xml:lang="nl-NL">Beëindig Huur</String>
        <String xml:lang="fr-FR">Terminer la location</String>
        <String xml:lang="hi-Latn">Khatam kare Rental</String>
        <String xml:lang="de-DE">Miete beenden</String>
        <String xml:lang="it-IT">Termina Noleggio</String>
        <String xml:lang="id-ID">Hentikan rental</String>
        <String xml:lang="ar-001">إنهاء الإيجار</String>
        <String xml:lang="cs-CZ">Ukončit pronájem</String>
        <String xml:lang="lv-LV">Pārtraukt nomu</String>
        <String xml:lang="no-NO">Avslutt utleie</String>
        <String xml:lang="sv-SE">Avsluta uthyrning</String>
    </Entry>

    <Entry Id="menu_vehicles_rent_end_info_destroyed">
        <String xml:lang="en-US">~r~This vehicle has been destroyed. Request a replacement before returning it to the rental company.</String>
        <String xml:lang="nl-NL">~r~Dit voertuig is vernietigd. Vraag een vervangend voertuig voordat je het terugbrengt naar het verhuurbedrijf.</String>
        <String xml:lang="hi-Latn">~r~Yeh vehicle destroy ho chuki hai. Replace karne ki request kar do rental company ko wapas karne se pehle.</String>
        <String xml:lang="de-DE">~r~Dieses Fahrzeug wurde zerstört. Fordere einen Ersatz an, bevor du es zum Verleih zurückgeben kannst.</String>
        <String xml:lang="it-IT">~r~Questo veicolo è stato distrutto. Richiedi una sostituzione prima di restituirlo alla compagnia di noleggio.</String>
        <String xml:lang="id-ID">~r~Kendaraan ini telah hancur. Minta penggantian kendaraan sebelum mengembalikan kendaraan kepada perusahaan rental.</String>
        <String xml:lang="ar-001">~r~تم تدمير هذه السيارة. اطلب الاستبدال قبل إعادتها إلى شركة التأجير.</String>
        <String xml:lang="cs-CZ">~r~Toto vozidlo bylo zničeno. Před vrácením vozidla půjčovně požádejte o náhradní vozidlo..</String>
        <String xml:lang="lv-LV">~r~Šis transportlīdzeklis tika iznīcināts. Pieprasiet tā aizstāšanu pirms tā atgriešanas nomas uzņēmumam.</String>
        <String xml:lang="fr-FR">~r~Ce véhicule a été détruit. Demandez un véhicule de remplacement avant de le retourner à la société de location.</String>
        <String xml:lang="no-NO">~r~Dette kjøretøyet har blitt ødelagt. Be om en erstatning før du returnerer den til utleiefirmaet.</String>
        <String xml:lang="sv-SE">~r~Det här fordonet har förstörts. Begär en ersättning innan du returnerar den till uthyrningsföretaget.</String>
        <String xml:lang="zh-Hant">~r~ 該車輛已經被摧毀了. 請再還給租賃公司前先申請重製一台.</String>
    </Entry>

    <Entry Id="menu_vehicles_rent_end_info_ongoing">
        <String xml:lang="en-US">~y~The rent of this vehicle is still ongoing and you will not be compensated for the time left.</String>
        <String xml:lang="nl-NL">~y~De huur van dit actief is nogsteeds gaande en je wordt niet gecompenseert voor de overgebleven tijd.</String>
        <String xml:lang="hi-Latn">~y~Is vehicle ka rent abhi bhi chal raha hai aur bache hue time ke liye aapko compensation nahi milega.</String>
        <String xml:lang="de-DE">~y~Die Miete für dieses Fahrzeug läuft noch und du wirst für die verbleibende Zeit nicht entschädigt.</String>
        <String xml:lang="it-IT">~y~Il noleggio di questo veicolo è ancora in corso e non sarai compensato per il tempo rimanente.</String>
        <String xml:lang="id-ID">~y~Rental kendaraan ini masih berjalan dan kamu tidak akan diberikan kompensasi untuk waktu yang tersisa.</String>
        <String xml:lang="ar-001">~y~يزال استئجار هذه السيارة مستمرًا ولن يتم تعويضك عن الوقت المتبقي.</String>
        <String xml:lang="cs-CZ">~y~Pronájem tohoto vozidla stále trvá a za zbývající čas ti nebude vyplacena náhrada.</String>
        <String xml:lang="lv-LV">~y~Šī transportlīdzekļa noma vēl ir aktīva un jūs netiks kompensēts par palikušo laiku.</String>
        <String xml:lang="no-NO">~y~Leien av dette kjøretøyet pågår fortsatt, og du vil ikke bli kompensert for tiden som er igjen.</String>
        <String xml:lang="sv-SE">~y~Hyran av detta fordon pågår fortfarande och du kommer inte att få kompensation för den tid som återstår.</String>
        <String xml:lang="fr-FR">~y~La location de ce véhicule est toujours en cours et vous ne serez pas indemnisé pour le temps qu'il reste.</String>
    </Entry>

    <Entry Id="menu_vehicles_history_title">
        <String xml:lang="en-US">History</String>
        <String xml:lang="nl-NL">Geschiedenis</String>
        <String xml:lang="fr-FR">Historique</String>
        <String xml:lang="hi-Latn">History</String>
        <String xml:lang="de-DE">Historie</String>
        <String xml:lang="it-IT">Cronologia</String>
        <String xml:lang="id-ID">Sejarah</String>
        <String xml:lang="ar-001">سجِل</String>
        <String xml:lang="cs-CZ">Historie</String>
        <String xml:lang="lv-LV">Vēsture</String>
        <String xml:lang="sv-SE">Historik</String>
        <String xml:lang="no-NO">Historie</String>
    </Entry>

    <Entry Id="menu_vehicles_history_description">
        <String xml:lang="en-US">View this vehicle's ownership history.</String>
        <String xml:lang="nl-NL">Bekijk het eigendomsgeschiedenis van dit voertuig.</String>
        <String xml:lang="hi-Latn">Iss vehicle ki ownership history dekhe.</String>
        <String xml:lang="de-DE">Zeige die Historie der Besitzer des Fahrzeuges an.</String>
        <String xml:lang="it-IT">Visualizza la cronologia di proprietà di questo veicolo.</String>
        <String xml:lang="id-ID">Lihat sejarah kepemilikan kendaraan ini.</String>
        <String xml:lang="ar-001">عرض سجِل ملكية هذه السيارة.</String>
        <String xml:lang="fr-FR">Voir l'historique d'acquisition de ce véhicule.</String>
        <String xml:lang="cs-CZ">Prohlédni si historii vlastnictví tohoto vozidla.</String>
        <String xml:lang="lv-LV">Apskatiet šī transportlīdzekļa īpašumtiesību vēsturi.</String>
        <String xml:lang="no-NO"> Se dette kjøretøyets eierskapshistorikk.</String>
        <String xml:lang="sv-SE">Se detta fordons ägarhistorik.</String>
    </Entry>

    <Entry Id="menu_vehicles_history_entry_description">
        <String xml:lang="en-US">~b~Purchase Date: ~s~{0}\n~b~Purchase Price: ~s~{1}</String>
        <String xml:lang="nl-NL">~b~Aankoop Datum: ~s~{0}\n~b~Aankoop Prijs: ~s~{1}</String>
        <String xml:lang="fr-FR">~b~Date d'achat: ~s~{0}\n~b~Prix d'achat: ~s~{1}</String>
        <String xml:lang="hi-Latn">~b~Purchase ki Date: ~s~{0}\n~b~Purchase ki Price: ~s~{1}</String>
        <String xml:lang="de-DE">~b~Kaufpreis: ~s~{0}\n~b~Kaufdatum: ~s~{1}</String>
        <String xml:lang="it-IT">~b~Data di Acquisto: ~s~{0}\n~b~Prezzo di Acquisto: ~s~{1}</String>
        <String xml:lang="id-ID">~b~Tanggal pembelian: ~s~{0}\n~b~Harga Beli: ~s~{1}</String>
        <String xml:lang="ar-001">~b~تاريخ الشراء: ~s~{0}\n~b~سعر الشراء: ~s~{1}</String>
        <String xml:lang="cs-CZ">~b~Datum Nákupu: ~s~{0}\n~b~Nákupní Cena: ~s~{1}</String>
        <String xml:lang="lv-LV">~b~Pirkuma datums: ~s~{0}\n~b~Pirkuma cena: ~s~{1}</String>
        <String xml:lang="no-NO">~b~Kjøpsdato: ~s~{0}\n~b~Kjøpspris: ~s~{1}</String>
        <String xml:lang="sv-SE">~b~Köps Datum: ~s~{0}\n~b~Köps Pris: ~s~{1}</String>
    </Entry>

    <Entry Id="menu_vehicles_history_empty_title">
        <String xml:lang="en-US">No history :(</String>
        <String xml:lang="nl-NL">Geen geschiedenis :(</String>
        <String xml:lang="fr-FR">Pas d'historique :(</String>
        <String xml:lang="hi-Latn">Koi history nahi :(</String>
        <String xml:lang="de-DE">Keine Historie :(</String>
        <String xml:lang="it-IT">Nessuna cronologia :(</String>
        <String xml:lang="id-ID">Tidak ada sejarah :(</String>
        <String xml:lang="ar-001">لا يوجد سجِل :(</String>
        <String xml:lang="cs-CZ">Žádná historie :(</String>
        <String xml:lang="lv-LV">Nav vēstures :(</String>
        <String xml:lang="sv-SE">Ingen historik :(</String>
        <String xml:lang="no-NO"> Ingen historie :(</String>
    </Entry>

    <Entry Id="menu_vehicles_history_empty_description">
        <String xml:lang="en-US">This vehicle has no recorded ownership history.</String>
        <String xml:lang="nl-NL">Dit voertuig heeft geen eigendomsgeschiedenis.</String>
        <String xml:lang="hi-Latn">Iss vehicle ka koi ownership history record nahi hai.</String>
        <String xml:lang="de-DE">Dieses Fahrzeug hat keine aufgezeichnete Besitzerhistorie.</String>
        <String xml:lang="it-IT">Questo veicolo non ha una cronologia di proprietà registrata.</String>
        <String xml:lang="id-ID">Kendaraan ini tidak ada sejarah kepemilikan yang tercatat. </String>
        <String xml:lang="ar-001">هذه السيارة ليس لها تاريخ ملكية مسجل.</String>
        <String xml:lang="cs-CZ">Toto vozidlo nemá žádnou historii vlastnictví.</String>
        <String xml:lang="lv-LV">Šim transportlīdzekļam nav reģistrētas īpašumtiesību vēstures.</String>
        <String xml:lang="fr-FR">Ce véhicule n'a pas d'historique d'acquisition enregistré.</String>
        <String xml:lang="sv-SE">Detta fordonet har inget registrerat ägarhistorik.</String>
        <String xml:lang="no-NO">Dette kjøretøyet har ingen registrert eierskapshistorikk</String>
    </Entry>

    <Entry Id="menu_vehicles_sell_title">
        <String xml:lang="en-US">Sell</String>
        <String xml:lang="nl-NL">Verkoop</String>
        <String xml:lang="fr-FR">Vendre</String>
        <String xml:lang="hi-Latn">Sell</String>
        <String xml:lang="de-DE">Verkaufen</String>
        <String xml:lang="it-IT">Vendi</String>
        <String xml:lang="id-ID">Jual</String>
        <String xml:lang="ar-001">بيع</String>
        <String xml:lang="cs-CZ">Prodat</String>
        <String xml:lang="lv-LV">Pārdot</String>
        <String xml:lang="sv-SE">Sälja</String>
        <String xml:lang="no-NO">Selge</String>
    </Entry>

    <Entry Id="menu_player_eject">
        <String xml:lang="en-US">Eject</String>
        <String xml:lang="nl-NL">Uitwerpen</String>
        <String xml:lang="hi-Latn">Nikaalo</String>
        <String xml:lang="de-DE">Rauswerfen</String>
        <String xml:lang="it-IT">Espelli</String>
        <String xml:lang="id-ID">Keluarkan</String>
        <String xml:lang="ar-001">طرد</String>
        <String xml:lang="cs-CZ">Vyhodit</String>
        <String xml:lang="lv-LV">Izstumt</String>
        <String xml:lang="fr-FR">Éjecter</String>
        <String xml:lang="sv-SE">Kasta ut</String>
        <String xml:lang="no-NO">Støte</String>
    </Entry>

    <Entry Id="menu_player_eject_desc">
        <String xml:lang="en-US">Eject this player from your vehicle.</String>
        <String xml:lang="nl-NL">Trap deze speler uit je voertuig.</String>
        <String xml:lang="de-DE">Wirf diesen Spieler aus deinem Fahrzeug.</String>
        <String xml:lang="it-IT">Espelli questo giocatore dal tuo veicolo.</String>
        <String xml:lang="id-ID">Keluarkan pemain ini dari kendaraanmu.</String>
        <String xml:lang="ar-001">أخرج هذا اللاعب من سيارتك.</String>
        <String xml:lang="cs-CZ">Vyhoď tohoto hráče ze svého vozidla.</String>
        <String xml:lang="lv-LV">Izstumiet šo spēlētāju no sava transportlīdzekļa.</String>
        <String xml:lang="hi-Latn">Iss player ko apni vehicle se bahar nikaalo.</String>
        <String xml:lang="fr-FR">Éjectez ce joueur de votre véhicule.</String>
        <String xml:lang="sv-SE">Kasta ut denna spelare från ditt fordon</String>
        <String xml:lang="no-NO"> Kast ut denne spilleren fra kjøretøyet ditt.</String>
    </Entry>

    <!-- nullnull{0} = Vehicle name (for example: Nero Custom) -->
    <Entry Id="menu_vehicles_rent_end_description">
        <String xml:lang="en-US">Return this ~b~{0} ~s~to the rental company.</String>
        <String xml:lang="nl-NL">Geef deze ~b~{0} ~s~terug aan het verhuurbedrijf.</String>
        <String xml:lang="de-DE">Gib diesen ~b~{0} ~s~zum Verleih zurück.</String>
        <String xml:lang="id-ID">Kembalikan kendaraan ini ~b~{0} ~s~kepada perusahaan rental.</String>
        <String xml:lang="ar-001">ارجع ~b~{0} ~s~إلى شركة التأجير.</String>
        <String xml:lang="cs-CZ">Vrať vozidlo ~b~{0} ~s~autopůjčovně.</String>
        <String xml:lang="hi-Latn">Apni rent ki ~b~{0} ~s~return kardo rental company ko.</String>
        <String xml:lang="lv-LV">Atgriezt šo ~b~{0} ~s~nomas uzņēmumam.</String>
        <String xml:lang="it-IT">Restituisci questo ~b~{0}~s~ alla compagnia di noleggio.</String>
        <String xml:lang="no-NO">Returner denne ~b~{0} ~s~til utleiefirmaet.</String>
        <String xml:lang="sv-SE">Lämna tillbaka detta ~b~{0} ~s~till uthyrningsföretaget.</String>
        <String xml:lang="fr-FR">Renvoyez cette ~b~{0} ~s~à la société de location.</String>
        <String xml:lang="zh-Hant">將你的 ~b~{0} ~s~還給租賃公司.</String>
    </Entry>

    <!-- nullnull{0} = Vehicle name (for example: Nero Custom) -->
    <Entry Id="menu_vehicles_rent_renew_description">
        <String xml:lang="en-US">Renew the rental agreement of this ~b~{0}~s~.</String>
        <String xml:lang="nl-NL">Vernieuw het huurcontract van deze ~b~{0}~s~.</String>
        <String xml:lang="de-DE">Erneuer den Mietvertrag von diesem ~b~{0}~s~.</String>
        <String xml:lang="id-ID">Perbarui perjanjian rental dari kendaraan ini ~b~{0}~s~.</String>
        <String xml:lang="ar-001">قم بتجديد الإيجار لـ ~b~{0}~s~.</String>
        <String xml:lang="cs-CZ">Obnovení nájemní smlouvy u ~b~{0}~s~.</String>
        <String xml:lang="hi-Latn">Renew karo rental agreement ~b~{0} ~s~ka.</String>
        <String xml:lang="it-IT">Rinnova il contratto di noleggio di questo ~b~{0}~s~.</String>
        <String xml:lang="lv-LV">Atjaunojiet šī ~b~{0} ~s~īres līgumu.</String>
        <String xml:lang="no-NO"> Forny leieavtalen for denne ~b~{0}~s~</String>
        <String xml:lang="sv-SE">Förnya hyresavtalet för denna ~b~{0}~s~.</String>
        <String xml:lang="fr-FR">Renouvellez le contrat de location de cette ~b~{0}~s~.</String>
        <String xml:lang="zh-Hant"> 將 ~b~{0}~s~ 的租賃期限續約.</String>
    </Entry>

    <!-- nullnull{0} = Vehicle name (for example: Nero Custom) -->
    <Entry Id="menu_vehicles_sell_description">
        <String xml:lang="en-US">Sell your ~b~{0} ~s~to the server for a percentage of the purchase price.</String>
        <String xml:lang="nl-NL">Verkoop je ~b~{0} ~s~aan de server voor een percentage van de koopprijs.</String>
        <String xml:lang="de-DE">Verkaufe dein ~b~{0} ~s~an den Server für einen Bruchteil des Kaufpreises.</String>
        <String xml:lang="id-ID">Jual ~b~{0} ~s~kepada server dengan harga sebagian persen dari harga beli.</String>
        <String xml:lang="ar-001">قم ببيع ~b~{0} ~s~الخاص بك إلى السيرفر مقابل نسبة مئوية من سعر الشراء.</String>
        <String xml:lang="cs-CZ">Prodej své vozidlo ~b~{0} ~s~serveru za procento z kupní ceny.</String>
        <String xml:lang="it-IT">Vendi il tuo ~b~{0}~s~ al server per una percentuale del prezzo di acquisto.</String>
        <String xml:lang="hi-Latn">Aapni ~b~{0} ~s~server ko bech do purchase amount ke kuch percentage par.</String>
        <String xml:lang="lv-LV">Pārdodiet savu ~b~{0} ~s~serverim par daļu no pirkuma cenas.</String>
        <String xml:lang="sv-SE">Sälj denna ~b~{0} ~s~till servern för att få ett procent av ditt köps pris.</String>
        <String xml:lang="no-NO"> Selg ~b~{0} ~s~ene dine til serveren for en prosentandel av kjøpesummen.</String>
        <String xml:lang="fr-FR">Vendez votre ~b~{0} ~s~au serveur pour un pourcentage du prix d'achat.</String>
        <String xml:lang="zh-Hant">將你的 ~b~{0} ~s~賣給伺服器並獲取部分的退款.</String>
    </Entry>

    <!-- nullnull{0} = Vehicle name (for example: Nero Custom)
         {1} = Garage name or (if not present) reference to "menu_vehicles_store_your_garage" (for example: Spanish Avenue) 
    -->
    <Entry Id="menu_vehicles_store_description">
        <String xml:lang="en-US">Send your ~b~{0} ~s~back to ~y~{1}~s~.</String>
        <String xml:lang="nl-NL">Stuur jouw ~b~{0} ~s~terug naar ~y~{1}~s~.</String>
        <String xml:lang="de-DE">Lagere dein ~b~{0} ~s~in ~y~{1}~s~ ein.</String>
        <String xml:lang="id-ID">Kirim kendaraan ~b~{0} ~s~kembali ke ~y~{1}~s~.</String>
        <String xml:lang="cs-CZ">Pošli své vozidlo ~b~{0} ~s~zpět do ~y~{1}~s~.</String>
        <String xml:lang="hi-Latn">Apni ~b~{0} ~s~wapas ~y~{1} ~s~mein bhejo.</String>
        <String xml:lang="fr-FR">Renvoyez votre ~b~{0} ~s~à ~y~{1}~s~.</String>
        <String xml:lang="lv-LV">Atgriezt jūsu ~b~{0} ~s~atpakaļ ~y~{1}~s~.</String>
        <String xml:lang="no-NO">Send ~b~{0} ~s~tilbake til ~y~{1}~s~.</String>
        <String xml:lang="sv-SE">Skicka ditt ~b~{0} ~s~tillbaka till ~y~{1}~s~.</String>
        <String xml:lang="tr-TR">~b~{0} ~s~isimli aracını ~y~{1} ~s~konumuna gönder.</String>
        <String xml:lang="zh-Hant">將你的 ~b~{0} ~s~送回 ~y~{1}~s~.</String>
        <String xml:lang="it-IT">Invia il tuo ~b~{0} ~s~indietro al ~y~{1}~s~.</String>
    </Entry>

    <!-- Do not include information about an EV charger, electric cars will get the "on_foot_to_use_ev_charger" notification instead. -->
    <Entry Id="on_foot_to_use_fuel_pump">
        <String xml:lang="en-US">You must be ~r~on foot ~s~to use a ~y~gas pump~s~.</String>
        <String xml:lang="pl-PL">Musisz być ~r~pieszo ~s~by użyć dystrybutora paliw.</String>
        <String xml:lang="nl-NL">Je moet ~r~te voet ~s~zijn om een tank/laadstation te gebruiken.</String>
        <String xml:lang="es-ES">Usted debe de estar ~r~parado ~s~para utilizar una bomba de combustible.</String>
        <String xml:lang="pt-BR">Você deve ter um pé para usar uma bomba de combustível</String>
        <String xml:lang="de-DE">Du musst ~r~zu Fuß ~s~sein, Um die Zapfsäule zu nutzen.</String>
        <String xml:lang="ar-001">يجب أن تكون ~r~سيرًا على الأقدام ~s~لاستخدام مضخة الوقود.</String>
        <String xml:lang="id-ID">Anda harus ~r~Turun dari mobil~s~untuk menggunakan pom bensin.</String>
        <String xml:lang="th-TH">คุณต้อง ~r~เดินเท้า ~s~จึงจะสามารถใช้ปั๊มน้ำมันเชื้อเพลิงได้</String>
        <String xml:lang="vi-VN">Bạn cần phải ~r~xuống xe ~s~để có thể sử dụng vòi bom nhiên liệu.</String>
        <String xml:lang="cs-CZ">Nesmíš být ~r~ve vozidle ~s~abys mohl čerpat palivo.</String>
        <String xml:lang="lv-LV">Jums ir jābūt ~r~kājām~s~, lai izmantotu degvielas sūkni.</String>
        <String xml:lang="it-IT">Devi essere a ~r~piedi ~s~per utilizzare una ~y~pompa di carburante~s~.</String>
        <String xml:lang="hi-Latn">Aapko ~r~on foot ~s~rehna hoga ~y~petrol pump ~s~use karne ke liye.</String>
        <String xml:lang="fr-FR">Vous devez être ~r~à pied ~s~pour utiliser une ~y~pompe à essence.~s~</String>
        <String xml:lang="sv-SE">Du måste vara ~r~till fots ~s~för att använda en ~y~bränslepump~s~.</String>
        <String xml:lang="tr-TR">Benzin pompasını kullanmak için ~r~yaya ~s~olmanız gerekir.</String>
        <String xml:lang="no-NO">~y~Du må være ~r~til fots ~s~for å bruke en drivstoffpumpe.</String>
        <String xml:lang="zh-Hant">你需要 ~r~離開車輛~s~ 已使用 ~y~自助加油~s~.</String>
    </Entry>

    <!-- nullnull{0} = Key (for example: U) -->
    <Entry Id="press_to_open_vehicle_menu">
        <String xml:lang="en-US">Press {0} to access the ~b~vehicle dashboard~s~.</String>
        <String xml:lang="pl-PL">Wciśnij {0} by uzyskać dostęp do ~b~menu pojazdu~s~.</String>
        <String xml:lang="nl-NL">Druk op {0} om het ~b~voertuig menu ~s~te openen.</String>
        <String xml:lang="es-ES">Pulsa {0} para acceder al ~b~menú del vehículo~s~.</String>
        <String xml:lang="pt-BR">Pressione {0} para acessar o ~b~menu do veículo~s~.</String>
        <String xml:lang="de-DE">Drücke {0} um das ~b~Fahrzeug-Menü~s~ zu öffnen.</String>
        <String xml:lang="ar-001">اضغط على {0} للوصول إلى ~b~قائمة المركبات~s~.</String>
        <String xml:lang="id-ID">Tekan {0} untuk mengakses ~b~menu kendaraan~s~.</String>
        <String xml:lang="th-TH">กด {0} เพื่อเข้าถึง ~b~เมนูยานพาหนะ~s~</String>
        <String xml:lang="vi-VN">Nhấn {0} để truy cập ~b~Menu xe~s~.</String>
        <String xml:lang="cs-CZ">Zmáčkni {0} pro přístup k ~b~palubní desce vozidla~s~.</String>
        <String xml:lang="lv-LV">Spiediet {0}, lai atvērtu ~b~transportlīdzekļa izvēlni~s~.</String>
        <String xml:lang="it-IT">Premi {0} per accedere al ~b~menu veicolo~s~.</String>
        <String xml:lang="hi-Latn">{0} press karo ~b~vehicle menu ~s~access karne ke liye.</String>
        <String xml:lang="fr-FR">Appuyez sur {0} pour accéder au ~b~menu du véhicule~s~.</String>
        <String xml:lang="no-NO">Trykk på {0} for å få tilgang til ~b~bildashbordet~s~.</String>
        <String xml:lang="tr-TR">{0} tuşuna basarak ~b~araç gösterge paneline ~s~ulaşın.</String>
        <String xml:lang="sv-SE">Tryck på {0} för att komma åt ~b~fordonsinstrumentpanelen~s~.</String>
        <String xml:lang="zh-Hant">按下 {0} 來使用 ~b~車輛控制系統~s~.</String>
    </Entry>

    <!-- nullnull{0} = Membership (for example: a Silver Membership) -->
    <Entry Id="menu_vehicles_delivery_info_membership">
        <String xml:lang="en-US">~p~This vehicle requires {0}.\n~s~You can still use it by taking it out of your ~y~garage~s~, but the ~y~Delivery ~s~feature has been disabled for it.</String>
        <String xml:lang="nl-NL">~p~Dit voertuig vereist {0}.\n~s~Je kan hem nogsteeds gebruiken door hem uit je ~y~garage~s~ te halen, maar de ~y~Bezorg ~s~functie is ervoor uitgeschakeld.</String>
        <String xml:lang="de-DE">~p~Dieses Fahrzeug erfordert{0}.\n~s~Du kannst es weiterhin verwenden, indem du es aus deiner ~y~Garage~s~ holst, aber die ~y~Liefer~s~-Funktion dafür wurde deaktiiviert.</String>
        <String xml:lang="id-ID">~p~Kendaraan ini membutuhkan {0}. \n~s~Kamu masih bisa menggunakannya dengan cara mengeluarkannya langsung dari ~y~garasimu~s~, tetapi fitur ~y~pengiriman ~s~telah dimatikan.</String>
        <String xml:lang="cs-CZ">~p~Toto vozidlo vyžaduje {0}.\n~s~Stále s ním můžeš vyjet z ~y~garáže~s~, ale ~y~doručení ~s~je zablokované.</String>
        <String xml:lang="it-IT">~p~Questo veicolo richiede {0}.\n~s~Puoi ancora usarlo portandolo fuori dal tuo ~y~garage~s~, ma la funzione ~y~Consegna ~s~è stata disabilitata per esso.</String>
        <String xml:lang="hi-Latn">~p~Yeh vehicle ke liye aapko {0} chahiye.\n~s~Aap abhi bhi use kar sakte hain apni gaadi ~y~garage ~s~se nikaal ke, lekin ~y~Delivery ~s~feature band kar diya gaya hai.</String>
        <String xml:lang="fr-FR">~p~Ce véhicule nécessite {0}.\n~s~Vous pouvez toujours l'utiliser en le sortant de votre ~y~garage~s~, mais la fonction ~y~Livraison ~s~est désactivée pour lui.</String>
        <String xml:lang="lv-LV">~p~Šim transportlīdzeklim ir vajadzīgs {0}.\n~s~Jūs joprojām varat to izmantot izņemot to no jūsu ~y~garāžas~s~, bet ~y~Piegādes ~s~funkcija tika atspējota.</String>
        <String xml:lang="sv-SE">~p~Det här fordonet kräver {0}.\n~s~Du kan fortfarande använda det genom att ta det ur ditt ~y~garage~s~, men ~y~Leverans~s~-funktionen har inaktiverats för det.</String>
        <String xml:lang="no-NO"> ~p~Dette kjøretøyet krever {0}.\n~s~Du kan fortsatt bruke det ved å ta det ut av ~y~garasjen~s~, men ~y~Delivery ~s~-funksjonen er deaktivert for det.</String>
        <String xml:lang="zh-Hant">~p~該車輛需 {0} 才得正常使用.\n~s~ 你還是可以從 ~y~車庫~s~ 中將他取出,但 ~y~運送功能~s~ 已被取消.</String>
    </Entry>
</Entries><|MERGE_RESOLUTION|>--- conflicted
+++ resolved
@@ -674,17 +674,12 @@
         <String xml:lang="hi-Latn">Double press kare {0} ~b~vehicle menu ~s~access karne ke liye.</String>
         <String xml:lang="cs-CZ">Dvakrát zmáčkni {0} pro přístup k ~b~palubní desce vozidla~s~</String>
         <String xml:lang="lv-LV">Divreiz nospiediet {0}, lai atvērtu ~b~transportlīdzekļa izvēlni~s~.</String>
-<<<<<<< HEAD
         <String xml:lang="no-NO">Dobbelttrykk på {0} for å få tilgang til ~b~bildashbordet~s~.</String>
         <String xml:lang="tr-TR">{0} tuşuna iki kez basarak ~b~araç gösterge paneline ~s~erişebilirsiniz.</String>
         <String xml:lang="sv-SE">Dubbeltryck på {0} för att komma åt ~b~fordonsinstrumentpanelen~s~.</String>
         <String xml:lang="fr-FR">Appuyez deux fois sur {0} pour accéder au ~b~menu du véhicule~s~.</String>
     </Entry>
 
-=======
-        <String xml:lang="tr-TR">~b~Araç kontrol paneli~s~ne erişmek için {0} tuşuna iki kez basın.</String>
-    </Entry>
-
     <Entry Id="dashboard_explanation">
         <String xml:lang="en-US">The vehicle dashboard allows you to access additional features of your vehicle, and to check its health and fuel level.</String>
         <String xml:lang="it-IT">Il cruscotto ti permette di accedere a funzionalità aggiuntive del tuo veicolo, e a visualizzarne la salute e il carburante.</String>
@@ -857,7 +852,6 @@
     <!-- ========================= -->
     <!-- Vehicles Menu -->
     <!-- ========================= -->
->>>>>>> b1c56db4
     <Entry Id="menu_vehicles_title">
         <String xml:lang="en-US">Vehicles</String>
         <String xml:lang="pl-PL">Pojazdy</String>
