<?xml version="1.0" encoding="UTF-8"?>
<Entries>
<<<<<<< HEAD
    <!-- {0} = Vehicle -->
    <Entry Id="vehicle_returned_garage">
        <String xml:lang="en-US">Your ~b~{0} ~s~has been returned to your garage!</String>
        <String xml:lang="pl-PL">Twój ~b~{0} ~s~został zwrócony do garażu!</String>
        <String xml:lang="nl-NL">Je ~b~{0} ~s~is teruggebracht naar je garage!</String>
        <String xml:lang="fr-FR">Ta ~b~{0} ~s~a été renvoyée dans ton garage!</String>
        <String xml:lang="it-IT">La tua ~b~{0} ~s~è stata riportata al tuo garage!</String>
        <String xml:lang="tr-TR">~b~{0} ~s~isimli aracın garajına gönderildi!</String>
        <String xml:lang="es-ES">¡Tu ~b~{0} ~s~ha sido devuelta a tu garaje!</String>
        <String xml:lang="pt-BR">Seu ~b~{0} ~s~foi devolvido à sua garagem!</String>
        <String xml:lang="de-DE">Dein ~b~{0} ~s~wurde zurück zur Garage gebracht!</String>
        <String xml:lang="ar-001">لقد تم إرجاع ~b~{0}~s~ الخاص بك إلى المرآب الخاص بك!</String>
        <String xml:lang="id-ID">Kendaraan ~b~{0} ~s~telah dikembalikan kedalam garasi anda!</String>
        <String xml:lang="th-TH">~b~{0} ~s~ของคุณถูกส่งกลับไปยังโรงรถของคุณแล้ว!</String>
        <String xml:lang="vi-VN">Xe ~b~{0} ~s~đã được cất vào trong gara của bạn!</String>
        <String xml:lang="hi-Latn">Aapki ~b~{0} ~s~garage me return kar di gayi!</String>
        <String xml:lang="cs-CZ">Tvoje vozidlo ~b~{0} ~s~bylo vráceno zpět do garáže!</String>
        <String xml:lang="lv-LV">Jūsu ~b~{0} ~s~tika atgriezts garāžā!</String>
    </Entry>

=======
>>>>>>> 813d271e
    <Entry Id="vehicle_returned_garage_invalid_vehicle">
        <String xml:lang="en-US">vehicle</String>
        <String xml:lang="nl-NL">voertuig</String>
        <String xml:lang="fr-FR">véhicule</String>
        <String xml:lang="hi-Latn">vehicle</String>
        <String xml:lang="de-DE">Fahrzeug</String>
        <String xml:lang="it-IT">veicolo</String>
        <String xml:lang="id-ID">Kendaraan</String>
        <String xml:lang="cs-CZ">vozidlo</String>
        <String xml:lang="lv-LV">transportlīdzeklis</String>
        <String xml:lang="no-NO">kjøretøy</String>
        <String xml:lang="sv-SE">bil</String>
        <String xml:lang="es-ES">vehículo</String>
        <String xml:lang="pt-BR">veículo</String>
        <String xml:lang="tr-TR">araç</String>
        <String xml:lang="vi-VN">phương tiện</String>
    </Entry>

    <Entry Id="cant_do_when_cuffed">
        <String xml:lang="en-US">~r~You can't do this when you are cuffed.</String>
        <String xml:lang="pl-PL">~r~Nie możesz tego zrobić gdy jesteś zakuty.</String>
        <String xml:lang="nl-NL">~r~Je kan dit niet doen wanneer je geboeid bent.</String>
        <String xml:lang="it-IT">~r~Non puoi fare questo mentre sei ammanettato.</String>
        <String xml:lang="tr-TR">~r~Bunu tutuklu iken yapamazsın.</String>
        <String xml:lang="es-ES">~r~No puedes hacer esto cuando estás esposado.</String>
        <String xml:lang="pt-BR">~r~Não é possível fazer isso quando se está algemado.</String>
        <String xml:lang="de-DE">~r~Du kannst dies nicht tun, wenn du gefesselt bist.</String>
        <String xml:lang="ar-001">لا يمكنك فعل هذا وأنت مقيد.</String>
        <String xml:lang="id-ID">~r~Anda tidak dapat melakukan ini ketika sedang diborgol.</String>
        <String xml:lang="th-TH">~r~คุณไม่สามารถทำเช่นนี้เมื่อคุณถูกใส่กุญแจมือ</String>
        <String xml:lang="vi-VN">~r~Bạn không thể làm điều này trong khi đang bị còng.</String>
        <String xml:lang="hi-Latn">~r~Aap ye nahi kar sakte jab aap cuffed ho.</String>
        <String xml:lang="cs-CZ">~r~Tuto akci nemůžeš provést spoutaný.</String>
        <String xml:lang="lv-LV">~r~Jūs nevarat darīt šo kamēr esat rokudzelžos.</String>
        <String xml:lang="fr-FR">~r~Vous ne pouvez pas faire cela en étant menotté.</String>
        <String xml:lang="no-NO">~r~Du kan ikke gjøre dette når du er i håndjern.</String>
        <String xml:lang="sv-SE">~r~Du kan inte göra det här när du är handfängslad</String>
    </Entry>

    <Entry Id="cant_deliver_when_dead">
        <String xml:lang="en-US">~r~You can't summon a personal vehicle when you're dead!</String>
        <String xml:lang="nl-NL">~r~Je kan je voertuig niet oproepen wanneer je dood bent!</String>
        <String xml:lang="hi-Latn">~r~Jab aap mare hue ho to aap koi personal vehicle nahi bula sakte!</String>
        <String xml:lang="de-DE">~r~Du kannst kein persönliches Fahrzeug anfordern, wenn du tot bist!</String>
        <String xml:lang="it-IT">~r~Non puoi richiamare un veicolo personale quando sei morto!</String>
        <String xml:lang="id-ID">~r~Kamu tidak dapat memanggil mobil pribadi ketika sedang mati!</String>
        <String xml:lang="fr-FR">~r~Vous ne pouvez pas faire livrer un véhicule personnel en étant mort!</String>
        <String xml:lang="cs-CZ">~r~Vlastní vozidlo nelze přivolat, pokud jsi mrtvý!</String>
        <String xml:lang="lv-LV">~r~Jūs nevarat pasūtīt personīgo transportlīdzekli, kamēr esat miris!</String>
        <String xml:lang="no-NO">~r~Du kan ikke tilkalle et personlig kjøretøy når du er død!</String>
        <String xml:lang="sv-SE">~r~Du kan inte kalla på ett personligt fordon när du är död!</String>
        <String xml:lang="es-ES">~r~No puedes invocar un vehículo personal cuando estás muerto!</String>
        <String xml:lang="pt-BR">~r~Não é possível chamar um veículo pessoal quando você está morto.!</String>
        <String xml:lang="tr-TR">~r~Ölüyken kişisel aracını çağıramazsın!</String>
        <String xml:lang="vi-VN">~r~Bạn không thể triệu hồi phương tiện cá nhân khi bạn đã chết!</String>
    </Entry>

    <Entry Id="cant_store_when_dead">
        <String xml:lang="en-US">~r~You can't store your personal vehicle when you're dead!</String>
        <String xml:lang="nl-NL">~r~Je kan je voertuig niet opslaan wanneer je dood bent!</String>
        <String xml:lang="hi-Latn">~r~Jab aap mare hue ho to aap koi personal vehicle store nahi kar sakte!</String>
        <String xml:lang="de-DE">~r~Du kannst dein persönliches Fahrzeug nicht einlagern, wenn du tot bist!</String>
        <String xml:lang="it-IT">~r~Non puoi depositare il tuo veicolo personale quando sei morto!</String>
        <String xml:lang="id-ID">~r~Kamu tidak dapat menyimpan kendaraan pribadi ketika sedang mati!</String>
        <String xml:lang="cs-CZ">~r~Vlastní vozidlo nelze vrátit do garáže, pokud jsi mrtvý!</String>
        <String xml:lang="lv-LV">~r~Jūs nevarat atgriezt savu personīgo transportlīdzekli, kamēr esat miris!</String>
        <String xml:lang="fr-FR">~r~Vous ne pouvez pas ranger votre véhicule personnel en étant mort!</String>
        <String xml:lang="no-NO">~r~Du kan ikke lagre ditt personlige kjøretøy når du er død!</String>
        <String xml:lang="sv-SE">~r~Du kan inte förvara ditt personliga fordon när du är död!</String>
        <String xml:lang="es-ES">~r~No puedes guardar tu vehículo personal cuando estás muerto!</String>
        <String xml:lang="pt-BR">~r~Você não pode guardar seu veículo pessoal quando estiver morto!</String>
        <String xml:lang="tr-TR">~r~Ölüyken kişisel aracını muhafaza edemezsin!</String>
        <String xml:lang="vi-VN">~r~Bạn không thể cất giữ phương tiện cá nhân của bạn khi bạn đã chết!</String>
    </Entry>

    <Entry Id="cant_store_when_cuffed">
        <String xml:lang="en-US">~r~You can't store your personal vehicle when you're cuffed!</String>
        <String xml:lang="nl-NL">~r~Je kan je voertuig niet opslaan wanneer je geboeid bent!</String>
        <String xml:lang="hi-Latn">~r~Jab aap cuffed ho to aap koi personal vehicle store nahi kar sakte!</String>
        <String xml:lang="de-DE">~r~Du kannst dein persönliches Fahrzeug nicht einlagern, wenn du gefesselt bist!</String>
        <String xml:lang="it-IT">~r~Non puoi depositare il tuo veicolo personale quando sei ammanettato!</String>
        <String xml:lang="id-ID">~r~Anda tidak dapat menyimpan kendaraan pribadi ketika sedang diborgol!</String>
        <String xml:lang="cs-CZ">~r~Vlastní vozidlo nelze vrátit do garáže, pokud jsi spoutaný</String>
        <String xml:lang="lv-LV">~r~Jūs nevarat atgriezt savu personīgo transportlīdzekli, kamēr esat rokudzelžos!</String>
        <String xml:lang="fr-FR">~r~Vous ne pouvez pas ranger votre véhicule personnel quand vous êtes menotté!</String>
        <String xml:lang="no-NO">~r~Du kan ikke oppbevare ditt personlige kjøretøy når du er i håndjern!</String>
        <String xml:lang="sv-SE">~r~Du kan inte förvara ditt personliga fordon när du är handfängslad</String>
        <String xml:lang="es-ES">~r~No puedes guardar tu vehículo personal cuando estás esposado!</String>
        <String xml:lang="pt-BR">~r~Você não pode guardar seu veículo pessoal quando estiver algemado.!</String>
        <String xml:lang="tr-TR">~r~Kelepçeliyken kişisel aracını muhafaza edemezsin!</String>
        <String xml:lang="vi-VN">~r~Bạn không thể cất giữ phương tiện cá nhân của bạn khi bạn bị còng tay!</String>
    </Entry>

    <Entry Id="cant_send_personal_vehicle_to_maintenance_when_inside">
        <String xml:lang="en-US">~r~You can't send your personal vehicle to maintenance when you're inside it!</String>
        <String xml:lang="pl-PL">~r~Nie możesz wysłać swojego pojazdu do konserwacji gdy jesteś w środku niego.</String>
        <String xml:lang="nl-NL">~r~Je kan je persoonlijke voertuig niet naar een onderhoudsbeurt sturen wanneer je erin zit!</String>
        <String xml:lang="it-IT">~r~Non puoi inviare il tuo veicolo personale in manutenzione mentre sei dentro di esso!</String>
        <String xml:lang="tr-TR">~r~Aracınızın içinde iken bakıma yollayamazsınız.</String>
        <String xml:lang="es-ES">~r~No puedes enviar tu vehículo personal a mantenimiento cuando estás dentro de él.</String>
        <String xml:lang="pt-BR">~r~Não é possível enviar seu veículo pessoal para manutenção quando você estiver dentro dele.</String>
        <String xml:lang="de-DE">~r~Du kannst dein persönliches Fahrzeug nicht zur Wartung schicken, wenn du dich darin befindest!</String>
        <String xml:lang="ar-001">~r~لا يمكنك إرسال سيارتك الشخصية للصيانة وأنت بداخلها!</String>
        <String xml:lang="id-ID">~r~Anda tidak dapat mengirimkan kendaraan pribadi anda untuk perbaikan ketika anda sedang mengendarainya!</String>
        <String xml:lang="th-TH">~r~คุณไม่สามารถส่งยานพาหนะส่วนตัวของคุณไปซ่อมบำรุงได้เมื่อคุณอยู่ข้างใน!</String>
        <String xml:lang="vi-VN">~r~Bạn không thể gửi phương tiện cá nhân đi bảo dưỡng khi đang ngồi trong đó!</String>
        <String xml:lang="hi-Latn">~r~Aap apni vehicle maintenance pe nahi bhej sakte jab aap uske andar ho!</String>
        <String xml:lang="cs-CZ">~r~Své vozidlo nemůžeš poslat do servisu, dokud v něm sedíš.</String>
        <String xml:lang="lv-LV">~r~Jūs nevarat nosūtīt savu personīgo transportlīdzekli uz apkopi, kamēr atrodaties tajā!</String>
        <String xml:lang="no-NO">~r~Du kan ikke sende ditt personlige kjøretøy til vedlikehold når du er inne i det!</String>
        <String xml:lang="sv-SE">~r~Du kan inte skicka ditt personliga fordon till underhåll när du är inne i det!</String>
        <String xml:lang="fr-FR">~r~Vous ne pouvez pas envoyer votre véhicule personnel en maintenance en étant à l'intérieur!</String>
        <String xml:lang="zh-Hant">~r~你得離開車輛已將個人載具送去保養.</String>
    </Entry>

    <Entry Id="vehicle_sent_to_maintenance">
        <String xml:lang="en-US">Your ~b~{0} ~s~has been sent to maintenance. This will take a few minutes.</String>
        <String xml:lang="pl-PL">Twój ~b~{0} ~s~został wysłany do konserwacji. Potrwa to kilka minut.</String>
        <String xml:lang="nl-NL">Je ~b~{0} ~s~is gestuurd naar een onderhoudsbeurt. Dit zal een paar minuten duren.</String>
        <String xml:lang="it-IT">La tua ~b~{0} ~s~è stata mandata in manutenzione. Questo richiederà alcuni minuti.</String>
        <String xml:lang="tr-TR">Senin ~b~{0} ~s~bakıma gönderildi. Bu birkaç dakika sürebilir.</String>
        <String xml:lang="es-ES">Su ~b~{0} ~s~ha sido enviado a mantenimiento. Esto tomará unos minutos.</String>
        <String xml:lang="pt-BR">Seu ~b~{0} ~s~foi enviado para manutenção. Isso levará alguns minutos.</String>
        <String xml:lang="de-DE">Dein ~b~{0} ~s~wurde zur Wartung geschickt. Es wird einige Minuten dauern.</String>
        <String xml:lang="ar-001">تم إرسال ~b~{0}~s~ الخاص بك إلى الصيانة. هذا سوف يستغرق بضع دقائق</String>
        <String xml:lang="id-ID">Kendaraan ~b~{0} ~s~sudah di kirimkan untuk perbaikan. Perbaikan akan membutuhkan waktu beberapa menit.</String>
        <String xml:lang="th-TH">~b~{0} ~s~ของคุณถูกส่งไปยังการบำรุงรักษาแล้ว การดำเนินการนี้จะใช้เวลาสักครู่</String>
        <String xml:lang="vi-VN">Phương tiện ~b~{0} ~s~của bạn đã được gửi đi bảo dưỡng. Quá trình này sẽ mất vài phút.</String>
        <String xml:lang="hi-Latn">Aapki ~b~{0} ~s~maintenance ke liye bhej di gayi. Kuch hi minutes ki baat hai.</String>
        <String xml:lang="cs-CZ">Tvé vozidlo ~b~{0} ~s~bylo odesláno do servisu. Potrvá to pár minut.</String>
        <String xml:lang="lv-LV">Jūsu ~b~{0} ~s~tika nosūtīts uz apkopi. Tā aizņems dažas minūtes.</String>
        <String xml:lang="no-NO">Din ~b~{0} ~s~er blitt sendt til vedlikehold. Dette vil ta noen minutter.</String>
        <String xml:lang="sv-SE">Din ~b~{0} ~s~har skickats till underhåll. Detta kommer ta några minuter.</String>
        <String xml:lang="fr-FR">Votre ~b~{0} ~s~a été envoyée en maintenance. Cela prendra quelques minutes.</String>
        <String xml:lang="zh-Hant">你的 ~b~{0}~s~已被送去保養. 這會需要幾分鐘的時間.</String>
    </Entry>

    <Entry Id="vehicle_already_in_maintenance">
        <String xml:lang="en-US">~r~This vehicle is already in maintenance!</String>
        <String xml:lang="pl-PL">~r~Ten pojazd jest już w trakcie konserwacji!</String>
        <String xml:lang="nl-NL">~r~Er is al een onderhoudsbeurt bezig op dit voertuig!</String>
        <String xml:lang="fr-FR">~r~Ce véhicule est déjà en maintenance!</String>
        <String xml:lang="it-IT">~r~Questo veicolo è già in manutenzione!</String>
        <String xml:lang="tr-TR">~r~Bu araba zaten bakımda!</String>
        <String xml:lang="es-ES">~r~¡Su vehículo ya está en mantenimiento!</String>
        <String xml:lang="pt-BR">~r~Seu veículo já está em manutenção!</String>
        <String xml:lang="de-DE">~r~Dieses Fahrzeug befindet sich bereits in Wartung!</String>
        <String xml:lang="ar-001">~r~هذه السيارة قيد الصيانة بالفعل!</String>
        <String xml:lang="id-ID">~r~Kendaraan ini sudah dalam perbaikan!</String>
        <String xml:lang="th-TH">~r~รถคันนี้อยู่ในการบำรุงรักษาแล้ว</String>
        <String xml:lang="vi-VN">~r~Phương tiện này hiện đang được bảo dưỡng rồi!</String>
        <String xml:lang="hi-Latn">~r~Ye vehicle pehle se hi maintenance mai hai!</String>
        <String xml:lang="cs-CZ">~r~Toto vozidlo je již v servisu!</String>
        <String xml:lang="lv-LV">~r~Šīs transportlīdzeklis jau ir uz apkopes!</String>
        <String xml:lang="no-NO">~r~Dette kjøretøyet er allerede under vedlikehold!</String>
        <String xml:lang="sv-SE">~r~Det här fordonet är redan i underhåll!</String>
        <String xml:lang="zh-Hant">~r~ 該車輛已經在被保養了!</String>
    </Entry>

    <Entry Id="vehicle_already_in_delivery">
        <String xml:lang="en-US">There's a vehicle delivery already in progress.</String>
        <String xml:lang="nl-NL">Er is al een voertuig levering bezig.</String>
        <String xml:lang="fr-FR">Une livraison de véhicule est déjà en cours.</String>
        <String xml:lang="hi-Latn">Pehle se hi ek vehicle ki delivery ho rahi hai.</String>
        <String xml:lang="de-DE">Eine Fahrzeuglieferung ist bereits im Gange.</String>
        <String xml:lang="it-IT">Una consegna di un veicolo è già in corso.</String>
        <String xml:lang="id-ID">Ada kendaraanmu yang sedang dikirim.</String>
        <String xml:lang="cs-CZ">Doručení vozidla již probíhá.</String>
        <String xml:lang="lv-LV">Jau notiek transportlīdzekļa piegāde.</String>
        <String xml:lang="no-NO">Det pågår allerede en levering av kjøretøy.</String>
        <String xml:lang="sv-SE">Det pågår redan en fordonsleverans.</String>
        <String xml:lang="es-ES">Ya hay una entrega de vehículo en curso.</String>
        <String xml:lang="pt-BR">A entrega de um veículo já está em andamento.</String>
        <String xml:lang="tr-TR">Halihazırda devam eden bir araç teslimatı var.</String>
        <String xml:lang="vi-VN">Hiện đang có một phương tiện đang được giao.</String>
    </Entry>

    <Entry Id="vehicle_delivered_prank">
        <String xml:lang="en-US">~b~Sometimes we don't get what we want.</String>
        <String xml:lang="nl-NL">~b~Soms krijg je niet wat je wilt.</String>
        <String xml:lang="hi-Latn">~b~Kabhi-kabhi hame wo nahi milta jo ham chahte hain.</String>
        <String xml:lang="de-DE">~b~Manchmal bekommen wir nicht das, was wir wollen.</String>
        <String xml:lang="it-IT">~b~A volte non otteniamo quello che vogliamo.</String>
        <String xml:lang="id-ID">~b~Terkadang kita tidak dapat apa yang kita mau.</String>
        <String xml:lang="cs-CZ">~b~Né pokaždé dostaneme to co chceme.</String>
        <String xml:lang="lv-LV">~b~Dažreiz mēs nesaņemam to, ko vēlamies.</String>
        <String xml:lang="fr-FR">~b~Parfois, nous n'obtenons pas ce que l'on souhaite.</String>
        <String xml:lang="no-NO">~b~Noen ganger får vi ikke det vi ønsker.</String>
        <String xml:lang="sv-SE">~b~Ibland får vi inte som vi vill.</String>
        <String xml:lang="pt-BR">~b~Às vezes, não conseguimos o que queremos.</String>
        <String xml:lang="tr-TR">~b~Bazen istediğimiz şeyleri alamayız.</String>
        <String xml:lang="es-ES">~b~A veces no conseguimos lo que queremos.</String>
        <String xml:lang="vi-VN">~b~Đôi khi chúng ta không đạt được điều mình mong muốn.</String>
    </Entry>

    <Entry Id="vehicle_replaced">
        <String xml:lang="en-US">Your ~b~{0} ~s~has been replaced.</String>
        <String xml:lang="pl-PL">Twój ~b~{0} ~s~został zamieniony.</String>
        <String xml:lang="nl-NL">Je ~b~{0} ~s~is vervangen.</String>
        <String xml:lang="it-IT">~b~{0} ~s~è stata sostituita.</String>
        <String xml:lang="tr-TR">Senin ~b~{0} ~s~değiştirildi.d</String>
        <String xml:lang="es-ES">Su ~b~{0} ~s~ha sido sustituido.</String>
        <String xml:lang="pt-BR">Seu ~b~{0} ~s~foi substituído.</String>
        <String xml:lang="de-DE">Dein ~b~{0} ~s~wurde ersetzt.</String>
        <String xml:lang="ar-001">لقد تم استبدال ~b~{0} ~s~الخاص بك</String>
        <String xml:lang="id-ID">Kendaraan ~b~{0} ~s~telah diganti!</String>
        <String xml:lang="th-TH">~b~{0} ~s~ของคุณถูกแทนที่แล้ว</String>
        <String xml:lang="vi-VN">Phương tiện ~b~{0} ~s~đã được thay thế.</String>
        <String xml:lang="hi-Latn">Aapki ~b~{0} ~s~replace karwa di gayi.</String>
        <String xml:lang="cs-CZ">Tvé vozidlo ~b~{0} ~s~bylo nahrazeno.</String>
        <String xml:lang="lv-LV">Jūsu ~b~{0} ~s~tika aizstāts.</String>
        <String xml:lang="fr-FR">Votre ~b~{0} ~s~a été remplacée.</String>
        <String xml:lang="no-NO">Din ~b~{0} ~s~er blitt erstattet.</String>
        <String xml:lang="sv-SE">Din ~b~{0} ~s~har ersatts.</String>
        <String xml:lang="zh-Hant">你的 ~b~{0} ~s~已被重製.</String>
    </Entry>

    <Entry Id="vehicle_rental_terminated">
        <String xml:lang="en-US">Your ~b~{0}~s~'s rental has been terminated!</String>
        <String xml:lang="pl-PL">Twój wynajem ~b~{0} ~s~został anulowany!</String>
        <String xml:lang="nl-NL">Je ~b~{0}~s~'s huurcontract is beëindigd!</String>
        <String xml:lang="it-IT">Il noleggio per la tua ~b~{0} ~s~è terminato!</String>
        <String xml:lang="es-ES">¡El alquiler de su ~b~{0}~s~ ha terminado!</String>
        <String xml:lang="pt-BR">O aluguel do seu ~b~{0}~s~ acabou</String>
        <String xml:lang="de-DE">Die Miete deines ~b~{0}~s~ wurde eingestellt!</String>
        <String xml:lang="ar-001">تم إنهاء استئجار ~b~{0}~s~!</String>
        <String xml:lang="id-ID">Rental kendaraan ~b~{0}~s~ ini telah dibatalkan!</String>
        <String xml:lang="th-TH">การเช่า ~b~{0}~s~ ของคุณถูกยกเลิกแล้ว!</String>
        <String xml:lang="vi-VN">Hợp đồng thuê ~b~{0}~s~ của bạn đã bị chấm dứt!</String>
        <String xml:lang="hi-Latn">Aapki ~b~{0} ~s~ka rental khatam karwa diya gaya!</String>
        <String xml:lang="cs-CZ">Pronájem vozidla ~b~{0}~s~byl ukončen!</String>
        <String xml:lang="lv-LV">Jūsu ~b~{0} ~s~īre tika pārtraukta!</String>
        <String xml:lang="fr-FR">La location de votre ~b~{0}~s~ a été résiliée!</String>
        <String xml:lang="no-NO">Leien til din ~b~{0}~s~ er avsluttet!</String>
        <String xml:lang="sv-SE">Din ~b~{0}~s~s hyra har avslutats!</String>
        <String xml:lang="tr-TR">~b~{0} ~s~isimli aracınızın kirası sonlandırıldı!</String>
    </Entry>

    <!-- nullnull{0} = Vehicle name (for example: Nero Custom) -->
    <Entry Id="vehicle_returned_garage">
        <String xml:lang="en-US">Your ~b~{0} ~s~has been returned to your garage!</String>
        <String xml:lang="pl-PL">Twój ~b~{0} ~s~został zwrócony do garażu!</String>
        <String xml:lang="nl-NL">Je ~b~{0} ~s~is teruggebracht naar je garage!</String>
        <String xml:lang="tr-TR">Senin ~b~{0} ~s~Garajına gönderildi!!</String>
        <String xml:lang="es-ES">¡Tu ~b~{0} ~s~ha sido devuelta a tu garaje!</String>
        <String xml:lang="pt-BR">Seu ~b~{0} ~s~foi devolvido à sua garagem!</String>
        <String xml:lang="de-DE">Dein ~b~{0} ~s~wurde zurück zur Garage gebracht!</String>
        <String xml:lang="ar-001">لقد تم إرجاع ~b~{0}~s~ الخاص بك إلى المرآب الخاص بك!</String>
        <String xml:lang="id-ID">Kendaraan ~b~{0} ~s~telah dikembalikan kedalam garasi anda!</String>
        <String xml:lang="th-TH">~b~{0} ~s~ของคุณถูกส่งกลับไปยังโรงรถของคุณแล้ว!</String>
        <String xml:lang="vi-VN">Phương tiện ~b~{0} ~s~đã được cất vào trong nhà để xe của bạn!</String>
        <String xml:lang="cs-CZ">Tvoje vozidlo ~b~{0} ~s~bylo vráceno zpět do garáže!</String>
        <String xml:lang="lv-LV">Jūsu ~b~{0} ~s~tika atgriezts garāžā!</String>
        <String xml:lang="it-IT">La tua ~b~{0} ~s~è stata riportata al tuo garage!</String>
        <String xml:lang="fr-FR">Votre ~b~{0} ~s~a été renvoyée dans votre garage!</String>
        <String xml:lang="no-NO">Din ~b~{0} ~s~har blitt returnert til garasjen din!</String>
        <String xml:lang="sv-SE">Din ~b~{0} ~s~har återlämnats till ditt garage!</String>
        <String xml:lang="hi-Latn">Aapki ~b~{0} ~s~garage me return kar di gayi!</String>
    </Entry>

    <!-- nullnull{0} = Vehicle name (for example: Nero Custom) -->
    <Entry Id="vehicle_delivered">
        <String xml:lang="en-US">Your ~b~{0} ~s~has been delivered!</String>
        <String xml:lang="nl-NL">Jouw ~b~{0} ~s~is bezorgd!</String>
        <String xml:lang="de-DE">Dein ~b~{0} ~s~wurde geliefert!</String>
        <String xml:lang="id-ID">Kendaraan ~b~{0} ~s~Telah berhasil dikirim!</String>
        <String xml:lang="cs-CZ">Tvé vozidlo ~b~{0} ~s~bylo doručeno!</String>
        <String xml:lang="lv-LV">Jūsu ~b~{0} ~s~tika piegādāts!</String>
        <String xml:lang="fr-FR">Votre ~b~{0} ~s~a été livrée!</String>
        <String xml:lang="hi-Latn">Aapki ~b~{0} ~s~deliver ho chuki hai!</String>
        <String xml:lang="it-IT">Il tuo ~b~{0} ~s~è stato consegnato!</String>
        <String xml:lang="no-NO">Din ~b~{0} ~s~er blitt levert!</String>
        <String xml:lang="sv-SE">Din ~b~{0} ~s~har levererats!</String>
        <String xml:lang="es-ES">Tu ~b~{0} ~s~se ha entregado!</String>
        <String xml:lang="pt-BR">Your ~b~{0} ~s~foi entregue!</String>
        <String xml:lang="tr-TR">~b~{0} ~s~isimli aracın teslim edildi!</String>
        <String xml:lang="vi-VN">~b~{0} ~s~của bạn đã được giao!</String>
    </Entry>

    <!-- nullnull{0} = Vehicle name (for example: Nero Custom) -->
    <Entry Id="vehicle_completed_maintenance">
        <String xml:lang="en-US">The maintenance of your ~b~{0} ~s~has been completed.</String>
        <String xml:lang="pl-PL">Konserwacja twojego ~b~{0} ~s~została ukończona.</String>
        <String xml:lang="nl-NL">De onderhoudsbeurt van je ~b~{0} ~s~is klaar.</String>
        <String xml:lang="tr-TR">Senin aracın ~b~{0} ~s~tamiri tamamlandı.</String>
        <String xml:lang="es-ES">El mantenimiento de su ~b~{0} ~s~ha finalizado.</String>
        <String xml:lang="pt-BR">A manutenção de seu ~b~{0} ~s~foi concluída.</String>
        <String xml:lang="de-DE">Die Wartung von deinem ~b~{0} ~s~wurde abgeschlossen.</String>
        <String xml:lang="ar-001">تم الانتهاء من صيانة ~b~{0}~s~.</String>
        <String xml:lang="id-ID">Perbaikan ~b~{0} ~s~telah selesai.</String>
        <String xml:lang="th-TH">การบำรุงรักษาของคุณ ~b~{0} ~s~เสร็จเรียบร้อยแล้ว</String>
        <String xml:lang="vi-VN">Việc bảo dưỡng ~b~{0} ~s~của bạn đã hoàn tất.</String>
        <String xml:lang="cs-CZ">Tvé vozidlo ~b~{0} ~s~bylo úspěšně opraveno.</String>
        <String xml:lang="lv-LV">Jūsu ~b~{0} ~s~apkope tika pabeigta.</String>
        <String xml:lang="hi-Latn">Aapki ~b~{0} ~s~ka maintenance complete ho gaya.</String>
        <String xml:lang="fr-FR">La maintenance de votre ~b~{0} ~s~est terminée.</String>
        <String xml:lang="it-IT">La manutenzione della tua ~b~{0} ~s~è stata completata.</String>
        <String xml:lang="no-NO">Vedlikeholdet av din ~b~{0} ~s~er fullført.</String>
        <String xml:lang="sv-SE">Underhållet av din ~b~{0}~s~ har slutförts.</String>
        <String xml:lang="zh-Hant">~b~{0}~s~ 的保養已完成.</String>
    </Entry>

    <!-- nullnull{0} = Vehicle name (for example: Nero Custom) -->
    <Entry Id="vehicle_replaced_transported_garage">
        <String xml:lang="en-US">Your ~b~{0} ~s~has been replaced and transported to your garage!</String>
        <String xml:lang="pl-PL">Twój ~b~{0} ~s~został zamieniony i przetransportowany do twojego garażu!</String>
        <String xml:lang="nl-NL">Je ~b~{0} ~s~is vervangen en getransporteerd naar je garage!</String>
        <String xml:lang="tr-TR">Senin ~b~{0} ~s~değiştirildi ve garajına gönderildi!</String>
        <String xml:lang="es-ES">¡Su ~b~{0} ~s~ha sido sustituido y transportado a su garaje!</String>
        <String xml:lang="pt-BR">Seu ~b~{0} ~s~foi substituído e transportado para sua garagem!</String>
        <String xml:lang="de-DE">Dein ~b~{0} ~s~wurde ersetzt und zu deiner Garage transportiert!</String>
        <String xml:lang="ar-001">لقد تم استبدال ~b~{0} ~s~الخاص بك ونقله إلى المرآب الخاص بك!</String>
        <String xml:lang="id-ID">Kendaraan ~b~{0} ~s~telah diganti dan dikirimkan ke garasi anda!</String>
        <String xml:lang="th-TH">~b~{0} ~s~ของคุณได้ถูกแทนที่และขนส่งไปยังโรงรถของคุณแล้ว!</String>
        <String xml:lang="vi-VN">~b~{0} ~s~của bạn đã được thay thế và vận chuyển về nhà để xe của bạn!</String>
        <String xml:lang="it-IT">La tua ~b~{0} ~s~è stata sostituita e trasportata al tuo garage!</String>
        <String xml:lang="cs-CZ">Tvé vozidlo ~b~{0} ~s~bylo nahrazeno a přepraveno do garáže!</String>
        <String xml:lang="lv-LV">Jūsu ~b~{0} ~s~tika aizstāts un nosūtīts jūsu garāžā!</String>
        <String xml:lang="hi-Latn">Aapki ~b~{0} ~s~replace karwa ke garage me teleport kara di gayi hai!</String>
        <String xml:lang="no-NO">Din ~b~{0} ~s~er blitt skiftet ut og fraktet til garasjen din!</String>
        <String xml:lang="sv-SE">Din ~b~{0} ~s~har bytts ut och transporterats till ditt garage!</String>
        <String xml:lang="fr-FR">Votre ~b~{0} ~s~a été remplacée et transportée dans votre garage!</String>
        <String xml:lang="zh-Hant">你的 ~b~{0}~s~ 已被重製並送達至車庫!</String>
    </Entry>

    <!-- nullnull{0} = Vehicle name (for example: Nero Custom)
         {1} = Amount (for example: $250,000) 
    -->
    <Entry Id="vehicle_rental_extended_another_game_week">
        <String xml:lang="en-US">Your ~b~{0}~s~'s rental has been extended for another game week for ~g~{1}~s~!</String>
        <String xml:lang="pl-PL">Twój wynajem ~b~{0}~s~ został przedłużony na kolejny tydzień w grze za ~g~{1}~s~!</String>
        <String xml:lang="nl-NL">Je ~b~{0}~s~'s huurcontract is verlengt voor één game week voor ~g~{1}~s~!</String>
        <String xml:lang="es-ES">El alquiler de su ~b~{0} ~s~ha sido prorrogado por otra semana de juego por ~g~{1}~s~!</String>
        <String xml:lang="pt-BR">O aluguel do seu ~b~{0} ~s~foi prorrogado por mais uma semana de jogo por ~g~{1}~s~!</String>
        <String xml:lang="de-DE">Die Miete deines ~b~{0} wurde um eine weitere Spielwoche für ~g~{1}~s~ erweitert!</String>
        <String xml:lang="ar-001">لقد تم تمديد فترة إيجار ~b~{0}~s~ لأسبوع لعب آخر لـ ~g~{1}~s~!</String>
        <String xml:lang="id-ID">Rental kendaraan ~b~{0}~s~ telah diperpanjang selama seminggu waktu game dengan biaya ~g~{1}~s~!</String>
        <String xml:lang="th-TH">การเช่า ~b~{0}~s~ ของคุณได้รับการขยายออกไปอีกสัปดาห์ของเกมสำหรับ ~g~{1}~s~!</String>
        <String xml:lang="vi-VN">Hợp đồng thuê ~b~{0}~s~ của bạn đã được gia hạn thêm một tuần trong game với giá ~g~{1}~s~!</String>
        <String xml:lang="cs-CZ">Pronájem vozidla ~b~{0}~s~byl prodloužen o jeden herní týden za ~g~{1}~s~!</String>
        <String xml:lang="lv-LV">Jūsu ~b~{0} ~s~īre tika pagarināta uz vēl vienu spēles nedēļu par ~g~{1}~s~!</String>
        <String xml:lang="fr-FR">La location de votre ~b~{0}~s~ a été prolongée d'une semaine pour ~g~{1}~s~!</String>
        <String xml:lang="it-IT">Il noleggio per la tua ~b~{0} ~s~è stato esteso per un'altra settimana di gioco per ~g~{1}~s~!</String>
        <String xml:lang="no-NO">Leien av din ~b~{0}~s~ er forlenget med en ny spilluke for ~g~{1}~s~!</String>
        <String xml:lang="sv-SE">Din ~b~{0}~s~s hyra har förlängts med ytterligare en spelvecka för ~g~{1}~s~!</String>
        <String xml:lang="tr-TR">~b~{0} ~s~isimli aracınızın kirası ~g~{1}~s~karşılığında bir oyun haftası daha uzatıldı!</String>
        <String xml:lang="hi-Latn">Aapki ~b~{0} ~s~ka rental ~g~{1} ~s~de kar ek aur game week ke liye extend kar diya gaya hai!</String>
        <String xml:lang="zh-Hant">你的 ~b~{0}~s~ 租賃已用 ~g~{1}~s~ 延長了一個遊戲周!</String>
    </Entry>

    <!-- nullnull{0} = Vehicle name (for example: Nero Custom)
         {1} = Amount (for example: $19,750,000) 
    -->
    <Entry Id="vehicle_sold_to_server">
        <String xml:lang="en-US">You sold your ~b~{0} ~s~to the server for ~g~{1}~s~.</String>
        <String xml:lang="pl-PL">Sprzedałeś swój ~b~{0} ~s~do serwera za ~g~{1}~s~.</String>
        <String xml:lang="nl-NL">Je hebt je ~b~{0} ~s~verkocht aan de server voor ~g~{1}~s~.</String>
        <String xml:lang="es-ES">Vendiste tu ~b~{0} ~s~al servidor por ~g~{1}~s~.</String>
        <String xml:lang="pt-BR">Você vendeu seu ~b~{0} ~s~para o servidor por ~g~{1}~s~.</String>
        <String xml:lang="de-DE">Du hast dein ~b~{0} an den Server für ~g~{1}~s~ verkauft.</String>
        <String xml:lang="ar-001">لقد قمت ببيع ~b~{0} ~s~إلى السيرفر مقابل ~g~{1}~s~.</String>
        <String xml:lang="id-ID">Anda telah menjual kendaraan ~b~{0} ~s~kepada server dengan harga ~g~{1}~s~.</String>
        <String xml:lang="th-TH">คุณขาย ~b~{0} ~s~ให้กับเซิร์ฟเวอร์ในราคา ~g~{1}~s~</String>
        <String xml:lang="vi-VN">Bạn đã bán ~b~{0} ~s~cho máy chủ với giá ~g~{1}~s~.</String>
        <String xml:lang="cs-CZ">Prodal jsi své vozidlo ~b~{0} ~s~serveru za ~g~{1}~s~.</String>
        <String xml:lang="lv-LV">Jūs pārdevat savu ~b~{0} ~s~serverim par ~g~{1}~s~.</String>
        <String xml:lang="it-IT">Hai venduto la tua ~b~{0} ~s~al server per ~g~{1}~s~.</String>
        <String xml:lang="hi-Latn">Aapne server ko apni ~b~{0} ~s~sell kari ~g~{1}~s~main.</String>
        <String xml:lang="no-NO"> Du solgte ~b~{0} ~s~en din til serveren for ~g~{1}~s~.</String>
        <String xml:lang="sv-SE">Du sålde din ~b~{0}~s~ till servern för ~g~{1}~s~.</String>
        <String xml:lang="fr-FR">Vous avez vendu votre ~b~{0} ~s~au serveur pour ~g~{1}~s~.</String>
        <String xml:lang="tr-TR">~b~{0} ~s~isimli aracınızı ~g~{1}~s~ karşılığında sunucuya sattınız.</String>
        <String xml:lang="zh-Hant">你把你的 ~b~{0} ~s~以~g~{1}~s~ 售給伺服器.</String>
    </Entry>

    <!-- nullnull{0} = Reference to "running_low_fuel_unit" or "running_low_battery_unit" (for example: fuel) -->
    <Entry Id="running_low_fuel">
        <String xml:lang="en-US">You are running low on ~r~{0}~s~. Navigate to the nearest ~y~gas station~s~?</String>
        <String xml:lang="pl-PL">Masz mało ~r~{0}~s~. Nawigować to najbliższej ~y~stacji paliw~s~?</String>
        <String xml:lang="nl-NL">Je hebt nog maar weinig ~r~{0}~s~. Navigeer naar het dichtstbijzijnde ~y~tank/laadstation~s~?</String>
        <String xml:lang="es-ES">Te estás quedando sin ~r~{0}~s~. Desea ir a la ~y~gasolinera ~s~mas cercana?</String>
        <String xml:lang="pt-BR">Você está ficando sem ~r~{0}~s~. Você quer ir ao posto de ~y~gasolina ~s~mais próximo?</String>
        <String xml:lang="de-DE">Dein Vorrat an ~r~{0}~s~ ist niedrig. Zur nächstgelegenden ~y~Tankstelle ~s~navigieren? </String>
        <String xml:lang="ar-001">لقد أوشكت على النفاد من ~r~{0}~s~. انتقل إلى أقرب ~y~محطة وقود~s~?</String>
        <String xml:lang="id-ID">Kendaraan anda mulai kehabisan ~r~{0}~s~. Silahkan cari jalan menuju ~y~Pom bensin~s~ terdekat?</String>
        <String xml:lang="th-TH">คุณเหลือ ~r~{0}~s~ เหลือน้อยแล้ว นำทางไปยัง ~y~ปั๊มน้ำมัน~s~?</String>
        <String xml:lang="vi-VN">Bạn sắp hết ~r~{0}~s~. Điều hướng đến ~y~trạm xăng gần nhất~s~?</String>
        <String xml:lang="cs-CZ">Dochází ti ~r~{0}~s~. Navigovat na nejbližší ~y~čerpací stanici~s~?</String>
        <String xml:lang="lv-LV">Jums drīz beigsies ~r~{0}~s~. Iestatīt GPS uz tuvāko ~y~degvielas uzpildes staciju~s~?</String>
<<<<<<< HEAD
        <String xml:lang="tr-TR">~r~{0}~s~'iniz azalıyor. En yakın ~y~benzin istasyonu~s~na yönlendirilmek istermisin?</String>
=======
        <String xml:lang="hi-Latn">Aapki vehicle mein ~r~{0} ~s~kam hai. Paas ka ~y~petrol station ~s~navigate kare?</String>
        <String xml:lang="it-IT">Stai esaurendo il ~r~{0}~s~. Vuoi navigare alla ~y~stazione di servizio~s~ più vicina?</String>
        <String xml:lang="no-NO">Du går tom for ~r~{0}~s~. Naviger til nærmeste ~y~bensinstasjon~s~?</String>
        <String xml:lang="fr-FR">Vous êtes à court ~r~{0}~s~. Naviguer vers la ~y~station-service ~s~la plus proche?</String>
        <String xml:lang="tr-TR">~r~{0}~s~'nız azalıyor. En yakın ~y~benzin istasyonu~s~na yönlendirilmek istermisin?</String>
        <String xml:lang="sv-SE">Du börjar ta slut ~r~{0}~s~. Navigera till den näraste ~y~bensin stationen~s~?</String>
        <String xml:lang="zh-Hant">你的 ~r~{0}~s~ 不夠了. 需要導航最近的~y~加油站嗎~s~?</String>
>>>>>>> 813d271e
    </Entry>

    <Entry Id="running_low_fuel_unit">
        <String xml:lang="en-US">fuel</String>
        <String xml:lang="nl-NL">brandstof</String>
        <String xml:lang="hi-Latn">Tel</String>
        <String xml:lang="de-DE">Kraftstoff</String>
        <String xml:lang="it-IT">carburante</String>
        <String xml:lang="id-ID">Bensin</String>
        <String xml:lang="cs-CZ">palivo</String>
        <String xml:lang="lv-LV">degviela</String>
        <String xml:lang="fr-FR">d'essence</String>
        <String xml:lang="no-NO">brensle</String>
        <String xml:lang="sv-SE">bränsle</String>
        <String xml:lang="es-ES">combustible</String>
        <String xml:lang="pt-BR">combustível</String>
        <String xml:lang="tr-TR">benzin</String>
        <String xml:lang="vi-VN">nhiên liệu</String>
    </Entry>

    <Entry Id="running_low_battery_unit">
        <String xml:lang="en-US">battery</String>
        <String xml:lang="nl-NL">batterij</String>
        <String xml:lang="hi-Latn">charging</String>
        <String xml:lang="de-DE">Batterie</String>
        <String xml:lang="it-IT">batteria</String>
        <String xml:lang="id-ID">Baterai</String>
        <String xml:lang="cs-CZ">baterie</String>
        <String xml:lang="lv-LV">uzlāde</String>
        <String xml:lang="fr-FR">de batterie</String>
        <String xml:lang="no-NO">batteri</String>
        <String xml:lang="sv-SE">batteri</String>
        <String xml:lang="es-ES">batería</String>
        <String xml:lang="pt-BR">bateria</String>
        <String xml:lang="tr-TR">batarya</String>
        <String xml:lang="vi-VN">pin</String>
    </Entry>

    <Entry Id="fuel_bar">
        <String xml:lang="en-US">FUEL</String>
        <String xml:lang="nl-NL">BRANDSTOF</String>
        <String xml:lang="fr-FR">ESSENCE</String>
        <String xml:lang="hi-Latn">Tel</String>
        <String xml:lang="de-DE">KRAFTSTOFF</String>
        <String xml:lang="it-IT">CARBURANTE</String>
        <String xml:lang="id-ID">BENSIN</String>
        <String xml:lang="cs-CZ">PALIVO</String>
        <String xml:lang="lv-LV">DEGVIELA</String>
        <String xml:lang="no-NO"> BRENSEL</String>
        <String xml:lang="sv-SE">BRÄNSLE</String>
        <String xml:lang="tr-TR">BENZİN</String>
        <String xml:lang="es-ES">COMBUSTIBLE</String>
        <String xml:lang="pt-BR">COMBUSTÍVEL</String>
        <String xml:lang="vi-VN">NHIÊN LIỆU</String>
    </Entry>

    <Entry Id="battery_bar">
        <String xml:lang="en-US">BATTERY</String>
        <String xml:lang="nl-NL">BATTERIJ</String>
        <String xml:lang="fr-FR">BATTERIE</String>
        <String xml:lang="hi-Latn">charging</String>
        <String xml:lang="de-DE">BATTERIE</String>
        <String xml:lang="it-IT">BATTERIA</String>
        <String xml:lang="id-ID">BATERAI</String>
        <String xml:lang="cs-CZ">BATERIE</String>
        <String xml:lang="lv-LV">UZLĀDE</String>
        <String xml:lang="no-NO">BATTERI</String>
        <String xml:lang="sv-SE">BATTERI</String>
        <String xml:lang="es-ES">BATERÍA</String>
        <String xml:lang="pt-BR">BATERIA</String>
        <String xml:lang="tr-TR">BATARYA</String>
        <String xml:lang="vi-VN">PIN</String>
    </Entry>

    <Entry Id="vehicle_in_maintenance">
        <String xml:lang="en-US">~r~This vehicle is in maintenance.</String>
        <String xml:lang="pl-PL">~r~Ten pojazd jest w trakcie konserwacji.</String>
        <String xml:lang="nl-NL">~r~Dit voertuig is in onderhoud.</String>
        <String xml:lang="fr-FR">~r~Ce véhicule est en maintenance.</String>
        <String xml:lang="it-IT">~r~Questo veicolo è in manutenzione.</String>
        <String xml:lang="es-ES">~r~TEste vehículo está en mantenimiento.</String>
        <String xml:lang="pt-BR">~r~Este veículo está em manutenção.</String>
        <String xml:lang="de-DE">~r~Dieses Fahrzeug befindet sich in Wartung.</String>
        <String xml:lang="ar-001">~r~هذه السيارة في الصيانة.</String>
        <String xml:lang="id-ID">~r~Kendaraan ini sedang dalam perbaikan.</String>
        <String xml:lang="th-TH">~r~รถคันนี้อยู่ในการบำรุงรักษา</String>
        <String xml:lang="vi-VN">~r~Phương tiện này đang trong quá trình bảo dưỡng.</String>
        <String xml:lang="hi-Latn">~r~Yeh vehicle maintenance mein hai.</String>
        <String xml:lang="cs-CZ">~r~Toto vozidlo je v servisu.</String>
        <String xml:lang="lv-LV">~r~Šim transportlīdzeklim tiek veikta apkope.</String>
        <String xml:lang="no-NO">~r~Dette kjøretøyet er under vedlikehold.</String>
        <String xml:lang="sv-SE">~r~Detta fordonet är i under underhåll.</String>
        <String xml:lang="tr-TR">~r~Bu araç bakımda.</String>
        <String xml:lang="zh-Hant">~r~該車輛正在被保養中.</String>
    </Entry>

    <Entry Id="active_vehicle_destroyed">
        <String xml:lang="en-US">Your active vehicle has been ~r~destroyed~s~! You can request a replacement in {0} ~y~Menu ~s~&gt; ~y~Vehicles~s~.</String>
        <String xml:lang="pl-PL">Twój aktywny pojazd został ~r~zniszczony~s~! Możesz zamówić pojazd zastępczy w {0} ~y~Menu ~s~&gt; ~y~Pojazdów~s~.</String>
        <String xml:lang="nl-NL">Je actieve voertuig is ~r~vernietigd~s~! Je kan een nieuw voertuig aanvragen via {0} ~y~Menu ~s~&gt; ~y~Voertuigen~s~.</String>
        <String xml:lang="it-IT">Il tuo veicolo attivo è stato ~r~distrutto~s~! Puoi richiederne la sostituzione dal ~y~Menu ~s~{0} &gt; ~y~Veicoli~s~.</String>
        <String xml:lang="es-ES">¡Su vehículo activo ha sido ~r~destruido~s~! Puede solicitar un reemplazo en {0} ~y~Menu ~s~&gt; ~y~vehículos~s~.</String>
        <String xml:lang="pt-BR">Seu veículo ativo foi ~r~destruído~s~! Você pode solicitar uma substituição em {0} ~y~Menu ~s~&gt; ~y~veículos~s~.</String>
        <String xml:lang="de-DE">Dein aktuelles Fahrzeug wurde ~r~zerstört~s~! Du kannst einen Ersatz in {0} ~y~Menü ~s~&gt; ~y~Fahrzeuge~s~ anfordern.</String>
        <String xml:lang="ar-001">لقد تم ~r~تدمير ~s~سيارتك النشطة! يمكنك طلب الاستبدال في {0} ~y~قائمة ~s~&gt; ~y~المركبات~s~.</String>
        <String xml:lang="id-ID">Kendaraan yang sedang anda gunakan telah ~r~dihancurkan~s~! Anda bisa meminta pengganti di {0} ~y~Menu~s~&gt; ~y~Kendaraan~s~.</String>
        <String xml:lang="th-TH">พาหนะที่ใช้งานอยู่ของคุณ ~r~ถูกทำลาย~s~! คุณสามารถขอเปลี่ยนสินค้าได้ใน {0} ~y~Menu ~s~&gt; ~y~ยานพาหนะ~s~</String>
        <String xml:lang="vi-VN">Phương tiện của bạn đã bị ~r~Phá huỷ~s~! Bạn có thể yêu cầu thay thế trong {0} ~y~Menu ~s~&gt; ~y~Phương tiện~s~.</String>
        <String xml:lang="hi-Latn">Aapki vehicle ~r~destroy~s~! ho chuki hai, Aap request kar sakte hain replacement ke liye cost {0} ~y~Menu ~s~&gt; ~y~Vehicles~s~.</String>
        <String xml:lang="cs-CZ">Tvé vozidlo bylo ~r~zničeno~s~! Můžeš požádat o nové v {0} ~y~Menu ~s~&gt; ~y~Vozidla~s~.</String>
        <String xml:lang="lv-LV">Jūsu aktīvais transportlīdzeklis tika ~r~iznīcināts~s~! Jūs varat pieprasīt tā aizstāšanu {0} ~y~Izvēlne ~s~&gt; ~y~Transportlīdzekļi~s~.</String>
        <String xml:lang="fr-FR">Votre véhicule actif a été ~r~détruit~s~! Vous pouvez demander un remplacement dans {0} ~y~Menu ~s~&gt; ~y~Vehicules~s~.</String>
        <String xml:lang="no-NO">Ditt aktive kjøretøy har blitt ~r~ødelagt~s~! Du kan be om en erstatning i {0} ~y~Meny ~s~&gt; ~y~Vehicles~s~.</String>
        <String xml:lang="sv-SE">Ditt aktiva fordon har ~r~förstörts~s~! Du kan begära en ersättning i {0} ~y~Meny ~s~&gt; ~y~Fordon~s~.</String>
        <String xml:lang="tr-TR">Aktif aracınız ~r~imha edildi~s~! Değişim talebini şuradan yapabilirsin {0} ~y~Menü ~s~&gt; ~y~Araçlar~s~.</String>
        <String xml:lang="zh-Hant">該車輛已被 ~r~摧毀~s~! 你可以在 {0} ~y~Menu ~s~&gt; ~y~Vehicles~s~ 中申請重製該車輛.</String>
    </Entry>

    <Entry Id="vehicle_impounded">
        <String xml:lang="en-US">Your ~y~vehicle ~s~has been ~o~impounded~s~. Go to an impound lot and pay a fee to claim it back.</String>
        <String xml:lang="pl-PL">Twój ~y~pojazd ~s~został ~o~odholowany~s~. Pójdź do firmy holowniczej i zapłać by go odzyskać.</String>
        <String xml:lang="nl-NL">Je ~y~voertuig ~s~is ~o~in beslag genomen~s~. Ga naar een bewaarterrein en betaal een vergoeding om het terug te krijgen.</String>
        <String xml:lang="it-IT">Il tuo ~y~veicolo~s~ è stato ~o~sequestrato~s~. Vai in un deposito e paga una commissione per riaverlo.</String>
        <String xml:lang="es-ES">Su ~y~vehículo ~s~ha sido ~o~incautado~s~. Vaya a un depósito y pague una tasa para recuperarlo.</String>
        <String xml:lang="pt-BR">Seu ~y~veículo ~s~foi ~o~apreendido~s~. Vá a um pátio de apreensão e pague uma taxa para recuperá-lo.</String>
        <String xml:lang="de-DE">Dein ~y~Fahrzeug ~s~wurde ~o~verwahrt~s~. Gehe zu einer Verwahrstelle und zahle die Gebühr, um es zurückzukriegen.</String>
        <String xml:lang="ar-001">لقد تم ~o~حجز~s~~y~مركبتك~s~. اذهب إلى مكان الحجز وادفع رسومًا للمطالبة باستعادته.</String>
        <String xml:lang="id-ID">~y~Kendaraan anda ~s~telah ~o~disita~s~. Silahkan menuju tempat penyitaan dan bayar denda untuk mengambilnya kembali.</String>
        <String xml:lang="th-TH">~y~ยานพาหนะ ~s~ของคุณถูก ~o~ยึด~s~ แล้ว ไปที่ล็อตที่ถูกยึดและจ่ายค่าธรรมเนียมเพื่อขอรับคืน</String>
        <String xml:lang="vi-VN">~y~Phương tiện của bạn ~s~đã bị ~o~giam~s~. Đi đến bãi tịch thu phương tiện và trả tiền để nhận lại phương tiện của bạn.</String>
        <String xml:lang="hi-Latn">Aapki ~y~vehicle ~s~ja chuki hai ~o~impound ~s~mein. Koi bhi impound lot me jaye aur pay kare ek fee apni vehicle wapas claim karne ke liye.</String>
        <String xml:lang="cs-CZ">Tvé ~y~vozidlo ~s~bylo ~o~odtaženo~s~. Jdi na odstavné parkoviště a zaplať poplatek za vrácení vozidla.</String>
        <String xml:lang="lv-LV">Jūsu ~y~transportlīdzeklis ~s~tika ~o~evakuēts~s~. Dodieties uz evakuatora stāvlaukumu un samaksājiet sodu, lai iegūtu to atpakaļ.</String>
        <String xml:lang="fr-FR">Votre ~y~véhicule ~s~a été ~o~mis en fourrière~s~. Rendez-vous à la fourrière et payez une caution pour le récupérer.</String>
        <String xml:lang="no-NO">Ditt ~y~kjøretøy ~s~har blitt ~o~beslaglagt~s~. Gå til et beslaglagt parti og betal et gebyr for å kreve det tilbake.</String>
        <String xml:lang="sv-SE">Ditt ~y~fordon ~s~har ~o~beslagtagits~s~. Gå till ett beslag och betala en avgift för att kräva tillbaka det.</String>
        <String xml:lang="tr-TR">~y~Aracınıza ~s~~o~el koyuldu~s~. Alıkonulan alana git ve onu tekrar elde etmek için bir ücret öde.</String>
    </Entry>

    <Entry Id="vehicle_cant_lock_unlock_when_cuffed">
        <String xml:lang="en-US">You can't lock or unlock your ~b~vehicle ~s~when you are ~r~cuffed~s~.</String>
        <String xml:lang="pl-PL">Nie możesz zablokować lub odblokować swojego ~b~pojazdu ~s~gdy jesteś ~r~zakuty~s~.</String>
        <String xml:lang="nl-NL">Je kan je ~b~voertuig ~s~niet op slot doen of ontgrendelen als je ~r~geboeid ~s~bent.</String>
        <String xml:lang="it-IT">Non puoi chiudere o aprire il tuo ~b~veicolo~s~ mentre sei ~r~ammanettato~s~.</String>
        <String xml:lang="es-ES">Usted no puede bloquear o desbloquear su ~b~vehículo ~s~cuando usted está ~r~esposado~s~.</String>
        <String xml:lang="pt-BR">Você não pode trancar ou destrancar seu ~b~veículo ~s~quando estiver ~r~algemado~s~.</String>
        <String xml:lang="de-DE">Du kannst dein ~b~Fahrzeug ~s~nicht verriegeln und entriegeln, wenn du ~r~festgenommen ~s~bist.</String>
        <String xml:lang="ar-001">لا يمكنك قفل أو فتح ~b~سيارتك ~s~عندما تكون ~r~مقيد~s~.</String>
        <String xml:lang="id-ID">Anda tidak dapat membuka atau mengunci ~b~kendaraan ~s~ketika sedang ~r~diborgol~s~.</String>
        <String xml:lang="th-TH">คุณไม่สามารถล็อคหรือปลดล็อค ~b~ยานพาหนะ ~s~เมื่อคุณ ~r~ถูกใส่กุญแจมือ~s~</String>
        <String xml:lang="vi-VN">Bạn không thể khoá hoặc mở khoá ~b~phương tiện ~s~khi bạn đang ~r~bị còng~s~.</String>
        <String xml:lang="hi-Latn">Aap lock ya unlock nahi kar sakte apni ~b~vehicle ~s~jab aap ~r~cuffed ~s~ho.</String>
        <String xml:lang="cs-CZ">Své ~b~vozidlo ~s~nemůžeš zamykat a odemykat, když jsi ~r~spoutaný~s~.</String>
        <String xml:lang="lv-LV">Jūs nevarat aizslēgt vai atslēgt savu ~b~transportlīdzkli~s~, kamēr esat ~r~rokudzelžos~s~.</String>
        <String xml:lang="no-NO"> Du kan ikke låse eller låse opp din~b~kjøretøy~s~når du er~r~mansjett~s~.</String>
        <String xml:lang="sv-SE">Du kan inte låsa eller låsa upp ditt ~b~fordon ~s~när du är ~r~handfängslad~s~.</String>
        <String xml:lang="fr-FR">Vous ne pouvez pas verrouiller ou déverrouiller votre ~b~véhicule ~s~quand vous êtes ~r~menotté~s~.</String>
        <String xml:lang="tr-TR">~r~Kelepçeliyken~s~ ~b~aracını ~s~kilitleyemez veya kilidini açamazsın.</String>
    </Entry>

    <Entry Id="vehicle_out_of_range">
        <String xml:lang="en-US">Your ~b~vehicle ~s~is ~r~out of range~s~.</String>
        <String xml:lang="pl-PL">Twój ~b~pojazd ~s~jest ~r~poza zasięgiem~s~.</String>
        <String xml:lang="nl-NL">Je ~b~voertuig ~s~is ~r~buiten bereik~s~.</String>
        <String xml:lang="it-IT">Il tuo ~b~veicolo ~s~è ~r~fuori portata~s~.</String>
        <String xml:lang="es-ES">Su ~b~vehículo ~s~está ~r~fuera de alcance~s~.</String>
        <String xml:lang="pt-BR">Seu ~b~veículo ~s~está ~r~fora de alcance~s~.</String>
        <String xml:lang="de-DE">Dein ~b~Fahrzeug ~s~befindet sich ~r~außerhalb der Reichweite~s~.</String>
        <String xml:lang="ar-001">~b~مركبتك~s~ ~r~خارج النطاق~s~.</String>
        <String xml:lang="id-ID">~b~Kendaraan ~s~anda ~r~berada di luar jangkauan~s~.</String>
        <String xml:lang="th-TH">~b~ยานพาหนะ ~s~ของคุณ ~r~อยู่นอกระยะ~s~</String>
        <String xml:lang="vi-VN">~b~Phương tiện của bạn ~s~đang ~r~ngoài phạm vi~s~.</String>
        <String xml:lang="hi-Latn">Aapki ~b~vehicle ~s~hai ~r~out of range~s~.</String>
        <String xml:lang="cs-CZ">Tvé ~b~vozidlo ~s~je ~r~mimo dosah~s~.</String>
        <String xml:lang="lv-LV">Jūsu ~b~transportlīdzeklis ~s~ir ~r~pārāk tālu~s~.</String>
        <String xml:lang="fr-FR">Votre ~b~véhicule ~s~est ~r~hors de portée~s~.</String>
        <String xml:lang="no-NO">Ditt ~b~kjøretøy ~s~er ~r~utenfor rekkevidde~s~.</String>
        <String xml:lang="sv-SE">Ditt ~b~fordon ~s~är ~r~utom räckvidd~s~.</String>
        <String xml:lang="tr-TR">~b~Aracın ~r~menzil dışında~s~.</String>
    </Entry>

    <Entry Id="vehicle_option_locked">
        <String xml:lang="en-US">~g~locked</String>
        <String xml:lang="nl-NL">~g~vergrendeld</String>
        <String xml:lang="de-DE">~g~abgeschlossen</String>
        <String xml:lang="it-IT">~g~bloccato</String>
        <String xml:lang="id-ID">~g~mengunci</String>
        <String xml:lang="cs-CZ">~g~Uzamkl</String>
        <String xml:lang="lv-LV">~g~aizslēdzat</String>
        <String xml:lang="fr-FR">~g~verrouillez</String>
        <String xml:lang="hi-Latn">~g~lock</String>
        <String xml:lang="no-NO">~g~låst</String>
        <String xml:lang="sv-SE">~g~låst</String>
        <String xml:lang="es-ES">~g~bloqueado</String>
        <String xml:lang="pt-BR">~g~bloqueado</String>
        <String xml:lang="tr-TR">~g~kilitlendi</String>
        <String xml:lang="vi-VN">~g~đã khóa</String>
    </Entry>

    <Entry Id="vehicle_option_unlocked">
        <String xml:lang="en-US">~r~unlocked</String>
        <String xml:lang="nl-NL">~r~ontgrendeld</String>
        <String xml:lang="de-DE">~r~abgeschlossen</String>
        <String xml:lang="it-IT">~r~sbloccato</String>
        <String xml:lang="id-ID">~r~membuka kunci</String>
        <String xml:lang="cs-CZ">~r~Odemkl</String>
        <String xml:lang="lv-LV">~r~atslēdzat</String>
        <String xml:lang="fr-FR">~r~déverrouillez</String>
        <String xml:lang="hi-Latn">~r~unlock</String>
        <String xml:lang="no-NO">~r~låst opp</String>
        <String xml:lang="sv-SE">~r~olåst</String>
        <String xml:lang="es-ES">~r~desbloqueado</String>
        <String xml:lang="pt-BR">~r~desbloqueado</String>
        <String xml:lang="tr-TR">~r~açıldı</String>
        <String xml:lang="vi-VN">~r~đã mở khóa</String>
    </Entry>

    <Entry Id="vehicle_ejecting_passenger_cooldown">
        <String xml:lang="en-US">Please ~r~wait ~s~before ejecting another ~b~passenger~s~.</String>
        <String xml:lang="pl-PL">Proszę ~r~poczekaj ~s~przed wyrzuceniem kolejnego ~b~pasażera~s~.</String>
        <String xml:lang="nl-NL">Gelieve te ~r~wachten ~s~voordat je een andere ~b~passagier ~s~eruit trapt.</String>
        <String xml:lang="it-IT">Per favore, ~r~aspetta ~s~prima di espellere un altro ~b~passeggero~s~.</String>
        <String xml:lang="es-ES">Por favor, ~r~espere ~s~antes de expulsar a otro ~b~pasajero~s~.</String>
        <String xml:lang="pt-BR">Por favor, ~r~espere ~s~antes de ejetar outro ~b~passageiro~s~.</String>
        <String xml:lang="de-DE">Bitte ~r~warte~s~, bevor du einen weiteren ~b~Beifahrer ~s~rausschmeißt.</String>
        <String xml:lang="ar-001">الرجاء ~r~الانتظار ~s~قبل إخراج ~b~راكب~s~ آخر.</String>
        <String xml:lang="id-ID">Mohon ~r~tunggu ~s~sebelum menendang keluar ~b~penumpang~s~ lain.</String>
        <String xml:lang="th-TH">โปรด ~r~รอ ~s~ก่อนที่จะดีด ~b~ผู้โดยสาร~s~ ออกไปอีก</String>
        <String xml:lang="vi-VN">Vui lòng ~r~chờ ~s~trước khi đuổi ~b~hành khách~s~ khác ra.</String>
        <String xml:lang="hi-Latn">Please ~r~wait ~s~kare kisi aur ~b~passenger ~s~ko eject karne se pehle.</String>
        <String xml:lang="cs-CZ">Prosím ~r~počkej ~s~než vyhodíš dalšího ~b~pasažéra~s~.</String>
        <String xml:lang="lv-LV">Lūdzu ~r~uzgaidiet ~s~pirms cita ~b~pasažiera ~s~izstumšanas.</String>
        <String xml:lang="no-NO">Vennligst ~r~vent ~s~før du kaster ut en annen ~b~passasjer~s~.</String>
        <String xml:lang="sv-SE">Vänligen ~r~vänta ~s~innan du matar ut en annan ~b~passagerare~s~.</String>
        <String xml:lang="fr-FR">Veuillez ~r~attendre ~s~avant d'éjecter un autre ~b~passager~s~.</String>
        <String xml:lang="tr-TR">Başka bir ~b~yolcuyu ~s~atmak için lütfen ~r~bekleyin~s~.</String>
    </Entry>

    <Entry Id="player_ejected_you">
        <String xml:lang="en-US">{0} has ~r~ejected ~s~you from their vehicle.</String>
        <String xml:lang="pl-PL">{0} ~r~wyrzucił ~s~cię ze swojego pojazdu.</String>
        <String xml:lang="nl-NL">{0} heeft je uit zijn voertuig ~r~getrapt~s~.</String>
        <String xml:lang="it-IT">{0} ti ha ~r~espulso ~s~dal suo veicolo.</String>
        <String xml:lang="es-ES">{0} te ha ~r~expulsado ~s~de su vehículo.</String>
        <String xml:lang="pt-BR">{0} foi ~r~ejetado ~s~você do veículo dele.</String>
        <String xml:lang="de-DE">{0} hat dich aus seinem Fahrzeug ~r~geworfen~s~.</String>
        <String xml:lang="ar-001">قام {0} بطردك من سيارته.</String>
        <String xml:lang="id-ID">{0} telah ~r~mengeluarkan ~s~anda dari kendaraan mereka</String>
        <String xml:lang="th-TH">{0} ได้ ~r~ดีด ~s~คุณออกจากรถของพวกเขา</String>
        <String xml:lang="vi-VN">{0} đã ~r~đuổi ~s~bạn ra khỏi xe của họ.</String>
        <String xml:lang="hi-Latn">{0} ne aapko ~r~eject ~s~apni vehicle se.</String>
        <String xml:lang="cs-CZ">{0} tě ~r~vyhodil ~s~z jeho vozidla.</String>
        <String xml:lang="lv-LV">{0} ~r~izstumja ~s~jūs no sava transportlīdzekļa.</String>
        <String xml:lang="fr-FR">{0} vous a ~r~éjecté ~s~du véhicule.</String>
        <String xml:lang="no-NO">{0} har ~r~kassert ~s~deg fra kjøretøyet sitt.</String>
        <String xml:lang="sv-SE">{0} har ~r~kastat ut~s~ dig från deras bil</String>
        <String xml:lang="tr-TR">{0} kişisi seni arabasından ~r~attı~s~.</String>
    </Entry>

    <!-- {0} = Key (for example: U) -->
    <Entry Id="dashboard_press_to_open">
        <String xml:lang="en-US">Press {0} to access the ~b~vehicle dashboard~s~.</String>
        <String xml:lang="pl-PL">Wciśnij {0} by uzyskać dostęp do ~b~menu pojazdu~s~.</String>
        <String xml:lang="nl-NL">Druk op {0} om het ~b~voertuig menu ~s~te openen.</String>
        <String xml:lang="es-ES">Pulsa {0} para acceder al ~b~menú del vehículo~s~.</String>
        <String xml:lang="pt-BR">Pressione {0} para acessar o ~b~menu do veículo~s~.</String>
        <String xml:lang="de-DE">Drücke {0} um das ~b~Fahrzeug-Menü~s~ zu öffnen.</String>
        <String xml:lang="ar-001">اضغط على {0} للوصول إلى ~b~قائمة المركبات~s~.</String>
        <String xml:lang="id-ID">Tekan {0} untuk mengakses ~b~menu kendaraan~s~.</String>
        <String xml:lang="th-TH">กด {0} เพื่อเข้าถึง ~b~เมนูยานพาหนะ~s~</String>
        <String xml:lang="vi-VN">Nhấn {0} để truy cập ~b~bảng điều khiển xe~s~.</String>
        <String xml:lang="cs-CZ">Zmáčkni {0} pro přístup k ~b~palubní desce vozidla~s~.</String>
        <String xml:lang="lv-LV">Spiediet {0}, lai atvērtu ~b~transportlīdzekļa izvēlni~s~.</String>
        <String xml:lang="it-IT">Premi {0} per accedere al ~b~menu veicolo~s~.</String>
        <String xml:lang="hi-Latn">{0} press karo ~b~vehicle menu ~s~access karne ke liye.</String>
        <String xml:lang="fr-FR">Appuyez sur {0} pour accéder au ~b~menu du véhicule~s~.</String>
        <String xml:lang="no-NO">Trykk på {0} for å få tilgang til ~b~bildashbordet~s~.</String>
        <String xml:lang="tr-TR">{0} tuşuna basarak ~b~araç gösterge paneline ~s~ulaşın.</String>
        <String xml:lang="sv-SE">Tryck på {0} för att komma åt ~b~fordonsinstrumentpanelen~s~.</String>
        <String xml:lang="zh-Hant">按下 {0} 來使用 ~b~車輛控制系統~s~.</String>
    </Entry>

    <Entry Id="dashboard_double_press_to_open">
        <String xml:lang="en-US">Double press {0} to access the ~b~vehicle dashboard~s~.</String>
        <String xml:lang="pl-PL">Podwójnie wciśnij {0} by uzyskać dostęp do ~b~menu pojazdu~s~.</String>
        <String xml:lang="nl-NL">Druk {0} twee keer in om het ~b~voertuig menu ~s~te openen.</String>
        <String xml:lang="it-IT">Premi due volte {0} per accedere al ~b~menu del veicolo~s~.</String>
        <String xml:lang="es-ES">Pulse dos veces {0} para acceder al ~b~menú del vehículo~s~.</String>
        <String xml:lang="pt-BR">Pressione duas vezes {0} para acessar o ~b~menu do veículo~s~.</String>
        <String xml:lang="de-DE">Drücke {0} doppelt, um das ~b~Fahrzeug-Menü~s~ zu öffnen.</String>
        <String xml:lang="ar-001">اضغط مرتين على {0} للوصول إلى ~b~قائمة المركبات~s~.</String>
        <String xml:lang="id-ID">Tekan dua kali {0} untuk mengakses ~b~menu kendaran~s~.</String>
        <String xml:lang="th-TH">กดสองครั้ง {0} เพื่อเข้าถึง ~b~เมนูยานพาหนะ~s~</String>
        <String xml:lang="vi-VN">Nhấn 2 lần {0} để truy cấp ~b~bảng điều khiển xe~s~.</String>
        <String xml:lang="hi-Latn">Double press kare {0} ~b~vehicle menu ~s~access karne ke liye.</String>
        <String xml:lang="cs-CZ">Dvakrát zmáčkni {0} pro přístup k ~b~palubní desce vozidla~s~</String>
        <String xml:lang="lv-LV">Divreiz nospiediet {0}, lai atvērtu ~b~transportlīdzekļa izvēlni~s~.</String>
        <String xml:lang="no-NO">Dobbelttrykk på {0} for å få tilgang til ~b~bildashbordet~s~.</String>
        <String xml:lang="tr-TR">{0} tuşuna iki kez basarak ~b~araç gösterge paneline ~s~erişebilirsiniz.</String>
        <String xml:lang="sv-SE">Dubbeltryck på {0} för att komma åt ~b~fordonsinstrumentpanelen~s~.</String>
        <String xml:lang="fr-FR">Appuyez deux fois sur {0} pour accéder au ~b~menu du véhicule~s~.</String>
    </Entry>

    <Entry Id="dashboard_explanation">
        <String xml:lang="en-US">The vehicle dashboard allows you to access additional features of your vehicle, and to check its health and fuel level.</String>
        <String xml:lang="it-IT">Il cruscotto ti permette di accedere a funzionalità aggiuntive del tuo veicolo, e a visualizzarne la salute e il carburante.</String>
        <String xml:lang="id-ID">Dasbor kendaraan memungkinkan kamu untuk mengakses fitur lainnya dari kendaraanmu, dan juga untuk memeriksa tingkat kerusakan dan bensin.</String>
        <String xml:lang="vi-VN">Bảng điều khiển xe cho phép bạn truy cập các tính năng bổ sung của phương tiện, đồng thời kiểm tra tình trạng và mức nhiên liệu của nó.</String>
    </Entry>

    <Entry Id="dashboard_menu_title">
        <String xml:lang="en-US">Dashboard</String>
        <String xml:lang="it-IT">Cruscotto</String>
        <String xml:lang="id-ID">Dasbor</String>
        <String xml:lang="vi-VN">Bảng điều khiển</String>
    </Entry>

    <Entry Id="dashboard_doors">
        <String xml:lang="en-US">Doors</String>
        <String xml:lang="it-IT">Portiere</String>
        <String xml:lang="id-ID">Pintu</String>
        <String xml:lang="vi-VN">Cửa</String>
    </Entry>

    <Entry Id="dashboard_doors_desc">
        <String xml:lang="en-US">Lock or unlock vehicle doors.</String>
        <String xml:lang="it-IT">Chiudi a chiave o sblocca le portiere del veicolo.</String>
        <String xml:lang="id-ID">Kunci atau buka kunci pintu kendaraan.</String>
        <String xml:lang="vi-VN">Khóa hoặc mở khóa cửa xe.</String>
    </Entry>

    <Entry Id="dashboard_doors_feature_unavailable">
        <String xml:lang="en-US">This feature is only available for personal or job vehicles.</String>
        <String xml:lang="it-IT">Questa funzionalità è disponibile solamente per i veicoli personali e di lavoro.</String>
        <String xml:lang="id-ID">Fitur ini hanya tersedia untuk kendaraan pribadi atau kendaraan kerja.</String>
        <String xml:lang="vi-VN">Tính năng này chỉ áp dụng cho xe cá nhân hoặc xe công việc.</String>
    </Entry>

    <Entry Id="dashboard_locked">
        <String xml:lang="en-US">~g~LOCKED</String>
        <String xml:lang="it-IT">~g~CHIUSE A CHIAVE</String>
        <String xml:lang="id-ID">~g~TERKUNCI</String>
        <String xml:lang="vi-VN">~g~ĐÃ KHÓA</String>
    </Entry>

    <Entry Id="dashboard_unlocked">
        <String xml:lang="en-US">~r~UNLOCKED</String>
        <String xml:lang="it-IT">~r~SBLOCCATE</String>
        <String xml:lang="id-ID">~r~TERBUKA</String>
        <String xml:lang="vi-VN">~r~ĐÃ MỞ KHÓA</String>
    </Entry>

    <Entry Id="dashboard_engine">
        <String xml:lang="en-US">Engine</String>
        <String xml:lang="it-IT">Motore</String>
        <String xml:lang="id-ID">Mesin</String>
        <String xml:lang="vi-VN">Động cơ</String>
    </Entry>

    <Entry Id="dashboard_engine_desc">
        <String xml:lang="en-US">Turn your vehicle on or off.</String>
        <String xml:lang="it-IT">Accendi o spegni il tuo veicolo.</String>
        <String xml:lang="id-ID">Nyalakan atau matikan mesin.</String>
        <String xml:lang="vi-VN">Bật hoặc tắt xe của bạn.</String>
    </Entry>

    <Entry Id="dashboard_keep_engine_on">
        <String xml:lang="en-US">Keep Engine On</String>
    </Entry>

    <Entry Id="dashboard_keep_engine_on_desc">
        <String xml:lang="en-US">Keep the engine running when you leave the vehicle.</String>
    </Entry>

    <Entry Id="dashboard_windows">
        <String xml:lang="en-US">Windows</String>
        <String xml:lang="it-IT">Finestrini</String>
        <String xml:lang="id-ID">Kaca</String>
        <String xml:lang="vi-VN">Cửa sổ</String>
    </Entry>

    <Entry Id="dashboard_windows_desc">
        <String xml:lang="en-US">Roll up or down the windows.</String>
        <String xml:lang="it-IT">Alza o abbassa i finestrini.</String>
        <String xml:lang="id-ID">Naik atau turunkan kaca</String>
        <String xml:lang="vi-VN">Kéo lên hoặc hạ kính cửa sổ.</String>
    </Entry>

    <Entry Id="dashboard_window_fl">
        <String xml:lang="en-US">Front Left</String>
        <String xml:lang="it-IT">Anteriore sinistro</String>
        <String xml:lang="id-ID">Depan Kiri</String>
        <String xml:lang="vi-VN">Phía trước bên trái</String>
    </Entry>

    <Entry Id="dashboard_window_fr">
        <String xml:lang="en-US">Front Right</String>
        <String xml:lang="it-IT">Anteriore destro</String>
        <String xml:lang="id-ID">Depan Kanan</String>
        <String xml:lang="vi-VN">Phía trước bên phải</String>
    </Entry>

    <Entry Id="dashboard_window_bl">
        <String xml:lang="en-US">Back Left</String>
        <String xml:lang="it-IT">Posteriore sinistro</String>
        <String xml:lang="id-ID">Belakang Kiri</String>
        <String xml:lang="vi-VN">Phía sau bên trái</String>
    </Entry>

    <Entry Id="dashboard_window_br">
        <String xml:lang="en-US">Back Right</String>
        <String xml:lang="it-IT">Posteriore destro</String>
        <String xml:lang="id-ID">Belakang Kanan</String>
        <String xml:lang="vi-VN">Phía sau bên phải</String>
    </Entry>

    <Entry Id="dashboard_hood">
        <String xml:lang="en-US">Hood</String>
        <String xml:lang="it-IT">Cofano</String>
        <String xml:lang="id-ID">Kap Mesin</String>
        <String xml:lang="vi-VN">Nắp capo</String>
    </Entry>

    <Entry Id="dashboard_hood_desc">
        <String xml:lang="en-US">Open or close the hood. You can only do this when the car is stationary.</String>
        <String xml:lang="it-IT">Apri o chiudi il cofano. Puoi farlo solo quando l'auto è ferma.</String>
        <String xml:lang="id-ID">Buka atau tutup kap mesin. Kamu hanya bisa melakukan ini ketika kendaraan sedang tidak bergerak.</String>
        <String xml:lang="vi-VN">Mở hoặc đóng nắp capo. Bạn chỉ có thể thực hiện điều này khi xe đang đứng yên.</String>
    </Entry>

    <Entry Id="dashboard_trunk">
        <String xml:lang="en-US">Trunk</String>
        <String xml:lang="it-IT">Bagagliaio</String>
        <String xml:lang="id-ID">Bagasi</String>
        <String xml:lang="vi-VN">Cốp xe</String>
    </Entry>

    <Entry Id="dashboard_trunk_desc">
        <String xml:lang="en-US">Open or close the trunk. You can only do this when the car is stationary.</String>
        <String xml:lang="it-IT">Apri o chiudi il bagagliaio. Puoi farlo solo quando l'auto è ferma.</String>
        <String xml:lang="id-ID">Buka atau tutup bagasi. Kamu hanya bisa melakukan ini ketika kendaraan sedang tidak bergerak.</String>
        <String xml:lang="vi-VN">Mở hoặc đóng cốp xe. Bạn chỉ có thể thực hiện điều này khi xe đang đứng yên</String>
    </Entry>

    <Entry Id="dashboard_siren">
        <String xml:lang="en-US">Siren</String>
        <String xml:lang="it-IT">Sirena</String>
        <String xml:lang="id-ID">Sirine</String>
        <String xml:lang="vi-VN">Còi hú</String>
    </Entry>

    <Entry Id="dashboard_siren_desc">
        <String xml:lang="en-US">Enable or disable the siren sound.</String>
        <String xml:lang="it-IT">Abilita o disabilita il suono della sirena.</String>
        <String xml:lang="id-ID">Aktifkan atau nonaktifkan suara sirine.</String>
        <String xml:lang="vi-VN">Bật hoặc tắt âm thanh còi hú.</String>
    </Entry>

    <Entry Id="dashboard_passengers">
        <String xml:lang="en-US">Passengers</String>
        <String xml:lang="it-IT">Passegeri</String>
        <String xml:lang="id-ID">Penumpang</String>
        <String xml:lang="vi-VN">Hành khách</String>
    </Entry>

    <Entry Id="dashboard_passengers_desc">
        <String xml:lang="en-US">Interact with the occupants of this vehicle.</String>
        <String xml:lang="it-IT">Interagisci con i passegeri di questo veicolo.</String>
        <String xml:lang="id-ID">Interaksi dengan penumpang dari kendaraan ini.</String>
        <String xml:lang="vi-VN">Tương tác với những người ngồi trong phương tiện này.</String>
    </Entry>

    <Entry Id="dashboard_passengers_none">
        <String xml:lang="en-US">There are no passengers.</String>
        <String xml:lang="it-IT">Non ci sono passegeri.</String>
        <String xml:lang="id-ID">Tidak ada penumpang.</String>
        <String xml:lang="vi-VN">Không có hành khách nào.</String>
    </Entry>

    <Entry Id="dashboard_label_health">
        <String xml:lang="en-US">HEALTH</String>
        <String xml:lang="it-IT">SALUTE</String>
        <String xml:lang="id-ID">DARAH</String>
        <String xml:lang="vi-VN">MÁU</String>
    </Entry>

    <Entry Id="dashboard_label_fuel">
        <String xml:lang="en-US">FUEL</String>
        <String xml:lang="it-IT">CARBURANTE</String>
        <String xml:lang="id-ID">BENSIN</String>
        <String xml:lang="vi-VN">MÁU</String>
    </Entry>

    <Entry Id="dashboard_label_battery">
        <String xml:lang="en-US">BATTERY</String>
        <String xml:lang="it-IT">BATTERIA</String>
        <String xml:lang="id-ID">BATERAI</String>
        <String xml:lang="vi-VN">PIN</String>
    </Entry>

    <Entry Id="dashboard_no_active_vehicle">
        <String xml:lang="en-US">You currently have no active vehicle.</String>
        <String xml:lang="it-IT">Non hai alcun veicolo attivo al momento.</String>
        <String xml:lang="id-ID">Saat ini tidak ada kendaraanmu yang aktif..</String>
        <String xml:lang="vi-VN">Hiện tại bạn không có phương tiện nào đang hoạt động.</String>
    </Entry>
    

    <!-- ========================= -->
    <!-- Vehicles Menu -->
    <!-- ========================= -->
    <Entry Id="menu_vehicles_title">
        <String xml:lang="en-US">Vehicles</String>
        <String xml:lang="pl-PL">Pojazdy</String>
        <String xml:lang="nl-NL">Voertuigen</String>
        <String xml:lang="fr-FR">Véhicules</String>
        <String xml:lang="it-IT">Veicoli</String>
        <String xml:lang="es-ES">Vehículos</String>
        <String xml:lang="pt-BR">Veículos</String>
        <String xml:lang="ar-001">المركبات</String>
        <String xml:lang="id-ID">Kendaraan</String>
        <String xml:lang="th-TH">ยานพาหนะ</String>
        <String xml:lang="vi-VN">Phương tiện</String>
        <String xml:lang="hi-Latn">Vehicles</String>
        <String xml:lang="de-DE">Fahrzueuge</String>
        <String xml:lang="cs-CZ">Vozidla</String>
        <String xml:lang="lv-LV">Transportlīdzekļi</String>
        <String xml:lang="no-NO">Kjøretøy</String>
        <String xml:lang="tr-TR">Araçlar</String>
        <String xml:lang="sv-SE">Fordon</String>
    </Entry>

    <Entry Id="menu_vehicles_subtitle">
        <String xml:lang="en-US">Your vehicles</String>
        <String xml:lang="pl-PL">Twoje pojazdy</String>
        <String xml:lang="nl-NL">Jouw voertuigen</String>
        <String xml:lang="it-IT">I tuoi veicoli</String>
        <String xml:lang="es-ES">Tus vehículos</String>
        <String xml:lang="pt-BR">Seus veículos</String>
        <String xml:lang="ar-001">المركبات الخاصة بك</String>
        <String xml:lang="id-ID">Kendaraan anda</String>
        <String xml:lang="th-TH">ยานพาหนะของคุณ</String>
        <String xml:lang="vi-VN">Phương tiện của bạn</String>
        <String xml:lang="hi-Latn">Aapki gaadiyan</String>
        <String xml:lang="de-DE">Deine Fahrzeuge</String>
        <String xml:lang="cs-CZ">Tvá vozidla</String>
        <String xml:lang="lv-LV">Jūsu transportlīdzekļi</String>
        <String xml:lang="no-NO">Kjøretøyene dine</String>
        <String xml:lang="tr-TR">Araçların</String>
        <String xml:lang="sv-SE">Dina fordon</String>
        <String xml:lang="fr-FR">Vos véhicules</String>
    </Entry>

    <Entry Id="menu_vehicles_manage_button">
        <String xml:lang="en-US">Manage</String>
        <String xml:lang="nl-NL">Beheer</String>
        <String xml:lang="fr-FR">Gérer</String>
        <String xml:lang="hi-Latn">Manage kare</String>
        <String xml:lang="de-DE">Verwalten</String>
        <String xml:lang="it-IT">Gestisci</String>
        <String xml:lang="id-ID">Mengelola</String>
        <String xml:lang="cs-CZ">Spravovat</String>
        <String xml:lang="lv-LV">Pārvaldīt</String>
        <String xml:lang="no-NO">Administrer</String>
        <String xml:lang="tr-TR">Yönet</String>
        <String xml:lang="sv-SE">Hantera</String>
        <String xml:lang="es-ES">Gestionar</String>
        <String xml:lang="pt-BR">Gerenciar</String>
        <String xml:lang="vi-VN">Quản lý</String>
    </Entry>

    <Entry Id="menu_vehicles_favorite_button">
        <String xml:lang="en-US">Favorite</String>
        <String xml:lang="nl-NL">Stel in als favoriet</String>
        <String xml:lang="hi-Latn">Favorite</String>
        <String xml:lang="de-DE">Favorit</String>
        <String xml:lang="it-IT">Preferito</String>
        <String xml:lang="id-ID">Favorit</String>
        <String xml:lang="cs-CZ">Oblíbené</String>
        <String xml:lang="lv-LV">Izlase</String>
        <String xml:lang="fr-FR">Mettre en favori</String>
        <String xml:lang="sv-SE">Favorit</String>
        <String xml:lang="no-NO">Favoritt</String>
        <String xml:lang="tr-TR">Favori</String>
        <String xml:lang="es-ES">Favoritos</String>
        <String xml:lang="pt-BR">Favoritos</String>
        <String xml:lang="vi-VN">Yêu thích</String>
    </Entry>

    <Entry Id="menu_vehicles_manage_subtitle">
        <String xml:lang="en-US">Manage your vehicle</String>
        <String xml:lang="pl-PL">Zarządzaj swoim pojazdem</String>
        <String xml:lang="nl-NL">Beheer jouw voertuigen</String>
        <String xml:lang="it-IT">Gestisci il tuo veicolo</String>
        <String xml:lang="es-ES">Gestionar tu vehículo</String>
        <String xml:lang="pt-BR">Gerencie seu veículo</String>
        <String xml:lang="ar-001">إدارة سيارتك</String>
        <String xml:lang="id-ID">Kelola kendaraan anda</String>
        <String xml:lang="th-TH">จัดการยานพาหนะของคุณ</String>
        <String xml:lang="vi-VN">Quản lý phương tiện của bạn</String>
        <String xml:lang="hi-Latn">Manage kare apni vehicle</String>
        <String xml:lang="de-DE">Verwalte dein Fahrzeug</String>
        <String xml:lang="cs-CZ">Spravuj tvá vozidla</String>
        <String xml:lang="lv-LV">Pārvaldiet jūsu transportlīdzekli</String>
        <String xml:lang="fr-FR">Gérer votre véhicule</String>
        <String xml:lang="no-NO">Administrer kjøretøyet ditt</String>
        <String xml:lang="tr-TR">Araçlarınızı yönetin</String>
        <String xml:lang="sv-SE">Hantera ditt fordon</String>
    </Entry>

    <Entry Id="menu_vehicles_ownershiphist_subtitle">
        <String xml:lang="en-US">Ownership history</String>
        <String xml:lang="pl-PL">Historia własności</String>
        <String xml:lang="nl-NL">Eigenaarsgeschiedenis</String>
        <String xml:lang="it-IT">Storico di proprietà</String>
        <String xml:lang="es-ES">Historial de la propiedad</String>
        <String xml:lang="pt-BR">Histórico da propriedade</String>
        <String xml:lang="ar-001">تاريخ الملكية</String>
        <String xml:lang="id-ID">Riwayat kepemilikan kendaraan</String>
        <String xml:lang="th-TH">ประวัติการเป็นเจ้าของ</String>
        <String xml:lang="vi-VN">Lịch sử sở hữu</String>
        <String xml:lang="de-DE">Historie der Besitzer</String>
        <String xml:lang="cs-CZ">Historie vlastnictví</String>
        <String xml:lang="lv-LV">Īpašumtiesību vēsture</String>
        <String xml:lang="fr-FR">Historique d'acquisition</String>
        <String xml:lang="hi-Latn">Ownership history</String>
        <String xml:lang="no-NO">Eierhistorie</String>
        <String xml:lang="tr-TR">Sahiplik Geçmişi</String>
        <String xml:lang="sv-SE">Ägarskapshistorik</String>
    </Entry>

    <Entry Id="error_creating_vehicle">
        <String xml:lang="en-US">~r~Unable to create vehicle.</String>
        <String xml:lang="nl-NL">~r~Fout bij spawnen van voertuig.</String>
        <String xml:lang="fr-FR">~r~Impossible de créer le véhicule.</String>
        <String xml:lang="hi-Latn">~r~Vehicle banane me asal rahe.</String>
        <String xml:lang="de-DE">~r~Fahrzeug kann nicht erstellt werden.</String>
        <String xml:lang="it-IT">~r~Impossibile creare il veicolo.</String>
        <String xml:lang="id-ID">~r~Tidak dapat membuat kendaraan.</String>
        <String xml:lang="cs-CZ">~r~Nelze vytvořit vozidlo.</String>
        <String xml:lang="lv-LV">~r~Nav iespējams izveidot transportlīdzekli.</String>
        <String xml:lang="no-NO">~r~Kan ikke opprette kjøretøy.</String>
        <String xml:lang="tr-TR">~r~Araç oluşturulamadı.</String>
        <String xml:lang="sv-SE">~r~Det går inte att skapa fordon.</String>
        <String xml:lang="es-ES">~r~No se puede crear un vehículo.</String>
        <String xml:lang="pt-BR">~r~Não é possível criar um veículo.</String>
        <String xml:lang="vi-VN">~r~Không thể tạo phương tiện.</String>
    </Entry>

    <Entry Id="menu_vehicles_favorite_added">
        <String xml:lang="en-US">You ~g~added ~s~this ~p~{0} ~s~to your favorite vehicles. Refresh the menu to see the changes applied.</String>
        <String xml:lang="nl-NL">Je hebt deze ~p~{0} ~g~toegevoegd ~s~aan je favoriete voertuigen. Ververs het menu om de aanpassingen te zien.</String>
        <String xml:lang="hi-Latn">Aapne ~g~add ~s~kiya ~p~{0} ~s~ko apni favorite vehicles mein. Menu refresh kare changes dekhne ke liye.</String>
        <String xml:lang="de-DE">Du hast dieses ~p~{0}~s~ zu deinen favorisierten Fahrzeugen ~g~hinzugefügt~s~. Aktualisiere das Menü, um die Änderungen anzuzeigen.</String>
        <String xml:lang="it-IT">Hai ~g~aggiunto ~s~questo ~p~{0} ~s~ai tuoi veicoli preferiti. Aggiorna il menu per vedere le modifiche applicate.</String>
        <String xml:lang="id-ID">Kamu ~g~menambahkan ~s~ini ~p~{0} ~s~kedalam kendaraan favoritmu. Buka menu kembali untuk melihat perubahan.</String>
        <String xml:lang="cs-CZ">~g~Přidal ~s~jsi ~p~{0} ~s~do svých oblíbených vozidel. Obnov menu pro zobrazení změn.</String>
        <String xml:lang="lv-LV">Jūs ~g~pievienojāt ~s~šo ~p~{0} ~s~savai izlasei. Atsvaidziniet izvēlni, lai ieraudzītu izmaiņas.</String>
        <String xml:lang="fr-FR">Vous avez ~g~ajouté ~s~cette ~p~{0} ~s~à vos véhicules favoris. Actualisez le menu pour voir les changements appliqués.</String>
        <String xml:lang="no-NO">Du ~g~la til ~s~this ~p~{0} ~s~til favorittkjøretøyene dine. Oppdater menyen for å se endringene som er tatt i bruk.</String>
        <String xml:lang="tr-TR">~p~{0} ~s~öğesini favori araçlarınıza ~g~eklediniz~s~. Değişikliklerin uygulanmasını görmek için menüyü yenileyin.</String>
        <String xml:lang="sv-SE">Du~g~ lade till ~s~detta ~p~{0} ~s~till dina favoritfordon. Uppdatera menyn för att se ändringarna som tillämpades.</String>
        <String xml:lang="es-ES">Has ~g~añadido~s~ el ~p~{0} ~s~a tus vehículos favoritos. Actualice el menú para ver los cambios aplicados.</String>
        <String xml:lang="pt-BR">Você ~g~adicionou ~s~o ~p~{0}~s~ aos seus veículos favoritos. Atualize o menu para ver as alterações aplicadas.</String>
        <String xml:lang="vi-VN">Bạn đã ~g~thêm ~p~{0} ~s~này vào danh sách xe yêu thích của bạn. Làm mới menu để xem các thay đổi được áp dụng.</String>
    </Entry>

    <Entry Id="menu_vehicles_category_favorite">
        <String xml:lang="en-US">Favorite Vehicles</String>
        <String xml:lang="nl-NL">Favoriete voertuigen</String>
        <String xml:lang="hi-Latn">Favorite Vehicles</String>
        <String xml:lang="de-DE">Favorisierte Fahrzeuge</String>
        <String xml:lang="it-IT">Veicoli Preferiti</String>
        <String xml:lang="id-ID">Kendaraan favorit</String>
        <String xml:lang="cs-CZ">Oblíbená Vozidla</String>
        <String xml:lang="lv-LV">Izlasītie transportlīdzekļi</String>
        <String xml:lang="fr-FR">Véhicules favoris</String>
        <String xml:lang="no-NO">Favoritt kjøretøy</String>
        <String xml:lang="tr-TR">Favori Araçlar</String>
        <String xml:lang="sv-SE">Favorit Fordon</String>
        <String xml:lang="es-ES">Vehículos favoritos</String>
        <String xml:lang="pt-BR">Veículos favoritos</String>
        <String xml:lang="vi-VN">Phương tiện yêu thích</String>
    </Entry>

    <Entry Id="menu_vehicles_category_rented">
        <String xml:lang="en-US">Rented Vehicles</String>
        <String xml:lang="nl-NL">Gehuurde voertuigen</String>
        <String xml:lang="fr-FR">Véhicules loués</String>
        <String xml:lang="hi-Latn">Rented Vehicles</String>
        <String xml:lang="de-DE">Gemietete Fahrzeuge</String>
        <String xml:lang="it-IT">Veicoli Noleggiati</String>
        <String xml:lang="id-ID">Kendaraan rental</String>
        <String xml:lang="cs-CZ">Pronajatá Vozidla</String>
        <String xml:lang="lv-LV">Nomātie transportlīdzekļi</String>
        <String xml:lang="no-NO">Leide kjøretøy</String>
        <String xml:lang="tr-TR">Kiralık Araçlar</String>
        <String xml:lang="sv-SE">Hyrda Fordon</String>
        <String xml:lang="es-ES">Vehículos alquilados</String>
        <String xml:lang="pt-BR">Veículos alugados</String>
        <String xml:lang="vi-VN">Phương tiện thuê</String>
    </Entry>

    <Entry Id="menu_vehicles_search_text">
        <String xml:lang="en-US">Enter the vehicle's model, make or license plate.</String>
        <String xml:lang="nl-NL">Voer het model, type of kentekenplaat in van het voertuig.</String>
        <String xml:lang="hi-Latn">Enter karo vehicle ka model, make ya license plate.</String>
        <String xml:lang="de-DE">Gib das Fahrzeugmodell, die Marke oder das Kennzeichen ein.</String>
        <String xml:lang="it-IT">Inserisci il modello, la marca o la targa del veicolo.</String>
        <String xml:lang="id-ID">Masukkan nama kendaraan, model atau plat nomor.</String>
        <String xml:lang="cs-CZ">Zadej model, značku nebo registrační značku vozidla.</String>
        <String xml:lang="lv-LV">Ievadiet transportlīdzkļa modeli, marku vai reģistrācijas numuru.</String>
        <String xml:lang="fr-FR">Saisissez le modèle, la marque ou la plaque d'immatriculation du véhicule.</String>
        <String xml:lang="no-NO">Skriv inn kjøretøyets modell, merke eller skilt.</String>
        <String xml:lang="tr-TR">Aracın modelini, markasını veya plaka numarasını girin.</String>
        <String xml:lang="sv-SE">Ange fordonets modell, märke eller registreringsskylt.</String>
        <String xml:lang="es-ES">Introduzca el modelo, la marca o la matrícula del vehículo.</String>
        <String xml:lang="pt-BR">Digite o modelo, a marca ou o número de registro do veículo.</String>
        <String xml:lang="vi-VN">Nhập mẫu phương tiện, hãng xe hoặc biển số xe.</String>
    </Entry>

    <Entry Id="menu_vehicles_rental_extend_confirm_title">
        <String xml:lang="en-US">Extend</String>
        <String xml:lang="nl-NL">Verleng</String>
        <String xml:lang="fr-FR">Prolonger</String>
        <String xml:lang="hi-Latn">Extend</String>
        <String xml:lang="de-DE">Verlängern</String>
        <String xml:lang="it-IT">Estendi</String>
        <String xml:lang="id-ID">Perpanjang</String>
        <String xml:lang="cs-CZ">Prodloužit</String>
        <String xml:lang="lv-LV">Pagarināt</String>
        <String xml:lang="no-NO">Forlenge</String>
        <String xml:lang="tr-TR">Uzatmak</String>
        <String xml:lang="sv-SE">Förlänga</String>
        <String xml:lang="es-ES">Extender</String>
        <String xml:lang="pt-BR">Estender</String>
        <String xml:lang="vi-VN">Gia hạn</String>
    </Entry>

    <Entry Id="menu_vehicles_rental_terminate_confirm_title">
        <String xml:lang="en-US">Terminate</String>
        <String xml:lang="nl-NL">Beëindigen</String>
        <String xml:lang="hi-Latn">Khatam</String>
        <String xml:lang="de-DE">Beenden</String>
        <String xml:lang="it-IT">Terminare</String>
        <String xml:lang="id-ID">Akhiri</String>
        <String xml:lang="cs-CZ">Ukončit</String>
        <String xml:lang="lv-LV">Pārtraukt</String>
        <String xml:lang="fr-FR">Résilier</String>
        <String xml:lang="no-NO"> Avslutte</String>
        <String xml:lang="tr-TR">Sonlandır</String>
        <String xml:lang="sv-SE">Avsluta</String>
        <String xml:lang="es-ES">Terminar</String>
        <String xml:lang="pt-BR">Acabar</String>
        <String xml:lang="vi-VN">Chấm dứt</String>
    </Entry>

    <Entry Id="menu_vehicles_sell_confirm_title">
        <String xml:lang="en-US">Sell</String>
        <String xml:lang="nl-NL">Verkoop</String>
        <String xml:lang="fr-FR">Vendre</String>
        <String xml:lang="hi-Latn">Sell</String>
        <String xml:lang="de-DE">Verkaufen</String>
        <String xml:lang="it-IT">Vendi</String>
        <String xml:lang="id-ID">Menjual</String>
        <String xml:lang="cs-CZ">Prodat</String>
        <String xml:lang="lv-LV">Pārdot</String>
        <String xml:lang="no-NO"> Selge</String>
        <String xml:lang="tr-TR">Sat</String>
        <String xml:lang="sv-SE">Sälj</String>
        <String xml:lang="es-ES">Vender</String>
        <String xml:lang="pt-BR">Vender</String>
        <String xml:lang="vi-VN">Bán</String>
    </Entry>

    <Entry Id="menu_vehicles_empty_job_text">
        <String xml:lang="en-US">No job vehicles :(</String>
        <String xml:lang="nl-NL">Geen baan voertuigen :(</String>
        <String xml:lang="hi-Latn">Koi job vehicles nahi hai :(</String>
        <String xml:lang="de-DE">Keine Job-Fahrzeuge :(</String>
        <String xml:lang="it-IT">Nessun veicolo da lavoro :(</String>
        <String xml:lang="id-ID">Tidak ada kendaraan untuk pekerjaan ini :(</String>
        <String xml:lang="cs-CZ">Žádná pracovní vozidla :(</String>
        <String xml:lang="lv-LV">Nav darba transportlīdzekļu :(</String>
        <String xml:lang="fr-FR">Pas de véhicules de profession :(</String>
        <String xml:lang="no-NO"> Ingen jobbkjøretøy :(</String>
        <String xml:lang="tr-TR">İş aracı yok :(</String>
        <String xml:lang="sv-SE">Inga jobbbilar :(</String>
        <String xml:lang="es-ES">No hay vehículos de trabajo:(</String>
        <String xml:lang="pt-BR">Não há veículos de trabalho :(</String>
        <String xml:lang="vi-VN">Không có phương tiện công việc :(</String>
    </Entry>

    <Entry Id="menu_vehicles_empty_job_description">
        <String xml:lang="en-US">You don't have any vehicle for your ~b~current job~s~, and you ~r~can't ~s~use your personal vehicles while on this job. Buy job vehicles and they will show up in this menu.</String>
        <String xml:lang="nl-NL">Je hebt geen voertuigen voor je ~b~huidige baan~s~, en je kan ~r~geen ~s~gebruik maken van je persoonlijke voertuigen tijdens deze baan. Koop baan voertuigen en ze zullen hier laten zien worden.</String>
        <String xml:lang="hi-Latn">Aapke paas koi vehicle nahi hai aapki ~b~current job ~s~ke liye, aur aap ~r~nahi ~s~use kar sakte apni personal vehicles iss job mein. Job vehicles khareedo woh iss menu mein show karengi.</String>
        <String xml:lang="de-DE">Du hast keine Fahrzeuge für deinen ~b~aktuellen Job~s~ und du kannst ~r~kein ~s~persönliches Fahrzeug nutzen, solange du diesen Job machst. Kaufe Job-Fahrzeuge. Sie werden dir in diesem Menü angezeigt.</String>
        <String xml:lang="it-IT">Non hai alcun veicolo per il tuo ~b~lavoro attuale~s~, e ~r~non puoi ~s~utilizzare i tuoi veicoli personali mentre svolgi questo lavoro. Acquista veicoli da lavoro e appariranno in questo menu.</String>
        <String xml:lang="id-ID">Kamu tidak mempunyai kendaraan untuk ~b~pekerjaanmu saat ini~s~, dan kamu ~r~tidak ~s~dapat menggunakan kendaraan pribadi ketika sedang melakukan pekerjaan ini. Beli kendaraan untuk pekerjaan ini dan kendaraan itu akan muncul dimenu ini.</String>
        <String xml:lang="cs-CZ">Nemáš žádná vozidla pro tvojí ~b~současnou práci~s~, a ~r~nemůžeš ~s~používat svá osobní vozidla během práce. Zakup si vozidla pro práci a zobrazí se v této nabídce.</String>
        <String xml:lang="lv-LV">Jums nav neviena transportlīdzekļa priekš jūsu ~b~pašreizēja darba~s~, un jūs ~r~nevarat ~s~izmantot savus personīgos transportlīdzekļus kamēr esat šajā darbā. Nopērciet darba transportlīdzkļus un tie paradīsies šajā izvēlnē.</String>
        <String xml:lang="no-NO">Du har ikke noe kjøretøy for ~b~nåværende jobb~s~, og du ~r~kan ikke ~s~bruke dine personlige kjøretøy mens du er på denne jobben. Kjøp jobbbiler og de vil dukke opp i denne menyen.</String>
        <String xml:lang="tr-TR">~b~Kullanmakta olduğunuz iş~s~ için herhangi bir aracınız yok ve bu iş sırasında kişisel araçlarınızı ~r~kullanamazsınız~s~. İş araçları satın alın, ardından bu menüde görüneceklerdir.</String>
        <String xml:lang="sv-SE">Du har inget fordon för ditt ~b~nuvarande jobb~s~, och du ~r~kan inte ~s~använda dina personliga fordon medan du är på det här jobbet. Köp jobbbilar så dyker de upp i den här menyn.</String>
        <String xml:lang="fr-FR">Vous n'avez pas de véhicule pour ton ~b~métier actuel~s~, et vous ~r~ne pouvez pas ~s~utiliser vos véhicules personnels pendant ce métier. Achetez des véhicules de profession et ils apparaîtront dans ce menu.</String>
        <String xml:lang="es-ES">No tienes ningún vehículo para tu ~b~trabajo actual~s~ y ~r~no puedes ~s~usar tus vehículos personales mientras estés en este trabajo. Compra vehículos para el trabajo y aparecerán en este menú.</String>
        <String xml:lang="pt-BR">Você não possui veículos para seu ~b~trabalho atual~s~ e ~r~não pode ~s~usar seus veículos pessoais enquanto estiver neste trabalho. Compre veículos para trabalho e eles aparecerão neste menu.</String>
        <String xml:lang="vi-VN">Bạn không có bất kỳ phương tiện nào cho ~b~công việc hiện tại~s~ của mình và bạn ~r~không thể ~s~sử dụng xe cá nhân khi làm công việc này. Mua xe công việc và chúng sẽ xuất hiện trong menu này.</String>
    </Entry>

    <Entry Id="menu_vehicles_empty_personal_text">
        <String xml:lang="en-US">No personal vehicles :(</String>
        <String xml:lang="nl-NL">No personal vehicles :(</String>
        <String xml:lang="fr-FR">Pas de véhicules personnels :(</String>
        <String xml:lang="hi-Latn">Koi personal vehicles nahi :(</String>
        <String xml:lang="de-DE">Keine persönlichen Fahrzeuge :(</String>
        <String xml:lang="it-IT">Nessun veicolo personale :(</String>
        <String xml:lang="id-ID">Tidak ada kendaraan pribadi :(</String>
        <String xml:lang="ar-001">لا توجد سيارات شخصية :(</String>
        <String xml:lang="cs-CZ">Žádná osobní vozidla :(</String>
        <String xml:lang="lv-LV">Nav personīgo transportlīdzekļu :(</String>
        <String xml:lang="no-NO">Ingen personlige kjøretøy :(</String>
        <String xml:lang="sv-SE">Inga personliga fordon :(</String>
        <String xml:lang="es-ES">Sin vehículos personales :(</String>
        <String xml:lang="pt-BR">Sem veículos pessoais :(</String>
        <String xml:lang="tr-TR">Kişisel aracın yok :(</String>
        <String xml:lang="vi-VN">Không có phương tiện cá nhân :(</String>
    </Entry>

    <Entry Id="menu_vehicles_empty_personal_description">
        <String xml:lang="en-US">You don't own any personal vehicle. Buy vehicles and they will show up in this menu.</String>
        <String xml:lang="nl-NL">Je hebt geen persoonlijke voertuigen. Koop voertuigen and they will show up in this menu.</String>
        <String xml:lang="hi-Latn">Aapke paas koi personal vehicle nahi hai. New vehicles khareedo woh iss menu mein show karengi.</String>
        <String xml:lang="de-DE">Du besitzt keine persönlichen Fahrzeuge. Kaufe Fahrzeuge, danach werden sie in diesem Menü angezeigt</String>
        <String xml:lang="it-IT">Non possiedi alcun veicolo personale. Acquista veicoli e appariranno in questo menu.</String>
        <String xml:lang="id-ID">Kamu tidak memiliki kendaraan pribadi. Beli kendaraan dan kendaraan itu akan muncul dimenu ini.</String>
        <String xml:lang="ar-001">أنت لا تملك أي سيارة شخصية. قم بشراء سيارات وسوف تظهر في هذه القائمة.</String>
        <String xml:lang="cs-CZ">Nevlastníš žádné osobní vozidlo. Nakup vozidla a ta se zobrazí v této nabídce.</String>
        <String xml:lang="lv-LV">Jums nav neviena personīga transportlīdzekļa. Nopērciet transportlīdzekļus un tie paradīsies šajā izvēlnē.</String>
        <String xml:lang="no-NO"> Du eier ikke noe personlig kjøretøy. Kjøp kjøretøy og de vil dukke opp i denne menyen.</String>
        <String xml:lang="sv-SE">Du äger inget personligt fordon. Köp fordon och de kommer att dyka upp i den här menyn.</String>
        <String xml:lang="fr-FR">Vous ne possédez pas de véhicule personnel. Achetez des véhicules et ils apparaîtront dans ce menu.</String>
        <String xml:lang="tr-TR">Herhangi bir kişisel aracın yok. Araç satın al, bu menüde görünecek.</String>
<<<<<<< HEAD
    </Entry>

    <Entry Id="menu_vehicles_store_title">
        <String xml:lang="en-US">Store</String>
        <String xml:lang="nl-NL">Opslaan</String>
        <String xml:lang="fr-FR">Ranger</String>
        <String xml:lang="hi-Latn">Store</String>
        <String xml:lang="de-DE">Laden</String>
        <String xml:lang="it-IT">Deposita</String>
        <String xml:lang="id-ID">Toko</String>
        <String xml:lang="ar-001">تخزين</String>
        <String xml:lang="cs-CZ">Uskladnit</String>
        <String xml:lang="lv-LV">Atgriezt</String>
        <String xml:lang="tr-TR">Geri gönder</String>
=======
        <String xml:lang="vi-VN">Bạn không sở hữu bất kỳ xe cá nhân nào. Hãy mua xe và chúng sẽ xuất hiện trong menu này.</String>
>>>>>>> 813d271e
    </Entry>

    <Entry Id="menu_vehicles_store_your_garage">
        <String xml:lang="en-US">your garage</String>
        <String xml:lang="nl-NL">jouw garage</String>
        <String xml:lang="hi-Latn">aapka garage</String>
        <String xml:lang="de-DE">Deine Garage</String>
        <String xml:lang="it-IT">il tuo garage</String>
        <String xml:lang="id-ID">Garasimu</String>
        <String xml:lang="ar-001">الجراج الخاص بك</String>
        <String xml:lang="cs-CZ">tvá garáž</String>
        <String xml:lang="lv-LV">jūsu garāža</String>
        <String xml:lang="fr-FR">votre garage</String>
        <String xml:lang="no-NO">garasjen din</String>
        <String xml:lang="sv-SE">ditt garage</String>
        <String xml:lang="tr-TR">garajına</String>
        <String xml:lang="vi-VN">nhà để xe của bạn</String>
    </Entry>

    <Entry Id="menu_vehicles_store_description_rented">
        <String xml:lang="en-US">Send your rented ~b~{0} ~s~back to the storage.</String>
        <String xml:lang="nl-NL">Stuur je gehuurde ~b~{0} ~s~terug naar opslag.</String>
        <String xml:lang="hi-Latn">Send kare apni rent ki ~b~{0} ~s~wapas storage mein.</String>
        <String xml:lang="de-DE">Lagere dein gemieteten ~b~{0} ~s~in das Lager ein.</String>
        <String xml:lang="it-IT">Ritorna la tua ~b~{0} ~s~noleggiata al deposito.</String>
        <String xml:lang="id-ID">Kirim kendaraan rental ~b~{0} ~s~kembali ke garasi.</String>
        <String xml:lang="cs-CZ">Pošli své pronajaté vozidlo ~b~{0} ~s~zpět do garáže.</String>
        <String xml:lang="lv-LV">Atgriezt jūsu nomāto ~b~{0} ~s~atpakaļ uz novietni.</String>
        <String xml:lang="fr-FR">Renvoyez votre ~b~{0} ~s~louée au garage.</String>
        <String xml:lang="no-NO"> Send din leide ~b~{0} ~s~tilbake til lageret.</String>
        <String xml:lang="sv-SE"> Skicka tillbaka dina hyrda ~b~{0} ~s~till förrådet.</String>
        <String xml:lang="tr-TR">~b~{0} ~s~isimli kiraladığın aracı muhafaza et.</String>
        <String xml:lang="vi-VN">Gửi chiếc ~b~{0} ~s~thuê của bạn trở lại kho.</String>
    </Entry>

    <Entry Id="menu_vehicles_delivery_title">
        <String xml:lang="en-US">Delivery</String>
        <String xml:lang="nl-NL">Levering</String>
        <String xml:lang="fr-FR">Livraison</String>
        <String xml:lang="hi-Latn">Delivery</String>
        <String xml:lang="de-DE">Lieferung</String>
        <String xml:lang="it-IT">Consegna</String>
        <String xml:lang="id-ID">Pengiriman</String>
        <String xml:lang="ar-001">التوصيل</String>
        <String xml:lang="cs-CZ">Doručení</String>
        <String xml:lang="lv-LV">Piegādāt</String>
<<<<<<< HEAD
        <String xml:lang="tr-TR">Çağır</String>
=======
        <String xml:lang="no-NO">Leveranse</String>
        <String xml:lang="sv-SE">Leverans</String>
        <String xml:lang="tr-TR">Çağırmak</String>
        <String xml:lang="vi-VN">Vận chuyển</String>
>>>>>>> 813d271e
    </Entry>

    <Entry Id="menu_vehicles_delivery_description">
        <String xml:lang="en-US">Get your ~b~{0} ~s~delivered to your current location.</String>
        <String xml:lang="nl-NL">Krijg jouw ~b~{0} ~s~geleverd naar je huidige locatie.</String>
        <String xml:lang="hi-Latn">Paaye apni ~b~{0} ~s~ki delivery apni current location mein.</String>
        <String xml:lang="de-DE">Lasse dein ~b~{0} ~s~zu deiner aktuellen Position liefern.</String>
        <String xml:lang="it-IT">Fai consegnare il tuo ~b~{0} ~s~alla tua posizione attuale.</String>
        <String xml:lang="id-ID">Kirim kendaraan ~b~{0} ~s~ke lokasimu saat ini. </String>
        <String xml:lang="cs-CZ">Nech si doručit své vozidlo ~b~{0} ~s~na svou aktuální polohu.</String>
        <String xml:lang="lv-LV">Pieprasiet jūsu ~b~{0} ~s~piegādi jūsu pašreizējā lokācijā.</String>
        <String xml:lang="fr-FR">Faites-vous livrer votre ~b~{0} ~s~à l'endroit où vous vous trouvez.</String>
        <String xml:lang="no-NO"> Få ~b~{0} ~s~levert til din nåværende posisjon.</String>
        <String xml:lang="sv-SE">Få din ~b~{0} ~s~levererade till din nuvarande plats.</String>
        <String xml:lang="tr-TR">~b~{0} ~s~isimli aracını mevcut konumuna teslim edilmesini iste.</String>
        <String xml:lang="vi-VN">Yêu cầu giao ~b~{0} ~s~đến vị trí hiện tại của bạn.</String>
    </Entry>

    <Entry Id="menu_vehicles_delivery_description_rented">
        <String xml:lang="en-US">Get your rented ~b~{0} ~s~delivered to your current location.</String>
        <String xml:lang="nl-NL">Krijg jouw gehuurde ~b~{0} ~s~geleverd naar je huidige locatie.</String>
        <String xml:lang="hi-Latn">Paaye apni rental ~b~{0} ~s~ki delivery apni current location mein.</String>
        <String xml:lang="de-DE">Lasse dein gemieteten ~b~{0} ~s~zu deiner aktuellen Position liefern.</String>
        <String xml:lang="it-IT">Fai consegnare il tuo ~b~{0} ~s~noleggiato alla tua posizione attuale.</String>
        <String xml:lang="id-ID">Kirim kendaraan rental ~b~{0} ~s~ke lokasimu saat ini.</String>
        <String xml:lang="cs-CZ">Nech si doručit své pronajaté vozidlo ~b~{0} ~s~na tvou aktuální polohu.</String>
        <String xml:lang="lv-LV">Pieprasiet jūsu nomāta ~b~{0} ~s~piegādi jūsu pašreizējā lokācijā.</String>
        <String xml:lang="no-NO"> Få ditt leide ~b~{0} ~s~levert til din nåværende plassering.</String>
        <String xml:lang="sv-SE">Få dina hyrda ~b~{0} ~s~levererade till din nuvarande plats.</String>
        <String xml:lang="fr-FR">Recevez votre ~b~{0} ~s~louée à l'endroit où vous vous trouvez.</String>
        <String xml:lang="tr-TR">~b~{0} ~s~isimli kiraladığın aracı mevcut konumuna teslim edilmesini iste.</String>
        <String xml:lang="vi-VN">Yêu cầu giao phương tiện thuê ~b~{0} ~s~đến vị trí hiện tại của bạn.</String>
    </Entry>

    <Entry Id="menu_vehicles_delivery_info_destroyed">
        <String xml:lang="en-US">~r~This vehicle has been destroyed.</String>
        <String xml:lang="ar-001">~r~تم تدمير هذه السيارة.</String>
        <String xml:lang="nl-NL">~r~Dit voertuig is vernietigd.</String>
        <String xml:lang="fr-FR">~r~Ce véhicule a été détruit.</String>
        <String xml:lang="hi-Latn">~r~Yeh vehicle destroy ho chuki hai.</String>
        <String xml:lang="de-DE">~r~Dieses Fahrzeug wurde zerstört.</String>
        <String xml:lang="it-IT">~r~Questo veicolo è stato distrutto.</String>
        <String xml:lang="id-ID">~r~Kendaraan ini sudah hancur.</String>
        <String xml:lang="cs-CZ">~r~Toto vozidlo bylo zničeno.</String>
        <String xml:lang="lv-LV">~r~Šīs transportlīdzeklis tika iznīcināts.</String>
<<<<<<< HEAD
        <String xml:lang="tr-TR">~r~Bu araç yok edildi.</String>
=======
        <String xml:lang="no-NO">~r~Dette kjøretøyet har blitt ødelagt.</String>
        <String xml:lang="sv-SE">~r~Detta fordon har förstörts.</String>
        <String xml:lang="vi-VN">~r~Phương tiện này đã bị phá hủy.</String>
>>>>>>> 813d271e
    </Entry>

    <Entry Id="menu_vehicles_info_impounded">
        <String xml:lang="en-US">~y~This vehicle has been impounded. Visit an impound lot to claim it back.</String>
        <String xml:lang="nl-NL">~y~Dit voertuig is in beslag genomen. Bezoek een bewaarterrein om het terug te krijgen.</String>
        <String xml:lang="hi-Latn">~y~Yeh vehicle impount ho chuki hai. Impound lot jaake apni gaadi wapas claim kare.</String>
        <String xml:lang="de-DE">~y~Dieses Fahrzeug wurde beschlagnahmt. Besuche einen Beschlagnahmungshof um es auszulösen.</String>
        <String xml:lang="it-IT">~y~Questo veicolo è stato sequestrato. Visita un deposito per recuperarlo.</String>
        <String xml:lang="id-ID">~y~Kendaraan ini sudah disita. Silahkan kunjungi Pusat penyitaan untuk mengambilnya kembali.</String>
        <String xml:lang="ar-001">~y~تم حجز هذه السيارة. قم بزيارة منطقة الحجز لأستعادتها.</String>
        <String xml:lang="cs-CZ">~y~Toto vozidlo bylo odtaženo. Získej ho zpět z odstavného parkoviště.</String>
        <String xml:lang="lv-LV">~y~Šīs transportlīdzeklis tika evakuēts. Dodieties uz evakuatora stāvlaukumu, lai iegūtu to atpakaļ.</String>
<<<<<<< HEAD
        <String xml:lang="tr-TR">~y~Bu araca el koyuldu. Geri almak için alıkoyulan alanı ziyaret et.</String>
=======
        <String xml:lang="fr-FR">~y~Ce véhicule a été mis en fourrière. Rendez-vous dans une fourrière pour le récupérer.</String>
        <String xml:lang="no-NO">~y~Dette kjøretøyet er beslaglagt. Besøk et beslaglagt parti for å kreve det tilbake.</String>
        <String xml:lang="sv-SE">~y~Det här fordonet har beslagtagits. Besök ett beslag för att kräva tillbaka det.</String>
        <String xml:lang="vi-VN">~y~Phương tiện này đã bị tịch thu. Hãy đến bãi giữ phương tiện tịch thu để lấy lại.</String>
>>>>>>> 813d271e
    </Entry>

    <Entry Id="menu_vehicles_info_in_maintenance">
        <String xml:lang="en-US">~y~This vehicle has been sent to maintenance.</String>
        <String xml:lang="nl-NL">~y~Dit voertuig is gestuurd voor onderhoud.</String>
        <String xml:lang="fr-FR">~y~Ce véhicule a été envoyé en maintenance.</String>
        <String xml:lang="hi-Latn">~y~Yeh vehicle maintenance ke liye bhej di gayi.</String>
        <String xml:lang="de-DE">~y~Dieses Fahrzeug wurde zur Wartung geschickt.</String>
        <String xml:lang="it-IT">~y~Questo veicolo è stato inviato in manutenzione.</String>
        <String xml:lang="id-ID">~y~Kendaraan ini telah dikirim untu perbaikan.</String>
        <String xml:lang="ar-001">~y~تم إرسال هذه السيارة للصيانة.</String>
        <String xml:lang="cs-CZ">~y~Toto vozidlo bylo odesláno do údržby.</String>
        <String xml:lang="lv-LV">~y~Šīs transportlīdzeklis tika nosūtīts uz apkopi.</String>
<<<<<<< HEAD
        <String xml:lang="tr-TR">~y~Bu araç bakıma gönderildi.</String>
=======
        <String xml:lang="no-NO">~y~Dette kjøretøyet er sendt til vedlikehold.</String>
        <String xml:lang="sv-SE">~y~Det här fordonet har skickats till underhåll.</String>
        <String xml:lang="zh-Hant">~y~該車輛已被送至保養廠.</String>
        <String xml:lang="vi-VN">~y~Phương tiện này đã được gửi đi bảo dưỡng.</String>
>>>>>>> 813d271e
    </Entry>

    <Entry Id="menu_vehicles_delivery_info_recalled">
        <String xml:lang="en-US">~o~This vehicle has been recalled by Cops and Robbers.</String>
        <String xml:lang="nl-NL">~o~Dit voertuig is teruggeroepen door Cops and Robbers.</String>
        <String xml:lang="fr-FR">~o~Ce véhicule a été rappelé par Cops and Robbers.</String>
        <String xml:lang="hi-Latn">~o~Yeh vehicle wapas recall kara hai Cops and Robbers ne.</String>
        <String xml:lang="de-DE">~o~Dieses Fahrzeug wurde von Cops and Robbers zurückgerufen.</String>
        <String xml:lang="it-IT">~o~Questo veicolo è stato richiamato da Cops and Robbers.</String>
        <String xml:lang="id-ID">~o~Kendaraan ini telah diambil oleh Cops and Robbers</String>
        <String xml:lang="ar-001">~o~تم استدعاء هذه السيارة من قبل Cops and Robbers.</String>
        <String xml:lang="cs-CZ">~o~Toto vozidlo bylo odvoláno ze strany Cops and Robbers.</String>
        <String xml:lang="lv-LV">~o~Cops and Robbers atsauca šo transportlīdzekli.</String>
<<<<<<< HEAD
        <String xml:lang="tr-TR">~o~Bu araç Cops and Robbers tarafından geri çağırıldı.</String>
=======
        <String xml:lang="no-NO">~o~Dette kjøretøyet har blitt tilbakekalt av politi og ranere.</String>
        <String xml:lang="sv-SE">~o~Det här fordonet har återkallats av Cops and Robbers</String>
        <String xml:lang="vi-VN">~o~Chiếc phương tiện này đã bị thu hồi bởi Cops and Robbers.</String>
>>>>>>> 813d271e
    </Entry>

    <Entry Id="menu_vehicles_info_rent_overdue">
        <String xml:lang="en-US">~r~The rent of this vehicle is overdue.</String>
        <String xml:lang="nl-NL">~r~De huur van dit voertuig is verlopen.</String>
        <String xml:lang="hi-Latn">~r~Iss vehicle ka rent due hai.</String>
        <String xml:lang="de-DE">~r~Die Miete von diesem Fahrzeug ist überfällig.</String>
        <String xml:lang="it-IT">~r~L'affitto di questo veicolo è scaduto.</String>
        <String xml:lang="id-ID">~r~Sewa kendaraan ini sudah terlewat.</String>
        <String xml:lang="ar-001">~r~لقد تأخر إيجار هذه السيارة.</String>
        <String xml:lang="cs-CZ">~r~Pronájem tohoto vozidla je po splatnosti.</String>
        <String xml:lang="lv-LV">~r~Šī transportlīdzekļa nomas termiņš ir nokāvēts.</String>
<<<<<<< HEAD
        <String xml:lang="tr-TR">~r~Bu aracın kirasının süresi bitmiş.</String>
    </Entry>

    <!-- {0} = Membership name -->
    <Entry Id="menu_vehicles_delivery_info_membership">
        <String xml:lang="en-US">~p~This vehicle requires {0}.\n~s~You can still use it by taking it out of your ~y~garage~s~, but the ~y~Delivery ~s~feature has been disabled for it.</String>
        <String xml:lang="nl-NL">~p~Dit voertuig vereist {0}.\n~s~Je kan hem nogsteeds gebruiken door hem uit je ~y~garage~s~ te halen, maar de ~y~Bezorg ~s~functie is ervoor uitgeschakeld.</String>
        <String xml:lang="fr-FR">~p~Ce véhicule nécessite {0}.\n~s~Tu peux toujours l'utiliser en le sortant de ton ~y~garage~s~, mais la fonction ~y~Livraison ~s~a été désactivée pour lui.</String>
        <String xml:lang="hi-Latn">~p~Yeh vehicle ko zarurat hai {0} ki.\n~s~Aap abhi bhi use kar sakte hain apni gaadi ~y~garage ~s~se nikaal ke, lekin ~y~Delivery ~s~feature band kar diya gaya hai.</String>
        <String xml:lang="de-DE">~p~Dieses Fahrzeug erfordert{0}.\n~s~Du kannst es weiterhin verwenden, indem du es aus deiner ~y~Garage~s~ holst, aber die ~y~Liefer~s~-Funktion dafür wurde deaktiiviert.</String>
        <String xml:lang="it-IT">~p~Questo veicolo richiede {0}.\n~s~Puoi ancora usarlo portandolo fuori dal tuo ~y~garage~s~, ma la funzione ~y~Consegna ~s~è stata disabilitata per esso.</String>
        <String xml:lang="id-ID">~p~Kendaraan ini membutuhkan {0}. \n~s~Kamu masih bisa menggunakannya dengan cara mengeluarkannya langsung dari ~y~garasimu~s~, tetapi fitur ~y~pengiriman ~s~telah dimatikan.</String>
        <String xml:lang="cs-CZ">~p~Toto vozidlo vyžaduje {0}.\n~s~Stále s ním můžeš vyjet z ~y~garáže~s~, ale ~y~doručení ~s~je zablokované.</String>
        <String xml:lang="lv-LV">~p~Šim transportlīdzeklim ir vajadzīgs {0}.\nJūs joprojām varat to izmantot izņemot to no jūsu ~y~garāžas~s~, bet ~y~Piegādes ~s~funkcija tika atspējota.</String>
        <String xml:lang="tr-TR">~p~Bu araç için {0} \n~s~gerekmekte. Yinede ~y~garajından ~s~çıkararak hala kullanabilirsin, fakat ~y~Teslimat ~s~özelliği bu araç için devre dışı bırakılmıştır.</String>
=======
        <String xml:lang="no-NO">~r~Leien av dette kjøretøyet er forfalt.</String>
        <String xml:lang="sv-SE">~r~Hyran för detta fordon är försenad.</String>
        <String xml:lang="fr-FR">~r~La location de ce véhicule a expiré.</String>
        <String xml:lang="vi-VN">~r~Tiền thuê phương tiện này đã quá hạn thanh toán.</String>
>>>>>>> 813d271e
    </Entry>

    <Entry Id="menu_vehicles_delivery_info_garage_membership">
        <String xml:lang="en-US">~p~The garage where this vehicle is parked requires {0}.\n~s~You can still use the vehicles inside it, but the ~y~Delivery ~s~feature has been disabled for them.</String>
        <String xml:lang="nl-NL">~p~De garage waar dit voertuig in is geparkeerd vereist {0}.\n~s~Je kan nogsteeds de voertuigen erin gebruiken, maar de ~y~Bezorg ~s~functie is ervoor uitgeschakeld.</String>
        <String xml:lang="hi-Latn">~p~Jis garage mein yeh vehicle parked hai usme {0} ki zarurat hoti hai.\n~s~Aap abhi bhi vehicles use kar sakte ho grange ke andar se, lekin ~y~Delivery ~s~feature band kar diya gaya hai unke liye.</String>
        <String xml:lang="de-DE">~p~Die Garage erfordert {0}.\n~s~Du kannst die Fahrzeuge in ihr weiterhin verwenden, aber die ~y~Liefer~s~-Funktion für sie wurde deaktiiviert.</String>
        <String xml:lang="it-IT">~p~Il garage in cui è parcheggiato questo veicolo richiede {0}.\n~s~Puoi comunque utilizzare i veicoli all'interno, ma la funzione ~y~Consegna ~s~è stata disabilitata per loro.</String>
        <String xml:lang="id-ID">~p~Garasi dimana kendaraan ini terparkir membutuhkan {0}. \n~s~Kamu masih bisa menggunakan kendaraan yang terparkir didalamnya, tetapi fitur ~y~pengiriman ~s~telah dimatikan.</String>
        <String xml:lang="ar-001">~p~يتطلب الجراج الذي تم تخزين هذه السيارة فيه {0}.\n~s~يزال بإمكانك استخدام السيارات الموجودة بداخله,لكن تم تعطيل ميزة ~y~طلب السيارة لهم.~s~</String>
        <String xml:lang="cs-CZ">~p~Garáž, kde je toto vozidlo zaparkované, vyžaduje {0}.\n~s~Stále s ním můžeš vyjet z této garáže, ale možnost ~y~doručení ~s~je zablokovaná.</String>
        <String xml:lang="lv-LV">~p~Garāžai, kur šis transportlīdzeklis ir novietots, ir vajadzīgs {0}.\n~s~Jūs joprojām varat izņemt transportlīdzekļus no tās, bet ~y~Piegādes ~s~funkcija tika atspējota.</String>
<<<<<<< HEAD
        <String xml:lang="tr-TR">~p~Bu aracın park edildiği garaj {0} \n~s~gerekmekte. İçerisindeki araçları hala kullanabilirsiniz, fakat ~y~Teslimat ~s~özelliği bu araçlar için devre dışı bırakılmıştır.</String>
=======
        <String xml:lang="no-NO">~p~Garasjen der dette kjøretøyet er parkert krever {0}.\n~s~Du kan fortsatt bruke kjøretøyene inne i den, men ~y~Delivery ~s~-funksjonen er deaktivert for dem.</String>
        <String xml:lang="sv-SE">~p~Garaget där detta fordon är parkerat kräver {0}.\n~s~Du kan fortfarande använda fordonen i det, men ~y~Leverans~s~-funktionen har inaktiverats för dem.</String>
        <String xml:lang="fr-FR">~p~Le garage où ce véhicule est garé nécessite {0}.\n~s~Vous pouvez toujours utiliser les véhicules qui s'y trouvent, mais la fonction ~y~Livraison ~s~est désactivée pour eux.</String>
        <String xml:lang="vi-VN">~p~Nhà để xe nơi chiếc phương tiện này đậu yêu cầu {0}.\n~s~Bạn vẫn có thể sử dụng các xe bên trong, nhưng tính năng ~y~Giao phương tiện ~s~đã bị vô hiệu hóa đối với chúng.</String>
>>>>>>> 813d271e
    </Entry>

    <Entry Id="menu_vehicles_maintenance_title">
        <String xml:lang="en-US">Maintenance</String>
        <String xml:lang="nl-NL">Onderhoud</String>
        <String xml:lang="fr-FR">Maintenance</String>
        <String xml:lang="hi-Latn">Maintenance</String>
        <String xml:lang="de-DE">Wartungh</String>
        <String xml:lang="it-IT">Manutenzione</String>
        <String xml:lang="id-ID">Perbaikan</String>
        <String xml:lang="ar-001">الصيانة</String>
        <String xml:lang="cs-CZ">Údržba</String>
        <String xml:lang="lv-LV">Apkope</String>
<<<<<<< HEAD
        <String xml:lang="tr-TR">Bakım</String>
    </Entry>

    <!-- {0} = Vehicle name -->
    <Entry Id="menu_vehicles_maintenance_description">
        <String xml:lang="en-US">Send your ~b~{0} ~s~to maintenance.</String>
        <String xml:lang="nl-NL">Stuur je ~b~{0} ~s~naar onderhoud.</String>
        <String xml:lang="fr-FR">Envoyer ta ~b~{0} ~s~en maintenance.</String>
        <String xml:lang="hi-Latn">Send karo apni ~b~{0} ~s~maintenance ke liye.</String>
        <String xml:lang="de-DE">Schicke dein ~b~{0} ~s~zur Wartung.</String>
        <String xml:lang="it-IT">Invia il tuo ~b~{0} ~s~in manutenzione.</String>
        <String xml:lang="id-ID">Kirimkan ~b~{0} ~s~untuk perbaikan.</String>
        <String xml:lang="ar-001">أرسل ~b~{0} ~s~إلى الصيانة.</String>
        <String xml:lang="cs-CZ">Pošli své vozidlo ~b~{0} ~s~do údržby.</String>
        <String xml:lang="lv-LV">Nosūtiet savu ~b~{0} ~s~uz apkopi.</String>
        <String xml:lang="tr-TR">~b~{0} ~s~isimli aracını bakıma gönder.</String>
    </Entry>

    <!-- {0} = Vehicle name -->
    <Entry Id="menu_vehicles_maintenance_description_rented">
        <String xml:lang="en-US">Send your rented ~b~{0} ~s~to maintenance.</String>
        <String xml:lang="nl-NL">Stuur je gehuurde ~b~{0} ~s~naar onderhoud.</String>
        <String xml:lang="fr-FR">Envoyer ta ~b~{0} ~s~louée en maintenance.</String>
        <String xml:lang="hi-Latn">Apni rent ki ~b~{0} ~s~ko maintenance ke liye bhejo.</String>
        <String xml:lang="de-DE">Schicke dein gemieteten ~b~{0} ~s~zur Wartung.</String>
        <String xml:lang="it-IT">Invia il tuo veicolo noleggiato ~b~{0} ~s~in manutenzione.</String>
        <String xml:lang="id-ID">Kirimkan kendaraan rentalmu ~b~{0} ~s~untuk perbaikan.</String>
        <String xml:lang="ar-001">أرسل ~b~{0} ~s~المستأجرة إلى الصيانة.</String>
        <String xml:lang="cs-CZ">Pošli své pronajaté vozidlo ~b~{0} ~s~do údržby.</String>
        <String xml:lang="lv-LV">Nosūtiet savu nomāto ~b~{0} ~s~uz apkopi.</String>
        <String xml:lang="tr-TR">~b~{0} ~s~isimli kiralık aracını bakıma gönder.</String>
=======
        <String xml:lang="no-NO">Vedlikehold</String>
        <String xml:lang="sv-SE">Underhåll</String>
        <String xml:lang="zh-Hant">保養</String>
        <String xml:lang="vi-VN">Bảo dưỡng</String>
>>>>>>> 813d271e
    </Entry>

    <Entry Id="menu_vehicles_maintenance_info_destroyed">
        <String xml:lang="en-US">~r~This vehicle has been destroyed. Order a replacement.</String>
        <String xml:lang="nl-NL">~r~Dit voertuig is vernietigd. Bestel een vervanger.</String>
        <String xml:lang="hi-Latn">~r~Yeh vehicle destroy ho chuki hai. Replace karne ka order dedo.</String>
        <String xml:lang="de-DE">~r~Dieses Fahrzeug wurde zerstört. Bestelle einen Ersatz.</String>
        <String xml:lang="it-IT">~r~Questo veicolo è stato distrutto. Ordina una sostituzione.</String>
        <String xml:lang="id-ID">~r~Kendaraan ini sudah hancur. Silahkan pesan penggantinya.</String>
        <String xml:lang="ar-001">~r~تم تدمير هذه السيارة. اطلب بديلاً.</String>
        <String xml:lang="cs-CZ">~r~Toto vozidlo bylo zničeno. Objednej si náhradní.</String>
        <String xml:lang="lv-LV">~r~Šis transportlīdzeklis tika iznīcināts. Pieprasiet tā aizstāšanu.</String>
<<<<<<< HEAD
        <String xml:lang="tr-TR">~r~Bu araç yok edildi. Yenisini sipariş et.</String>
=======
        <String xml:lang="fr-FR">~r~Ce véhicule a été détruit. Demandez un véhicule de rechange.</String>
        <String xml:lang="no-NO">~r~Dette kjøretøyet har blitt ødelagt. Bestill en erstatning.</String>
        <String xml:lang="sv-SE">~r~Det här fordonet har förstörts. Beställ en ersättare.</String>
        <String xml:lang="zh-Hant">~r~ 該車輛已經被摧毀了. 申請重製一台已具續使用.</String>
        <String xml:lang="vi-VN">~r~Chiếc phương tiện này đã bị phá hủy. Vui lòng đặt xe thay thế.</String>
>>>>>>> 813d271e
    </Entry>

    <Entry Id="menu_vehicles_maintenance_info_in_maintenance">
        <String xml:lang="en-US">~y~This vehicle has already been sent to maintenance.</String>
        <String xml:lang="nl-NL">~y~Dit voertuig is al naar onderhoud gestuurd.</String>
        <String xml:lang="fr-FR">~y~Ce véhicule a déjà été envoyé en maintenance.</String>
        <String xml:lang="hi-Latn">~y~Yeh vehicle pehle hi maintenance ke liye bhejwa di gayi hai.</String>
        <String xml:lang="de-DE">~y~Dieses Fahrzeug wurde bereits zur Wartung geschickt.</String>
        <String xml:lang="it-IT">~y~Questo veicolo è già stato inviato in manutenzione.</String>
        <String xml:lang="id-ID">~y~Kendaraan ini sudah dikirimkan ke pusat perbaikan.</String>
        <String xml:lang="ar-001">~y~لقد تم بالفعل إرسال هذه السيارة للصيانة.</String>
        <String xml:lang="cs-CZ">~y~Toto vozidlo již bylo odesláno do údržby.</String>
        <String xml:lang="lv-LV">~y~Šis transportlīdzeklis jau tika nosūtīts uz apkopi.</String>
<<<<<<< HEAD
        <String xml:lang="tr-TR">~y~Bu araç zaten bakıma gönderildi.</String>
=======
        <String xml:lang="no-NO"> ~y~Dette kjøretøyet er allerede sendt til vedlikehold.</String>
        <String xml:lang="sv-SE">~y~Det här fordonet har redan skickats till underhåll.</String>
        <String xml:lang="zh-Hant">~y~ 該車輛已被送至保養.</String>
        <String xml:lang="vi-VN">~y~Chiếc phương tiện này đã được gửi đi bảo dưỡng.</String>
>>>>>>> 813d271e
    </Entry>

    <Entry Id="menu_vehicles_replace_title">
        <String xml:lang="en-US">Replace</String>
        <String xml:lang="cs-CZ">Nahradit</String>
        <String xml:lang="nl-NL">Vervang</String>
        <String xml:lang="fr-FR">Remplacer</String>
        <String xml:lang="hi-Latn">Replace</String>
        <String xml:lang="de-DE">Ersatz</String>
        <String xml:lang="it-IT">Sostituisci</String>
        <String xml:lang="id-ID">Mengganti</String>
        <String xml:lang="ar-001">استبدال</String>
        <String xml:lang="lv-LV">Aizstāt</String>
<<<<<<< HEAD
        <String xml:lang="tr-TR">Yenilemek</String>
=======
        <String xml:lang="sv-SE">Ersätta</String>
        <String xml:lang="no-NO">Bytt ut</String>
        <String xml:lang="zh-Hant">重製</String>
        <String xml:lang="vi-VN">Thay thế</String>
>>>>>>> 813d271e
    </Entry>

    <Entry Id="menu_vehicles_replace_description">
        <String xml:lang="en-US">Order a replacement vehicle from the insurance company.</String>
        <String xml:lang="nl-NL">Bestel een vervangend voertuig van de verzekering.</String>
        <String xml:lang="hi-Latn">Order kare insurance company se ek replacement vehicle.</String>
        <String xml:lang="de-DE">Bestelle ein Ersatzfahrzeug vom Versicherungsunternehmen.</String>
        <String xml:lang="it-IT">Ordina un veicolo sostitutivo dalla compagnia assicurativa.</String>
        <String xml:lang="id-ID">Pesan kendaraan pengganti dari perusahaan asuransi.</String>
        <String xml:lang="ar-001">طلب سيارة بديلة من شركة التأمين.</String>
        <String xml:lang="cs-CZ">Objednej náhradního vozidla u pojišťovny.</String>
        <String xml:lang="lv-LV">Pieprasiet apdrošināšanas kompānijai aizstāt jūsu transportlīdzekli.</String>
<<<<<<< HEAD
        <String xml:lang="tr-TR">Sigorta şirketinden aracının yenisini sipariş et.</String>
=======
        <String xml:lang="fr-FR">Demander un véhicule de rechange à la compagnie d'assurance.</String>
        <String xml:lang="sv-SE">Beställ ett ersättnings fordon från försäkringsbolaget</String>
        <String xml:lang="no-NO">Bestill et nytt kjøretøy fra forsikringsselskapet.</String>
        <String xml:lang="zh-Hant">向保險公司申請已重製該車輛.</String>
        <String xml:lang="vi-VN">Đặt một phương tiện thay thế từ công ty bảo hiểm.</String>
>>>>>>> 813d271e
    </Entry>

    <Entry Id="menu_vehicles_replace_info_not_needed">
        <String xml:lang="en-US">~r~This vehicle doesn't need to be replaced.</String>
        <String xml:lang="nl-NL">~r~Dit voertuig hoeft niet vervangen te worden.</String>
        <String xml:lang="fr-FR">~r~Ce véhicule n'a pas besoin d'être remplacé.</String>
        <String xml:lang="hi-Latn">~r~Yeh vehicle ko replace karne ki zarurat nahi hai.</String>
        <String xml:lang="de-DE">~r~Dieses Fahrzeug muss nicht ersetzt werden.</String>
        <String xml:lang="it-IT">~r~Questo veicolo non necessita di essere sostituito.</String>
        <String xml:lang="id-ID">~r~Kendaraan ini tidak perlu diganti.</String>
        <String xml:lang="ar-001">~r~هذه السيارة لا تحتاج إلى الاستبدال.</String>
        <String xml:lang="cs-CZ">~r~Toto vozidlo není třeba nahradit.</String>
        <String xml:lang="lv-LV">~r~Šo transportlīdzekli nav nepieciešams aizstāt.</String>
<<<<<<< HEAD
        <String xml:lang="tr-TR">~r~Bu aracın yenilenmesine gerek yok.</String>
=======
        <String xml:lang="sv-SE">~r~Detta fordonet behöver inte bli ersättad</String>
        <String xml:lang="no-NO">~r~Dette kjøretøyet trenger ikke å skiftes</String>
        <String xml:lang="zh-Hant">~r~此車輛不需要被重製.</String>
        <String xml:lang="vi-VN">~r~Phương tiện này không cần phải thay thế.</String>
    </Entry>

    <!-- nullnull{0} = Reference to "vehicle_option_locked" or "vehicle_option_unlocked" (for example: ~g~locked) -->
    <Entry Id="vehicle_lock_unlock">
        <String xml:lang="en-US">You {0} ~s~your ~b~vehicle~s~.</String>
        <String xml:lang="pl-PL">{0} ~s~swój ~b~pojazd~s~.</String>
        <String xml:lang="nl-NL">Je hebt ~s~je ~b~voertuig ~s~{0}~s~.</String>
        <String xml:lang="es-ES">Tu {0} ~s~tu ~b~vehículo~s~.</String>
        <String xml:lang="pt-BR">Seu {0} ~s~seu ~b~veículo~s~.</String>
        <String xml:lang="de-DE">Du hast dein ~b~Fahrzeug ~s~{0}~s~.</String>
        <String xml:lang="ar-001">أنت ~s~{0} ~b~مركبتك~s~.</String>
        <String xml:lang="id-ID">Anda {0} ~b~kendaraan ~s~anda.</String>
        <String xml:lang="th-TH">คุณ {0} ~s~ของคุณ ~b~ยานพาหนะ~s~</String>
        <String xml:lang="vi-VN">Bạn đã {0} ~b~phương tiện ~s~của bạn.</String>
        <String xml:lang="cs-CZ">{0} ~s~jsi své ~b~vozidlo~s~.</String>
        <String xml:lang="lv-LV">Jūs {0} ~s~savu ~b~transportlīdzekli~s~.</String>
        <String xml:lang="hi-Latn">Aap apni ~b~vehicle ~s~ko {0} ~s~kare.</String>
        <String xml:lang="it-IT">Hai {0} ~s~il tuo ~b~veicolo~s~.</String>
        <String xml:lang="no-NO">Du {0} ~s~ditt ~b~kjøretøy~s~.</String>
        <String xml:lang="sv-SE">Du {0} ~s~ditt ~b~fordon~s~.</String>
        <String xml:lang="tr-TR">~b~Araç kapı kilidi~s~{0}.</String>
        <String xml:lang="fr-FR">Vous avez {0} ~s~votre ~b~véhicule~s~.</String>
        <String xml:lang="zh-Hant">你已將你的 ~b~車輛~s~ {0}~s~.</String>
    </Entry>

    <!-- nullnull{0} = Player's name (for example: Sasino) -->
    <Entry Id="player_ejected">
        <String xml:lang="en-US">{0} has been ~r~ejected~s~.</String>
        <String xml:lang="ar-001">تم ~r~إخراج~s~ {0}.</String>
        <String xml:lang="id-ID">{0} telah ~r~dikeluarkan~s~.</String>
        <String xml:lang="th-TH">{0} ได้รับการ ~r~ดีดออก~s~</String>
        <String xml:lang="pl-PL">{0} został ~r~wyrzucony~s~.</String>
        <String xml:lang="nl-NL">{0} is eruit ~r~getrapt~s~.</String>
        <String xml:lang="es-ES">{0} ha sido ~r~expulsado~s~.</String>
        <String xml:lang="pt-BR">{0} foi ~r~ejetado~s~.</String>
        <String xml:lang="de-DE">{0} wurde ~r~rausgeschmissen~s~.</String>
        <String xml:lang="it-IT">{0} è stato ~r~espulso~s~.</String>
        <String xml:lang="fr-FR">{0} a été ~r~éjecté~s~.</String>
        <String xml:lang="vi-VN">{0} đã bị ~r~đuổi~s~ khỏi phương tiện.</String>
        <String xml:lang="hi-Latn">{0} ko kar diya gaya ~r~eject~s~.</String>
        <String xml:lang="cs-CZ">{0} byl ~r~vyhozen~s~.</String>
        <String xml:lang="lv-LV">{0} tika ~r~izstumts~s~.</String>
        <String xml:lang="no-NO">{0} har blitt ~r~kastet ut~s~.</String>
        <String xml:lang="sv-SE">{0} har blivit ~r~ut kastad~s~.</String>
        <String xml:lang="tr-TR">{0} kişisi ~r~çıkarıldı~s~.</String>
        <String xml:lang="zh-Hant">{0} 已被 ~r~踢出~s~.</String>
    </Entry>

    <!-- nullnull{0} = Vehicle name (for example: Nero Custom) -->
    <Entry Id="menu_vehicles_manage_subtitle_var">
        <String xml:lang="en-US">Manage your {0}</String>
        <String xml:lang="nl-NL">Beheer je {0}</String>
        <String xml:lang="de-DE">Verwalte dein {0}</String>
        <String xml:lang="id-ID">Kelola {0}</String>
        <String xml:lang="cs-CZ">Spravuj své vozidlo {0}</String>
        <String xml:lang="lv-LV">Pārvaldiet jūsu {0}</String>
        <String xml:lang="fr-FR">Gérer votre {0}</String>
        <String xml:lang="hi-Latn">Manage karo apni {0}</String>
        <String xml:lang="it-IT">Gestisci la tua {0}</String>
        <String xml:lang="no-NO">Administrer din {0}</String>
        <String xml:lang="tr-TR">{0} Öğenizi Yönetin</String>
        <String xml:lang="sv-SE">Hantera din {0}</String>
        <String xml:lang="es-ES">Gestione su {0}</String>
        <String xml:lang="pt-BR">Gerencie seu {0}</String>
        <String xml:lang="zh-Hant">管理你的 {0}</String>
        <String xml:lang="vi-VN">Quản lý {0} của bạn</String>
    </Entry>

    <!-- nullnull{0} = Vehicle name (for example: Nero Custom) -->
    <Entry Id="menu_vehicles_manage_subtitle_var_rented">
        <String xml:lang="en-US">Manage your rented {0}</String>
        <String xml:lang="nl-NL">Beheer je gehuurde {0}</String>
        <String xml:lang="de-DE">Verwalte dein gemietetes {0}</String>
        <String xml:lang="id-ID">Kelola kendaraan rental {0}</String>
        <String xml:lang="cs-CZ">Spravuj své pronajaté vozidlo {0}</String>
        <String xml:lang="hi-Latn">Manage karo apni rent ki {0}</String>
        <String xml:lang="fr-FR">Gérer votre {0} loué</String>
        <String xml:lang="it-IT">Gestisci la tua {0} noleggiata</String>
        <String xml:lang="lv-LV">Pārvaldiet jūsu nomāto {0}</String>
        <String xml:lang="no-NO">Administrer din leide {0}</String>
        <String xml:lang="tr-TR">Kiraladığınız {0} öğesini yönetin.</String>
        <String xml:lang="sv-SE">Hantera din hyrda {0}</String>
        <String xml:lang="es-ES">Gestione su {0} alquilado</String>
        <String xml:lang="pt-BR">Gerencie sua {0} alugada</String>
        <String xml:lang="zh-Hant">管理你租的 {0}</String>
        <String xml:lang="vi-VN">Quản lý {0} đã thuê của bạn</String>
    </Entry>

    <!-- nullnull{0} = Vehicle name (for example: Nero Custom) -->
    <Entry Id="menu_vehicles_favorite_removed">
        <String xml:lang="en-US">You ~r~removed ~s~this ~p~{0} ~s~from your favorite vehicles. Refresh the menu to see the changes applied.</String>
        <String xml:lang="nl-NL">Je hebt deze ~p~{0} ~r~verwijderd ~s~van je favoriete voertuigen. Ververs het menu om de aanpassingen te zien.</String>
        <String xml:lang="de-DE">Du hast dieses ~p~{0}~s~ von deinen favorisierten Fahrzeugen ~r~entfernt~s~. Aktualisiere das Menü, um die Änderungen anzuzeigen.</String>
        <String xml:lang="id-ID">Kamu ~r~menghilangkan ~s~ini ~p~{0} ~s~dari kendaraan favoritmu. Buka menu kembali untuk melihat perubahan.</String>
        <String xml:lang="cs-CZ">~r~Odebral ~s~jsi ~p~{0} ~s~z tvých oblíbených vozidel. Obnov menu pro zobrazení změn.</String>
        <String xml:lang="it-IT">Hai ~r~rimosso ~s~questo ~p~{0} ~s~dai tuoi veicoli preferiti. Aggiorna il menu per vedere le modifiche applicate.</String>
        <String xml:lang="lv-LV">Jūs ~r~noņēmāt ~s~šo ~p~{0} ~s~no savas izlases. Atsvaidziniet izvēlni, lai ieraudzītu izmaiņas.</String>
        <String xml:lang="no-NO">Du ~r~fjernet ~s~dette ~p~{0} ~s~fra favorittkjøretøyene dine. Oppdater menyen for å se endringene som er tatt i bruk.</String>
        <String xml:lang="tr-TR">~p~{0} ~s~öğesini favori araçlarınızdan ~r~kaldırdınız~s~. Değişikliklerin uygulanmasını görmek için menüyü yenileyin.</String>
        <String xml:lang="fr-FR">Vous avez ~r~supprimé ~s~cette ~p~{0} ~s~de vos véhicules favoris. Actualisez le menu pour voir les changements appliqués.</String>
        <String xml:lang="es-ES">Has ~r~eliminado ~s~el ~p~{0} ~s~de tus vehículos favoritos. Actualice el menú para ver los cambios aplicados.</String>
        <String xml:lang="pt-BR">Você ~r~removeu~s~ o ~p~{0} ~s~de seus veículos favoritos. Atualize o menu para ver as alterações aplicadas.</String>
        <String xml:lang="hi-Latn">Aap ~r~remove ~s~kiye ~p~{0} ~s~ko apni favorite vehicles se. Menu refresh karo changes dekhne ke liye.</String>
        <String xml:lang="sv-SE">Du ~r~tog bort ~s~denna ~p~{0} ~s~från dina favoritfordon. Uppdatera menyn för att se ändringarna som tillämpades.</String>
        <String xml:lang="zh-Hant">你已將 ~p~{0}~s~ 從你的最愛中 ~r~移除~s~. 重新整理清單已看見你做的變化.</String>
        <String xml:lang="vi-VN">Bạn ~r~đã xóa ~p~{0} ~s~khỏi phương tiện yêu thích của bạn. Làm mới menu để xem những thay đổi được áp dụng.</String>
    </Entry>

    <!-- nullnull{0} = Vehicle name (for example: Nero Custom)
         {1} = Renewal cost (for example: $125,000) 
    -->
    <Entry Id="menu_vehicles_rental_extend_confirm_message">
        <String xml:lang="en-US">Do you really want to extend the rental of this ~b~{0} ~s~for ~g~{1}~s~?</String>
        <String xml:lang="nl-NL">Weet je zeker dat je de huur van deze ~b~{0} ~s~wilt verlengen voor ~g~{1}~s~?</String>
        <String xml:lang="de-DE">Möchtest du die Miete von ~b~{0} ~s~für ~g~{1}~s~ verlängern?</String>
        <String xml:lang="id-ID">Apakah kamu mau memperpanjang rental dari ~b~{0} ~s~seharga ~g~{1}~s~?</String>
        <String xml:lang="cs-CZ">Opravdu chceš prodloužit pronájem vozidla ~b~{0} ~s~za ~g~{1}~s~?</String>
        <String xml:lang="hi-Latn">Kya aapko sahi mein apni ~b~{0} ~s~ka rental extend karna chahte hain ~g~{1} ~s~de kar?</String>
        <String xml:lang="it-IT">Vuoi davvero estendere il noleggio di questo ~b~{0} ~s~per ~g~{1}~s~?</String>
        <String xml:lang="lv-LV">Vai tiešām vēlaties pagarināt šī ~b~{0} ~s~nomu par ~g~{1}~s~?</String>
        <String xml:lang="no-NO"> Vil du virkelig forlenge utleien av denne ~b~{0} ~s~for ~g~{1}~s~?</String>
        <String xml:lang="tr-TR">Bu ~b~{0} ~s~kiralamasını ~g~{1} ~s~için uzatmak istediğinizden emin misiniz?</String>
        <String xml:lang="sv-SE">Vill du verkligen förlänga uthyrningen av denna ~b~{0} ~s~för ~g~{1}~s~?</String>
        <String xml:lang="fr-FR">Voulez-vous vraiment prolonger la location de cette ~b~{0} ~s~pour ~g~{1}~s~?</String>
        <String xml:lang="es-ES">¿De verdad quieres extender el alquiler de este ~b~{0} ~s~por ~g~{1}~s~?</String>
        <String xml:lang="pt-BR">Você realmente deseja estender o aluguel desse ~b~{0} ~s~por ~g~{1}~s~?</String>
        <String xml:lang="zh-Hant">你確定以 ~g~{1}~s~ 延長 ~b~{0}~s~ 的租賃嗎?</String>
        <String xml:lang="vi-VN">Bạn có thực sự muốn gia hạn hợp đồng thuê ~b~{0} ~s~này cho ~g~{1}~s~ không?</String>
    </Entry>

    <!-- nullnull{0} = Vehicle name (for example: Nero Custom) -->
    <Entry Id="menu_vehicles_rental_terminate_confirm_message">
        <String xml:lang="en-US">Do you really want to terminate the rental of this ~b~{0}~s~?</String>
        <String xml:lang="nl-NL">Weet je zeker dat je de huur van deze ~b~{0}~s~ wilt beëindigen?</String>
        <String xml:lang="de-DE">Möchtest du die Miete von ~b~{0}~s~ beenden?</String>
        <String xml:lang="id-ID">Apakah kamu mau mengakhiri rental dari ~b~{0}~s~?</String>
        <String xml:lang="hi-Latn">Kya aap sahi mein apni ~b~{0} ~s~ka rental khatam karna chahte hain?</String>
        <String xml:lang="it-IT">Vuoi davvero terminare il noleggio di questo ~b~{0}~s~?</String>
        <String xml:lang="cs-CZ">Opravdu chceš ukončit pronájem vozidla ~b~{0}~s~?</String>
        <String xml:lang="lv-LV">Vai tiešām vēlaties pārtraukt šī ~b~{0} ~s~nomu?</String>
        <String xml:lang="no-NO">Vil du virkelig avslutte leieforholdet av denne ~b~{0}~s~?</String>
        <String xml:lang="tr-TR">Bu ~b~{0} ~s~kiralamasını gerçekten sonlandırmak istiyor musunuz?</String>
        <String xml:lang="sv-SE">Vill du verkligen avsluta uthyrningen av denna ~b~{0}~s~?</String>
        <String xml:lang="fr-FR">Voulez-vous vraiment résilier la location de cette ~b~{0}~s~?</String>
        <String xml:lang="es-ES">¿De verdad quieres poner fin al alquiler de este ~b~{0}~s~?</String>
        <String xml:lang="pt-BR">Você realmente quer acabar com o aluguel desse ~b~{0}~s~?</String>
        <String xml:lang="zh-Hant">你確定要終止 ~b~{0}~s~ 的租賃嗎?</String>
        <String xml:lang="vi-VN">Bạn có thực sự muốn chấm dứt việc thuê ~b~{0}~s~ không?</String>
    </Entry>

    <!-- nullnull{0} = Vehicle name (for example: Nero Custom)
         {1} = Sell price (for example: $19,750,000) 
    -->
    <Entry Id="menu_vehicles_sell_confirm_message">
        <String xml:lang="en-US">Do you really want to sell your ~b~{0} ~s~to the server for ~g~{1}~s~?</String>
        <String xml:lang="nl-NL">Weet je zeker dat je je ~b~{0} ~s~aan de server wilt verkopen voor ~g~{1}~s~?</String>
        <String xml:lang="de-DE">Möchtest du dein ~b~{0} ~s~an den Server für ~g~{1}~s~ verkaufen?</String>
        <String xml:lang="id-ID">Apakah kamu mau menjual ~b~{0} ~s~kepada server seharga ~g~{1}~s~?</String>
        <String xml:lang="cs-CZ">Opravdu chceš prodat ~b~{0} ~s~serveru za ~g~{1}~s~?</String>
        <String xml:lang="hi-Latn">Kya aap sahi mein apni ~b~{0} ~s~server ko bechna chahte hain ~g~{1} ~s~mein?</String>
        <String xml:lang="fr-FR">Voulez-vous vraiment vendre votre ~b~{0} ~s~au serveur pour ~g~{1}~s~?</String>
        <String xml:lang="it-IT">Vuoi davvero vendere il tuo ~b~{0} ~s~al server per ~g~{1}~s~?</String>
        <String xml:lang="lv-LV">Vai tiešām vēlaties pārdot jūsu ~b~{0} ~s~serverim par ~g~{1}~s~?</String>
        <String xml:lang="no-NO"> Vil du virkelig selge ~b~{0} ~s~en din til serveren for ~g~{1}~s~?</String>
        <String xml:lang="tr-TR">Sunucuya ~b~{0} ~s~öğesini ~g~{1} ~s~karşılığında gerçekten satmak istiyor musunuz?</String>
        <String xml:lang="sv-SE">Vill du verkligen sälja din ~b~{0} ~s~till servern för ~g~{1}~s~?</String>
        <String xml:lang="es-ES">¿Realmente quieres vender tu ~b~{0} ~s~al servidor por~g~{1}~s~?</String>
        <String xml:lang="pt-BR">Você realmente quer vender seu ~b~{0} ~s~para o servidor por ~g~{1}~s~?</String>
        <String xml:lang="zh-Hant">你確定要以 ~g~{1}~s~ 將 ~b~{0}~s~ 售出嗎?</String>
        <String xml:lang="vi-VN">Bạn có thực sự muốn bán ~b~{0} ~s~của mình cho máy chủ để lấy ~g~{1}~s~ không?</String>
    </Entry>

    <!-- nullnull{0} = Number of vehicles (for example: 15) -->
    <Entry Id="menu_vehicles_counter_text">
        <String xml:lang="en-US">{0} vehicles</String>
        <String xml:lang="nl-NL">{0} voertuigen</String>
        <String xml:lang="de-DE">{0} Fahrzeuge</String>
        <String xml:lang="id-ID">{0} kendaraan</String>
        <String xml:lang="cs-CZ">{0} Vozidel</String>
        <String xml:lang="lv-LV">{0} vienības</String>
        <String xml:lang="hi-Latn">{0} vehicles</String>
        <String xml:lang="fr-FR">{0} véhicules</String>
        <String xml:lang="it-IT">{0} veicoli</String>
        <String xml:lang="no-NO"> {0} kjøretøy</String>
        <String xml:lang="tr-TR">{0} araçlar</String>
        <String xml:lang="sv-SE">{0} fordon</String>
        <String xml:lang="es-ES">{0} vehículos</String>
        <String xml:lang="pt-BR">{0} veículos</String>
        <String xml:lang="zh-Hant">{0} 輛車</String>
        <String xml:lang="vi-VN">{0} phương tiện</String>
    </Entry>

    <!-- Store here means "to store" (your car in the garage) ✅
         It does NOT mean "store" as in "a place to buy something" ❌ 
    -->
    <Entry Id="menu_vehicles_store_title">
        <String xml:lang="en-US">Store</String>
        <String xml:lang="nl-NL">Opslaan</String>
        <String xml:lang="de-DE">Laden</String>
        <String xml:lang="id-ID">Kembalikan</String>
        <String xml:lang="ar-001">تخزين</String>
        <String xml:lang="cs-CZ">Uskladnit</String>
        <String xml:lang="fr-FR">Ranger</String>
        <String xml:lang="hi-Latn">Store</String>
        <String xml:lang="it-IT">Deposita</String>
        <String xml:lang="lv-LV">Atgriezt</String>
        <String xml:lang="no-NO"> Lager</String>
        <String xml:lang="sv-SE">Lagra</String>
        <String xml:lang="tr-TR">Muhafaza</String>
        <String xml:lang="zh-Hant">存車</String>
        <String xml:lang="vi-VN">Cất</String>
    </Entry>

    <!-- nullnull{0} = Vehicle name (for example: Nero Custom) -->
    <Entry Id="menu_vehicles_maintenance_description">
        <String xml:lang="en-US">Send your ~b~{0} ~s~to maintenance.</String>
        <String xml:lang="nl-NL">Stuur je ~b~{0} ~s~naar onderhoud.</String>
        <String xml:lang="de-DE">Schicke dein ~b~{0} ~s~zur Wartung.</String>
        <String xml:lang="id-ID">Kirimkan ~b~{0} ~s~untuk perbaikan.</String>
        <String xml:lang="ar-001">أرسل ~b~{0} ~s~إلى الصيانة.</String>
        <String xml:lang="cs-CZ">Pošli své vozidlo ~b~{0} ~s~do údržby.</String>
        <String xml:lang="hi-Latn">Apni ~b~{0} ~s~maintenance ke liye bhejo.</String>
        <String xml:lang="fr-FR">Envoyez votre ~b~{0} ~s~en maintenance.</String>
        <String xml:lang="it-IT">Invia la tua ~b~{0} ~s~in manutenzione.</String>
        <String xml:lang="lv-LV">Nosūtiet savu ~b~{0} ~s~uz apkopi.</String>
        <String xml:lang="no-NO">Send ~b~{0} ~s~til vedlikehold.</String>
        <String xml:lang="sv-SE">Skicka din ~b~{0} ~s~till underhåll.</String>
        <String xml:lang="zh-Hant">將你的 ~b~{0} ~s~送至保養廠.</String>
        <String xml:lang="vi-VN">Gửi ~b~{0} ~s~của bạn để bảo dưỡng.</String>
    </Entry>

    <!-- nullnull{0} = Vehicle name (for example: Nero Custom) -->
    <Entry Id="menu_vehicles_maintenance_description_rented">
        <String xml:lang="en-US">Send your rented ~b~{0} ~s~to maintenance.</String>
        <String xml:lang="nl-NL">Stuur je gehuurde ~b~{0} ~s~naar onderhoud.</String>
        <String xml:lang="de-DE">Schicke dein gemieteten ~b~{0} ~s~zur Wartung.</String>
        <String xml:lang="id-ID">Kirimkan kendaraan rentalmu ~b~{0} ~s~untuk perbaikan.</String>
        <String xml:lang="ar-001">أرسل ~b~{0} ~s~المستأجرة إلى الصيانة.</String>
        <String xml:lang="cs-CZ">Pošli své pronajaté vozidlo ~b~{0} ~s~do údržby.</String>
        <String xml:lang="hi-Latn">Apni rent ki ~b~{0} ~s~ko maintenance ke liye bhejo.</String>
        <String xml:lang="it-IT">Invia il tuo veicolo noleggiato ~b~{0} ~s~in manutenzione.</String>
        <String xml:lang="lv-LV">Nosūtiet savu nomāto ~b~{0} ~s~uz apkopi.</String>
        <String xml:lang="fr-FR">Envoyez votre ~b~{0} ~s~louée en maintenance.</String>
        <String xml:lang="no-NO">Send dine leide ~b~{0} ~s~til vedlikehold.</String>
        <String xml:lang="sv-SE">Skicka din hyrda ~b~{0} ~s~till underhåll.</String>
        <String xml:lang="zh-Hant">將你的 ~b~{0} ~s~to 送至保養廠.</String>
        <String xml:lang="vi-VN">Gửi ~b~{0} ~s~đã thuê của bạn để bảo dưỡng.</String>
>>>>>>> 813d271e
    </Entry>

    <Entry Id="menu_vehicles_rental_title">
        <String xml:lang="en-US">Rental Info</String>
        <String xml:lang="nl-NL">Verhuur Informatie</String>
        <String xml:lang="fr-FR">Informations sur la location</String>
        <String xml:lang="hi-Latn">Rental ki Info</String>
        <String xml:lang="de-DE">Informationen zur Miete</String>
        <String xml:lang="it-IT">Informazioni sul Noleggio</String>
        <String xml:lang="id-ID">Info rental</String>
        <String xml:lang="ar-001">معلومات الإيجار</String>
        <String xml:lang="cs-CZ">Informace o pronájmu</String>
        <String xml:lang="lv-LV">Nomas info</String>
<<<<<<< HEAD
        <String xml:lang="tr-TR">Kiralama bilgisi</String>
=======
        <String xml:lang="sv-SE">Uthyrnings information</String>
        <String xml:lang="no-NO"> Leieinformasjon</String>
        <String xml:lang="vi-VN">Thông tin cho thuê</String>
>>>>>>> 813d271e
    </Entry>

    <Entry Id="menu_vehicles_rental_description">
        <String xml:lang="en-US">~b~Start date: ~s~{0} UTC\n~b~End date: ~s~{1} UTC\n~b~Fee: ~g~{2} ~c~/week</String>
        <String xml:lang="nl-NL">~b~Start datum: ~s~{0} UTC\n~b~Eind date: ~s~{1} UTC\n~b~Kosten: ~g~{2} ~c~/week</String>
        <String xml:lang="fr-FR">~b~Date de début: ~s~{0} UTC\n~b~Date de fin: ~s~{1} UTC\n~b~Frais: ~g~{2} ~c~/semaine</String>
        <String xml:lang="hi-Latn">~b~Start ki date: ~s~{0} UTC\n~b~End ki date: ~s~{1} UTC\n~b~Fees: ~g~{2} ~c~/week</String>
        <String xml:lang="de-DE">~b~Startdatum: ~s~{0} UTC\n~b~Enddatum: ~s~{1} UTC\n~b~Gebühr: ~g~{2} ~c~/Woche</String>
        <String xml:lang="it-IT">~b~Data di inizio: ~s~{0} UTC\n~b~Data di fine: ~s~{1} UTC\n~b~Tariffa: ~g~{2} ~c~/settimana</String>
        <String xml:lang="id-ID">~b~Tanggal dimulai: ~s~{0} UTC\n~b~Tanggal berakhir: ~s~{1} UTC\n~b~Biaya: ~g~{2} ~c~/minggu</String>
        <String xml:lang="ar-001">~b~تاريخ البدء: ~s~{0} UTC\n~b~تاريخ الانتهاء: ~s~{1} UTC\n~b~الرسوم: ~g~{2} ~c~/week</String>
        <String xml:lang="cs-CZ">~b~Datum zahájení: ~s~{0} UTC\n~b~Datum ukončení: ~s~{1} UTC\n~b~Poplatek: ~g~{2} ~c~/týden</String>
        <String xml:lang="lv-LV">~b~Sākuma datums: ~s~{0} UTC\n~b~Beigu datums: ~s~{1} UTC\n~b~Komisija: ~g~{2} ~c~/nedēļā</String>
<<<<<<< HEAD
        <String xml:lang="tr-TR">~b~Başlangıç tarihi: ~s~{0} UTC\n~b~Bitiş tarihi: ~s~{1} UTC\n~b~Ücret: ~g~{2} ~c~/hafta</String>
=======
        <String xml:lang="no-NO">~b~Startdato: ~s~{0} UTC\n~b~Sluttdato: ~s~{1} UTC\n~b~Gebyr: ~g~{2} ~c~/uke</String>
        <String xml:lang="sv-SE">~b~Startdatum: ~s~{0} UTC\n~b~Slutdatum: ~s~{1} UTC\n~b~Avgift: ~g~{2} ~c~/vecka</String>
        <String xml:lang="vi-VN">~b~Ngày bắt đầu: ~s~{0} UTC\n~b~Ngày kết thúc: ~s~{1} UTC\n~b~Phí: ~g~{2} ~c~/tuần</String>
>>>>>>> 813d271e
    </Entry>

    <Entry Id="menu_vehicles_rental_info_overdue">
        <String xml:lang="en-US">~r~OVERDUE</String>
        <String xml:lang="nl-NL">~r~VERLOPEN</String>
        <String xml:lang="hi-Latn">~r~OVERDUE</String>
        <String xml:lang="de-DE">~r~ÜBERFÄLLIG</String>
        <String xml:lang="it-IT">~r~SCADUTO</String>
        <String xml:lang="id-ID">~r~TELAT BAYAR</String>
        <String xml:lang="ar-001">~r~التأخير</String>
        <String xml:lang="cs-CZ">~r~PO SPLATNOSTI</String>
        <String xml:lang="lv-LV">~r~NOKĀVĒTS</String>
<<<<<<< HEAD
        <String xml:lang="tr-TR">~r~SÜRESİ BİTMİŞ</String>
=======
        <String xml:lang="fr-FR">~r~EXPIRÉ</String>
        <String xml:lang="sv-SE">~r~Försen</String>
        <String xml:lang="no-NO"> ~r~FORSIDEN</String>
        <String xml:lang="vi-VN">~r~QUÁ HẠN</String>
>>>>>>> 813d271e
    </Entry>

    <Entry Id="menu_vehicles_rent_renew_title">
        <String xml:lang="en-US">Extend Rental</String>
        <String xml:lang="nl-NL">Verleng Huur</String>
        <String xml:lang="hi-Latn">Extend kare Rental</String>
        <String xml:lang="de-DE">Miete verlängern</String>
        <String xml:lang="it-IT">Estendi Noleggio</String>
        <String xml:lang="id-ID">Perpanjang Rental</String>
        <String xml:lang="ar-001">تمديد الإيجار</String>
        <String xml:lang="cs-CZ">Prodloužit pronájem</String>
        <String xml:lang="lv-LV">Pagarināt nomu</String>
<<<<<<< HEAD
        <String xml:lang="tr-TR">Kiralamayı Uzat</String>
    </Entry>

    <!-- {0} = Vehicle name -->
    <Entry Id="menu_vehicles_rent_renew_description">
        <String xml:lang="en-US">Renew the rental agreement of this ~b~{0}~s~.</String>
        <String xml:lang="nl-NL">Vernieuw het huurcontract van deze ~b~{0}~s~.</String>
        <String xml:lang="fr-FR">Renouveler le contrat de location de cette ~b~{0}~s~.</String>
        <String xml:lang="hi-Latn">Renew kare rental agreement is vehicle ka ~b~{0}~s~.</String>
        <String xml:lang="de-DE">Erneuer den Mietvertrag von diesem ~b~{0}~s~.</String>
        <String xml:lang="it-IT">Rinnova il contratto di noleggio di questo ~b~{0}~s~.</String>
        <String xml:lang="id-ID">Perbarui perjanjian rental dari kendaraan ini ~b~{0}~s~.</String>
        <String xml:lang="ar-001">قم بتجديد الإيجار لـ ~b~{0}~s~.</String>
        <String xml:lang="cs-CZ">Obnovení nájemní smlouvy u ~b~{0}~s~.</String>
        <String xml:lang="lv-LV">Atjaunojiet šī ~b~{0} ~s~īres līgumu.</String>
        <String xml:lang="tr-TR">~b~{0} ~s~isimli aracın kiralama sözleşmesini yenile.</String>
=======
        <String xml:lang="fr-FR">Prolonger la location</String>
        <String xml:lang="sv-SE">Förläng Uthyrningen</String>
        <String xml:lang="no-NO">Forleng utleie</String>
        <String xml:lang="vi-VN">Gia hạn thuê</String>
>>>>>>> 813d271e
    </Entry>

    <Entry Id="menu_vehicles_rent_renew_info_ongoing">
        <String xml:lang="en-US">~r~The rent of this vehicle is still ongoing.</String>
        <String xml:lang="nl-NL">~r~De huur van dit voertuig loopt nog.</String>
        <String xml:lang="fr-FR">~r~La location de ce véhicule est toujours en cours.</String>
        <String xml:lang="hi-Latn">~r~Iss vehicle ka rent chal raha hai.</String>
        <String xml:lang="de-DE">~r~Die Miete von diesem Fahrzeug läuft noch.</String>
        <String xml:lang="it-IT">~r~Il noleggio di questo veicolo è ancora in corso.</String>
        <String xml:lang="id-ID">~r~Rental dari kendaraan ini masih berjalan.</String>
        <String xml:lang="ar-001">~r~يزال استئجار هذه السيارة مستمرًا.</String>
        <String xml:lang="cs-CZ">~r~Pronájem tohoto vozidla stále probíhá.</String>
        <String xml:lang="lv-LV">~r~Šī transportlīdzekļa noma vēl ir aktīva.</String>
<<<<<<< HEAD
        <String xml:lang="tr-TR">~r~Bu aracın kiralaması halen devam etmekte.</String>
=======
        <String xml:lang="no-NO"> ~r~Leien av dette kjøretøyet pågår fortsatt.</String>
        <String xml:lang="sv-SE">~r~Uthyrningen av detta fordon pågår fortfarande.</String>
        <String xml:lang="vi-VN">~r~Việc thuê phương tiện này vẫn đang tiếp tục.</String>
>>>>>>> 813d271e
    </Entry>

    <Entry Id="menu_vehicles_rent_end_title">
        <String xml:lang="en-US">Terminate Rental</String>
        <String xml:lang="nl-NL">Beëindig Huur</String>
        <String xml:lang="fr-FR">Terminer la location</String>
        <String xml:lang="hi-Latn">Khatam kare Rental</String>
        <String xml:lang="de-DE">Miete beenden</String>
        <String xml:lang="it-IT">Termina Noleggio</String>
        <String xml:lang="id-ID">Hentikan rental</String>
        <String xml:lang="ar-001">إنهاء الإيجار</String>
        <String xml:lang="cs-CZ">Ukončit pronájem</String>
        <String xml:lang="lv-LV">Pārtraukt nomu</String>
<<<<<<< HEAD
        <String xml:lang="tr-TR">Kiralamayı Sonlandır</String>
    </Entry>

    <!-- {0} = Vehicle name -->
    <Entry Id="menu_vehicles_rent_end_description">
        <String xml:lang="en-US">Return this ~b~{0} ~s~to the rental company.</String>
        <String xml:lang="nl-NL">Geef deze ~b~{0} ~s~terug aan het verhuurbedrijf.</String>
        <String xml:lang="fr-FR">Renvoyer cette ~b~{0} ~s~à la société de location.</String>
        <String xml:lang="hi-Latn">Apni rental ki ~b~{0} ~s~return kardo rental company ko.</String>
        <String xml:lang="de-DE">Gib diesen ~b~{0} ~s~zum Verleih zurück.</String>
        <String xml:lang="it-IT">Restituisci questo ~b~{0}~s~ alla compagnia di noleggio.</String>
        <String xml:lang="id-ID">Kembalikan kendaraan ini ~b~{0} ~s~kepada perusahaan rental.</String>
        <String xml:lang="ar-001">ارجع ~b~{0} ~s~إلى شركة التأجير.</String>
        <String xml:lang="cs-CZ">Vrať vozidlo ~b~{0} ~s~autopůjčovně.</String>
        <String xml:lang="lv-LV">Atgriezt šo ~b~{0} ~s~nomas uzņēmumam.</String>
        <String xml:lang="tr-TR">~b~{0} ~s~isimli aracı kiralama şirketine iade et.</String>
=======
        <String xml:lang="no-NO">Avslutt utleie</String>
        <String xml:lang="sv-SE">Avsluta uthyrning</String>
        <String xml:lang="vi-VN">Chấm dứt cho thuê</String>
>>>>>>> 813d271e
    </Entry>

    <Entry Id="menu_vehicles_rent_end_info_destroyed">
        <String xml:lang="en-US">~r~This vehicle has been destroyed. Request a replacement before returning it to the rental company.</String>
        <String xml:lang="nl-NL">~r~Dit voertuig is vernietigd. Vraag een vervangend voertuig voordat je het terugbrengt naar het verhuurbedrijf.</String>
        <String xml:lang="hi-Latn">~r~Yeh vehicle destroy ho chuki hai. Replace karne ki request kar do rental company ko wapas karne se pehle.</String>
        <String xml:lang="de-DE">~r~Dieses Fahrzeug wurde zerstört. Fordere einen Ersatz an, bevor du es zum Verleih zurückgeben kannst.</String>
        <String xml:lang="it-IT">~r~Questo veicolo è stato distrutto. Richiedi una sostituzione prima di restituirlo alla compagnia di noleggio.</String>
        <String xml:lang="id-ID">~r~Kendaraan ini telah hancur. Minta penggantian kendaraan sebelum mengembalikan kendaraan kepada perusahaan rental.</String>
        <String xml:lang="ar-001">~r~تم تدمير هذه السيارة. اطلب الاستبدال قبل إعادتها إلى شركة التأجير.</String>
        <String xml:lang="cs-CZ">~r~Toto vozidlo bylo zničeno. Před vrácením vozidla půjčovně požádejte o náhradní vozidlo..</String>
        <String xml:lang="lv-LV">~r~Šis transportlīdzeklis tika iznīcināts. Pieprasiet tā aizstāšanu pirms tā atgriešanas nomas uzņēmumam.</String>
<<<<<<< HEAD
        <String xml:lang="tr-TR">~r~Bu araç patlamış. Kiralama şirketine iade etmeden önce yenilenmesini talep et.</String>
=======
        <String xml:lang="fr-FR">~r~Ce véhicule a été détruit. Demandez un véhicule de remplacement avant de le retourner à la société de location.</String>
        <String xml:lang="no-NO">~r~Dette kjøretøyet har blitt ødelagt. Be om en erstatning før du returnerer den til utleiefirmaet.</String>
        <String xml:lang="sv-SE">~r~Det här fordonet har förstörts. Begär en ersättning innan du returnerar den till uthyrningsföretaget.</String>
        <String xml:lang="zh-Hant">~r~ 該車輛已經被摧毀了. 請再還給租賃公司前先申請重製一台.</String>
        <String xml:lang="vi-VN">~r~Phương tiện này đã bị phá hủy. Yêu cầu phương tiện thay thế trước khi trả lại cho công ty cho thuê.</String>
>>>>>>> 813d271e
    </Entry>

    <Entry Id="menu_vehicles_rent_end_info_ongoing">
        <String xml:lang="en-US">~y~The rent of this vehicle is still ongoing and you will not be compensated for the time left.</String>
        <String xml:lang="nl-NL">~y~De huur van dit actief is nogsteeds gaande en je wordt niet gecompenseert voor de overgebleven tijd.</String>
        <String xml:lang="hi-Latn">~y~Is vehicle ka rent abhi bhi chal raha hai aur bache hue time ke liye aapko compensation nahi milega.</String>
        <String xml:lang="de-DE">~y~Die Miete für dieses Fahrzeug läuft noch und du wirst für die verbleibende Zeit nicht entschädigt.</String>
        <String xml:lang="it-IT">~y~Il noleggio di questo veicolo è ancora in corso e non sarai compensato per il tempo rimanente.</String>
        <String xml:lang="id-ID">~y~Rental kendaraan ini masih berjalan dan kamu tidak akan diberikan kompensasi untuk waktu yang tersisa.</String>
        <String xml:lang="ar-001">~y~يزال استئجار هذه السيارة مستمرًا ولن يتم تعويضك عن الوقت المتبقي.</String>
        <String xml:lang="cs-CZ">~y~Pronájem tohoto vozidla stále trvá a za zbývající čas ti nebude vyplacena náhrada.</String>
        <String xml:lang="lv-LV">~y~Šī transportlīdzekļa noma vēl ir aktīva un jūs netiks kompensēts par palikušo laiku.</String>
<<<<<<< HEAD
        <String xml:lang="tr-TR">~y~Bu aracın kiralaması hala devam etmekte ve kalan süre tarafınızdan temin edilmeyecek.</String>
=======
        <String xml:lang="no-NO">~y~Leien av dette kjøretøyet pågår fortsatt, og du vil ikke bli kompensert for tiden som er igjen.</String>
        <String xml:lang="sv-SE">~y~Hyran av detta fordon pågår fortfarande och du kommer inte att få kompensation för den tid som återstår.</String>
        <String xml:lang="fr-FR">~y~La location de ce véhicule est toujours en cours et vous ne serez pas indemnisé pour le temps qu'il reste.</String>
        <String xml:lang="vi-VN">~y~Việc thuê phương tiện này vẫn đang tiếp tục và bạn sẽ không được đền bù cho thời gian còn lại.</String>
>>>>>>> 813d271e
    </Entry>

    <Entry Id="menu_vehicles_history_title">
        <String xml:lang="en-US">History</String>
        <String xml:lang="nl-NL">Geschiedenis</String>
        <String xml:lang="fr-FR">Historique</String>
        <String xml:lang="hi-Latn">History</String>
        <String xml:lang="de-DE">Historie</String>
        <String xml:lang="it-IT">Cronologia</String>
        <String xml:lang="id-ID">Sejarah</String>
        <String xml:lang="ar-001">سجِل</String>
        <String xml:lang="cs-CZ">Historie</String>
        <String xml:lang="lv-LV">Vēsture</String>
<<<<<<< HEAD
        <String xml:lang="tr-TR">Geçmiş</String>
=======
        <String xml:lang="sv-SE">Historik</String>
        <String xml:lang="no-NO">Historie</String>
        <String xml:lang="vi-VN">Lịch sử</String>
>>>>>>> 813d271e
    </Entry>

    <Entry Id="menu_vehicles_history_description">
        <String xml:lang="en-US">View this vehicle's ownership history.</String>
        <String xml:lang="nl-NL">Bekijk het eigendomsgeschiedenis van dit voertuig.</String>
        <String xml:lang="hi-Latn">Iss vehicle ki ownership history dekhe.</String>
        <String xml:lang="de-DE">Zeige die Historie der Besitzer des Fahrzeuges an.</String>
        <String xml:lang="it-IT">Visualizza la cronologia di proprietà di questo veicolo.</String>
        <String xml:lang="id-ID">Lihat sejarah kepemilikan kendaraan ini.</String>
        <String xml:lang="ar-001">عرض سجِل ملكية هذه السيارة.</String>
        <String xml:lang="fr-FR">Voir l'historique d'acquisition de ce véhicule.</String>
        <String xml:lang="cs-CZ">Prohlédni si historii vlastnictví tohoto vozidla.</String>
        <String xml:lang="lv-LV">Apskatiet šī transportlīdzekļa īpašumtiesību vēsturi.</String>
<<<<<<< HEAD
        <String xml:lang="tr-TR">Aracın sahiplik geçmişini görüntüle.</String>
=======
        <String xml:lang="no-NO"> Se dette kjøretøyets eierskapshistorikk.</String>
        <String xml:lang="sv-SE">Se detta fordons ägarhistorik.</String>
        <String xml:lang="vi-VN">Xem lịch sử sở hữu phương tiện này.</String>
>>>>>>> 813d271e
    </Entry>

    <Entry Id="menu_vehicles_history_entry_description">
        <String xml:lang="en-US">~b~Purchase Date: ~s~{0}\n~b~Purchase Price: ~s~{1}</String>
        <String xml:lang="nl-NL">~b~Aankoop Datum: ~s~{0}\n~b~Aankoop Prijs: ~s~{1}</String>
        <String xml:lang="fr-FR">~b~Date d'achat: ~s~{0}\n~b~Prix d'achat: ~s~{1}</String>
        <String xml:lang="hi-Latn">~b~Purchase ki Date: ~s~{0}\n~b~Purchase ki Price: ~s~{1}</String>
        <String xml:lang="de-DE">~b~Kaufpreis: ~s~{0}\n~b~Kaufdatum: ~s~{1}</String>
        <String xml:lang="it-IT">~b~Data di Acquisto: ~s~{0}\n~b~Prezzo di Acquisto: ~s~{1}</String>
        <String xml:lang="id-ID">~b~Tanggal pembelian: ~s~{0}\n~b~Harga Beli: ~s~{1}</String>
        <String xml:lang="ar-001">~b~تاريخ الشراء: ~s~{0}\n~b~سعر الشراء: ~s~{1}</String>
        <String xml:lang="cs-CZ">~b~Datum Nákupu: ~s~{0}\n~b~Nákupní Cena: ~s~{1}</String>
        <String xml:lang="lv-LV">~b~Pirkuma datums: ~s~{0}\n~b~Pirkuma cena: ~s~{1}</String>
<<<<<<< HEAD
        <String xml:lang="tr-TR">~b~Satın alındığı tarihi: ~s~{0}\n~b~Satın alındığı fiyatı: ~s~{1}</String>
=======
        <String xml:lang="no-NO">~b~Kjøpsdato: ~s~{0}\n~b~Kjøpspris: ~s~{1}</String>
        <String xml:lang="sv-SE">~b~Köps Datum: ~s~{0}\n~b~Köps Pris: ~s~{1}</String>
        <String xml:lang="vi-VN">~b~Ngày mua: ~s~{0}\n~b~Giá mua: ~s~{1}</String>
>>>>>>> 813d271e
    </Entry>

    <Entry Id="menu_vehicles_history_empty_title">
        <String xml:lang="en-US">No history :(</String>
        <String xml:lang="nl-NL">Geen geschiedenis :(</String>
        <String xml:lang="fr-FR">Pas d'historique :(</String>
        <String xml:lang="hi-Latn">Koi history nahi :(</String>
        <String xml:lang="de-DE">Keine Historie :(</String>
        <String xml:lang="it-IT">Nessuna cronologia :(</String>
        <String xml:lang="id-ID">Tidak ada sejarah :(</String>
        <String xml:lang="ar-001">لا يوجد سجِل :(</String>
        <String xml:lang="cs-CZ">Žádná historie :(</String>
        <String xml:lang="lv-LV">Nav vēstures :(</String>
<<<<<<< HEAD
        <String xml:lang="tr-TR">Geçmiş yok :(</String>
=======
        <String xml:lang="sv-SE">Ingen historik :(</String>
        <String xml:lang="no-NO"> Ingen historie :(</String>
        <String xml:lang="vi-VN">Không có lịch sử :(</String>
>>>>>>> 813d271e
    </Entry>

    <Entry Id="menu_vehicles_history_empty_description">
        <String xml:lang="en-US">This vehicle has no recorded ownership history.</String>
        <String xml:lang="nl-NL">Dit voertuig heeft geen eigendomsgeschiedenis.</String>
        <String xml:lang="hi-Latn">Iss vehicle ka koi ownership history record nahi hai.</String>
        <String xml:lang="de-DE">Dieses Fahrzeug hat keine aufgezeichnete Besitzerhistorie.</String>
        <String xml:lang="it-IT">Questo veicolo non ha una cronologia di proprietà registrata.</String>
        <String xml:lang="id-ID">Kendaraan ini tidak ada sejarah kepemilikan yang tercatat. </String>
        <String xml:lang="ar-001">هذه السيارة ليس لها تاريخ ملكية مسجل.</String>
        <String xml:lang="cs-CZ">Toto vozidlo nemá žádnou historii vlastnictví.</String>
        <String xml:lang="lv-LV">Šim transportlīdzekļam nav reģistrētas īpašumtiesību vēstures.</String>
<<<<<<< HEAD
        <String xml:lang="tr-TR">Bu aracın kayıt edilen sahiplik geçmişi yok.</String>
=======
        <String xml:lang="fr-FR">Ce véhicule n'a pas d'historique d'acquisition enregistré.</String>
        <String xml:lang="sv-SE">Detta fordonet har inget registrerat ägarhistorik.</String>
        <String xml:lang="no-NO">Dette kjøretøyet har ingen registrert eierskapshistorikk</String>
        <String xml:lang="vi-VN">Phương tiện này không có lịch sử sở hữu được ghi nhận.</String>
>>>>>>> 813d271e
    </Entry>

    <Entry Id="menu_vehicles_sell_title">
        <String xml:lang="en-US">Sell</String>
        <String xml:lang="nl-NL">Verkoop</String>
        <String xml:lang="fr-FR">Vendre</String>
        <String xml:lang="hi-Latn">Sell</String>
        <String xml:lang="de-DE">Verkaufen</String>
        <String xml:lang="it-IT">Vendi</String>
        <String xml:lang="id-ID">Jual</String>
        <String xml:lang="ar-001">بيع</String>
        <String xml:lang="cs-CZ">Prodat</String>
        <String xml:lang="lv-LV">Pārdot</String>
<<<<<<< HEAD
        <String xml:lang="tr-TR">Sat</String>
    </Entry>

    <!-- {0} = Vehicle name -->
    <Entry Id="menu_vehicles_sell_description">
        <String xml:lang="en-US">Sell your ~b~{0} ~s~to the server for a percentage of the purchase price.</String>
        <String xml:lang="nl-NL">Verkoop je ~b~{0} ~s~aan de server voor een percentage van de koopprijs.</String>
        <String xml:lang="fr-FR">Vendre ta ~b~{0} ~s~au serveur pour un pourcentage du prix d'achat.</String>
        <String xml:lang="hi-Latn">Aapni ~b~{0} ~s~ko server ko bech do purchase amount ke kuch percentage mein.</String>
        <String xml:lang="de-DE">Verkaufe dein ~b~{0} ~s~an den Server für einen Bruchteil des Kaufpreises.</String>
        <String xml:lang="it-IT">Vendi il tuo ~b~{0}~s~ al server per una percentuale del prezzo di acquisto.</String>
        <String xml:lang="id-ID">Jual ~b~{0} ~s~kepada server dengan harga sebagian persen dari harga beli.</String>
        <String xml:lang="ar-001">قم ببيع ~b~{0} ~s~الخاص بك إلى السيرفر مقابل نسبة مئوية من سعر الشراء.</String>
        <String xml:lang="cs-CZ">Prodej své vozidlo ~b~{0} ~s~serveru za procento z kupní ceny.</String>
        <String xml:lang="lv-LV">Pārdodiet savu ~b~{0} ~s~serverim par daļu no pirkuma cenas.</String>
        <String xml:lang="tr-TR">~b~{0} ~s~isimli aracınızın satın alınan fiyatın belirli bir yüzdesi karşılığında sunucuya satın.</String>
    </Entry>

    <!-- Ejecting -->
=======
        <String xml:lang="sv-SE">Sälja</String>
        <String xml:lang="no-NO">Selge</String>
        <String xml:lang="vi-VN">Bán</String>
    </Entry>

>>>>>>> 813d271e
    <Entry Id="menu_player_eject">
        <String xml:lang="en-US">Eject</String>
        <String xml:lang="nl-NL">Uitwerpen</String>
        <String xml:lang="hi-Latn">Nikaalo</String>
        <String xml:lang="de-DE">Rauswerfen</String>
        <String xml:lang="it-IT">Espelli</String>
        <String xml:lang="id-ID">Keluarkan</String>
        <String xml:lang="ar-001">طرد</String>
        <String xml:lang="cs-CZ">Vyhodit</String>
        <String xml:lang="lv-LV">Izstumt</String>
<<<<<<< HEAD
        <String xml:lang="tr-TR">Atmak</String>
=======
        <String xml:lang="fr-FR">Éjecter</String>
        <String xml:lang="sv-SE">Kasta ut</String>
        <String xml:lang="no-NO">Støte</String>
        <String xml:lang="vi-VN">Đuổi</String>
>>>>>>> 813d271e
    </Entry>

    <Entry Id="menu_player_eject_desc">
        <String xml:lang="en-US">Eject this player from your vehicle.</String>
        <String xml:lang="nl-NL">Trap deze speler uit je voertuig.</String>
        <String xml:lang="de-DE">Wirf diesen Spieler aus deinem Fahrzeug.</String>
        <String xml:lang="it-IT">Espelli questo giocatore dal tuo veicolo.</String>
        <String xml:lang="id-ID">Keluarkan pemain ini dari kendaraanmu.</String>
        <String xml:lang="ar-001">أخرج هذا اللاعب من سيارتك.</String>
        <String xml:lang="cs-CZ">Vyhoď tohoto hráče ze svého vozidla.</String>
        <String xml:lang="lv-LV">Izstumiet šo spēlētāju no sava transportlīdzekļa.</String>
<<<<<<< HEAD
        <String xml:lang="tr-TR">Bu oyuncuyu aracınızdan atın.</String>
=======
        <String xml:lang="hi-Latn">Iss player ko apni vehicle se bahar nikaalo.</String>
        <String xml:lang="fr-FR">Éjectez ce joueur de votre véhicule.</String>
        <String xml:lang="sv-SE">Kasta ut denna spelare från ditt fordon</String>
        <String xml:lang="no-NO"> Kast ut denne spilleren fra kjøretøyet ditt.</String>
        <String xml:lang="vi-VN">Đuổi người chơi này ra khỏi xe của bạn.</String>
    </Entry>

    <!-- nullnull{0} = Vehicle name (for example: Nero Custom) -->
    <Entry Id="menu_vehicles_rent_end_description">
        <String xml:lang="en-US">Return this ~b~{0} ~s~to the rental company.</String>
        <String xml:lang="nl-NL">Geef deze ~b~{0} ~s~terug aan het verhuurbedrijf.</String>
        <String xml:lang="de-DE">Gib diesen ~b~{0} ~s~zum Verleih zurück.</String>
        <String xml:lang="id-ID">Kembalikan kendaraan ini ~b~{0} ~s~kepada perusahaan rental.</String>
        <String xml:lang="ar-001">ارجع ~b~{0} ~s~إلى شركة التأجير.</String>
        <String xml:lang="cs-CZ">Vrať vozidlo ~b~{0} ~s~autopůjčovně.</String>
        <String xml:lang="hi-Latn">Apni rent ki ~b~{0} ~s~return kardo rental company ko.</String>
        <String xml:lang="lv-LV">Atgriezt šo ~b~{0} ~s~nomas uzņēmumam.</String>
        <String xml:lang="it-IT">Restituisci questo ~b~{0}~s~ alla compagnia di noleggio.</String>
        <String xml:lang="no-NO">Returner denne ~b~{0} ~s~til utleiefirmaet.</String>
        <String xml:lang="sv-SE">Lämna tillbaka detta ~b~{0} ~s~till uthyrningsföretaget.</String>
        <String xml:lang="fr-FR">Renvoyez cette ~b~{0} ~s~à la société de location.</String>
        <String xml:lang="zh-Hant">將你的 ~b~{0} ~s~還給租賃公司.</String>
        <String xml:lang="vi-VN">Trả lại ~b~{0} ~s~này cho công ty cho thuê.</String>
    </Entry>

    <!-- nullnull{0} = Vehicle name (for example: Nero Custom) -->
    <Entry Id="menu_vehicles_rent_renew_description">
        <String xml:lang="en-US">Renew the rental agreement of this ~b~{0}~s~.</String>
        <String xml:lang="nl-NL">Vernieuw het huurcontract van deze ~b~{0}~s~.</String>
        <String xml:lang="de-DE">Erneuer den Mietvertrag von diesem ~b~{0}~s~.</String>
        <String xml:lang="id-ID">Perbarui perjanjian rental dari kendaraan ini ~b~{0}~s~.</String>
        <String xml:lang="ar-001">قم بتجديد الإيجار لـ ~b~{0}~s~.</String>
        <String xml:lang="cs-CZ">Obnovení nájemní smlouvy u ~b~{0}~s~.</String>
        <String xml:lang="hi-Latn">Renew karo rental agreement ~b~{0} ~s~ka.</String>
        <String xml:lang="it-IT">Rinnova il contratto di noleggio di questo ~b~{0}~s~.</String>
        <String xml:lang="lv-LV">Atjaunojiet šī ~b~{0} ~s~īres līgumu.</String>
        <String xml:lang="no-NO"> Forny leieavtalen for denne ~b~{0}~s~</String>
        <String xml:lang="sv-SE">Förnya hyresavtalet för denna ~b~{0}~s~.</String>
        <String xml:lang="fr-FR">Renouvellez le contrat de location de cette ~b~{0}~s~.</String>
        <String xml:lang="zh-Hant"> 將 ~b~{0}~s~ 的租賃期限續約.</String>
        <String xml:lang="vi-VN">Gia hạn hợp đồng thuê ~b~{0}~s~.</String>
    </Entry>

    <!-- nullnull{0} = Vehicle name (for example: Nero Custom) -->
    <Entry Id="menu_vehicles_sell_description">
        <String xml:lang="en-US">Sell your ~b~{0} ~s~to the server for a percentage of the purchase price.</String>
        <String xml:lang="nl-NL">Verkoop je ~b~{0} ~s~aan de server voor een percentage van de koopprijs.</String>
        <String xml:lang="de-DE">Verkaufe dein ~b~{0} ~s~an den Server für einen Bruchteil des Kaufpreises.</String>
        <String xml:lang="id-ID">Jual ~b~{0} ~s~kepada server dengan harga sebagian persen dari harga beli.</String>
        <String xml:lang="ar-001">قم ببيع ~b~{0} ~s~الخاص بك إلى السيرفر مقابل نسبة مئوية من سعر الشراء.</String>
        <String xml:lang="cs-CZ">Prodej své vozidlo ~b~{0} ~s~serveru za procento z kupní ceny.</String>
        <String xml:lang="it-IT">Vendi il tuo ~b~{0}~s~ al server per una percentuale del prezzo di acquisto.</String>
        <String xml:lang="hi-Latn">Aapni ~b~{0} ~s~server ko bech do purchase amount ke kuch percentage par.</String>
        <String xml:lang="lv-LV">Pārdodiet savu ~b~{0} ~s~serverim par daļu no pirkuma cenas.</String>
        <String xml:lang="sv-SE">Sälj denna ~b~{0} ~s~till servern för att få ett procent av ditt köps pris.</String>
        <String xml:lang="no-NO"> Selg ~b~{0} ~s~ene dine til serveren for en prosentandel av kjøpesummen.</String>
        <String xml:lang="fr-FR">Vendez votre ~b~{0} ~s~au serveur pour un pourcentage du prix d'achat.</String>
        <String xml:lang="zh-Hant">將你的 ~b~{0} ~s~賣給伺服器並獲取部分的退款.</String>
        <String xml:lang="vi-VN">Bán chiếc ~b~{0} ~s~của bạn cho máy chủ với một phần trăm giá mua.</String>
    </Entry>

    <!-- nullnull{0} = Vehicle name (for example: Nero Custom)
         {1} = Garage name or (if not present) reference to "menu_vehicles_store_your_garage" (for example: Spanish Avenue) 
    -->
    <Entry Id="menu_vehicles_store_description">
        <String xml:lang="en-US">Send your ~b~{0} ~s~back to ~y~{1}~s~.</String>
        <String xml:lang="nl-NL">Stuur jouw ~b~{0} ~s~terug naar ~y~{1}~s~.</String>
        <String xml:lang="de-DE">Lagere dein ~b~{0} ~s~in ~y~{1}~s~ ein.</String>
        <String xml:lang="id-ID">Kirim kendaraan ~b~{0} ~s~kembali ke ~y~{1}~s~.</String>
        <String xml:lang="cs-CZ">Pošli své vozidlo ~b~{0} ~s~zpět do ~y~{1}~s~.</String>
        <String xml:lang="hi-Latn">Apni ~b~{0} ~s~wapas ~y~{1} ~s~mein bhejo.</String>
        <String xml:lang="fr-FR">Renvoyez votre ~b~{0} ~s~à ~y~{1}~s~.</String>
        <String xml:lang="lv-LV">Atgriezt jūsu ~b~{0} ~s~atpakaļ ~y~{1}~s~.</String>
        <String xml:lang="no-NO">Send ~b~{0} ~s~tilbake til ~y~{1}~s~.</String>
        <String xml:lang="sv-SE">Skicka ditt ~b~{0} ~s~tillbaka till ~y~{1}~s~.</String>
        <String xml:lang="tr-TR">~b~{0} ~s~isimli aracını ~y~{1} ~s~konumuna gönder.</String>
        <String xml:lang="zh-Hant">將你的 ~b~{0} ~s~送回 ~y~{1}~s~.</String>
        <String xml:lang="it-IT">Ritorna la tua ~b~{0} ~s~a ~y~{1}~s~.</String>
        <String xml:lang="vi-VN">Gửi ~b~{0} ~s~của bạn trở lại ~y~{1}~s~.</String>
    </Entry>

    <!-- Do not include information about an EV charger, electric cars will get the "on_foot_to_use_ev_charger" notification instead. -->
    <Entry Id="on_foot_to_use_fuel_pump">
        <String xml:lang="en-US">You must be ~r~on foot ~s~to use a ~y~gas pump~s~.</String>
        <String xml:lang="pl-PL">Musisz być ~r~pieszo ~s~by użyć ~y~dystrybutora paliw~s~.</String>
        <String xml:lang="es-ES">Usted debe de estar ~r~parado ~s~para utilizar una ~y~bomba de combustible~s~.</String>
        <String xml:lang="pt-BR">Você deve ~r~ter um pé ~s~para usar uma ~y~bomba de combustível~s~.</String>
        <String xml:lang="de-DE">Du musst ~r~zu Fuß ~s~sein, Um die ~y~Zapfsäule zu nutzen~s~.</String>
        <String xml:lang="id-ID">Anda harus ~r~turun dari mobil ~s~untuk menggunakan ~y~pom bensin~s~.</String>
        <String xml:lang="it-IT">Devi essere a ~r~piedi ~s~per utilizzare una ~y~pompa di benzina~s~.</String>
        <String xml:lang="hi-Latn">Aapko ~r~on foot ~s~rehna hoga ~y~petrol pump ~s~use karne ke liye.</String>
        <String xml:lang="fr-FR">Vous devez être ~r~à pied ~s~pour utiliser une ~y~pompe à essence.~s~</String>
        <String xml:lang="sv-SE">Du måste vara ~r~till fots ~s~för att använda en ~y~bränslepump~s~.</String>
        <String xml:lang="no-NO">~y~Du må være ~r~til fots ~s~for å bruke en drivstoffpumpe.</String>
        <String xml:lang="zh-Hant">你需要 ~r~離開車輛~s~ 已使用 ~y~自助加油~s~.</String>
        <String xml:lang="vi-VN">Bạn phải ~r~đi bộ ~s~để sử dụng ~y~trạm bơm xăng~s~.</String>
    </Entry>

    <Entry Id="on_foot_to_use_ev_charger">
        <String xml:lang="en-US">You must be ~r~on foot ~s~to use an ~g~EV charger~s~.</String>
        <String xml:lang="nl-NL">Je moet ~r~te voet zijn ~s~om een ~g~EV oplader~s~ te gebruiken.</String>
        <String xml:lang="hi-Latn">Aapko ~r~on foot ~s~rehna hoga apni vehicle ko ~g~EV charger ~s~se charge karne ke liye.</String>
        <String xml:lang="de-DE">Du musst ~r~zu Fuß ~s~sein, um einen ~g~EV-Lader~s~ zu benutzen.</String>
        <String xml:lang="it-IT">Devi essere ~r~a piedi ~s~per usare un ~g~caricatore EV~s~.</String>
        <String xml:lang="id-ID">Anda harus ~r~dalam posisi berjalan ~s~untuk menggunakan ~g~Charger EV~s~.</String>
        <String xml:lang="cs-CZ">Nesmíš být ~r~ve vozidle ~s~abys mohl použít ~g~nabíječkur~s~.</String>
        <String xml:lang="lv-LV">Jums ir jābūt ~r~kājām~s~, lai izmantotu ~g~uzlādes staciju~s~.</String>
        <String xml:lang="no-NO">Du må være ~r~til fots ~s~for å bruke en ~g~EV-lader~s~.</String>
        <String xml:lang="sv-SE">Du måste vara ~r~till fots ~s~för att använda en ~g~EV-laddare~s~.</String>
        <String xml:lang="fr-FR">Vous devez être ~r~à pied ~s~pour utiliser un ~g~chargeur électrique~s~.</String>
        <String xml:lang="es-ES">Debe ir a ~r~pie ~s~para utilizar ~g~un cargador EV~s~.</String>
        <String xml:lang="pt-BR">É preciso ir a ~r~pé ~s~para usar um ~g~carregador de EV~s~.</String>
        <String xml:lang="tr-TR">~g~Şarj istasyonu~s~nu kullanmak için ~r~yaya ~s~olmanız gerekir.</String>
        <String xml:lang="vi-VN">Bạn phải ~r~đi bộ ~s~để sử dụng ~g~trạm sạc xe điện~s~.</String>
    </Entry>

    <!-- nullnull{0} = Membership (for example: a Silver Membership) -->
    <Entry Id="menu_vehicles_delivery_info_membership">
        <String xml:lang="en-US">~p~This vehicle requires {0}.\n~s~You can still use it by taking it out of your ~y~garage~s~, but the ~y~Delivery ~s~feature has been disabled for it.</String>
        <String xml:lang="nl-NL">~p~Dit voertuig vereist {0}.\n~s~Je kan hem nogsteeds gebruiken door hem uit je ~y~garage~s~ te halen, maar de ~y~Bezorg ~s~functie is ervoor uitgeschakeld.</String>
        <String xml:lang="de-DE">~p~Dieses Fahrzeug erfordert{0}.\n~s~Du kannst es weiterhin verwenden, indem du es aus deiner ~y~Garage~s~ holst, aber die ~y~Liefer~s~-Funktion dafür wurde deaktiiviert.</String>
        <String xml:lang="id-ID">~p~Kendaraan ini membutuhkan {0}. \n~s~Kamu masih bisa menggunakannya dengan cara mengeluarkannya langsung dari ~y~garasimu~s~, tetapi fitur ~y~pengiriman ~s~telah dimatikan.</String>
        <String xml:lang="cs-CZ">~p~Toto vozidlo vyžaduje {0}.\n~s~Stále s ním můžeš vyjet z ~y~garáže~s~, ale ~y~doručení ~s~je zablokované.</String>
        <String xml:lang="it-IT">~p~Questo veicolo richiede {0}.\n~s~Puoi ancora usarlo portandolo fuori dal tuo ~y~garage~s~, ma la funzione ~y~Consegna ~s~è stata disabilitata per esso.</String>
        <String xml:lang="hi-Latn">~p~Yeh vehicle ke liye aapko {0} chahiye.\n~s~Aap abhi bhi use kar sakte hain apni gaadi ~y~garage ~s~se nikaal ke, lekin ~y~Delivery ~s~feature band kar diya gaya hai.</String>
        <String xml:lang="fr-FR">~p~Ce véhicule nécessite {0}.\n~s~Vous pouvez toujours l'utiliser en le sortant de votre ~y~garage~s~, mais la fonction ~y~Livraison ~s~est désactivée pour lui.</String>
        <String xml:lang="lv-LV">~p~Šim transportlīdzeklim ir vajadzīgs {0}.\n~s~Jūs joprojām varat to izmantot izņemot to no jūsu ~y~garāžas~s~, bet ~y~Piegādes ~s~funkcija tika atspējota.</String>
        <String xml:lang="sv-SE">~p~Det här fordonet kräver {0}.\n~s~Du kan fortfarande använda det genom att ta det ur ditt ~y~garage~s~, men ~y~Leverans~s~-funktionen har inaktiverats för det.</String>
        <String xml:lang="no-NO"> ~p~Dette kjøretøyet krever {0}.\n~s~Du kan fortsatt bruke det ved å ta det ut av ~y~garasjen~s~, men ~y~Delivery ~s~-funksjonen er deaktivert for det.</String>
        <String xml:lang="zh-Hant">~p~該車輛需 {0} 才得正常使用.\n~s~ 你還是可以從 ~y~車庫~s~ 中將他取出,但 ~y~運送功能~s~ 已被取消.</String>
        <String xml:lang="vi-VN">~p~Phương tiện này yêu cầu {0}.\n~s~Bạn vẫn có thể sử dụng bằng cách lấy xe ra khỏi ~y~nhà để xe~s~ của mình, nhưng tính năng ~y~Giao xe ~s~đã bị vô hiệu hóa.</String>
    </Entry>

    <Entry Id="menu_vehicles_active">
        <String xml:lang="en-US">Active</String>
        <String xml:lang="it-IT">Attiva</String>
        <String xml:lang="vi-VN">Còn hoạt động</String>
    </Entry>

    <Entry Id="menu_vehicles_destroyed">
        <String xml:lang="en-US">Destroyed</String>
        <String xml:lang="it-IT">Distrutta</String>
        <String xml:lang="vi-VN">Bị phá hủy</String>
    </Entry>

    <Entry Id="menu_vehicles_impounded">
        <String xml:lang="en-US">Impounded</String>
        <String xml:lang="it-IT">Sequestrata</String>
        <String xml:lang="vi-VN">Bị tịch thu</String>
    </Entry>

    <Entry Id="menu_vehicles_in_maintenance">
        <String xml:lang="en-US">In Maintenance</String>
        <String xml:lang="it-IT">In manutenzione</String>
        <String xml:lang="vi-VN">Đang bảo dưỡng</String>
    </Entry>

    <Entry Id="menu_vehicles_damaged">
        <String xml:lang="en-US">Damaged</String>
        <String xml:lang="it-IT">Danneggiata</String>
        <String xml:lang="vi-VN">Bị hư hỏng</String>
    </Entry>

    <Entry Id="menu_vehicles_fuel_low">
        <String xml:lang="en-US">Fuel Low</String>
        <String xml:lang="it-IT">Carburante quasi finito</String>
        <String xml:lang="vi-VN">Sắp hết nhiên liệu</String>
    </Entry>

    <Entry Id="menu_vehicles_battery_low">
        <String xml:lang="en-US">Battery Low</String>
        <String xml:lang="it-IT">Batteria quasi scarica</String>
        <String xml:lang="vi-VN">Sắp hết pin</String>
    </Entry>

    <Entry Id="menu_vehicles_recalled">
        <String xml:lang="en-US">Recalled</String>
        <String xml:lang="it-IT">Richiamata</String>
        <String xml:lang="vi-VN">Thu hồi</String>
    </Entry>

    <Entry Id="menu_vehicles_color">
        <String xml:lang="en-US">Color</String>
        <String xml:lang="it-IT">Colore</String>
        <String xml:lang="vi-VN">Màu</String>
    </Entry>

    <Entry Id="menu_vehicles_plate">
        <String xml:lang="en-US">License Plate</String>
        <String xml:lang="it-IT">Targa</String>
        <String xml:lang="vi-VN">Biển số xe</String>
    </Entry>

    <Entry Id="menu_vehicles_health">
        <String xml:lang="en-US">Health</String>
        <String xml:lang="it-IT">Salute</String>
        <String xml:lang="vi-VN">Máu</String>
    </Entry>

    <Entry Id="menu_vehicles_fuel">
        <String xml:lang="en-US">Fuel</String>
        <String xml:lang="it-IT">Carburante</String>
        <String xml:lang="vi-VN">Nhiên liệu</String>
    </Entry>

    <Entry Id="menu_vehicles_battery">
        <String xml:lang="en-US">Battery</String>
        <String xml:lang="it-IT">Batteria</String>
        <String xml:lang="vi-VN">Pin</String>
    </Entry>

    <Entry Id="menu_vehicles_tank">
        <String xml:lang="en-US">Tank</String>
        <String xml:lang="it-IT">Serbatoio</String>
        <String xml:lang="vi-VN">Thùng xăng</String>
    </Entry>

    <Entry Id="menu_vehicles_tires">
        <String xml:lang="en-US">Tires</String>
        <String xml:lang="it-IT">Pneumatici</String>
        <String xml:lang="vi-VN">Lốp xe</String>
    </Entry>

    <Entry Id="menu_vehicles_cleanliness">
        <String xml:lang="en-US">Cleanliness</String>
        <String xml:lang="it-IT">Pulizia</String>
        <String xml:lang="vi-VN">Mức độ sạch</String>
    </Entry>

    <!-- specifically shown in the vehicles menu when the tires/tank are OK (no damage). This is NOT a confirmation "ok". -->
    <Entry Id="menu_vehicles_ok">
        <String xml:lang="en-US">OK</String>
        <String xml:lang="it-IT">OK</String>
        <String xml:lang="vi-VN">TỐT</String>
    </Entry>

    <!-- Specifically shown for the tank (for now) when damaged -->
    <Entry Id="menu_vehicles_tank_damaged">
        <String xml:lang="en-US">Damaged</String>
        <String xml:lang="it-IT">Danneggiato</String>
        <String xml:lang="vi-VN">Hư hỏng</String>
    </Entry>

    <!-- Specifically shown for the tires when at least one is punctured -->
    <Entry Id="menu_vehicles_tire_flat">
        <String xml:lang="en-US">{0} flat</String>
        <String xml:lang="it-IT">{0} forati</String>
        <String xml:lang="vi-VN">{0} lốp bị lủng</String>
    </Entry>

    <!-- {0} = Vehicle name -->
    <Entry Id="dealership_previewing_vehicle">
        <String xml:lang="en-US">Previewing a ~b~{0}~s~.</String>
        <String xml:lang="it-IT">Stai visualizzando una ~b~{0}~s~.</String>
        <String xml:lang="vi-VN">Xem trước ~b~{0}~s~.</String>
    </Entry>

    <Entry Id="dealership_credits_and_usage_rights">
        <String xml:lang="en-US">Credits and Usage Rights</String>
        <String xml:lang="it-IT">Riconoscimenti e Diritti d'Utilizzo</String>
        <String xml:lang="vi-VN">Ghi công và quyền sử dụng</String>
    </Entry>

    <Entry Id="dealership_need_to_own_garage">
        <String xml:lang="en-US">You need to own a garage before purchasing a vehicle.</String>
        <String xml:lang="it-IT">Devi possedere un garage prima di acquistare un veicolo.</String>
        <String xml:lang="vi-VN">Bạn cần phải có nhà để xe trước khi mua xe.</String>
    </Entry>

    <!-- {0} = Vehicle name -->
    <!-- {1} = Garage name -->
    <!-- {2} = Location -->
    <Entry Id="dealership_store_vehicle_in_garage">
        <String xml:lang="en-US">Store your new ~b~{0} ~s~in your ~p~{1} ~s~garage in ~y~{2}~s~.</String>
        <String xml:lang="it-IT">Parcheggia la tua nuova ~b~{0} ~s~nel tuo garage ~p~{1} ~s~a ~y~{2}~s~.</String>
        <String xml:lang="vi-VN">Cất ~b~{0} ~s~mới của bạn vào nhà để xe ~p~{1} ~s~ở ~y~{2}~s~.</String>
    </Entry>

    <Entry Id="info_unmarked_vehicle">
        <String xml:lang="en-US">~b~Unmarked police vehicle!~n~~s~Civilians will see you as a fellow civilian until you get close enough or turn on your siren.</String>
        <String xml:lang="it-IT">~b~Veicolo della polizia non contrassegnato!~n~~s~I civili ti vedranno come un altro civile finché non ti avvicini abbastanza o non accendi la sirena.</String>
        <String xml:lang="vi-VN">~b~Phương tiện cảnh sát không có dấu hiệu nhận dạng!~n~~s~Dân thường sẽ thấy bạn là thường dân cho đến khi bạn đến đủ gần hoặc bật còi.</String>
>>>>>>> 813d271e
    </Entry>
    
</Entries><|MERGE_RESOLUTION|>--- conflicted
+++ resolved
@@ -1,6 +1,5 @@
 <?xml version="1.0" encoding="UTF-8"?>
 <Entries>
-<<<<<<< HEAD
     <!-- {0} = Vehicle -->
     <Entry Id="vehicle_returned_garage">
         <String xml:lang="en-US">Your ~b~{0} ~s~has been returned to your garage!</String>
@@ -21,8 +20,6 @@
         <String xml:lang="lv-LV">Jūsu ~b~{0} ~s~tika atgriezts garāžā!</String>
     </Entry>
 
-=======
->>>>>>> 813d271e
     <Entry Id="vehicle_returned_garage_invalid_vehicle">
         <String xml:lang="en-US">vehicle</String>
         <String xml:lang="nl-NL">voertuig</String>
@@ -412,9 +409,7 @@
         <String xml:lang="vi-VN">Bạn sắp hết ~r~{0}~s~. Điều hướng đến ~y~trạm xăng gần nhất~s~?</String>
         <String xml:lang="cs-CZ">Dochází ti ~r~{0}~s~. Navigovat na nejbližší ~y~čerpací stanici~s~?</String>
         <String xml:lang="lv-LV">Jums drīz beigsies ~r~{0}~s~. Iestatīt GPS uz tuvāko ~y~degvielas uzpildes staciju~s~?</String>
-<<<<<<< HEAD
         <String xml:lang="tr-TR">~r~{0}~s~'iniz azalıyor. En yakın ~y~benzin istasyonu~s~na yönlendirilmek istermisin?</String>
-=======
         <String xml:lang="hi-Latn">Aapki vehicle mein ~r~{0} ~s~kam hai. Paas ka ~y~petrol station ~s~navigate kare?</String>
         <String xml:lang="it-IT">Stai esaurendo il ~r~{0}~s~. Vuoi navigare alla ~y~stazione di servizio~s~ più vicina?</String>
         <String xml:lang="no-NO">Du går tom for ~r~{0}~s~. Naviger til nærmeste ~y~bensinstasjon~s~?</String>
@@ -422,7 +417,6 @@
         <String xml:lang="tr-TR">~r~{0}~s~'nız azalıyor. En yakın ~y~benzin istasyonu~s~na yönlendirilmek istermisin?</String>
         <String xml:lang="sv-SE">Du börjar ta slut ~r~{0}~s~. Navigera till den näraste ~y~bensin stationen~s~?</String>
         <String xml:lang="zh-Hant">你的 ~r~{0}~s~ 不夠了. 需要導航最近的~y~加油站嗎~s~?</String>
->>>>>>> 813d271e
     </Entry>
 
     <Entry Id="running_low_fuel_unit">
@@ -1267,7 +1261,6 @@
         <String xml:lang="sv-SE">Du äger inget personligt fordon. Köp fordon och de kommer att dyka upp i den här menyn.</String>
         <String xml:lang="fr-FR">Vous ne possédez pas de véhicule personnel. Achetez des véhicules et ils apparaîtront dans ce menu.</String>
         <String xml:lang="tr-TR">Herhangi bir kişisel aracın yok. Araç satın al, bu menüde görünecek.</String>
-<<<<<<< HEAD
     </Entry>
 
     <Entry Id="menu_vehicles_store_title">
@@ -1282,9 +1275,7 @@
         <String xml:lang="cs-CZ">Uskladnit</String>
         <String xml:lang="lv-LV">Atgriezt</String>
         <String xml:lang="tr-TR">Geri gönder</String>
-=======
         <String xml:lang="vi-VN">Bạn không sở hữu bất kỳ xe cá nhân nào. Hãy mua xe và chúng sẽ xuất hiện trong menu này.</String>
->>>>>>> 813d271e
     </Entry>
 
     <Entry Id="menu_vehicles_store_your_garage">
@@ -1331,14 +1322,11 @@
         <String xml:lang="ar-001">التوصيل</String>
         <String xml:lang="cs-CZ">Doručení</String>
         <String xml:lang="lv-LV">Piegādāt</String>
-<<<<<<< HEAD
         <String xml:lang="tr-TR">Çağır</String>
-=======
         <String xml:lang="no-NO">Leveranse</String>
         <String xml:lang="sv-SE">Leverans</String>
         <String xml:lang="tr-TR">Çağırmak</String>
         <String xml:lang="vi-VN">Vận chuyển</String>
->>>>>>> 813d271e
     </Entry>
 
     <Entry Id="menu_vehicles_delivery_description">
@@ -1384,13 +1372,10 @@
         <String xml:lang="id-ID">~r~Kendaraan ini sudah hancur.</String>
         <String xml:lang="cs-CZ">~r~Toto vozidlo bylo zničeno.</String>
         <String xml:lang="lv-LV">~r~Šīs transportlīdzeklis tika iznīcināts.</String>
-<<<<<<< HEAD
         <String xml:lang="tr-TR">~r~Bu araç yok edildi.</String>
-=======
         <String xml:lang="no-NO">~r~Dette kjøretøyet har blitt ødelagt.</String>
         <String xml:lang="sv-SE">~r~Detta fordon har förstörts.</String>
         <String xml:lang="vi-VN">~r~Phương tiện này đã bị phá hủy.</String>
->>>>>>> 813d271e
     </Entry>
 
     <Entry Id="menu_vehicles_info_impounded">
@@ -1403,14 +1388,11 @@
         <String xml:lang="ar-001">~y~تم حجز هذه السيارة. قم بزيارة منطقة الحجز لأستعادتها.</String>
         <String xml:lang="cs-CZ">~y~Toto vozidlo bylo odtaženo. Získej ho zpět z odstavného parkoviště.</String>
         <String xml:lang="lv-LV">~y~Šīs transportlīdzeklis tika evakuēts. Dodieties uz evakuatora stāvlaukumu, lai iegūtu to atpakaļ.</String>
-<<<<<<< HEAD
         <String xml:lang="tr-TR">~y~Bu araca el koyuldu. Geri almak için alıkoyulan alanı ziyaret et.</String>
-=======
         <String xml:lang="fr-FR">~y~Ce véhicule a été mis en fourrière. Rendez-vous dans une fourrière pour le récupérer.</String>
         <String xml:lang="no-NO">~y~Dette kjøretøyet er beslaglagt. Besøk et beslaglagt parti for å kreve det tilbake.</String>
         <String xml:lang="sv-SE">~y~Det här fordonet har beslagtagits. Besök ett beslag för att kräva tillbaka det.</String>
         <String xml:lang="vi-VN">~y~Phương tiện này đã bị tịch thu. Hãy đến bãi giữ phương tiện tịch thu để lấy lại.</String>
->>>>>>> 813d271e
     </Entry>
 
     <Entry Id="menu_vehicles_info_in_maintenance">
@@ -1424,14 +1406,11 @@
         <String xml:lang="ar-001">~y~تم إرسال هذه السيارة للصيانة.</String>
         <String xml:lang="cs-CZ">~y~Toto vozidlo bylo odesláno do údržby.</String>
         <String xml:lang="lv-LV">~y~Šīs transportlīdzeklis tika nosūtīts uz apkopi.</String>
-<<<<<<< HEAD
         <String xml:lang="tr-TR">~y~Bu araç bakıma gönderildi.</String>
-=======
         <String xml:lang="no-NO">~y~Dette kjøretøyet er sendt til vedlikehold.</String>
         <String xml:lang="sv-SE">~y~Det här fordonet har skickats till underhåll.</String>
         <String xml:lang="zh-Hant">~y~該車輛已被送至保養廠.</String>
         <String xml:lang="vi-VN">~y~Phương tiện này đã được gửi đi bảo dưỡng.</String>
->>>>>>> 813d271e
     </Entry>
 
     <Entry Id="menu_vehicles_delivery_info_recalled">
@@ -1445,13 +1424,10 @@
         <String xml:lang="ar-001">~o~تم استدعاء هذه السيارة من قبل Cops and Robbers.</String>
         <String xml:lang="cs-CZ">~o~Toto vozidlo bylo odvoláno ze strany Cops and Robbers.</String>
         <String xml:lang="lv-LV">~o~Cops and Robbers atsauca šo transportlīdzekli.</String>
-<<<<<<< HEAD
         <String xml:lang="tr-TR">~o~Bu araç Cops and Robbers tarafından geri çağırıldı.</String>
-=======
         <String xml:lang="no-NO">~o~Dette kjøretøyet har blitt tilbakekalt av politi og ranere.</String>
         <String xml:lang="sv-SE">~o~Det här fordonet har återkallats av Cops and Robbers</String>
         <String xml:lang="vi-VN">~o~Chiếc phương tiện này đã bị thu hồi bởi Cops and Robbers.</String>
->>>>>>> 813d271e
     </Entry>
 
     <Entry Id="menu_vehicles_info_rent_overdue">
@@ -1464,7 +1440,6 @@
         <String xml:lang="ar-001">~r~لقد تأخر إيجار هذه السيارة.</String>
         <String xml:lang="cs-CZ">~r~Pronájem tohoto vozidla je po splatnosti.</String>
         <String xml:lang="lv-LV">~r~Šī transportlīdzekļa nomas termiņš ir nokāvēts.</String>
-<<<<<<< HEAD
         <String xml:lang="tr-TR">~r~Bu aracın kirasının süresi bitmiş.</String>
     </Entry>
 
@@ -1480,12 +1455,10 @@
         <String xml:lang="cs-CZ">~p~Toto vozidlo vyžaduje {0}.\n~s~Stále s ním můžeš vyjet z ~y~garáže~s~, ale ~y~doručení ~s~je zablokované.</String>
         <String xml:lang="lv-LV">~p~Šim transportlīdzeklim ir vajadzīgs {0}.\nJūs joprojām varat to izmantot izņemot to no jūsu ~y~garāžas~s~, bet ~y~Piegādes ~s~funkcija tika atspējota.</String>
         <String xml:lang="tr-TR">~p~Bu araç için {0} \n~s~gerekmekte. Yinede ~y~garajından ~s~çıkararak hala kullanabilirsin, fakat ~y~Teslimat ~s~özelliği bu araç için devre dışı bırakılmıştır.</String>
-=======
         <String xml:lang="no-NO">~r~Leien av dette kjøretøyet er forfalt.</String>
         <String xml:lang="sv-SE">~r~Hyran för detta fordon är försenad.</String>
         <String xml:lang="fr-FR">~r~La location de ce véhicule a expiré.</String>
         <String xml:lang="vi-VN">~r~Tiền thuê phương tiện này đã quá hạn thanh toán.</String>
->>>>>>> 813d271e
     </Entry>
 
     <Entry Id="menu_vehicles_delivery_info_garage_membership">
@@ -1498,14 +1471,11 @@
         <String xml:lang="ar-001">~p~يتطلب الجراج الذي تم تخزين هذه السيارة فيه {0}.\n~s~يزال بإمكانك استخدام السيارات الموجودة بداخله,لكن تم تعطيل ميزة ~y~طلب السيارة لهم.~s~</String>
         <String xml:lang="cs-CZ">~p~Garáž, kde je toto vozidlo zaparkované, vyžaduje {0}.\n~s~Stále s ním můžeš vyjet z této garáže, ale možnost ~y~doručení ~s~je zablokovaná.</String>
         <String xml:lang="lv-LV">~p~Garāžai, kur šis transportlīdzeklis ir novietots, ir vajadzīgs {0}.\n~s~Jūs joprojām varat izņemt transportlīdzekļus no tās, bet ~y~Piegādes ~s~funkcija tika atspējota.</String>
-<<<<<<< HEAD
         <String xml:lang="tr-TR">~p~Bu aracın park edildiği garaj {0} \n~s~gerekmekte. İçerisindeki araçları hala kullanabilirsiniz, fakat ~y~Teslimat ~s~özelliği bu araçlar için devre dışı bırakılmıştır.</String>
-=======
         <String xml:lang="no-NO">~p~Garasjen der dette kjøretøyet er parkert krever {0}.\n~s~Du kan fortsatt bruke kjøretøyene inne i den, men ~y~Delivery ~s~-funksjonen er deaktivert for dem.</String>
         <String xml:lang="sv-SE">~p~Garaget där detta fordon är parkerat kräver {0}.\n~s~Du kan fortfarande använda fordonen i det, men ~y~Leverans~s~-funktionen har inaktiverats för dem.</String>
         <String xml:lang="fr-FR">~p~Le garage où ce véhicule est garé nécessite {0}.\n~s~Vous pouvez toujours utiliser les véhicules qui s'y trouvent, mais la fonction ~y~Livraison ~s~est désactivée pour eux.</String>
         <String xml:lang="vi-VN">~p~Nhà để xe nơi chiếc phương tiện này đậu yêu cầu {0}.\n~s~Bạn vẫn có thể sử dụng các xe bên trong, nhưng tính năng ~y~Giao phương tiện ~s~đã bị vô hiệu hóa đối với chúng.</String>
->>>>>>> 813d271e
     </Entry>
 
     <Entry Id="menu_vehicles_maintenance_title">
@@ -1519,7 +1489,6 @@
         <String xml:lang="ar-001">الصيانة</String>
         <String xml:lang="cs-CZ">Údržba</String>
         <String xml:lang="lv-LV">Apkope</String>
-<<<<<<< HEAD
         <String xml:lang="tr-TR">Bakım</String>
     </Entry>
 
@@ -1551,12 +1520,10 @@
         <String xml:lang="cs-CZ">Pošli své pronajaté vozidlo ~b~{0} ~s~do údržby.</String>
         <String xml:lang="lv-LV">Nosūtiet savu nomāto ~b~{0} ~s~uz apkopi.</String>
         <String xml:lang="tr-TR">~b~{0} ~s~isimli kiralık aracını bakıma gönder.</String>
-=======
         <String xml:lang="no-NO">Vedlikehold</String>
         <String xml:lang="sv-SE">Underhåll</String>
         <String xml:lang="zh-Hant">保養</String>
         <String xml:lang="vi-VN">Bảo dưỡng</String>
->>>>>>> 813d271e
     </Entry>
 
     <Entry Id="menu_vehicles_maintenance_info_destroyed">
@@ -1569,15 +1536,12 @@
         <String xml:lang="ar-001">~r~تم تدمير هذه السيارة. اطلب بديلاً.</String>
         <String xml:lang="cs-CZ">~r~Toto vozidlo bylo zničeno. Objednej si náhradní.</String>
         <String xml:lang="lv-LV">~r~Šis transportlīdzeklis tika iznīcināts. Pieprasiet tā aizstāšanu.</String>
-<<<<<<< HEAD
         <String xml:lang="tr-TR">~r~Bu araç yok edildi. Yenisini sipariş et.</String>
-=======
         <String xml:lang="fr-FR">~r~Ce véhicule a été détruit. Demandez un véhicule de rechange.</String>
         <String xml:lang="no-NO">~r~Dette kjøretøyet har blitt ødelagt. Bestill en erstatning.</String>
         <String xml:lang="sv-SE">~r~Det här fordonet har förstörts. Beställ en ersättare.</String>
         <String xml:lang="zh-Hant">~r~ 該車輛已經被摧毀了. 申請重製一台已具續使用.</String>
         <String xml:lang="vi-VN">~r~Chiếc phương tiện này đã bị phá hủy. Vui lòng đặt xe thay thế.</String>
->>>>>>> 813d271e
     </Entry>
 
     <Entry Id="menu_vehicles_maintenance_info_in_maintenance">
@@ -1591,14 +1555,11 @@
         <String xml:lang="ar-001">~y~لقد تم بالفعل إرسال هذه السيارة للصيانة.</String>
         <String xml:lang="cs-CZ">~y~Toto vozidlo již bylo odesláno do údržby.</String>
         <String xml:lang="lv-LV">~y~Šis transportlīdzeklis jau tika nosūtīts uz apkopi.</String>
-<<<<<<< HEAD
         <String xml:lang="tr-TR">~y~Bu araç zaten bakıma gönderildi.</String>
-=======
         <String xml:lang="no-NO"> ~y~Dette kjøretøyet er allerede sendt til vedlikehold.</String>
         <String xml:lang="sv-SE">~y~Det här fordonet har redan skickats till underhåll.</String>
         <String xml:lang="zh-Hant">~y~ 該車輛已被送至保養.</String>
         <String xml:lang="vi-VN">~y~Chiếc phương tiện này đã được gửi đi bảo dưỡng.</String>
->>>>>>> 813d271e
     </Entry>
 
     <Entry Id="menu_vehicles_replace_title">
@@ -1612,14 +1573,11 @@
         <String xml:lang="id-ID">Mengganti</String>
         <String xml:lang="ar-001">استبدال</String>
         <String xml:lang="lv-LV">Aizstāt</String>
-<<<<<<< HEAD
         <String xml:lang="tr-TR">Yenilemek</String>
-=======
         <String xml:lang="sv-SE">Ersätta</String>
         <String xml:lang="no-NO">Bytt ut</String>
         <String xml:lang="zh-Hant">重製</String>
         <String xml:lang="vi-VN">Thay thế</String>
->>>>>>> 813d271e
     </Entry>
 
     <Entry Id="menu_vehicles_replace_description">
@@ -1632,15 +1590,12 @@
         <String xml:lang="ar-001">طلب سيارة بديلة من شركة التأمين.</String>
         <String xml:lang="cs-CZ">Objednej náhradního vozidla u pojišťovny.</String>
         <String xml:lang="lv-LV">Pieprasiet apdrošināšanas kompānijai aizstāt jūsu transportlīdzekli.</String>
-<<<<<<< HEAD
         <String xml:lang="tr-TR">Sigorta şirketinden aracının yenisini sipariş et.</String>
-=======
         <String xml:lang="fr-FR">Demander un véhicule de rechange à la compagnie d'assurance.</String>
         <String xml:lang="sv-SE">Beställ ett ersättnings fordon från försäkringsbolaget</String>
         <String xml:lang="no-NO">Bestill et nytt kjøretøy fra forsikringsselskapet.</String>
         <String xml:lang="zh-Hant">向保險公司申請已重製該車輛.</String>
         <String xml:lang="vi-VN">Đặt một phương tiện thay thế từ công ty bảo hiểm.</String>
->>>>>>> 813d271e
     </Entry>
 
     <Entry Id="menu_vehicles_replace_info_not_needed">
@@ -1654,9 +1609,7 @@
         <String xml:lang="ar-001">~r~هذه السيارة لا تحتاج إلى الاستبدال.</String>
         <String xml:lang="cs-CZ">~r~Toto vozidlo není třeba nahradit.</String>
         <String xml:lang="lv-LV">~r~Šo transportlīdzekli nav nepieciešams aizstāt.</String>
-<<<<<<< HEAD
         <String xml:lang="tr-TR">~r~Bu aracın yenilenmesine gerek yok.</String>
-=======
         <String xml:lang="sv-SE">~r~Detta fordonet behöver inte bli ersättad</String>
         <String xml:lang="no-NO">~r~Dette kjøretøyet trenger ikke å skiftes</String>
         <String xml:lang="zh-Hant">~r~此車輛不需要被重製.</String>
@@ -1908,7 +1861,6 @@
         <String xml:lang="sv-SE">Skicka din hyrda ~b~{0} ~s~till underhåll.</String>
         <String xml:lang="zh-Hant">將你的 ~b~{0} ~s~to 送至保養廠.</String>
         <String xml:lang="vi-VN">Gửi ~b~{0} ~s~đã thuê của bạn để bảo dưỡng.</String>
->>>>>>> 813d271e
     </Entry>
 
     <Entry Id="menu_vehicles_rental_title">
@@ -1922,13 +1874,10 @@
         <String xml:lang="ar-001">معلومات الإيجار</String>
         <String xml:lang="cs-CZ">Informace o pronájmu</String>
         <String xml:lang="lv-LV">Nomas info</String>
-<<<<<<< HEAD
         <String xml:lang="tr-TR">Kiralama bilgisi</String>
-=======
         <String xml:lang="sv-SE">Uthyrnings information</String>
         <String xml:lang="no-NO"> Leieinformasjon</String>
         <String xml:lang="vi-VN">Thông tin cho thuê</String>
->>>>>>> 813d271e
     </Entry>
 
     <Entry Id="menu_vehicles_rental_description">
@@ -1942,13 +1891,10 @@
         <String xml:lang="ar-001">~b~تاريخ البدء: ~s~{0} UTC\n~b~تاريخ الانتهاء: ~s~{1} UTC\n~b~الرسوم: ~g~{2} ~c~/week</String>
         <String xml:lang="cs-CZ">~b~Datum zahájení: ~s~{0} UTC\n~b~Datum ukončení: ~s~{1} UTC\n~b~Poplatek: ~g~{2} ~c~/týden</String>
         <String xml:lang="lv-LV">~b~Sākuma datums: ~s~{0} UTC\n~b~Beigu datums: ~s~{1} UTC\n~b~Komisija: ~g~{2} ~c~/nedēļā</String>
-<<<<<<< HEAD
         <String xml:lang="tr-TR">~b~Başlangıç tarihi: ~s~{0} UTC\n~b~Bitiş tarihi: ~s~{1} UTC\n~b~Ücret: ~g~{2} ~c~/hafta</String>
-=======
         <String xml:lang="no-NO">~b~Startdato: ~s~{0} UTC\n~b~Sluttdato: ~s~{1} UTC\n~b~Gebyr: ~g~{2} ~c~/uke</String>
         <String xml:lang="sv-SE">~b~Startdatum: ~s~{0} UTC\n~b~Slutdatum: ~s~{1} UTC\n~b~Avgift: ~g~{2} ~c~/vecka</String>
         <String xml:lang="vi-VN">~b~Ngày bắt đầu: ~s~{0} UTC\n~b~Ngày kết thúc: ~s~{1} UTC\n~b~Phí: ~g~{2} ~c~/tuần</String>
->>>>>>> 813d271e
     </Entry>
 
     <Entry Id="menu_vehicles_rental_info_overdue">
@@ -1961,14 +1907,11 @@
         <String xml:lang="ar-001">~r~التأخير</String>
         <String xml:lang="cs-CZ">~r~PO SPLATNOSTI</String>
         <String xml:lang="lv-LV">~r~NOKĀVĒTS</String>
-<<<<<<< HEAD
         <String xml:lang="tr-TR">~r~SÜRESİ BİTMİŞ</String>
-=======
         <String xml:lang="fr-FR">~r~EXPIRÉ</String>
         <String xml:lang="sv-SE">~r~Försen</String>
         <String xml:lang="no-NO"> ~r~FORSIDEN</String>
         <String xml:lang="vi-VN">~r~QUÁ HẠN</String>
->>>>>>> 813d271e
     </Entry>
 
     <Entry Id="menu_vehicles_rent_renew_title">
@@ -1981,7 +1924,6 @@
         <String xml:lang="ar-001">تمديد الإيجار</String>
         <String xml:lang="cs-CZ">Prodloužit pronájem</String>
         <String xml:lang="lv-LV">Pagarināt nomu</String>
-<<<<<<< HEAD
         <String xml:lang="tr-TR">Kiralamayı Uzat</String>
     </Entry>
 
@@ -1998,12 +1940,10 @@
         <String xml:lang="cs-CZ">Obnovení nájemní smlouvy u ~b~{0}~s~.</String>
         <String xml:lang="lv-LV">Atjaunojiet šī ~b~{0} ~s~īres līgumu.</String>
         <String xml:lang="tr-TR">~b~{0} ~s~isimli aracın kiralama sözleşmesini yenile.</String>
-=======
         <String xml:lang="fr-FR">Prolonger la location</String>
         <String xml:lang="sv-SE">Förläng Uthyrningen</String>
         <String xml:lang="no-NO">Forleng utleie</String>
         <String xml:lang="vi-VN">Gia hạn thuê</String>
->>>>>>> 813d271e
     </Entry>
 
     <Entry Id="menu_vehicles_rent_renew_info_ongoing">
@@ -2017,13 +1957,10 @@
         <String xml:lang="ar-001">~r~يزال استئجار هذه السيارة مستمرًا.</String>
         <String xml:lang="cs-CZ">~r~Pronájem tohoto vozidla stále probíhá.</String>
         <String xml:lang="lv-LV">~r~Šī transportlīdzekļa noma vēl ir aktīva.</String>
-<<<<<<< HEAD
         <String xml:lang="tr-TR">~r~Bu aracın kiralaması halen devam etmekte.</String>
-=======
         <String xml:lang="no-NO"> ~r~Leien av dette kjøretøyet pågår fortsatt.</String>
         <String xml:lang="sv-SE">~r~Uthyrningen av detta fordon pågår fortfarande.</String>
         <String xml:lang="vi-VN">~r~Việc thuê phương tiện này vẫn đang tiếp tục.</String>
->>>>>>> 813d271e
     </Entry>
 
     <Entry Id="menu_vehicles_rent_end_title">
@@ -2037,7 +1974,6 @@
         <String xml:lang="ar-001">إنهاء الإيجار</String>
         <String xml:lang="cs-CZ">Ukončit pronájem</String>
         <String xml:lang="lv-LV">Pārtraukt nomu</String>
-<<<<<<< HEAD
         <String xml:lang="tr-TR">Kiralamayı Sonlandır</String>
     </Entry>
 
@@ -2054,11 +1990,9 @@
         <String xml:lang="cs-CZ">Vrať vozidlo ~b~{0} ~s~autopůjčovně.</String>
         <String xml:lang="lv-LV">Atgriezt šo ~b~{0} ~s~nomas uzņēmumam.</String>
         <String xml:lang="tr-TR">~b~{0} ~s~isimli aracı kiralama şirketine iade et.</String>
-=======
         <String xml:lang="no-NO">Avslutt utleie</String>
         <String xml:lang="sv-SE">Avsluta uthyrning</String>
         <String xml:lang="vi-VN">Chấm dứt cho thuê</String>
->>>>>>> 813d271e
     </Entry>
 
     <Entry Id="menu_vehicles_rent_end_info_destroyed">
@@ -2071,15 +2005,12 @@
         <String xml:lang="ar-001">~r~تم تدمير هذه السيارة. اطلب الاستبدال قبل إعادتها إلى شركة التأجير.</String>
         <String xml:lang="cs-CZ">~r~Toto vozidlo bylo zničeno. Před vrácením vozidla půjčovně požádejte o náhradní vozidlo..</String>
         <String xml:lang="lv-LV">~r~Šis transportlīdzeklis tika iznīcināts. Pieprasiet tā aizstāšanu pirms tā atgriešanas nomas uzņēmumam.</String>
-<<<<<<< HEAD
         <String xml:lang="tr-TR">~r~Bu araç patlamış. Kiralama şirketine iade etmeden önce yenilenmesini talep et.</String>
-=======
         <String xml:lang="fr-FR">~r~Ce véhicule a été détruit. Demandez un véhicule de remplacement avant de le retourner à la société de location.</String>
         <String xml:lang="no-NO">~r~Dette kjøretøyet har blitt ødelagt. Be om en erstatning før du returnerer den til utleiefirmaet.</String>
         <String xml:lang="sv-SE">~r~Det här fordonet har förstörts. Begär en ersättning innan du returnerar den till uthyrningsföretaget.</String>
         <String xml:lang="zh-Hant">~r~ 該車輛已經被摧毀了. 請再還給租賃公司前先申請重製一台.</String>
         <String xml:lang="vi-VN">~r~Phương tiện này đã bị phá hủy. Yêu cầu phương tiện thay thế trước khi trả lại cho công ty cho thuê.</String>
->>>>>>> 813d271e
     </Entry>
 
     <Entry Id="menu_vehicles_rent_end_info_ongoing">
@@ -2092,14 +2023,11 @@
         <String xml:lang="ar-001">~y~يزال استئجار هذه السيارة مستمرًا ولن يتم تعويضك عن الوقت المتبقي.</String>
         <String xml:lang="cs-CZ">~y~Pronájem tohoto vozidla stále trvá a za zbývající čas ti nebude vyplacena náhrada.</String>
         <String xml:lang="lv-LV">~y~Šī transportlīdzekļa noma vēl ir aktīva un jūs netiks kompensēts par palikušo laiku.</String>
-<<<<<<< HEAD
         <String xml:lang="tr-TR">~y~Bu aracın kiralaması hala devam etmekte ve kalan süre tarafınızdan temin edilmeyecek.</String>
-=======
         <String xml:lang="no-NO">~y~Leien av dette kjøretøyet pågår fortsatt, og du vil ikke bli kompensert for tiden som er igjen.</String>
         <String xml:lang="sv-SE">~y~Hyran av detta fordon pågår fortfarande och du kommer inte att få kompensation för den tid som återstår.</String>
         <String xml:lang="fr-FR">~y~La location de ce véhicule est toujours en cours et vous ne serez pas indemnisé pour le temps qu'il reste.</String>
         <String xml:lang="vi-VN">~y~Việc thuê phương tiện này vẫn đang tiếp tục và bạn sẽ không được đền bù cho thời gian còn lại.</String>
->>>>>>> 813d271e
     </Entry>
 
     <Entry Id="menu_vehicles_history_title">
@@ -2113,13 +2041,10 @@
         <String xml:lang="ar-001">سجِل</String>
         <String xml:lang="cs-CZ">Historie</String>
         <String xml:lang="lv-LV">Vēsture</String>
-<<<<<<< HEAD
         <String xml:lang="tr-TR">Geçmiş</String>
-=======
         <String xml:lang="sv-SE">Historik</String>
         <String xml:lang="no-NO">Historie</String>
         <String xml:lang="vi-VN">Lịch sử</String>
->>>>>>> 813d271e
     </Entry>
 
     <Entry Id="menu_vehicles_history_description">
@@ -2133,13 +2058,10 @@
         <String xml:lang="fr-FR">Voir l'historique d'acquisition de ce véhicule.</String>
         <String xml:lang="cs-CZ">Prohlédni si historii vlastnictví tohoto vozidla.</String>
         <String xml:lang="lv-LV">Apskatiet šī transportlīdzekļa īpašumtiesību vēsturi.</String>
-<<<<<<< HEAD
         <String xml:lang="tr-TR">Aracın sahiplik geçmişini görüntüle.</String>
-=======
         <String xml:lang="no-NO"> Se dette kjøretøyets eierskapshistorikk.</String>
         <String xml:lang="sv-SE">Se detta fordons ägarhistorik.</String>
         <String xml:lang="vi-VN">Xem lịch sử sở hữu phương tiện này.</String>
->>>>>>> 813d271e
     </Entry>
 
     <Entry Id="menu_vehicles_history_entry_description">
@@ -2153,13 +2075,10 @@
         <String xml:lang="ar-001">~b~تاريخ الشراء: ~s~{0}\n~b~سعر الشراء: ~s~{1}</String>
         <String xml:lang="cs-CZ">~b~Datum Nákupu: ~s~{0}\n~b~Nákupní Cena: ~s~{1}</String>
         <String xml:lang="lv-LV">~b~Pirkuma datums: ~s~{0}\n~b~Pirkuma cena: ~s~{1}</String>
-<<<<<<< HEAD
         <String xml:lang="tr-TR">~b~Satın alındığı tarihi: ~s~{0}\n~b~Satın alındığı fiyatı: ~s~{1}</String>
-=======
         <String xml:lang="no-NO">~b~Kjøpsdato: ~s~{0}\n~b~Kjøpspris: ~s~{1}</String>
         <String xml:lang="sv-SE">~b~Köps Datum: ~s~{0}\n~b~Köps Pris: ~s~{1}</String>
         <String xml:lang="vi-VN">~b~Ngày mua: ~s~{0}\n~b~Giá mua: ~s~{1}</String>
->>>>>>> 813d271e
     </Entry>
 
     <Entry Id="menu_vehicles_history_empty_title">
@@ -2173,13 +2092,10 @@
         <String xml:lang="ar-001">لا يوجد سجِل :(</String>
         <String xml:lang="cs-CZ">Žádná historie :(</String>
         <String xml:lang="lv-LV">Nav vēstures :(</String>
-<<<<<<< HEAD
         <String xml:lang="tr-TR">Geçmiş yok :(</String>
-=======
         <String xml:lang="sv-SE">Ingen historik :(</String>
         <String xml:lang="no-NO"> Ingen historie :(</String>
         <String xml:lang="vi-VN">Không có lịch sử :(</String>
->>>>>>> 813d271e
     </Entry>
 
     <Entry Id="menu_vehicles_history_empty_description">
@@ -2192,14 +2108,11 @@
         <String xml:lang="ar-001">هذه السيارة ليس لها تاريخ ملكية مسجل.</String>
         <String xml:lang="cs-CZ">Toto vozidlo nemá žádnou historii vlastnictví.</String>
         <String xml:lang="lv-LV">Šim transportlīdzekļam nav reģistrētas īpašumtiesību vēstures.</String>
-<<<<<<< HEAD
         <String xml:lang="tr-TR">Bu aracın kayıt edilen sahiplik geçmişi yok.</String>
-=======
         <String xml:lang="fr-FR">Ce véhicule n'a pas d'historique d'acquisition enregistré.</String>
         <String xml:lang="sv-SE">Detta fordonet har inget registrerat ägarhistorik.</String>
         <String xml:lang="no-NO">Dette kjøretøyet har ingen registrert eierskapshistorikk</String>
         <String xml:lang="vi-VN">Phương tiện này không có lịch sử sở hữu được ghi nhận.</String>
->>>>>>> 813d271e
     </Entry>
 
     <Entry Id="menu_vehicles_sell_title">
@@ -2213,7 +2126,6 @@
         <String xml:lang="ar-001">بيع</String>
         <String xml:lang="cs-CZ">Prodat</String>
         <String xml:lang="lv-LV">Pārdot</String>
-<<<<<<< HEAD
         <String xml:lang="tr-TR">Sat</String>
     </Entry>
 
@@ -2233,13 +2145,11 @@
     </Entry>
 
     <!-- Ejecting -->
-=======
         <String xml:lang="sv-SE">Sälja</String>
         <String xml:lang="no-NO">Selge</String>
         <String xml:lang="vi-VN">Bán</String>
     </Entry>
 
->>>>>>> 813d271e
     <Entry Id="menu_player_eject">
         <String xml:lang="en-US">Eject</String>
         <String xml:lang="nl-NL">Uitwerpen</String>
@@ -2250,14 +2160,11 @@
         <String xml:lang="ar-001">طرد</String>
         <String xml:lang="cs-CZ">Vyhodit</String>
         <String xml:lang="lv-LV">Izstumt</String>
-<<<<<<< HEAD
         <String xml:lang="tr-TR">Atmak</String>
-=======
         <String xml:lang="fr-FR">Éjecter</String>
         <String xml:lang="sv-SE">Kasta ut</String>
         <String xml:lang="no-NO">Støte</String>
         <String xml:lang="vi-VN">Đuổi</String>
->>>>>>> 813d271e
     </Entry>
 
     <Entry Id="menu_player_eject_desc">
@@ -2269,9 +2176,7 @@
         <String xml:lang="ar-001">أخرج هذا اللاعب من سيارتك.</String>
         <String xml:lang="cs-CZ">Vyhoď tohoto hráče ze svého vozidla.</String>
         <String xml:lang="lv-LV">Izstumiet šo spēlētāju no sava transportlīdzekļa.</String>
-<<<<<<< HEAD
         <String xml:lang="tr-TR">Bu oyuncuyu aracınızdan atın.</String>
-=======
         <String xml:lang="hi-Latn">Iss player ko apni vehicle se bahar nikaalo.</String>
         <String xml:lang="fr-FR">Éjectez ce joueur de votre véhicule.</String>
         <String xml:lang="sv-SE">Kasta ut denna spelare från ditt fordon</String>
@@ -2554,7 +2459,6 @@
         <String xml:lang="en-US">~b~Unmarked police vehicle!~n~~s~Civilians will see you as a fellow civilian until you get close enough or turn on your siren.</String>
         <String xml:lang="it-IT">~b~Veicolo della polizia non contrassegnato!~n~~s~I civili ti vedranno come un altro civile finché non ti avvicini abbastanza o non accendi la sirena.</String>
         <String xml:lang="vi-VN">~b~Phương tiện cảnh sát không có dấu hiệu nhận dạng!~n~~s~Dân thường sẽ thấy bạn là thường dân cho đến khi bạn đến đủ gần hoặc bật còi.</String>
->>>>>>> 813d271e
     </Entry>
     
 </Entries>