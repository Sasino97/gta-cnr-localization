--- conflicted
+++ resolved
@@ -18,6 +18,7 @@
         <String xml:lang="vi-VN">Xe ~b~{0} ~s~đã được cất vào trong gara của bạn!</String>
         <String xml:lang="hi-Latn">Aapki ~b~{0} ~s~garage me return kar di gayi!</String>
         <String xml:lang="cs-CZ">Tvůj ~b~{0} ~s~byl vrácen zpět do garáže!</String>
+        <String xml:lang="cs-CZ">Tvůj ~b~{0} ~s~byl vrácen zpět do garáže!</String>
     </Entry>
 
     <Entry Id="vehicle_returned_garage_invalid_vehicle">
@@ -27,10 +28,8 @@
         <String xml:lang="hi-Latn">vehicle</String>
         <String xml:lang="de-DE">Fahrzeug</String>
         <String xml:lang="it-IT">veicolo</String>
-<<<<<<< HEAD
-=======
         <String xml:lang="id-ID">Kendaraan</String>
->>>>>>> d2de7615
+        <String xml:lang="cs-CZ">vozidlo</String>
         <String xml:lang="cs-CZ">vozidlo</String>
     </Entry>
 
@@ -50,6 +49,7 @@
         <String xml:lang="vi-VN">~r~Bạn không thể làm điều này trong khi đang bị còng.</String>
         <String xml:lang="hi-Latn">~r~Aap ye nahi kar sakte jab aap cuffed ho.</String>
         <String xml:lang="cs-CZ">~r~Tohle nemůžeš dělat, když jsi spoutaný.</String>
+        <String xml:lang="cs-CZ">~r~Tohle nemůžeš dělat, když jsi spoutaný.</String>
     </Entry>
 
     <Entry Id="cant_deliver_when_dead">
@@ -59,10 +59,8 @@
         <String xml:lang="hi-Latn">~r~Jab aap mare hue ho to aap koi personal vehicle nahi bula sakte!</String>
         <String xml:lang="de-DE">~r~Du kannst kein persönliches Fahrzeug anfordern, wenn du tot bist!</String>
         <String xml:lang="it-IT">~r~Non puoi richiamare un veicolo personale quando sei morto!</String>
-<<<<<<< HEAD
-=======
         <String xml:lang="id-ID">~r~Kamu tidak dapat memanggil mobil pribadi ketika sedang mati!</String>
->>>>>>> d2de7615
+        <String xml:lang="cs-CZ">~r~Vlastní vozidlo nelze přivolat, když jsi mrtvý!</String>
         <String xml:lang="cs-CZ">~r~Vlastní vozidlo nelze přivolat, když jsi mrtvý!</String>
     </Entry>
 
@@ -73,10 +71,8 @@
         <String xml:lang="hi-Latn">~r~Jab aap mare hue ho to aap koi personal vehicle store nahi kar sakte!</String>
         <String xml:lang="de-DE">~r~Du kannst dein persönliches Fahrzeug nicht einlagern, wenn du tot bist!</String>
         <String xml:lang="it-IT">~r~Non puoi depositare il tuo veicolo personale quando sei morto!</String>
-<<<<<<< HEAD
-=======
         <String xml:lang="id-ID">~r~Kamu tidak dapat menyimpan kendaraan pribadi ketika sedang mati!</String>
->>>>>>> d2de7615
+        <String xml:lang="cs-CZ">~r~Vlastní vozidlo nelze vrátit do garáže, když jsi mrtvý!</String>
         <String xml:lang="cs-CZ">~r~Vlastní vozidlo nelze vrátit do garáže, když jsi mrtvý!</String>
     </Entry>
 
@@ -87,10 +83,8 @@
         <String xml:lang="hi-Latn">~r~Jab aap cuffed ho to aap koi personal vehicle store nahi kar sakte!</String>
         <String xml:lang="de-DE">~r~Du kannst dein persönliches Fahrzeug nicht einlagern, wenn du gefesselt bist!</String>
         <String xml:lang="it-IT">~r~Non puoi depositare il tuo veicolo personale quando sei ammanettato!</String>
-<<<<<<< HEAD
-=======
         <String xml:lang="id-ID">~r~Anda tidak dapat menyimpan kendaraan pribadi ketika sedang diborgol!</String>
->>>>>>> d2de7615
+        <String xml:lang="cs-CZ">~r~Vlastní vozidlo nelze vrátit do garáže, když jsi spoutaný</String>
         <String xml:lang="cs-CZ">~r~Vlastní vozidlo nelze vrátit do garáže, když jsi spoutaný</String>
     </Entry>
 
@@ -110,6 +104,7 @@
         <String xml:lang="vi-VN">~r~Bạn không thể gửi xe của bạn đi bảo dưỡng trong khi bạn đang ngồi trên xe!</String>
         <String xml:lang="hi-Latn">~r~Aap apni vehicle maintenance pe nahi bhej sakte jab aap uske andar ho!</String>
         <String xml:lang="cs-CZ">~r~Vlastní vozidlo nemůžeš poslat do servisu, když jsi v něm.</String>
+        <String xml:lang="cs-CZ">~r~Vlastní vozidlo nemůžeš poslat do servisu, když jsi v něm.</String>
     </Entry>
 
     <Entry Id="vehicle_sent_to_maintenance">
@@ -128,6 +123,7 @@
         <String xml:lang="vi-VN">Xe ~b~{0} ~s~đã được gửi đến nơi bảo dưỡng. Việc này sẽ mất một vài phút.</String>
         <String xml:lang="hi-Latn">Aapki ~b~{0} ~s~maintenance ke liye bhej di gayi. Kuch hi minutes ki baat hai.</String>
         <String xml:lang="cs-CZ">Tvůj ~b~{0} ~s~byo odeslán do servisu. Toto potrvá pár minut.</String>
+        <String xml:lang="cs-CZ">Tvůj ~b~{0} ~s~byo odeslán do servisu. Toto potrvá pár minut.</String>
     </Entry>
 
     <Entry Id="vehicle_already_in_maintenance">
@@ -146,6 +142,7 @@
         <String xml:lang="vi-VN">~r~Chiếc xe này đang trong bảo dưỡng!</String>
         <String xml:lang="hi-Latn">~r~Ye vehicle pehle se hi maintenance mai hai!</String>
         <String xml:lang="cs-CZ">~r~Toto vozidlo je již v servisu!</String>
+        <String xml:lang="cs-CZ">~r~Toto vozidlo je již v servisu!</String>
     </Entry>
 
     <Entry Id="vehicle_already_in_delivery">
@@ -155,10 +152,8 @@
         <String xml:lang="hi-Latn">Pehle se hi ek vehicle ki delivery ho rahi hai.</String>
         <String xml:lang="de-DE">Eine Fahrzeuglieferung ist bereits im Gange.</String>
         <String xml:lang="it-IT">Una consegna di un veicolo è già in corso.</String>
-<<<<<<< HEAD
-=======
         <String xml:lang="id-ID">Ada kendaraanmu yang sedang dikirim.</String>
->>>>>>> d2de7615
+        <String xml:lang="cs-CZ">Doručení vozidla již probíhá.</String>
         <String xml:lang="cs-CZ">Doručení vozidla již probíhá.</String>
     </Entry>
 
@@ -170,10 +165,8 @@
         <String xml:lang="hi-Latn">Aapki ~b~{0} ~s~deliver ho chuki hai!</String>
         <String xml:lang="de-DE">Dein ~b~{0} ~s~wurde geliefert!</String>
         <String xml:lang="it-IT">Il tuo ~b~{0} ~s~è stato consegnato!</String>
-<<<<<<< HEAD
-=======
         <String xml:lang="id-ID">Kendaraan ~b~{0} ~s~Telah berhasil dikirim!</String>
->>>>>>> d2de7615
+        <String xml:lang="cs-CZ">Tvůj ~b~{0} ~s~byl doručen!</String>
         <String xml:lang="cs-CZ">Tvůj ~b~{0} ~s~byl doručen!</String>
     </Entry>
 
@@ -184,10 +177,8 @@
         <String xml:lang="hi-Latn">~b~Kabhi-kabhi hame wo nahi milta jo ham chahte hain.</String>
         <String xml:lang="de-DE">~b~Manchmal bekommen wir nicht das, was wir wollen.</String>
         <String xml:lang="it-IT">~b~A volte non otteniamo quello che vogliamo.</String>
-<<<<<<< HEAD
-=======
         <String xml:lang="id-ID">~b~Terkadang kita tidak dapat apa yang kita mau.</String>
->>>>>>> d2de7615
+        <String xml:lang="cs-CZ">~b~Né pokaždé dostaneme to co chceme.</String>
         <String xml:lang="cs-CZ">~b~Né pokaždé dostaneme to co chceme.</String>
     </Entry>
 
@@ -208,6 +199,7 @@
         <String xml:lang="vi-VN">Bảo dưỡng cho xe ~b~{0} ~s~của bạn đã hoàn thành</String>
         <String xml:lang="hi-Latn">Aapki ~b~{0} ~s~ka maintenance complete ho gaya.</String>
         <String xml:lang="cs-CZ">Tvůj ~b~{0} ~s~byl úspěšně opraven.</String>
+        <String xml:lang="cs-CZ">Tvůj ~b~{0} ~s~byl úspěšně opraven.</String>
     </Entry>
 
     <!-- {0} = Vehicle -->
@@ -227,6 +219,7 @@
         <String xml:lang="vi-VN">Xe ~b~{0} ~s~đã được thay thế và vận chuyển về gara của bạn!</String>
         <String xml:lang="hi-Latn">Aapki ~b~{0} ~s~replace karwa ke garage me teleport kara di gayi hai!</String>
         <String xml:lang="cs-CZ">Tvůj ~b~{0} ~s~byl nahrazeno a přepraven do garáže!</String>
+        <String xml:lang="cs-CZ">Tvůj ~b~{0} ~s~byl nahrazeno a přepraven do garáže!</String>
     </Entry>
 
     <Entry Id="vehicle_replaced">
@@ -244,6 +237,7 @@
         <String xml:lang="th-TH">~b~{0} ~s~ของคุณถูกแทนที่แล้ว</String>
         <String xml:lang="vi-VN">Xe ~b~{0} ~s~đã được thay thế.</String>
         <String xml:lang="hi-Latn">Aapki ~b~{0} ~s~replace karwa di gayi.</String>
+        <String xml:lang="cs-CZ">Tvůj ~b~{0} ~s~byl nahrazeno.</String>
         <String xml:lang="cs-CZ">Tvůj ~b~{0} ~s~byl nahrazeno.</String>
     </Entry>
 
@@ -264,6 +258,7 @@
         <String xml:lang="vi-VN">Xe ~b~{0}~s~đã được gia hạn thêm một tuần nữa cho ~g~{1}~s~!</String>
         <String xml:lang="hi-Latn">Aapki ~b~{0} ~s~ka rental ek aur game week se extend kar diya gaya hai for ~g~{1}~s~!</String>
         <String xml:lang="cs-CZ">Pronájem vozidla ~b~{0}~s~byl prodloužen o jeden herní týden za ~g~{1}~s~!</String>
+        <String xml:lang="cs-CZ">Pronájem vozidla ~b~{0}~s~byl prodloužen o jeden herní týden za ~g~{1}~s~!</String>
     </Entry>
 
     <Entry Id="vehicle_rental_terminated">
@@ -280,6 +275,7 @@
         <String xml:lang="th-TH">การเช่า ~b~{0}~s~ ของคุณถูกยกเลิกแล้ว!</String>
         <String xml:lang="vi-VN">Xe ~b~{0}~s~Đã kết thúc hợp đồng thuê xe!</String>
         <String xml:lang="hi-Latn">Aapki ~b~{0} ~s~ka rental khatam karwa diya gaya!</String>
+        <String xml:lang="cs-CZ">Pronájem ~b~{0}~s~byl ukončen!</String>
         <String xml:lang="cs-CZ">Pronájem ~b~{0}~s~byl ukončen!</String>
     </Entry>
 
@@ -300,6 +296,7 @@
         <String xml:lang="vi-VN">Bạn đã bán ~b~{0} ~s~cho server cho ~g~{1}~s~.</String>
         <String xml:lang="hi-Latn">Aapne sell kari apni ~b~{0} ~s~server ko for ~g~{1}~s~.</String>
         <String xml:lang="cs-CZ">Prodal jsi svůj ~b~{0} ~s~serveru za ~g~{1}~s~.</String>
+        <String xml:lang="cs-CZ">Prodal jsi svůj ~b~{0} ~s~serveru za ~g~{1}~s~.</String>
     </Entry>
 
     <!-- {0} = Fuel/Battery -->
@@ -318,6 +315,7 @@
         <String xml:lang="vi-VN">Xe của bạn đang dần cạn nhiên liệu ~r~{0}~s~. Tìm vị trí gần nhất để đến ~y~trạm xăng~s~?</String>
         <String xml:lang="hi-Latn">Aapki vehicle mein ~r~{0} ~s~kam hai. Navigate kare nearest ~y~gas station~s~?</String>
         <String xml:lang="cs-CZ">Dochází ti ~r~{0}~s~. Navigovat na nejbližší ~y~čerpací stanici~s~?</String>
+        <String xml:lang="cs-CZ">Dochází ti ~r~{0}~s~. Navigovat na nejbližší ~y~čerpací stanici~s~?</String>
     </Entry>
 
     <Entry Id="running_low_fuel_unit">
@@ -327,10 +325,8 @@
         <String xml:lang="hi-Latn">Tel</String>
         <String xml:lang="de-DE">Kraftstoff</String>
         <String xml:lang="it-IT">carburante</String>
-<<<<<<< HEAD
-=======
         <String xml:lang="id-ID">Bensin</String>
->>>>>>> d2de7615
+        <String xml:lang="cs-CZ">palivo</String>
         <String xml:lang="cs-CZ">palivo</String>
     </Entry>
 
@@ -341,10 +337,8 @@
         <String xml:lang="hi-Latn">charging</String>
         <String xml:lang="de-DE">Batterie</String>
         <String xml:lang="it-IT">batteria</String>
-<<<<<<< HEAD
-=======
         <String xml:lang="id-ID">Baterai</String>
->>>>>>> d2de7615
+        <String xml:lang="cs-CZ">baterie</String>
         <String xml:lang="cs-CZ">baterie</String>
     </Entry>
 
@@ -355,10 +349,8 @@
         <String xml:lang="hi-Latn">Tel</String>
         <String xml:lang="de-DE">KRAFTSTOFF</String>
         <String xml:lang="it-IT">CARBURANTE</String>
-<<<<<<< HEAD
-=======
         <String xml:lang="id-ID">BENSIN</String>
->>>>>>> d2de7615
+        <String xml:lang="cs-CZ">PALIVO</String>
         <String xml:lang="cs-CZ">PALIVO</String>
     </Entry>
 
@@ -369,10 +361,8 @@
         <String xml:lang="hi-Latn">charging</String>
         <String xml:lang="de-DE">BATTERIE</String>
         <String xml:lang="it-IT">BATTERIA</String>
-<<<<<<< HEAD
-=======
         <String xml:lang="id-ID">BATERAI</String>
->>>>>>> d2de7615
+        <String xml:lang="cs-CZ">BATERIE</String>
         <String xml:lang="cs-CZ">BATERIE</String>
     </Entry>
 
@@ -392,6 +382,7 @@
         <String xml:lang="vi-VN">Bạn cần phải ~r~xuống xe ~s~để có thể sử dụng vòi bom nhiên liệu.</String>
         <String xml:lang="hi-Latn">Aapko ~r~on foot ~s~rehna hoga vehicle me tel bharne ke liye.</String>
         <String xml:lang="cs-CZ">Nesmíš být ~r~ve vozidle ~s~abys mohl čerpat palivo.</String>
+        <String xml:lang="cs-CZ">Nesmíš být ~r~ve vozidle ~s~abys mohl čerpat palivo.</String>
     </Entry>
 
     <Entry Id="on_foot_to_use_ev_charger">
@@ -401,10 +392,8 @@
         <String xml:lang="hi-Latn">Aapko ~r~on foot ~s~rehna hoga apni vehicle ko ~g~EV charger ~s~se charge karne ke liye.</String>
         <String xml:lang="de-DE">Du musst ~r~zu Fuß ~s~sein, um einen ~g~EV-Lader~s~ zu benutzen.</String>
         <String xml:lang="it-IT">Devi essere ~r~a piedi ~s~per usare un ~g~caricatore EV~s~.</String>
-<<<<<<< HEAD
-=======
         <String xml:lang="id-ID">Anda harus ~r~dalam posisi berjalan ~s~untuk menggunakan ~g~Charger EV~s~.</String>
->>>>>>> d2de7615
+        <String xml:lang="cs-CZ">Nesmíš být ~r~ve vozidle ~s~abys mohl použít ~g~nabíječkur~s~.</String>
         <String xml:lang="cs-CZ">Nesmíš být ~r~ve vozidle ~s~abys mohl použít ~g~nabíječkur~s~.</String>
     </Entry>
 
@@ -423,6 +412,7 @@
         <String xml:lang="vi-VN">~r~Chiếc xe này đang trong bảo dưỡng.</String>
         <String xml:lang="hi-Latn">~r~Yeh vehicle maintenance mein hai.</String>
         <String xml:lang="cs-CZ">~r~Toto vozidlo je v servisu.</String>
+        <String xml:lang="cs-CZ">~r~Toto vozidlo je v servisu.</String>
     </Entry>
 
     <Entry Id="active_vehicle_destroyed">
@@ -440,6 +430,7 @@
         <String xml:lang="vi-VN">Xe của bạn đã bị ~r~Phá huỷ~s~! Bạn cÓ thể yêu cầu thay thế ttrong {0} ~y~Menu ~s~&gt; ~y~Vehicles~s~.</String>
         <String xml:lang="hi-Latn">Aapki vehicle ~r~destroy~s~! ho chuki hai, Aap request kar sakte hain replacement ke liye cost {0} ~y~Menu ~s~&gt; ~y~Vehicles~s~.</String>
         <String xml:lang="cs-CZ">Tvoje vozidlo bylo ~r~zničeno~s~! Můžeš požádat o nové v {0} ~y~Menu ~s~&gt; ~y~Vozidla~s~.</String>
+        <String xml:lang="cs-CZ">Tvoje vozidlo bylo ~r~zničeno~s~! Můžeš požádat o nové v {0} ~y~Menu ~s~&gt; ~y~Vozidla~s~.</String>
     </Entry>
 
     <Entry Id="vehicle_impounded">
@@ -457,6 +448,7 @@
         <String xml:lang="vi-VN">~y~Xe của bạn ~s~đã bị ~o~giam~s~. Đi đến impoud lot và trả tiền để nhận lại xe của bạn.</String>
         <String xml:lang="hi-Latn">Aapki ~y~vehicle ~s~ja chuki hai ~o~impound ~s~mein. Koi bhi impound lot me jaye aur pay kare ek fee apni vehicle wapas claim karne ke liye.</String>
         <String xml:lang="cs-CZ">Tvé ~y~vozidlo ~s~bylo ~o~odtaženo~s~. Jdi na odstavné parkoviště a zaplať poplatek za vrácení vozidla.</String>
+        <String xml:lang="cs-CZ">Tvé ~y~vozidlo ~s~bylo ~o~odtaženo~s~. Jdi na odstavné parkoviště a zaplať poplatek za vrácení vozidla.</String>
     </Entry>
 
     <Entry Id="vehicle_cant_lock_unlock_when_cuffed">
@@ -474,6 +466,7 @@
         <String xml:lang="vi-VN">Bạn không thể khoá hoặc mở khoá ~b~xe ~s~khi bạn đang ~r~bị còng~s~.</String>
         <String xml:lang="hi-Latn">Aap lock ya unlock nahi kar sakte apni ~b~vehicle ~s~jab aap ~r~cuffed ~s~ho.</String>
         <String xml:lang="cs-CZ">Své ~b~vozidlo ~s~nemůžeš zamykat a odemykat, když jsi ~r~spoutaný~s~.</String>
+        <String xml:lang="cs-CZ">Své ~b~vozidlo ~s~nemůžeš zamykat a odemykat, když jsi ~r~spoutaný~s~.</String>
     </Entry>
 
     <Entry Id="vehicle_out_of_range">
@@ -490,6 +483,7 @@
         <String xml:lang="th-TH">~b~ยานพาหนะ ~s~ของคุณ ~r~อยู่นอกระยะ~s~</String>
         <String xml:lang="vi-VN">~b~Xe của bạn ~s~đang ~r~ở ngoài vùng~s~.</String>
         <String xml:lang="hi-Latn">Aapki ~b~vehicle ~s~hai ~r~out of range~s~.</String>
+        <String xml:lang="cs-CZ">Tvé ~b~vozidlo ~s~je ~r~mimo dosah~s~.</String>
         <String xml:lang="cs-CZ">Tvé ~b~vozidlo ~s~je ~r~mimo dosah~s~.</String>
     </Entry>
 
@@ -509,6 +503,7 @@
         <String xml:lang="vi-VN">Bạn đã {0} ~b~xe ~s~của bạn</String>
         <String xml:lang="hi-Latn">Aap {0} ~s~kiye apni ~b~vehicle~s~.</String>
         <String xml:lang="cs-CZ">{0} ~s~jsi tvé ~b~vozidlo~s~.</String>
+        <String xml:lang="cs-CZ">{0} ~s~jsi tvé ~b~vozidlo~s~.</String>
     </Entry>
 
     <Entry Id="vehicle_option_locked">
@@ -518,11 +513,9 @@
         <String xml:lang="hi-Latn">~g~locked</String>
         <String xml:lang="de-DE">~g~abgeschlossen</String>
         <String xml:lang="it-IT">~g~bloccato</String>
-<<<<<<< HEAD
+        <String xml:lang="id-ID">~g~Terkunci</String>
+        <String xml:lang="cs-CZ">~g~Uzamkl</String>
         <String xml:lang="id-ID">~g~mengunci</String>
-=======
-        <String xml:lang="id-ID">~g~Terkunci</String>
->>>>>>> d2de7615
         <String xml:lang="cs-CZ">~g~Uzamkl</String>
     </Entry>
 
@@ -533,11 +526,9 @@
         <String xml:lang="hi-Latn">~r~unlocked</String>
         <String xml:lang="de-DE">~r~abgeschlossen</String>
         <String xml:lang="it-IT">~r~sbloccato</String>
-<<<<<<< HEAD
+        <String xml:lang="id-ID">~r~Terbuka</String>
+        <String xml:lang="cs-CZ">~r~Odemkl</String>
         <String xml:lang="id-ID">~r~membuka kunci</String>
-=======
-        <String xml:lang="id-ID">~r~Terbuka</String>
->>>>>>> d2de7615
         <String xml:lang="cs-CZ">~r~Odemkl</String>
     </Entry>
 
@@ -555,6 +546,7 @@
         <String xml:lang="th-TH">โปรด ~r~รอ ~s~ก่อนที่จะดีด ~b~ผู้โดยสาร~s~ ออกไปอีก</String>
         <String xml:lang="vi-VN">Vui lòng ~r~đợi ~s~trước khi tống thêm ~b~một hành khách~s~</String>
         <String xml:lang="hi-Latn">Please ~r~wait ~s~kare kisi aur ~b~passenger ~s~ko eject karne se pehle.</String>
+        <String xml:lang="cs-CZ">Prosím ~r~počkej ~s~než vyhodíš dalšího ~b~pasažéra~s~.</String>
         <String xml:lang="cs-CZ">Prosím ~r~počkej ~s~než vyhodíš dalšího ~b~pasažéra~s~.</String>
     </Entry>
 
@@ -574,6 +566,7 @@
         <String xml:lang="vi-VN">{0} ~r~đã bị tống khỏi xe~s~.</String>
         <String xml:lang="hi-Latn">{0} ko kar diya gaya ~r~eject~s~.</String>
         <String xml:lang="cs-CZ">{0} byl ~r~vyhozen~s~.</String>
+        <String xml:lang="cs-CZ">{0} byl ~r~vyhozen~s~.</String>
     </Entry>
 
     <Entry Id="player_ejected_you">
@@ -590,6 +583,7 @@
         <String xml:lang="th-TH">{0} ได้ ~r~ดีด ~s~คุณออกจากรถของพวกเขา</String>
         <String xml:lang="vi-VN">{0} ~r~đã tống ~s~bạn ra khỏi xe của họ.</String>
         <String xml:lang="hi-Latn">{0} ne aapko ~r~eject ~s~apni vehicle se.</String>
+        <String xml:lang="cs-CZ">{0} tě ~r~vyhodil ~s~z jeho vozidla.</String>
         <String xml:lang="cs-CZ">{0} tě ~r~vyhodil ~s~z jeho vozidla.</String>
     </Entry>
 
@@ -610,6 +604,7 @@
         <String xml:lang="vi-VN">Nhấn {0} để truy cập ~b~Menu xe~s~.</String>
         <String xml:lang="hi-Latn">Press kare {0} ~b~vehicle menu ~s~access karne ke liye.</String>
         <String xml:lang="cs-CZ">Zmáčkni {0} pro přístup k ~b~palubní desce vozidla~s~.</String>
+        <String xml:lang="cs-CZ">Zmáčkni {0} pro přístup k ~b~palubní desce vozidla~s~.</String>
     </Entry>
 
     <!-- TODO: Change "vehicle menu" to "vehicle dashboard" -->
@@ -627,6 +622,7 @@
         <String xml:lang="th-TH">กดสองครั้ง {0} เพื่อเข้าถึง ~b~เมนูยานพาหนะ~s~</String>
         <String xml:lang="vi-VN">Ấn 2 lần {0} để truy cấp ~b~Menu xe~s~.</String>
         <String xml:lang="hi-Latn">Double press kare {0} ~b~vehicle menu ~s~access karne ke liye.</String>
+        <String xml:lang="cs-CZ">Dvakrát zmáčkni {0} pro přístup k ~b~palubní desce vozidla~s~</String>
         <String xml:lang="cs-CZ">Dvakrát zmáčkni {0} pro přístup k ~b~palubní desce vozidla~s~</String>
     </Entry>
 
@@ -648,6 +644,7 @@
         <String xml:lang="hi-Latn">Vehicles</String>
         <String xml:lang="de-DE">Fahrzueuge</String>
         <String xml:lang="cs-CZ">Vozidla</String>
+        <String xml:lang="cs-CZ">Vozidla</String>
     </Entry>
 
     <Entry Id="menu_vehicles_subtitle">
@@ -665,6 +662,7 @@
         <String xml:lang="hi-Latn">Aapki gaadiyan</String>
         <String xml:lang="de-DE">Deine Fahrzeuge</String>
         <String xml:lang="cs-CZ">Tvá vozidla</String>
+        <String xml:lang="cs-CZ">Tvá vozidla</String>
     </Entry>
 
     <Entry Id="menu_vehicles_manage_button">
@@ -674,10 +672,8 @@
         <String xml:lang="hi-Latn">Manage kare</String>
         <String xml:lang="de-DE">Verwalten</String>
         <String xml:lang="it-IT">Gestisci</String>
-<<<<<<< HEAD
-=======
         <String xml:lang="id-ID">Mengelola</String>
->>>>>>> d2de7615
+        <String xml:lang="cs-CZ">Spravovat</String>
         <String xml:lang="cs-CZ">Spravovat</String>
     </Entry>
 
@@ -688,10 +684,8 @@
         <String xml:lang="hi-Latn">Favorite</String>
         <String xml:lang="de-DE">Favorit</String>
         <String xml:lang="it-IT">Preferito</String>
-<<<<<<< HEAD
-=======
         <String xml:lang="id-ID">Favorit</String>
->>>>>>> d2de7615
+        <String xml:lang="cs-CZ">Oblíbené</String>
         <String xml:lang="cs-CZ">Oblíbené</String>
     </Entry>
 
@@ -710,6 +704,7 @@
         <String xml:lang="hi-Latn">Manage kare apni vehicle</String>
         <String xml:lang="de-DE">Verwalte dein Fahrzeug</String>
         <String xml:lang="cs-CZ">Spravuj tvá vozidla</String>
+        <String xml:lang="cs-CZ">Spravuj tvá vozidla</String>
     </Entry>
 
     <!-- {0} = Vehicle name -->
@@ -720,10 +715,8 @@
         <String xml:lang="hi-Latn">Manage kare apni {0}</String>
         <String xml:lang="de-DE">Verwalte dein {0}</String>
         <String xml:lang="it-IT">Gestisci il tuo {0}</String>
-<<<<<<< HEAD
-=======
         <String xml:lang="id-ID">Kelola {0}</String>
->>>>>>> d2de7615
+        <String xml:lang="cs-CZ">Spravuj tvůj {0}</String>
         <String xml:lang="cs-CZ">Spravuj tvůj {0}</String>
     </Entry>
 
@@ -735,10 +728,8 @@
         <String xml:lang="hi-Latn">Manage kare apni rented {0}</String>
         <String xml:lang="de-DE">Verwalte dein gemietetes {0}</String>
         <String xml:lang="it-IT">Gestisci il tuo {0} noleggiato</String>
-<<<<<<< HEAD
-=======
         <String xml:lang="id-ID">Kelola kendaraan rental {0}</String>
->>>>>>> d2de7615
+        <String xml:lang="cs-CZ">Spravuj tvůj pronajatý {0}</String>
         <String xml:lang="cs-CZ">Spravuj tvůj pronajatý {0}</String>
     </Entry>
 
@@ -756,6 +747,7 @@
         <String xml:lang="vi-VN">Lịch sử sở hữu</String>
         <String xml:lang="de-DE">Historie der Besitzer</String>
         <String xml:lang="cs-CZ">Historie vlastnictví</String>
+        <String xml:lang="cs-CZ">Historie vlastnictví</String>
     </Entry>
 
     <Entry Id="error_creating_vehicle">
@@ -765,10 +757,8 @@
         <String xml:lang="hi-Latn">~r~Vehicle banane me asal rahe.</String>
         <String xml:lang="de-DE">~r~Fahrzeug kann nicht erstellt werden.</String>
         <String xml:lang="it-IT">~r~Impossibile creare il veicolo.</String>
-<<<<<<< HEAD
-=======
         <String xml:lang="id-ID">~r~Tidak dapat membuat kendaraan.</String>
->>>>>>> d2de7615
+        <String xml:lang="cs-CZ">~r~Nelze vytvořit vozidlo.</String>
         <String xml:lang="cs-CZ">~r~Nelze vytvořit vozidlo.</String>
     </Entry>
 
