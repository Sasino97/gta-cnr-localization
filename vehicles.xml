--- conflicted
+++ resolved
@@ -802,20 +802,14 @@
 
     <Entry Id="dashboard_keep_engine_on">
         <String xml:lang="en-US">Keep Engine On</String>
-<<<<<<< HEAD
+        <String xml:lang="nl-NL">Motor laten draaien</String>
         <String xml:lang="tr-TR">Motoru Açık Tut</String>
-=======
-        <String xml:lang="nl-NL">Motor laten draaien</String>
->>>>>>> 6f2f60cf
     </Entry>
 
     <Entry Id="dashboard_keep_engine_on_desc">
         <String xml:lang="en-US">Keep the engine running when you leave the vehicle.</String>
-<<<<<<< HEAD
+        <String xml:lang="nl-NL">Laat de motor draaien als je het voertuig verlaat.</String>
         <String xml:lang="tr-TR">Araçtan indiğinde motorun çalışmaya devam etmesini sağlar.</String>
-=======
-        <String xml:lang="nl-NL">Laat de motor draaien als je het voertuig verlaat.</String>
->>>>>>> 6f2f60cf
     </Entry>
 
     <Entry Id="dashboard_windows">
