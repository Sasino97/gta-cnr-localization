<?xml version="1.0" encoding="UTF-8"?>
<Entries>
    <Entry Id="warehouse">
        <String xml:lang="en-US">Warehouse</String>
        <String xml:lang="pl-PL">Magazyn</String>
        <String xml:lang="nl-NL">Warenhuis</String>
        <String xml:lang="it-IT">Magazzino</String>
        <String xml:lang="es-ES">Almacén</String>
        <String xml:lang="pt-BR">Depósito</String>
        <String xml:lang="de-DE">Lagerhaus</String>
        <String xml:lang="ar-001">مستودع</String>
        <String xml:lang="id-ID">Gudang</String>
        <String xml:lang="th-TH">คลังสินค้า</String>
        <String xml:lang="zh-Hant">倉庫</String>
        <String xml:lang="fr-FR">Entrepôt</String>
        <String xml:lang="hi-Latn">Warehouse</String>
        <String xml:lang="sv-SE">Lager</String>
        <String xml:lang="lv-LV">Noliktava</String>
<<<<<<< HEAD
=======
        <String xml:lang="no-NO">Lager</String>
>>>>>>> f540c726
    </Entry>

    <Entry Id="garage">
        <String xml:lang="en-US">Garage</String>
        <String xml:lang="pl-PL">Garaż</String>
        <String xml:lang="nl-NL">Garage</String>
        <String xml:lang="it-IT">Garage</String>
        <String xml:lang="es-ES">Garaje</String>
        <String xml:lang="pt-BR">Garagem</String>
        <String xml:lang="de-DE">Garage</String>
        <String xml:lang="ar-001">جراج</String>
        <String xml:lang="id-ID">Garasi</String>
        <String xml:lang="th-TH">โรงรถ</String>
        <String xml:lang="zh-Hant">車庫</String>
        <String xml:lang="fr-FR">Garage</String>
        <String xml:lang="hi-Latn">Garage</String>
        <String xml:lang="lv-LV">Garāža</String>
        <String xml:lang="no-NO">Garasje</String>
        <String xml:lang="sv-SE">Garage</String>
    </Entry>

    <Entry Id="menu_property_owners">
        <String xml:lang="en-US">Owners</String>
        <String xml:lang="nl-NL">Eigenaren</String>
        <String xml:lang="fr-FR">Propriétaires</String>
        <String xml:lang="hi-Latn">Owners</String>
        <String xml:lang="de-DE">Inhaber</String>
        <String xml:lang="it-IT">Proprietari</String>
        <String xml:lang="id-ID">Pemilik</String>
        <String xml:lang="lv-LV">Īpašnieki</String>
        <String xml:lang="no-NO">Eiere</String>
        <String xml:lang="sv-SE">Ägare</String>
        <String xml:lang="es-ES">Propietarios</String>
        <String xml:lang="pt-BR">Proprietários</String>
    </Entry>

    <Entry Id="warehouse_cant_move_in">
        <String xml:lang="en-US">You cannot ~r~move ~s~this item into a warehouse.</String>
        <String xml:lang="nl-NL">Je kan dit voorwerp niet in een warenhuis ~r~leggen~s~.</String>
        <String xml:lang="it-IT">Non puoi ~r~depositare ~s~questo oggetto in un magazzino.</String>
        <String xml:lang="de-DE">Du kannst diesen Gegenstand nicht in dein Lagerhaus ~r~legen~s~.</String>
        <String xml:lang="es-ES">No puedes ~r~eliminar ~s~este artículo en un almacén.</String>
        <String xml:lang="pl-PL">Nie możesz ~r~przenieść ~s~tego przedmiotu do magazynu..</String>
        <String xml:lang="pt-BR">Não é possível ~r~deletar ~s~este item em um depósito.</String>
        <String xml:lang="ar-001">لا يمكنك ~r~نقل ~s~هذا العنصر إلى المستودع.</String>
        <String xml:lang="id-ID">Anda tidak dapat ~r~memindahkan ~s~barang ini kedalam gudang.</String>
        <String xml:lang="th-TH">คุณไม่สามารถ ~r~ย้าย ~s~รายการนี้เข้าไปในโกดังได้</String>
        <String xml:lang="zh-Hant">你不能將此物品 ~r~放入 ~s~倉庫.</String>
        <String xml:lang="hi-Latn">Aap nahi ~r~move ~s~kar sakte ye item ek warehouse mein.</String>
        <String xml:lang="lv-LV">Jūs nevarat ~r~novietot ~s~šo priekšmetu noliktavā.</String>
        <String xml:lang="fr-FR">Vous ne pouvez pas ~r~mettre cet ~s~objet dans un entrepôt.</String>
        <String xml:lang="no-NO">Du kan ikke ~r~flytte ~s~denne varen til et lager.</String>
        <String xml:lang="sv-SE">Du kan inte~r~flytta~s~ denna produkten in i ett lager</String>
    </Entry>

    <Entry Id="warehouse_cant_move_out">
        <String xml:lang="en-US">You cannot ~r~move ~s~this item out of your warehouse.</String>
        <String xml:lang="nl-NL">Je kan dit voorwerp niet uit je warenhuis ~r~halen~s~.</String>
        <String xml:lang="it-IT">Non puoi ~r~spostare ~s~questo oggetto fuori dal tuo magazzino.</String>
        <String xml:lang="de-DE">Du kannst diesen Gegenstand nicht aus deinem Lagerhaus ~r~nehmen~s~.</String>
        <String xml:lang="es-ES">No puede ~r~eliminar ~s~este artículo de tu almacén.</String>
        <String xml:lang="pl-PL">Nie możesz ~r~wynieść ~s~tego przedmiotu z magazynu.</String>
        <String xml:lang="pt-BR">Você não pode ~r~excluir ~s~esse item de su depósito.</String>
        <String xml:lang="ar-001">لا يمكنك ~r~نقل ~s~هذا العنصر خارج المستودع الخاص بك</String>
        <String xml:lang="id-ID">Anda tidak dapat ~r~memindahkan ~s~barang ini keluar dari gudang.</String>
        <String xml:lang="th-TH">คุณไม่สามารถ ~r~ย้าย ~s~รายการนี้ออกจากคลังสินค้าของคุณได้</String>
        <String xml:lang="zh-Hant">你不能將此物品 ~r~移出 ~s~你的倉庫.</String>
        <String xml:lang="hi-Latn">Aap nahi ~r~move ~s~kar sakte ye item apne warehouse se.</String>
        <String xml:lang="lv-LV">Jūs nevarat ~r~izņemt ~s~šo priekšmetu no jūsu noliktavas.</String>
        <String xml:lang="fr-FR">Vous ne pouvez pas ~r~sortir ~s~cet objet de votre entrepôt.</String>
        <String xml:lang="no-NO">Du kan ikke ~r~flytte ~s~denne varen ut av lageret ditt.</String>
        <String xml:lang="sv-SE">Du kan inte ~r~flytta ~s~den här artikeln från ditt lager.</String>
    </Entry>

    <Entry Id="warehouse_dont_have_amount_item">
        <String xml:lang="en-US">~r~You don't have that amount of this item!</String>
        <String xml:lang="pl-PL">~r~Nie posiadasz takiej ilości tego przedmiotu!</String>
        <String xml:lang="nl-NL">~r~Je hebt niet zoveel van dit voorwerp!</String>
        <String xml:lang="it-IT">~r~Non possiedi quella quantità di questo oggetto!</String>
        <String xml:lang="es-ES">~r~¡No tienes esa cantidad de este artículo!</String>
        <String xml:lang="pt-BR">~r~Você não tem essa quantidade de itens!</String>
        <String xml:lang="de-DE">~r~Du besitzt diese Menge von diesem Gegenstand nicht!</String>
        <String xml:lang="ar-001">~r~ليس لديك هذا القدر من هذا العنصر!</String>
        <String xml:lang="id-ID">~r~Anda tidak memiliki barang ini sebanyak itu!</String>
        <String xml:lang="th-TH">~r~คุณไม่มีไอเท็มชิ้นนี้จำนวนนั้น!</String>
        <String xml:lang="zh-Hant">~r~你沒有那麼多的物品!</String>
        <String xml:lang="hi-Latn">~r~Aapke paas itne amount ke item nahi hain!</String>
        <String xml:lang="lv-LV">~r~Jums nav šī priekšmeta tādā daudzumā!</String>
        <String xml:lang="fr-FR">~r~Vous ne possédez pas cette quantité de cet objet!</String>
        <String xml:lang="no-NO">~r~Du har ikke så mye av denne varen!</String>
        <String xml:lang="sv-SE">~r~Du har inte den mängden av denna artikel!</String>
    </Entry>

    <Entry Id="warehouse_not_enough_space_left">
        <String xml:lang="en-US">~r~There's not enough space left!</String>
        <String xml:lang="pl-PL">~r~Nie ma wystarczająco dużo miejsca!</String>
        <String xml:lang="nl-NL">~r~Er is niet genoeg ruimte over!</String>
        <String xml:lang="it-IT">~r~Non c'è abbastanza spazio rimasto!</String>
        <String xml:lang="es-ES">~r~¡No queda espacio!</String>
        <String xml:lang="pt-BR">~r~Não há mais espaço!</String>
        <String xml:lang="de-DE">~r~Es ist nicht genug Platz übrig!</String>
        <String xml:lang="ar-001">~r~ليس هناك مساحة كافية!</String>
        <String xml:lang="id-ID">~r~Anda tidak memiliki ruang tersedia!</String>
        <String xml:lang="th-TH">~r~มีพื้นที่เหลือไม่เพียงพอ!</String>
        <String xml:lang="zh-Hant">~r~那裏沒有剩下的空間了!</String>
        <String xml:lang="fr-FR">~r~Il n'y a plus assez d'espace!</String>
        <String xml:lang="hi-Latn">~r~Yaha koi space bachi nahi hai!</String>
        <String xml:lang="lv-LV">~r~Nav pietiekami daudz vietas!</String>
        <String xml:lang="no-NO">~r~Det er ikke nok plass igjen!</String>
        <String xml:lang="sv-SE">~r~Det finns inte tillräckligt med utrymme kvar!</String>
    </Entry>

    <Entry Id="warehouse_cant_hold_amount">
        <String xml:lang="en-US">~r~You can't hold that many of this item!</String>
        <String xml:lang="pl-PL">~r~Nie możesz trzymać takiej ilości tego przedmiotu!</String>
        <String xml:lang="nl-NL">~r~Je kan niet zoveel van dit voorwerp opslaan!</String>
        <String xml:lang="it-IT">~r~Non puoi reggere così tanti di questo oggetto!</String>
        <String xml:lang="es-ES">~r~No puedes tener tanto de este artículo.</String>
        <String xml:lang="pt-BR">~r~Você não pode ter muito desse artigo.</String>
        <String xml:lang="de-DE">~r~Du kannst nicht so viel von diesem Gegenstand halten!</String>
        <String xml:lang="ar-001">~r~لا يمكنك الاحتفاظ بهذا العدد الكبير من هذا العنصر!</String>
        <String xml:lang="id-ID">~r~Anda tidak dapat membawa barang ini sebanyak itu!</String>
        <String xml:lang="th-TH">~r~คุณไม่สามารถถือไอเทมชิ้นนี้ได้มากขนาดนั้น!</String>
        <String xml:lang="zh-Hant">~r~你無法持有那麼多的物品!</String>
        <String xml:lang="hi-Latn">~r~Aap nahi rakh sakte ek item itne saare!</String>
        <String xml:lang="lv-LV">~r~Jūs nevarat turēt šo priekšmetu tādā daudzumā!</String>
        <String xml:lang="no-NO">~r~Du kan ikke holde så mange av denne gjenstanden!</String>
        <String xml:lang="sv-SE">~r~Du kan inte hålla så många av det här föremålet!</String>
        <String xml:lang="fr-FR">~r~Vous ne pouvez pas transpoter autant de cet objet!</String>
    </Entry>

    <Entry Id="warehouse_dont_have_required_level">
        <String xml:lang="en-US">~r~You don't have the required level to purchase this warehouse.</String>
        <String xml:lang="pl-PL">~r~Nie posiadasz wymaganego poziomu by zakupić ten magazyn!</String>
        <String xml:lang="nl-NL">~r~Je hebt niet het vereiste level om dit warenhuis te kopen!</String>
        <String xml:lang="it-IT">~r~Non hai il livello richiesto per acquistare questo magazzino.</String>
        <String xml:lang="es-ES">~r~No tienes el nivel necesario para comprar este almacén.</String>
        <String xml:lang="pt-BR">~r~Você não tem o nível necessário para comprar este depósito.</String>
        <String xml:lang="de-DE">~r~Du besitzt nicht das benötigte Level, um dieses Lagerhaus zu kaufen.</String>
        <String xml:lang="ar-001">~r~ليس لديك المستوى المطلوب لشراء هذا المستودع.</String>
        <String xml:lang="id-ID">~r~Anda tidak memiliki level yang dibutuhkan untuk membeli gudang ini.</String>
        <String xml:lang="th-TH">~r~คุณไม่มีระดับที่กำหนดในการซื้อโกดังนี้</String>
        <String xml:lang="zh-Hant">~r~你的等級不足以購買這間倉庫.</String>
        <String xml:lang="hi-Latn">~r~Aapke pass required level nahi hai ye warehouse purchase karne ke liye.</String>
        <String xml:lang="lv-LV">~r~Jūms nav pietiekama līmeņa, lai nopirktu doto noliktavu.</String>
        <String xml:lang="fr-FR">~r~Vous n'avez pas le niveau requis pour acheter cet entrepôt.</String>
        <String xml:lang="no-NO">~r~Du har ikke det nødvendige nivået for å kjøpe dette lageret.</String>
        <String xml:lang="sv-SE">~r~Du har inte den nivå som krävs för att köpa detta lager.</String>
    </Entry>

    <Entry Id="warehouse_knocking_cooldown">
        <String xml:lang="en-US">~r~You must wait before knocking again.</String>
        <String xml:lang="pl-PL">~r~Musisz poczekać przed ponownym zapukaniem.</String>
        <String xml:lang="nl-NL">~r~Je moet wachten voordat je weer kan aankloppen.</String>
        <String xml:lang="it-IT">~r~Devi aspettare prima di bussare nuovamente.</String>
        <String xml:lang="es-ES">~r~Debe esperar antes de volver a llamar.</String>
        <String xml:lang="pt-BR">~r~Você deve aguardar antes de retornar a ligação.</String>
        <String xml:lang="de-DE">~r~Du musst warten, bevor du erneut klopfst.</String>
        <String xml:lang="ar-001">~r~يجب عليك الانتظار قبل أن تطرق الباب مرة أخرى.</String>
        <String xml:lang="id-ID">~r~Silahkan tunggu beberapa saat sebelum mengetuk pintu lagi.</String>
        <String xml:lang="th-TH">~r~คุณต้องรอก่อนที่จะเคาะอีกครั้ง</String>
        <String xml:lang="zh-Hant">~r~你要需要等一會再敲門.</String>
        <String xml:lang="hi-Latn">~r~Aapko wait karna hoga phir knock karne se pehle.</String>
        <String xml:lang="lv-LV">~r~Jums ir jāpagaida pirms klauvēt vēlreiz.</String>
        <String xml:lang="no-NO">~r~Du må vente før du banker på igjen.</String>
        <String xml:lang="sv-SE">~r~Du måste vänta innan du knackar på igen.</String>
        <String xml:lang="fr-FR">~r~Vous devez attendre avant de pouvoir toquer de nouveau.</String>
    </Entry>

    <Entry Id="warehouse_entered_players">
        <String xml:lang="en-US">You ~b~entered {0}'s warehouse.</String>
        <String xml:lang="pl-PL">~b~Wszedłeś do magazynu {0}.</String>
        <String xml:lang="nl-NL">~b~Je bent het warenhuis van {0} binnengegaan.</String>
        <String xml:lang="it-IT">Sei ~b~entrato nel magazzino di {0}.</String>
        <String xml:lang="es-ES">Has ~b~entrado en el almacén de {0}.</String>
        <String xml:lang="pt-BR">Você ~b~entrou no depósito de {0}.</String>
        <String xml:lang="de-DE">Du hast ~b~{0}'s Lagerhaus betreten.</String>
        <String xml:lang="ar-001">لقد ~b~دخلت إلى مستودع {0}</String>
        <String xml:lang="id-ID">Anda ~b~memasuki gudang milik {0}.</String>
        <String xml:lang="th-TH">คุณ ~b~เข้าไปในโกดังของ {0}</String>
        <String xml:lang="zh-Hant">你 ~b~進入了 {0} 的倉庫.</String>
        <String xml:lang="hi-Latn">Aapne ~b~enter kiya {0}'s warehouse.</String>
        <String xml:lang="lv-LV">Jūs ienācāt {0} noliktavā.</String>
        <String xml:lang="no-NO">Du gikk inn i {0}s lager.~b~</String>
        <String xml:lang="sv-SE">Du ~b~gick in i {0}s lager.</String>
        <String xml:lang="fr-FR">Vous êtes ~b~entré dans l'entrepôt de {0}.</String>
    </Entry>

    <Entry Id="warehouse_dont_have_warrant">
        <String xml:lang="en-US">You don't have a ~o~warrant ~s~to enter this warehouse. You can only enter when you spot a ~o~wanted suspect ~s~enter.</String>
        <String xml:lang="pl-PL">Nie masz ~o~nakazu ~s~wejścia do magazynu. Możesz tylko wejść gdy zobaczysz wchodzącego ~o~poszukiwango kryminalistę~s~.</String>
        <String xml:lang="nl-NL">Je hebt geen ~o~bevel ~s~om dit warenhuis binnen te gaan. Je kan alleen naar binnen als je een ~o~gesignaleerde verdachte ~s~ziet binnenkomen.</String>
        <String xml:lang="it-IT">Non hai un ~o~mandato ~s~per entrare in questo magazzino. Puoi entrarci solo quando individui un ~o~ricercato ~s~che entra.</String>
        <String xml:lang="es-ES">No tienes una ~o~orden ~s~para entrar en este almacén. Sólo se puede entrar cuando se ve un ~o~sospechoso buscado ~s~entrando.</String>
        <String xml:lang="pt-BR">Você não tem um ~o~mandado ~s~para entrar neste depósito. Você só pode entrar quando vir um ~o~suspeito procurado ~s~entrando.</String>
        <String xml:lang="de-DE">Du hast keinen ~o~Durchsuchungsbefehl~s~, um dieses Lagerhaus zu betreten. Du kannst es nur betreten, wenn du einen gesuchten Verdächtigen siehst, wie er das Lagerhaus betritt.</String>
        <String xml:lang="ar-001">ليس لديك ~o~ضمان ~s~لدخول هذا المستودع.لا يمكنك الدخول إلا عندما تكتشف ~o~دخول~s~ أحد المشتبه بهم المطلوبين</String>
        <String xml:lang="id-ID">Anda tidak memiliki ~o~surat geledah ~s~untuk memasuki gudang ini. Anda hanya dapat memasuki tempat yang dimasuki ~o~buronan~s~.</String>
        <String xml:lang="th-TH">คุณไม่มี ~o~หมายจับ ~s~เพื่อเข้าสู่โกดังแห่งนี้ คุณสามารถเข้าไปได้ก็ต่อเมื่อคุณพบ ~o~ผู้ต้องสงสัยที่ต้องการ ~s~เข้ามา</String>
        <String xml:lang="zh-Hant">你沒有 ~o~搜查令 ~s~已進入此倉庫，你必須看到一位 ~o~嫌犯 ~s~進入此倉庫才得以進入.</String>
        <String xml:lang="hi-Latn">Aap ke paas ~o~warrant ~s~nahi hai warehouse mein ghusne ke liye. Aap enter sirf tab hi kar sakte hain jab aap ek ~o~wanted suspect ~s~ko enter karte dekhte hain toh.</String>
        <String xml:lang="lv-LV">Jums nav ~o~ordera~s~, lai iekļūtu šajā noliktavā. Jūs varat iekļūt tikai tad, kad redzat ~o~noziedznieku~s~, ienākot.</String>
        <String xml:lang="fr-FR">Vous n'avez pas de ~o~mandat ~s~pour entrer dans cet entrepôt. Vous ne pouvez entrer que si vous aperçevez un ~o~suspect recherché ~s~entrer.</String>
        <String xml:lang="no-NO">Du har ikke en ~o~garanti ~s~for å gå inn i dette lageret. Du kan bare gå inn når du oppdager en~o~ønsket mistenkt~s~gåinn.</String>
        <String xml:lang="sv-SE">Du har ingen ~o~bekräftelse ~s~att gå in i detta lager. Du kan bara gå in när du ser en ~o~efterlyst misstänkt ~s~inträde.</String>
    </Entry>

    <Entry Id="warehouse_attempt_cooldown">
        <String xml:lang="en-US">~r~You must wait before attempting to enter again.</String>
        <String xml:lang="pl-PL">~r~Musisz poczekać przed ponowną próbą wejścia.</String>
        <String xml:lang="nl-NL">~r~Je moet wachten voordat je weer probeert binnen te komen.</String>
        <String xml:lang="it-IT">~r~Devi attendere prima di tentare di entrare di nuovo.</String>
        <String xml:lang="es-ES">~r~Debe esperar antes de intentar entrar de nuevo.</String>
        <String xml:lang="pt-BR">~r~Você deve aguardar antes de tentar entrar novamente.</String>
        <String xml:lang="de-DE">~r~Du musst warten, bevor du erneut versuchst, das Lagerhaus zu betreten.</String>
        <String xml:lang="ar-001">~r~يجب عليك الانتظار قبل محاولة الدخول مرة أخرى.</String>
        <String xml:lang="id-ID">~r~Anda harus menunggu beberapa saat sebelum mencoba untuk masuk kembali.</String>
        <String xml:lang="th-TH">~r~คุณต้องรอก่อนที่จะพยายามเข้าอีกครั้ง</String>
        <String xml:lang="zh-Hant">~r~你必須等待一會兒已再次進入.</String>
        <String xml:lang="hi-Latn">~r~Aapko rukna hoga firse enter karne se pehle.</String>
        <String xml:lang="lv-LV">~r~Jums ir jāpagaida pirms ienākt vēlreiz.</String>
        <String xml:lang="fr-FR">~r~Vous devez attendre avant de pouvoir entrer de nouveau.</String>
        <String xml:lang="no-NO">~r~Du må vente før du prøver å gå inn igjen.</String>
        <String xml:lang="sv-SE">~r~Du måste vänta innan du försöker komma in igen.</String>
    </Entry>

    <Entry Id="warehouse_fell_out_teleport">
        <String xml:lang="en-US">You fell out of the property interior, so you were teleported back in.</String>
        <String xml:lang="pl-PL">Wypadłeś ze wnętrza posiadłości, więc zostałeś do niego przeteleportowany.</String>
        <String xml:lang="nl-NL">Je bent uit het interieur van het pand gevallen, dus je bent terug geteleporteerd.</String>
        <String xml:lang="it-IT">Sei caduto fuori dagli interni della proprietà, perciò sei stato trasportato dentro nuovamente.</String>
        <String xml:lang="es-ES">Te caíste del interior de la propiedad, así que te teletransportaron de vuelta.</String>
        <String xml:lang="pt-BR">Você caiu do interior da propriedade, então eles o teletransportaram de volta.</String>
        <String xml:lang="de-DE">Du bist aus dem Innenbereich deiner Immobilie gefallen, du wurdest zurück rein teleportiert.</String>
        <String xml:lang="ar-001">لقد سقطت من داخل العقار، لذلك تم نقلك إلى الداخل مرة أخرى.</String>
        <String xml:lang="id-ID">Anda terjatuh dari interior properti, sehingga anda dipindahkan kedalam lagi.</String>
        <String xml:lang="th-TH">คุณตกจากภายในทรัพย์สิน จึงถูกเคลื่อนย้ายกลับเข้าไป</String>
        <String xml:lang="zh-Hant">你掉出了產權外，所以你被傳送回了.</String>
        <String xml:lang="hi-Latn">Aap bahar gir gaye thae ek property ke interior se, to aap wapas andar teleport kar diye gaye.</String>
        <String xml:lang="lv-LV">Jūs izkritat no īpašuma interjera, tāpēc jūs tikat teleportēti atpakaļ.</String>
        <String xml:lang="no-NO">Du falt ut av eiendommen, så du ble teleportert inn igjen.</String>
        <String xml:lang="sv-SE">Du ramlade ut från fastighetens inre, så du blev teleporterad tillbaka in.</String>
        <String xml:lang="fr-FR">Vous êtes tombés à travers l'intérieur de la propriété, vous avez donc été téléporté à l'intérieur de nouveau.</String>
    </Entry>

    <Entry Id="garage_dont_have_required_level">
        <String xml:lang="en-US">~r~You don't have the required level to purchase this garage.</String>
        <String xml:lang="pl-PL">~r~Nie masz wymaganego poziomu na zakup tego garażu.</String>
        <String xml:lang="nl-NL">~r~Je hebt niet het vereiste level om deze garage te kopen!</String>
        <String xml:lang="it-IT">~r~Non hai il livello richiesto per acquistare questo garage.</String>
        <String xml:lang="es-ES">~r~No tienes el nivel necesario para comprar este garaje.</String>
        <String xml:lang="pt-BR">~r~Você não tem o nível necessário para comprar essa garagem.</String>
        <String xml:lang="de-DE">~r~Du besitzt nicht das benötigte Level, um diese Garage zu kaufen.</String>
        <String xml:lang="ar-001">~r~ليس لديك المستوى المطلوب لشراء هذا الجراج.</String>
        <String xml:lang="id-ID">~r~Anda tidak memiliki level yang dibutuhkan untuk membeli garasi ini.</String>
        <String xml:lang="th-TH">~r~คุณไม่ต้องมีเลเวลในการซื้อโรงรถนี้</String>
        <String xml:lang="hi-Latn">~r~Aapke paas required level nahi hai ye garage purchase karne ke liye.</String>
        <String xml:lang="lv-LV">~r~Jums nav pietiekama līmeņa, lai nopirktu doto garāžu.</String>
        <String xml:lang="no-NO">~r~Du har ikke det nødvendige nivået for å kjøpe denne garasjen.</String>
        <String xml:lang="sv-SE">~r~Du har inte den nivå som krävs för att köpa detta garaget.</String>
        <String xml:lang="fr-FR">~r~Vous n'avez pas le niveau requis pour acheter ce garage.</String>
    </Entry>

    <Entry Id="garage_dont_have_required_membership_tier">
        <String xml:lang="en-US">~r~You don't have the required membership tier to purchase this garage.</String>
        <String xml:lang="it-IT">~r~Non hai l'iscrizione all'abbonamento richiesto per acquistare questo garage.</String>
        <String xml:lang="pl-PL">~r~Nie masz wymaganego poziomu członkostwa na zakup tego garażu.</String>
        <String xml:lang="nl-NL">~r~Je hebt niet het vereiste abonnement om deze garage te kopen!</String>
        <String xml:lang="es-ES">~r~No tienes el nivel de afiliación necesario para comprar este garaje.</String>
        <String xml:lang="pt-BR">~r~Você não tem o nível de associação necessário para comprar essa garagem.</String>
        <String xml:lang="de-DE">~r~Du besitzt nicht die benötigte Mitgliedschaftsstufe, um diese Garage zu kaufen.</String>
        <String xml:lang="ar-001">~r~ليس لديك مستوى العضوية المطلوب لشراء هذا الجراج.</String>
        <String xml:lang="id-ID">~r~Anda tidak memiliki tingkat keanggotaan yang diperlukan untuk membeli garasi ini.</String>
        <String xml:lang="th-TH">~r~คุณไม่ต้องมีระดับสมาชิกที่ต้องการในการซื้อโรงรถนี้</String>
        <String xml:lang="hi-Latn">~r~Aapke pass required membership tier nahi hai ye garage purchase karne ke liye.</String>
        <String xml:lang="lv-LV">~r~Jums nav nepieciešama abonementa, lai nopirktu doto garāžu.</String>
        <String xml:lang="no-NO">~r~Du har ikke det nødvendige medlemsnivået for å kjøpe denne garasjen.</String>
        <String xml:lang="sv-SE">~r~Du har inte den nödvändiga medlemsnivån för att köpa detta garaget.</String>
        <String xml:lang="fr-FR">~r~Vous n'avez pas le niveau d'abonnement requis pour acheter ce garage.</String>
    </Entry>

    <Entry Id="garage_cant_store_vehicle">
        <String xml:lang="en-US">~r~You cannot store this vehicle in a garage.</String>
        <String xml:lang="pl-PL">~r~Nie możesz przechowywać tego pojazdu w garażu.</String>
        <String xml:lang="nl-NL">~r~Je kan dit voertuig niet in een garage parkeren.</String>
        <String xml:lang="it-IT">~r~Non puoi parcheggiare questo veicolo in un garage.</String>
        <String xml:lang="es-ES">~r~No puede guardar este vehículo en un garaje.</String>
        <String xml:lang="pt-BR">~r~Você não tem o nível de associação necessário para comprar essa garagem.</String>
        <String xml:lang="de-DE">~r~Du kannst dieses Fahrzeug nicht in einer Garage lagern.</String>
        <String xml:lang="ar-001">~r~لا يمكنك تخزين هذه السيارة في الجراج.</String>
        <String xml:lang="id-ID">~r~Anda tidak dapat menaruh kendaraan ini kedalam garasi.</String>
        <String xml:lang="th-TH">~r~คุณไม่สามารถเก็บรถคันนี้ไว้ในโรงรถได้</String>
        <String xml:lang="hi-Latn">~r~Aap vehicles store nahi kar sakte is garage mein.</String>
        <String xml:lang="lv-LV">~r~Jūs nevarat novietot doto transportlīdzekli garāžā.</String>
        <String xml:lang="fr-FR">~r~Vous ne pouvez pas ranger ce véhicule dans un garage.</String>
        <String xml:lang="no-NO"> ~r~Du kan ikke oppbevare dette kjøretøyet i en garasje.</String>
        <String xml:lang="sv-SE">~r~Du kan inte förvara detta fordon i ett garage.</String>
    </Entry>

    <Entry Id="garage_stolen_vehicle_parked">
        <String xml:lang="en-US">This ~r~stolen vehicle ~s~has been parked in your ~y~garage~s~.</String>
        <String xml:lang="pl-PL">Ten ~r~skradziony pojazd ~s~został zaparkowany w twoim ~y~garażu~s~.</String>
        <String xml:lang="nl-NL">Dit ~r~gestolen voertuig ~s~is nu geparkeerd in je ~y~garage~s~.</String>
        <String xml:lang="it-IT">Questo ~r~veicolo rubato ~s~è stato parcheggiato nel tuo ~y~garage~s~.</String>
        <String xml:lang="es-ES">Este ~r~vehículo robado ~s~se a estado aparcado en su ~y~garaje~s~.</String>
        <String xml:lang="pt-BR">Esse ~r~veículo roubado ~s~foi estacionado em sua ~y~garagem~s~.</String>
        <String xml:lang="de-DE">Dieses ~r~gestohlene Fahrzeug~s~ wurde in deiner ~y~Garage~s~ geparkt.</String>
        <String xml:lang="ar-001">هذه ~r~السيارة المسروقة ~s~تم تخزينها في ~y~الجراج الخاص بك~s~.</String>
        <String xml:lang="id-ID">Kendaraan ~r~curian ini ~s~sudah terparkir didalam ~y~garasi~s~.</String>
        <String xml:lang="th-TH">~r~ยานพาหนะที่ถูกขโมย ~s~นี้จอดอยู่ใน ~y~โรงรถ~s~ ของคุณ</String>
        <String xml:lang="hi-Latn">Ye ~r~churayi hui vehicle ~s~park ho hai aapke ~y~garage ~s~mein.</String>
        <String xml:lang="lv-LV">Šīs ~r~nozagts transportlīdzeklis ~s~tika novietots jūsu ~y~garāžā~s~.</String>
        <String xml:lang="fr-FR">Ce ~r~véhicule volé ~s~a été garé dans votre ~y~garage~s~.</String>
        <String xml:lang="no-NO">Dette ~r~stjålne kjøretøyet ~s~har blitt parkert i din ~y~garasje~s~.</String>
        <String xml:lang="sv-SE">Detta ~r~stulna fordonet ~s~har parkerats i ditt ~y~garage~s~.</String>
    </Entry>

    <Entry Id="garage_personal_vehicle_returned">
        <String xml:lang="en-US">This ~b~personal vehicle ~s~has been returned to your ~y~garage~s~.</String>
        <String xml:lang="pl-PL">Ten ~b~osobisty pojazd ~s~został zwrócony do twojego ~y~garażu~s~.</String>
        <String xml:lang="nl-NL">Dit ~b~persoonlijke voertuig ~s~is teruggebracht naar je ~y~garage~s~.</String>
        <String xml:lang="it-IT">Questo ~b~veicolo personale ~s~è stato restituito al tuo ~y~garage~s~.</String>
        <String xml:lang="es-ES">Este ~b~vehículo personal ~s~ha sido devuelto a su ~y~garaje~s~.</String>
        <String xml:lang="pt-BR">Esse ~b~veículo pessoal ~s~foi devolvido à sua ~y~garagem~s~.</String>
        <String xml:lang="de-DE">Dieses ~b~persönliche Fahrzeuge ~s~wurde zurück in deine ~y~Garage ~s~gebracht.</String>
        <String xml:lang="ar-001">تمت إعادة ~b~هذه السيارة الشخصية ~s~الي ~y~الجراج الخاص بك~s~.</String>
        <String xml:lang="id-ID">~b~Kendaraan personal ini ~s~sudah dikembalikan ke ~y~garasi~s~.</String>
        <String xml:lang="th-TH">~b~ยานพาหนะส่วนตัว ~s~นี้ได้ถูกส่งคืนไปยัง ~y~โรงรถ~s~ ของคุณแล้ว</String>
        <String xml:lang="hi-Latn">Ye ~b~personal vehicle ~s~park ho hai aapke ~y~garage ~s~mein.</String>
        <String xml:lang="lv-LV">Šīs ~b~personīgais transportlīdzeklis ~s~tika atgriezts jūsu ~y~garāžā~s~.</String>
        <String xml:lang="no-NO">Dette ~b~personlige kjøretøyet ~s~har blitt returnert til din ~y~garasje~s~.</String>
        <String xml:lang="sv-SE">Detta ~b~personliga fordonet ~s~har återlämnats till ditt ~y~garage~s~.</String>
        <String xml:lang="fr-FR">Ce ~b~véhicule personnel ~s~a été rangé dans votre ~y~garage~s~.</String>
    </Entry>

    <Entry Id="garage_personal_vehicle_moved">
        <String xml:lang="en-US">This ~b~personal vehicle ~s~has been moved to this ~y~garage~s~.</String>
        <String xml:lang="pl-PL">Ten ~b~osobisty pojazd ~s~został przeniesiony do tego ~y~garażu~s~.</String>
        <String xml:lang="nl-NL">Dit ~b~persoonlijke voertuig ~s~is verplaatst naar deze ~y~garage~s~.</String>
        <String xml:lang="it-IT">Questo ~b~veicolo personale ~s~è stato spostato in questo ~y~garage~s~.</String>
        <String xml:lang="es-ES">Este ~b~vehículo personal ~s~ha sido trasladado a este ~y~garaje~s~.</String>
        <String xml:lang="pt-BR">Este ~b~veículo pessoal ~s~foi transferido para esta ~y~garagem~s~.</String>
        <String xml:lang="de-DE">Dieses ~b~persönliche Fahrzeug~s~ wurde in diese ~y~Garage ~s~verschoben.</String>
        <String xml:lang="ar-001">لقد تم نقل ~b~هذه السيارة الشخصية ~s~الي هذا ~y~الجراج~s~.</String>
        <String xml:lang="id-ID">~b~Kendaraan personal ini ~s~telah dipindahkan ke ~y~garasi~s~ ini.</String>
        <String xml:lang="th-TH">~b~ยานพาหนะส่วนตัว ~s~นี้ถูกย้ายไปที่ ~y~โรงรถ~s~ แล้ว</String>
        <String xml:lang="fr-FR">Ce ~b~véhicule personnel ~s~a été déplacé dans ce ~y~garage~s~.</String>
        <String xml:lang="hi-Latn">Ye ~b~personal vehicle ~s~move kar di gayi hai aapke ~y~garage ~s~mein.</String>
        <String xml:lang="lv-LV">Šīs ~b~personīgais transportlīdzeklis ~s~tika pārvietots uz šo ~y~garāžu~s~.</String>
        <String xml:lang="no-NO">Dette ~b~personlige kjøretøyet ~s~har blitt flyttet til denne ~y~garasjen~s~.</String>
        <String xml:lang="sv-SE">Detta ~b~personliga fordonet ~s~har flyttats till detta ~y~garaget~s~.</String>
    </Entry>

    <Entry Id="garage_cant_park_vehicle_current_job">
        <String xml:lang="en-US">~r~You cannot park vehicles in a garage on your current job.</String>
        <String xml:lang="pl-PL">~r~Nie możesz parkować pojazdów w garażu w twojej obecnej pracy.</String>
        <String xml:lang="nl-NL">~r~Je kan geen voertuigen parkeren in een garage tijdens je huidige baan.</String>
        <String xml:lang="it-IT">~r~Non puoi parcheggiare veicoli in un garage con il tuo lavoro attuale.</String>
        <String xml:lang="es-ES">~r~No puede aparcar vehículos en un garaje de su trabajo actual.</String>
        <String xml:lang="pt-BR">~r~Você não pode estacionar veículos em uma garagem no seu emprego atual.</String>
        <String xml:lang="de-DE">~r~Du kannst bei deinem aktuellen Job keine Fahrzeuge in einer Garage parken.</String>
        <String xml:lang="ar-001">~r~لا يمكنك ركن المركبات في الجراج في وظيفتك الحالية.</String>
        <String xml:lang="id-ID">~r~Anda tidak dapat memarkir kendaraan ini kedalam garasi dalam kerjaan anda saat ini.</String>
        <String xml:lang="th-TH">~r~คุณไม่สามารถจอดรถในโรงรถในงานปัจจุบันของคุณได้</String>
        <String xml:lang="hi-Latn">~r~Aap apne current job par vehicles ko apne garage mein park nahi kar sakte.</String>
        <String xml:lang="lv-LV">~r~Jūs nevarat novietot transportlīdzekļus garāžā savā pašreizējā darbā.</String>
        <String xml:lang="no-NO">~r~Du kan ikke parkere kjøretøy i en garasje på din nåværende jobb.</String>
        <String xml:lang="sv-SE">~r~Du kan inte parkera fordon i ett garage på ditt nuvarande jobb.</String>
        <String xml:lang="fr-FR">~r~Vous ne pouvez pas garer de véhicules dans un garage avec votre métier actuel.</String>
    </Entry>

    <Entry Id="garage_cant_park_someone_elses_vehicle">
        <String xml:lang="en-US">~r~You cannot park someone else's vehicle in a garage.</String>
        <String xml:lang="pl-PL">~r~Nie możesz parkować pojazdów innych graczy w garażu.</String>
        <String xml:lang="nl-NL">~r~Je kan geen voertuigen van andere spelers parkeren in een garage.</String>
        <String xml:lang="it-IT">~r~Non puoi parcheggiare il veicolo di qualcun altro nel tuo garage.</String>
        <String xml:lang="es-ES">~r~No se puede aparcar el vehículo de otra persona en un garaje.</String>
        <String xml:lang="pt-BR">~r~Não é possível estacionar o veículo de outra pessoa em uma garagem.</String>
        <String xml:lang="de-DE">~r~Du kannst keine persönlichen Fahrzeuge von anderen Spielern in einer Garage parken.</String>
        <String xml:lang="ar-001">~r~لا يمكنك ركن سيارة شخص آخر في الجراج.</String>
        <String xml:lang="id-ID">~r~Anda tidak dapat memarkir kendaraan orang lain kedalam garasi.</String>
        <String xml:lang="th-TH">~r~คุณไม่สามารถจอดรถของคนอื่นในโรงรถได้</String>
        <String xml:lang="hi-Latn">~r~Aap doosre ke garage mein apni gaadi park nahi kar sakte.</String>
        <String xml:lang="lv-LV">~r~Jūs nevarat novietot garāžā kāda cita spēlētāja transportlīdzekli.</String>
        <String xml:lang="fr-FR">~r~Vous ne pouvez pas garer le véhicule d'autrui dans un garage.</String>
        <String xml:lang="no-NO">~r~Du kan ikke parkere andres kjøretøy i en garasje.</String>
        <String xml:lang="sv-SE">~r~Du kan inte parkera någon annans fordon i ett garage.</String>
    </Entry>

    <Entry Id="garage_full">
        <String xml:lang="en-US">~r~Your garage is full.</String>
        <String xml:lang="pl-PL">~r~Twój garaż jest pełny.</String>
        <String xml:lang="nl-NL">~r~Je garage is vol.</String>
        <String xml:lang="it-IT">~r~Il tuo garage è pieno.</String>
        <String xml:lang="es-ES">~r~Su garaje está lleno.</String>
        <String xml:lang="pt-BR">~r~Su garaje está lleno.</String>
        <String xml:lang="de-DE">~r~Deine Garage ist voll.</String>
        <String xml:lang="ar-001">~r~الجراج الخاص بك ممتلئ.</String>
        <String xml:lang="id-ID">~r~Garasi anda sudah penuh.</String>
        <String xml:lang="th-TH">~r~โรงรถของคุณเต็มแล้ว</String>
        <String xml:lang="hi-Latn">~r~Aapka garage full hai.</String>
        <String xml:lang="lv-LV">~r~Jūsu garāžā nav vietas.</String>
        <String xml:lang="fr-FR">~r~Votre garage est plein.</String>
        <String xml:lang="no-NO">~r~Garasjen din er full.</String>
        <String xml:lang="sv-SE">~r~Ditt garage är fullt.</String>
    </Entry>

    <Entry Id="garage_cant_take_vehicle_out_current_job">
        <String xml:lang="en-US">~r~You cannot take vehicles out of a garage on your current job.</String>
        <String xml:lang="pl-PL">~r~Nie możesz wyjmować pojazdów z garażu w twojej obecnej pracy.</String>
        <String xml:lang="nl-NL">~r~Je kan geen voertuigen uit een garage halen tijdens je huidige baan.</String>
        <String xml:lang="it-IT">~r~Non puoi far uscire i veicoli da un garage con il tuo lavoro attuale.</String>
        <String xml:lang="es-ES">~r~No puede sacar vehículos de un garaje en su trabajo actual.</String>
        <String xml:lang="pt-BR">~r~Você não pode retirar veículos de uma garagem em seu trabalho atual.</String>
        <String xml:lang="de-DE">~r~Du kannst bei deinem aktuellen Job keine Fahrzeuge aus einer Garage nehmen.</String>
        <String xml:lang="ar-001">~r~لا يمكنك إخراج المركبات من الجراج في وظيفتك الحالية.</String>
        <String xml:lang="id-ID">~r~Anda tidak dapat mengambil kendaraan ini dengan pekerjaan anda saat ini.</String>
        <String xml:lang="th-TH">~r~คุณไม่สามารถนำยานพาหนะออกจากโรงรถในงานปัจจุบันของคุณได้</String>
        <String xml:lang="hi-Latn">~r~Aap apni current job mein vehicles bahar nahi nikaal sakte garage se.</String>
        <String xml:lang="lv-LV">~r~Jūs nevarat izņemt transportlīdzekļus no garāžas savā pašreizējā darbā.</String>
        <String xml:lang="no-NO">~r~Du kan ikke ta kjøretøy ut av en garasje på din nåværende jobb.</String>
        <String xml:lang="sv-SE">~r~Du kan inte ta ut fordon från ett garage på ditt nuvarande jobb.</String>
        <String xml:lang="fr-FR">~r~Vous ne pouvez pas sortir de véhicules d'un garage avec votre métier actuel.</String>
    </Entry>

    <Entry Id="vehicle_gps_set">
        <String xml:lang="en-US">~r~You have to be in a vehicle to set the GPS.</String>
        <String xml:lang="es-ES">~r~Tienes que estar en un vehículo para ajustar el GPS.</String>
        <String xml:lang="pt-BR">~r~É preciso estar em um veículo para ajustar o GPS.</String>
        <String xml:lang="pl-PL">~r~Musisz być w pojeździe by ustawić GPS.</String>
        <String xml:lang="nl-NL">~r~Je moet in een voertuig zitten om de GPS te zetten.</String>
        <String xml:lang="it-IT">~r~Devi essere in un veicolo per poter impostare il GPS.</String>
        <String xml:lang="de-DE">~r~Du musst dich in einem Fahrzeug befinden, um eine GPS zu setzen.</String>
        <String xml:lang="ar-001">~r~يجب أن تكون في السيارة لتتمكن من ضبط نظام تحديد المواقع العالمي (GPS).</String>
        <String xml:lang="id-ID">~r~Anda harus berada didalam kendaran untuk menandai di GPS</String>
        <String xml:lang="th-TH">~r~คุณต้องอยู่ในยานพาหนะเพื่อตั้งค่า GPS</String>
        <String xml:lang="hi-Latn">~r~Aapko vehicle ke andar hona hoga gps set karne ke liye.</String>
        <String xml:lang="lv-LV">~r~Jums ir jābūt transportlīdzeklī lai iestātītu GPS.</String>
        <String xml:lang="no-NO">~r~Du må være i et kjøretøy for å stille inn GPS.</String>
        <String xml:lang="sv-SE">~r~Du måste vara i ett fordon för att ställa in GPS:en.</String>
        <String xml:lang="fr-FR">~r~Vous devez être dans un véhicule pour régler le GPS.</String>
    </Entry>

    <Entry Id="property_purchased">
        <String xml:lang="en-US">You purchased ~y~{0} ~s~for ~g~{1}~s~.</String>
        <String xml:lang="pl-PL">Kupiłes ~y~{0} ~s~za ~g~{1}~s~.</String>
        <String xml:lang="nl-NL">Je hebt ~y~{0} ~s~gekocht voor ~g~{1}~s~.</String>
        <String xml:lang="it-IT">Hai acquistato ~y~{0} ~s~per ~g~{1}~s~.</String>
        <String xml:lang="es-ES">Usted compró ~y~{0} ~s~por ~g~{1}~s~.</String>
        <String xml:lang="pt-BR">Você comprou ~y~{0} ~s~por ~g~{1}~s~.</String>
        <String xml:lang="de-DE">Du hast ~y~{0} für ~g~{1} ~s~gekauft.</String>
        <String xml:lang="ar-001">لقد قمت بشراء ~y~{0} ~s~لـ ~g~{1}~s~.</String>
        <String xml:lang="id-ID">Anda telah membeli ~y~{0} ~s~seharga ~g~{1}~s~.</String>
        <String xml:lang="th-TH">คุณซื้อ ~y~{0} ~s~สำหรับ ~g~{1}~s~</String>
        <String xml:lang="hi-Latn">Aapne purchase kiya ~y~{0} ~s~for ~g~{1}~s~.</String>
        <String xml:lang="lv-LV">Jūs nopērkat ~y~{0} ~s~par ~g~{1}~s~.</String>
        <String xml:lang="fr-FR">Vous avez acheté ~y~{0} ~s~pour ~g~{1}~s~.</String>
        <String xml:lang="no-NO">Du kjøpte ~y~{0} ~s~for ~g~{1}~s~.</String>
        <String xml:lang="sv-SE">Du köpte ~y~{0} ~s~för ~g~{1}~s~.</String>
    </Entry>

    <Entry Id="property_owner_offline">
        <String xml:lang="en-US">~r~The owner of this {0} is offline.</String>
        <String xml:lang="pl-PL">~r~Właściciel tego {0} jest offline.</String>
        <String xml:lang="nl-NL">~r~De eigenaar van deze {0} is offline.</String>
        <String xml:lang="it-IT">~r~Il proprietario di questo {0} è offline.</String>
        <String xml:lang="es-ES">~r~El propietario de este {0} está desconectado.</String>
        <String xml:lang="pt-BR">~r~O proprietário desse {0} está off-line.</String>
        <String xml:lang="de-DE">~r~Dieser Besitzer von diese/m {0} ist offline.</String>
        <String xml:lang="ar-001">~r~مالك هذا {0} غير متصل.</String>
        <String xml:lang="id-ID">~r~Pemilik properti ini {0} sedang offline.</String>
        <String xml:lang="th-TH">~r~เจ้าของ {0} นี้อยู่ในสถานะออฟไลน์</String>
        <String xml:lang="fr-FR">~r~Le propriétaire de ce {0} est hors ligne.</String>
        <String xml:lang="hi-Latn">~r~Is ke owner {0} offline hain.</String>
        <String xml:lang="lv-LV">~r~Šī {0} īpašnieks ir offline.</String>
        <String xml:lang="no-NO">~r~Eieren av denne {0} er frakoblet.</String>
        <String xml:lang="sv-SE">~r~Ägaren till denna {0} är offline.</String>
    </Entry>

    <Entry Id="menu_properties_title">
        <String xml:lang="en-US">Properties</String>
        <String xml:lang="pl-PL">Posiadłości</String>
        <String xml:lang="nl-NL">Vastgoed</String>
        <String xml:lang="it-IT">Proprietà</String>
        <String xml:lang="es-ES">Propiedades</String>
        <String xml:lang="pt-BR">Propriedades</String>
        <String xml:lang="ar-001">الممتلكات</String>
        <String xml:lang="id-ID">properti</String>
        <String xml:lang="th-TH">คุณสมบัติ</String>
        <String xml:lang="fr-FR">Propriétés</String>
        <String xml:lang="de-DE">Immobilien</String>
        <String xml:lang="hi-Latn">Properties</String>
        <String xml:lang="lv-LV">Īpašumi</String>
        <String xml:lang="no-NO">eiendomme</String>
        <String xml:lang="sv-SE">Fastigheter</String>
    </Entry>

    <Entry Id="menu_properties_subtitle">
        <String xml:lang="en-US">View your properties</String>
        <String xml:lang="pl-PL">Zobacz swoje posiadłości</String>
        <String xml:lang="nl-NL">Bekijk jouw vastgoed</String>
        <String xml:lang="it-IT">Visualizza le tue proprietà</String>
        <String xml:lang="es-ES">Ver tus propiedades</String>
        <String xml:lang="pt-BR">Visualizar suas propriedades</String>
        <String xml:lang="ar-001">عرض الممتلكات الخاصة بك</String>
        <String xml:lang="id-ID">Melihat properti anda</String>
        <String xml:lang="th-TH">ดูคุณสมบัติของคุณ</String>
        <String xml:lang="hi-Latn">View kare apni properties</String>
        <String xml:lang="de-DE">Zeige deine Immobilien</String>
        <String xml:lang="lv-LV">Skatiet savus īpašumus</String>
        <String xml:lang="fr-FR">Vos propriétés</String>
        <String xml:lang="no-NO">Se eiendommene dine</String>
        <String xml:lang="sv-SE">Se dina fastigheter</String>
    </Entry>

    <Entry Id="btn_menu_properties_gps">
        <String xml:lang="en-US">Set GPS</String>
        <String xml:lang="nl-NL">Stel GPS in</String>
        <String xml:lang="hi-Latn">Set karo GPS</String>
        <String xml:lang="fr-FR">Définir le GPS</String>
        <String xml:lang="de-DE">GPS einstellen</String>
        <String xml:lang="it-IT">Imposta GPS</String>
        <String xml:lang="id-ID">Tandai dengan GPS</String>
        <String xml:lang="lv-LV">Iestātīt GPS</String>
        <String xml:lang="no-NO">Still inn GPS</String>
        <String xml:lang="sv-SE">Ställ in GPS</String>
        <String xml:lang="es-ES">Establecer GPS</String>
        <String xml:lang="pt-BR">Definir GPS</String>
    </Entry>

    <Entry Id="menu_properties_warehouse_capacity">
        <String xml:lang="en-US">Capacity: ~b~{0}</String>
        <String xml:lang="nl-NL">Capaciteit: ~b~{0}</String>
        <String xml:lang="hi-Latn">Jagah: ~b~{0}</String>
        <String xml:lang="fr-FR">Capacité: ~b~{0}</String>
        <String xml:lang="de-DE">Kapazität: ~b~{0}</String>
        <String xml:lang="it-IT">Capacità: ~b~{0}</String>
        <String xml:lang="id-ID">Kapasitas: ~b~{0}</String>
        <String xml:lang="lv-LV">Ietilpība: ~b~{0}</String>
        <String xml:lang="no-NO">Kapasitet: ~b~{0}</String>
        <String xml:lang="sv-SE">Kapacitet: ~b~{0}</String>
        <String xml:lang="es-ES">Capacidad: ~b~{0}</String>
        <String xml:lang="pt-BR">Capacidade: ~b~{0}</String>
    </Entry>

    <Entry Id="menu_properties_empty">
        <String xml:lang="en-US">You don't own any property :(</String>
        <String xml:lang="nl-NL">Je hebt geen enkel vastgoed in bezit :(</String>
        <String xml:lang="hi-Latn">Aapke koi property own nahi karte :(</String>
        <String xml:lang="de-DE">Du besitzt keine Immobilien :(</String>
        <String xml:lang="it-IT">Non possiedi nessuna proprietà :(</String>
        <String xml:lang="id-ID">Kamu tidak memiliki properti apapun :(</String>
        <String xml:lang="lv-LV">Jums nav neviena īpašuma :(</String>
        <String xml:lang="fr-FR">Vous ne possèdez aucune propriété :(</String>
        <String xml:lang="no-NO">Du eier ingen eiendom :(</String>
        <String xml:lang="sv-SE">Du äger ingen egendom :(</String>
        <String xml:lang="es-ES">Usted no posee ninguna propiedad :(</String>
        <String xml:lang="pt-BR">Você não possui nenhuma propriedade :(</String>
    </Entry>

    <Entry Id="menu_properties_empty_description">
        <String xml:lang="en-US">Acquire properties and they will be shown in this menu.</String>
        <String xml:lang="nl-NL">Verkrijg vastgoed en ze zullen worden weergegeven in dit menu.</String>
        <String xml:lang="hi-Latn">Properties li jiye aur woh fir show karengi iss menu pe</String>
        <String xml:lang="de-DE">Erwirb Immobilien und sie werden in diesem Menü angezeigt.</String>
        <String xml:lang="it-IT">Acquisisci proprietà e saranno mostrate in questo menu.</String>
        <String xml:lang="id-ID">Beli properti dan properti tersebut akan tampil dimenu ini.</String>
        <String xml:lang="lv-LV">Iegādājieties īpašumus, un tie tiks rādīti šajā izvelnē.</String>
        <String xml:lang="no-NO">Skaff deg eiendommer og de vil vises i denne menyen.</String>
        <String xml:lang="sv-SE">Skaffa fastigheter och de kommer att visas i den här menyn.</String>
        <String xml:lang="fr-FR">Acquérez des propriétés et elles seront affichées dans ce menu.</String>
        <String xml:lang="es-ES">Adquirire propiedades y se mostrarán en este menú.</String>
        <String xml:lang="pt-BR">Vou adquirir propriedades e elas serão exibidas neste menu.</String>
    </Entry>

    <Entry Id="menu_properties_pretext">
        <String xml:lang="en-US">{0} properties</String>
        <String xml:lang="nl-NL">{0} panden</String>
        <String xml:lang="hi-Latn">{0} properties</String>
        <String xml:lang="fr-FR">{0} propriétés</String>
        <String xml:lang="de-DE">{0} Immobilien</String>
        <String xml:lang="it-IT">{0} proprietà</String>
        <String xml:lang="id-ID">{0} properti</String>
        <String xml:lang="lv-LV">{0} īpašumi</String>
        <String xml:lang="no-NO">{0} egenskaper</String>
        <String xml:lang="sv-SE">{0} fastigheter</String>
        <String xml:lang="es-ES">{0} propiedades</String>
        <String xml:lang="pt-BR">{0} propriedades</String>
    </Entry>

    <Entry Id="menu_properties_pretext_singular">
        <String xml:lang="en-US">{0} property</String>
        <String xml:lang="nl-NL">{0} pand</String>
        <String xml:lang="hi-Latn">{0} property</String>
        <String xml:lang="fr-FR">{0} propriété</String>
        <String xml:lang="de-DE">{0} Immobilie</String>
        <String xml:lang="it-IT">{0} proprietà</String>
        <String xml:lang="id-ID">{0} Properti</String>
        <String xml:lang="lv-LV">{0} īpašums</String>
        <String xml:lang="no-NO">{0} eiendom</String>
        <String xml:lang="sv-SE">{0} fastighet</String>
        <String xml:lang="es-ES">{0} propiedad</String>
        <String xml:lang="pt-BR">{0} propriedade</String>
    </Entry>

    <!-- nullnull{0} = Amount (for example: 5)
         {1} = Item name (for example: Heavy Armor) 
    -->
    <Entry Id="warehouse_item_taken">
        <String xml:lang="en-US">You took {0} ~p~{1} ~s~from your warehouse.</String>
        <String xml:lang="nl-NL">Je hebt {0} ~p~{1} ~s~uit je warenhuis gehaald.</String>
        <String xml:lang="de-DE">Du hast {0} ~p~{1} ~s~auf deinem Lagerhaus genommen.</String>
        <String xml:lang="es-ES">Has agarrado {0} ~p~{1} ~s~de tu almacén.</String>
        <String xml:lang="pl-PL">Wziąłeś {0} ~p~{1} ~s~ze swojego magazynu.</String>
        <String xml:lang="pt-BR">Você retirou {0} ~p~{1} ~s~de sua depósito.</String>
        <String xml:lang="ar-001">لقد حصلت على {0} ~p~{1} ~s~من المستودع الخاص بك.</String>
        <String xml:lang="id-ID">Anda mengambil {0} ~p~{1} ~s~dari gudang anda.</String>
        <String xml:lang="th-TH">คุณนำ {0} ~p~{1} ~s~จากคลังสินค้าของคุณ</String>
        <String xml:lang="zh-Hant">你將 {0} 個 ~p~{0} ~s~移出你的倉庫了.</String>
        <String xml:lang="lv-LV">Jūs izņemat {0} ~p~{1} ~s~no jūsu noliktavas.</String>
        <String xml:lang="hi-Latn">Aapne liya {0} ~p~{1} ~s~Apne warehouse se.</String>
        <String xml:lang="it-IT">Hai ritirato {0} ~p~{1} ~s~dal tuo magazzino.</String>
        <String xml:lang="no-NO">Du tok {0} ~p~{1} ~s~fra lageret ditt.</String>
        <String xml:lang="sv-SE">Du tog {0} ~p~{1} ~s~från ditt lager.</String>
        <String xml:lang="fr-FR">Vous avez pris {0} ~p~{1} ~s~de votre entrepôt.</String>
    </Entry>

    <!-- nullnull{0} = Player (for example: Stijnjw (152)) -->
    <Entry Id="warehouse_player_entered">
        <String xml:lang="en-US">(C){0}(/C) ~g~entered the warehouse~s~.</String>
        <String xml:lang="nl-NL">(C){0}(/C) ~g~is het warenhuis toegetreden~s~.</String>
        <String xml:lang="pl-PL">(C){0}(/C) ~g~wszedł do magazynu~s~.</String>
        <String xml:lang="es-ES">(C){0}(/C) ~g~entró en el almacén~s~.</String>
        <String xml:lang="de-DE">(C){0}(/C) ~g~hat das Lagerhaus betreten~s~.</String>
        <String xml:lang="pt-BR">(C){0}(/C) ~g~entraram no depósito~s~.</String>
        <String xml:lang="ar-001">(C){0}(/C) ~g~دخلت إلى المستودع~s~.</String>
        <String xml:lang="id-ID">(C){0}(/C) ~g~Anda memasuki gudang~s~.</String>
        <String xml:lang="th-TH">(C){0}(/C) ~g~เข้าไปในโกดัง~s~</String>
        <String xml:lang="zh-Hant">(C){0}(/C) ~g~進入倉庫~s~.</String>
        <String xml:lang="lv-LV">(C){0}(/C) ~g~iegāja jūsu noliktavā~s~.</String>
        <String xml:lang="hi-Latn">(C){0}(/C) ~g~enter kare warehouse~s~.</String>
        <String xml:lang="it-IT">(C){0}(/C) ~g~è entrato ~s~nel magazzino.</String>
        <String xml:lang="no-NO">(C){0}(/C) ~g~inngikk lageret~s~.</String>
        <String xml:lang="sv-SE">(C){0}(/C) ~g~gick in i i lagret~s~.</String>
        <String xml:lang="fr-FR">(C){0}(/C) ~g~est entré dans l'entrepôt~s~.</String>
    </Entry>

    <!-- nullnull{0} = Player (for example: Stijnjw (152)) -->
    <Entry Id="warehouse_player_forcibly_entered_specific">
        <String xml:lang="en-US">(C){0}(/C) forcibly entered ~y~{1}~s~.</String>
        <String xml:lang="nl-NL">(C){0}(/C) is met geweld ~y~{1}~s~ binnengetreden.</String>
        <String xml:lang="pl-PL">(C){0}(/C) włamał się do ~y~{1}~s~.</String>
        <String xml:lang="es-ES">(C){0}(/C) entro a la fuerza en ~y~{1}~s~.</String>
        <String xml:lang="de-DE">(C){0}(/C) ist gewaltsam in ~y~{1}~s~ eingedrungen.</String>
        <String xml:lang="pt-BR">(C){0}(/C) forçou sua entrada em ~y~{1}~s~.</String>
        <String xml:lang="ar-001">(C){0}(/C) تم إدخاله بالقوة ~y~{1}~s~.</String>
        <String xml:lang="id-ID">(C){0}(/C) Memaksa masuk ~y~{1}~s~.</String>
        <String xml:lang="th-TH">(C){0}(/C) บังคับให้ป้อน ~y~{1}~s~</String>
        <String xml:lang="zh-Hant">(C){0}(/C) 強行進入了倉庫 ~y~{1}~s~.</String>
        <String xml:lang="it-IT">(C){0}(/C) è entrato forzatamente in ~y~{1}~s~.</String>
        <String xml:lang="lv-LV">(C){0}(/C) piespedu kārtā iekļuva ~y~{1}~s~.</String>
        <String xml:lang="hi-Latn">(C){0}(/C) zabardasti ghuse ~y~{1}~s~.</String>
        <String xml:lang="fr-FR">(C){0}(/C) est entré de force dans ~y~{1}~s~.</String>
        <String xml:lang="no-NO">(C){0}(/C) tvangsinnlagt ~y~{1}~s~.</String>
        <String xml:lang="sv-SE">(C){0}(/C) tvångsinträdde ~y~{1}~s~.</String>
    </Entry>

    <!-- nullnull{0} = Player (for example: Stijnjw (152)) -->
    <Entry Id="warehouse_player_forcibly_entered">
        <String xml:lang="en-US">(C){0}(/C) ~r~forcibly entered ~s~the warehouse.</String>
        <String xml:lang="nl-NL">(C){0}(/C) ~r~is met geweld het warenhuis binnengetreden~s~.</String>
        <String xml:lang="pl-PL">(C){0}(/C) ~r~włamał się ~s~do magazynu.</String>
        <String xml:lang="es-ES">(C){0}(/C) ~r~entro a la fuerza ~s~al almacén~s~.</String>
        <String xml:lang="de-DE">(C){0}(/C) ~r~ist gewaltsam in ein Lagerhaus eingedrungen~s~.</String>
        <String xml:lang="pt-BR">(C){0}(/C) ~r~entrada forçada ~s~no depósito.</String>
        <String xml:lang="ar-001">(C){0}(/C) ~r~دخل بالقوة ~s~المستودع.</String>
        <String xml:lang="id-ID">(C){0}(/C) ~r~Memaksa memasuki ~s~gudang.</String>
        <String xml:lang="th-TH">(C){0}(/C) ~r~บังคับให้เข้าไปใน ~s~โกดัง</String>
        <String xml:lang="zh-Hant">(C){0}(/C) ~r~強行的進入了 ~s~倉庫.</String>
        <String xml:lang="lv-LV">(C){0}(/C) ~r~piespedu kārtā iekļuva ~s~noliktavā.</String>
        <String xml:lang="fr-FR">(C){0}(/C) ~r~est entré de force ~s~dans l'entrepôt.</String>
        <String xml:lang="it-IT">(C){0}(/C) è ~r~entrato forzatamente ~s~nel magazzino.</String>
        <String xml:lang="no-NO">(C){0}(/C) ~r~tvangsinngitt ~s~lageret.</String>
        <String xml:lang="sv-SE">(C){0}(/C) ~r~gick in med tvång ~s~i lagret.</String>
        <String xml:lang="hi-Latn">(C){0}(/C) ~r~zabardasti ghuse ~s~warehouse mein.</String>
    </Entry>

    <!-- nullnull{0} = Player name (for example: Stijnjw) -->
    <Entry Id="warehouse_knocked_wait_answer">
        <String xml:lang="en-US">You knocked at {0}'s warehouse. Wait for them to answer.</String>
        <String xml:lang="pl-PL">Zapukałeś do magazynu {0}. Poczekaj aż odpowiedzą.</String>
        <String xml:lang="nl-NL">Je hebt aangeklopt bij het warenhuis van {0}. Wacht tot ze antwoorden.</String>
        <String xml:lang="es-ES">Has llamado al almacén de {0}. Espera a que contesten.</String>
        <String xml:lang="pt-BR">Você ligou para o armazém {0}. Aguarde até que eles atendam.</String>
        <String xml:lang="de-DE">Du hast an {0}'s Lagerhaus geklopft. Warte auf deren Antwort.</String>
        <String xml:lang="ar-001">لقد طرقت على المستودع {0}. انتظر منهم.</String>
        <String xml:lang="id-ID">anda mengetuk pintu gudang milik {0}. Silahkan tunggu jawaban dia.</String>
        <String xml:lang="th-TH">คุณเคาะที่โกดังของ {0} รอให้พวกเขาตอบ</String>
        <String xml:lang="zh-Hant">你敲了 {0} 倉庫的門，請等待他回應.</String>
        <String xml:lang="lv-LV">Jūs pieklauvējāt pie {0} noliktavas. Pagaidiet, kāmēr viņi atbildēs.</String>
        <String xml:lang="it-IT">Hai bussato al magazzino di {0}. Attendi che risponda.</String>
        <String xml:lang="fr-FR">Vous avez toqué à l'entrepôt de {0}. Attendez qu'il réponde.</String>
        <String xml:lang="hi-Latn">Aapne knock kiya {0} ke warehouse mein. Wait kare unke jawad dene ka.</String>
        <String xml:lang="no-NO">Du banket på varehuset til {0}. Vent til de svarer.</String>
        <String xml:lang="sv-SE">Du knackade på hos {0}s lager. Vänta på att de ska svara.</String>
    </Entry>

    <!-- nullnull{0} = Player name (for example: Stijnjw)
         {1} = Garage name (for example: Spanish Avenue) 
    -->
    <Entry Id="garage_player_enter">
        <String xml:lang="en-US">(C){0}(/C) entered ~y~{1}~s~.</String>
        <String xml:lang="nl-NL">(C){0}(/C) is ~y~{1}~s~ binnengetreden.</String>
        <String xml:lang="pl-PL">(C){0}(/C) wszedł do ~y~{1}~s~.</String>
        <String xml:lang="es-ES">(C){0}(/C) entro en ~y~{1}~s~.</String>
        <String xml:lang="de-DE">(C){0}(/C) hat ~y~{1}~s~ betreten.</String>
        <String xml:lang="pt-BR">(C){0}(/C) Eu entro em ~y~{1}~s~.</String>
        <String xml:lang="ar-001">(C){0}(/C) تم إدخال ~y~{1}~s~.</String>
        <String xml:lang="id-ID">~y~{1}~s~ masuk (C){0}(/C).</String>
        <String xml:lang="th-TH">(C){0}(/C) เข้าสู่ ~y~{1}~s~</String>
        <String xml:lang="lv-LV">(C){0}(/C) ienāca ~y~{1}~s~.</String>
        <String xml:lang="hi-Latn">(C){0}(/C) enter kiye ~y~{1}~s~.</String>
        <String xml:lang="fr-FR">(C){0}(/C) est entré dans ~y~{1}~s~.</String>
        <String xml:lang="it-IT">(C){0}(/C) è entrato in ~y~{1}~s~.</String>
        <String xml:lang="no-NO"> (C){0}(/C) skrev inn ~y~{1}~s~.</String>
        <String xml:lang="sv-SE">(C){0}(/C) gick in i ~y~{1}~s~.</String>
    </Entry>

    <!-- nullnull{0} = Property name (for example: warehouse) -->
    <Entry Id="property_not_authorized_enter">
        <String xml:lang="en-US">~r~You're not authorized to enter this {0}.</String>
        <String xml:lang="pl-PL">~r~Nie jesteś autoryzowany by wejść do tego {0}.</String>
        <String xml:lang="nl-NL">~r~Je bent niet gemachtigd om deze {0} te betreden.</String>
        <String xml:lang="es-ES">~r~No está autorizado a entrar en este {0}.</String>
        <String xml:lang="pt-BR">~r~Você não está autorizado a entrar neste site {0}.</String>
        <String xml:lang="de-DE">~r~Du bist nicht dazu autorisiert, um diese/s {0} zu betreten.</String>
        <String xml:lang="ar-001">~r~غير مصرح لك بإدخال هذا {0}.</String>
        <String xml:lang="id-ID">~r~Anda tidak memiliki otoritas untuk memasuki ini {0}.</String>
        <String xml:lang="th-TH">~r~คุณไม่ได้รับอนุญาตให้เข้าสู่ {0} นี้</String>
        <String xml:lang="lv-LV">~r~Jums nav tiesību lai iekļūtu šajā {0}.</String>
        <String xml:lang="hi-Latn">~r~Aap authorized nahi hain iss {0} mein enter karne ke liye.</String>
        <String xml:lang="it-IT">~r~Non sei autorizzato ad entrare in questo {0}.</String>
        <String xml:lang="no-NO">~r~Du er ikke autorisert til å angi denne {0}.</String>
        <String xml:lang="sv-SE">~r~Du är inte behörig att gå in i denna {0}.</String>
        <String xml:lang="fr-FR">~r~Vous n'êtes pas autorisé à entrer dans ce {0}.</String>
    </Entry>

    <!-- nullnull{0} = Player's name (for example: Stijnjw) -->
    <Entry Id="property_answered">
        <String xml:lang="en-US">You answered {0}~s~.</String>
        <String xml:lang="pt-BR">Você respondeu a {0}~s~.</String>
        <String xml:lang="pl-PL">Odpowiedziałeś {0}~s~.</String>
        <String xml:lang="nl-NL">Je hebt {0}~s~ beantwoord.</String>
        <String xml:lang="es-ES">Usted respondió a {0}~s~.</String>
        <String xml:lang="it-IT">Hai risposto a {0}~s~.</String>
        <String xml:lang="de-DE">Du hast {0}~s~ geantwortet.</String>
        <String xml:lang="ar-001">لقد أجبت {0}~s~.</String>
        <String xml:lang="id-ID">Anda telah menjawab {0}~s~.</String>
        <String xml:lang="th-TH">คุณตอบ {0}~s~</String>
        <String xml:lang="lv-LV">Jūs atvērāt durvis {0}~s~.</String>
        <String xml:lang="fr-FR">Vous avez répondu à {0}~s~.</String>
        <String xml:lang="hi-Latn">Aapne answer kiya {0} ~s~ko.</String>
        <String xml:lang="no-NO">Du svarte {0}~s~.</String>
        <String xml:lang="sv-SE">Du svarade {0}~s~.</String>
    </Entry>

    <!-- nullnull{0} = Player's name (for example: Stijnjw)
         {1} = Property name (for example: Spanish Avenue) 
    -->
    <Entry Id="property_player_knocking_at">
        <String xml:lang="en-US">{0} ~s~is knocking at ~y~{1}~s~.</String>
        <String xml:lang="pl-PL">{0} ~s~puka do drzwi ~y~{1}~s~.</String>
        <String xml:lang="nl-NL">{0} ~s~is aan het kloppen op ~y~{1}~s~.</String>
        <String xml:lang="es-ES">{0} ~s~está llamando a ~y~{1}~s~.</String>
        <String xml:lang="pt-BR">{0} ~s~está ligando a ~y~{1}~s~.</String>
        <String xml:lang="de-DE">{0} ~s~klopft an ~y~{1}~s~.</String>
        <String xml:lang="ar-001">{0} ~s~يطرق على ~y~{1}~s~.</String>
        <String xml:lang="id-ID">{0} sedang mengetuk di ~y~{1}~s~.</String>
        <String xml:lang="th-TH">{0} ~s~กำลังเคาะที่ ~y~{1}~s~</String>
        <String xml:lang="lv-LV">{0} ~s~klauvē pie jūsu ~y~{1}~s~.</String>
        <String xml:lang="fr-FR">{0} ~s~toque à ~y~{1}~s~.</String>
        <String xml:lang="hi-Latn">{0} ~s~knock kar rahe hain ~y~{1} ~s~par.</String>
        <String xml:lang="it-IT">{0} ~s~sta bussando a ~y~{1}~s~.</String>
        <String xml:lang="no-NO">{0} ~s~banker på ~y~{1}~s~.</String>
        <String xml:lang="sv-SE">{0} ~s~knackar på vid ~y~{1}~s~.</String>
    </Entry>

    <!-- nullnull{0} = Property name (for example: Spanish Avenue) -->
    <Entry Id="property_navigating">
        <String xml:lang="en-US">Navigating to ~y~{0}~s~.</String>
        <String xml:lang="pl-PL">Nawigowanie do ~y~{0}~s~.</String>
        <String xml:lang="nl-NL">Navigeren naar ~y~{0}~s~.</String>
        <String xml:lang="es-ES">Navegar a ~y~{0}~s~.</String>
        <String xml:lang="pt-BR">Navegue até ~y~{0}~s~.</String>
        <String xml:lang="de-DE">Navigiere zu ~y~{0}~s~.</String>
        <String xml:lang="ar-001">تم تحديد الوجهة الي ~y~{0}~s~.</String>
        <String xml:lang="id-ID">Menunjukan jalan ke ~y~{0}~s~.</String>
        <String xml:lang="th-TH">กำลังนำทางไปยัง ~y~{0}~s~</String>
        <String xml:lang="lv-LV">Navigācija uzstādīta uz ~y~{0}~s~.</String>
        <String xml:lang="hi-Latn">~y~{0}~s~ ki taraf ja rahe hain.</String>
        <String xml:lang="fr-FR">Naviguation vers ~y~{0}~s~.</String>
        <String xml:lang="it-IT">Navigando verso ~y~{0}~s~.</String>
        <String xml:lang="no-NO">Navigerer til ~y~{0}~s~.</String>
        <String xml:lang="sv-SE">Navigerar till ~y~{0}~s~.</String>
    </Entry>

    <!-- nullnull{0} = Vehicle count (for example: 3)
         {1} = Parking spots (for example: 6) 
    -->
    <Entry Id="menu_properties_garage_occupancy">
        <String xml:lang="en-US">Occupancy: {0} ~b~of {1}</String>
        <String xml:lang="nl-NL">Bezetting: {0} ~b~van {1}</String>
        <String xml:lang="de-DE">Auslastung: {0} ~b~of {1}</String>
        <String xml:lang="id-ID">Lahan yang kosong : {0} ~b~dari {1}</String>
        <String xml:lang="lv-LV">Noslogojums: {0} ~b~no {1}</String>
        <String xml:lang="it-IT">Occupazione: {0} ~b~di {1}</String>
        <String xml:lang="hi-Latn">Occupied jagah: {0} ~b~by {1}</String>
        <String xml:lang="fr-FR">Occupation: {0} ~b~sur {1}</String>
        <String xml:lang="no-NO">Belegg: {0} ~b~av {1}</String>
        <String xml:lang="sv-SE">Beläggning: {0} ~b~av {1}</String>
        <String xml:lang="es-ES">Ocupación: {0} ~b~de {1}</String>
        <String xml:lang="pt-BR">Ocupação: {0} ~b~de {1}</String>
    </Entry>

    <!-- nullnull{0} = Amount (for example: 5)
         {1} = Item name (for example: Heavy Armor) 
    -->
    <Entry Id="warehouse_item_put">
        <String xml:lang="en-US">You put {0} ~p~{1} ~s~in your warehouse.</String>
        <String xml:lang="nl-NL">Je hebt {0} ~p~{1} ~s~in je warenhuis gestopt.</String>
        <String xml:lang="de-DE">Du hast {0} ~p~{1} ~s~in dein Lagerhaus gelegt.</String>
        <String xml:lang="es-ES">Has puesto {0} ~p~{1} ~s~en tu almacén.</String>
        <String xml:lang="pl-PL">Odłożyłeś {0} ~p~{1} ~s~do swojego magazynu.</String>
        <String xml:lang="pt-BR">Você colocou {0} ~p~{1} ~s~em seu depósito.</String>
        <String xml:lang="ar-001">قمت بوضع {0} ~p~{1} ~s~في المستودع الخاص بك.</String>
        <String xml:lang="id-ID">Anda memasukkan {0} ~p~{1} ~s~kedalam gudang anda.</String>
        <String xml:lang="th-TH">คุณใส่ {0} ~p~{1} ~s~ไว้ในคลังสินค้าของคุณ</String>
        <String xml:lang="zh-Hant">你將 {0} 個 ~p~{1} ~s~放進了你的倉庫.</String>
        <String xml:lang="lv-LV">Jūs {0} nolikat {0} ~p~{1} ~s~jūsu noliktavā.</String>
        <String xml:lang="hi-Latn">Aapne rakha {0} ~p~{1} ~s~apne warehouse mein.</String>
        <String xml:lang="fr-FR">Vous mettez {0} ~p~{1} ~s~dans votre entrepôt.</String>
        <String xml:lang="it-IT">Hai depositato {0} ~p~{1} ~s~nel tuo magazzino.</String>
        <String xml:lang="no-NO"> Du legger {0} ~p~{1} ~s~i lageret ditt.</String>
        <String xml:lang="sv-SE">Du placerade{0} ~p~{1} ~s~in i ditt lager</String>
    </Entry>
</Entries><|MERGE_RESOLUTION|>--- conflicted
+++ resolved
@@ -16,10 +16,7 @@
         <String xml:lang="hi-Latn">Warehouse</String>
         <String xml:lang="sv-SE">Lager</String>
         <String xml:lang="lv-LV">Noliktava</String>
-<<<<<<< HEAD
-=======
         <String xml:lang="no-NO">Lager</String>
->>>>>>> f540c726
     </Entry>
 
     <Entry Id="garage">
