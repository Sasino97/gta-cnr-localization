--- conflicted
+++ resolved
@@ -18,11 +18,8 @@
         <String xml:lang="pt-BR">Você deve ter pelo menos o ~r~level {0} ~s~to become a ~p~{1}~s~.</String>
         <String xml:lang="ar-001">يجب أن تكون على الأقل ~r~مستوي {0} ~s~لكي تصبح ~p~{1}~s~.</String>
         <String xml:lang="th-TH">คุณต้องมีอย่างน้อย ~r~เลเวล {0} ~s~ถึงจะเป็น ~p~{1}~s~</String>
-<<<<<<< HEAD
+        <String xml:lang="vi-VN">Bạn cần ít nhất ~r~cấp độ {0} ~s~để trở thành ~p~{1}~s~.</String>
         <String xml:lang="id-ID">Anda harus berada di ~r~level {0} ~s~untuk dapat bekerja sebagai seorang ~p~{1}~s~.</String>
-=======
-        <String xml:lang="vi-VN">Bạn cần ít nhất ~r~cấp độ {0} ~s~để trở thành ~p~{1}~s~.</String>
->>>>>>> b3e17851
     </Entry>
 
 
@@ -40,11 +37,8 @@
         <String xml:lang="pt-BR">Você precisa jogar por ~r~{0} horas ~s~para ser ~p~{1}~s~.</String>
         <String xml:lang="ar-001">أنت بحاجة للعب لمدة ~r~{0} ساعات ~s~لتصبح ~p~{1}~s~.</String>
         <String xml:lang="th-TH">คุณต้องเล่นเป็นเวลา ~r~{0} ชั่วโมง ~s~เพื่อที่จะกลายเป็น ~p~{1}~s~</String>
-<<<<<<< HEAD
+        <String xml:lang="vi-VN">Bạn cần phải chơi đủ ~r~{0} hours ~s~để trở thành ~p~{1}~s~.</String>
         <String xml:lang="id-ID">Anda harus bermain selama ~r~{0} jam ~s~sebelum dapat bekerja sebagai seorang ~p{1}~s~.</String>
-=======
-        <String xml:lang="vi-VN">Bạn cần phải chơi đủ ~r~{0} hours ~s~để trở thành ~p~{1}~s~.</String>
->>>>>>> b3e17851
     </Entry>
 
     <!-- {0} = Job name -->
@@ -60,11 +54,8 @@
         <String xml:lang="pt-BR">Você deve ~r~esperar ~s~alguns segundos antes transformarse nuevamente em ~p~{0}~s~.</String>
         <String xml:lang="ar-001">أنت بحاجة إلى ~r~الأنتظار ~s~قبل أن تصبح ~p~{0} ~s~مرة أخرى.</String>
         <String xml:lang="th-TH">คุณต้อง ~r~รอ ~s~ก่อนที่จะกลายเป็น ~p~{0} ~s~อีกครั้ง</String>
-<<<<<<< HEAD
+        <String xml:lang="vi-VN">Bạn cần phải ~r~đoi85 ~s~trước khi trở thành một ~p~{0} ~s~again.</String>
         <String xml:lang="id-ID">Anda harus ~r~menunggu ~s~sebelum dapat bekerja sebagai ~p~{0} ~s~lagi.</String>
-=======
-        <String xml:lang="vi-VN">Bạn cần phải ~r~đoi85 ~s~trước khi trở thành một ~p~{0} ~s~again.</String>
->>>>>>> b3e17851
     </Entry>
 
     <Entry Id="jobs_cant_change_inside_vehicle">
@@ -79,11 +70,8 @@
         <String xml:lang="de-DE">~r~Du kannst deinen Job nicht wechseln, während du in einem Fahrzeug bist.</String>
         <String xml:lang="ar-001">~r~لا يمكنك تغيير وظيفتك أثناء وجودك في السيارة.</String>
         <String xml:lang="th-TH">~r~คุณไม่สามารถเปลี่ยนงานในขณะที่อยู่ในยานพาหนะได้</String>
-<<<<<<< HEAD
+        <String xml:lang="vi-VN">~r~Bạn không thể thay đổi công việc của bạn trong khi bạn đang ngồi trên xe.</String>
         <String xml:lang="id-ID">~r~Anda tidak dapat mengganti pekerjaan anda didalam kendaraan.</String>
-=======
-        <String xml:lang="vi-VN">~r~Bạn không thể thay đổi công việc của bạn trong khi bạn đang ngồi trên xe.</String>
->>>>>>> b3e17851
     </Entry>
 
     <Entry Id="jobs_cant_become_when_wanted">
@@ -98,11 +86,8 @@
         <String xml:lang="de-DE">Du kannst kein ~p~{0} werden, wenn du ~o~gesucht ~s~wirst.</String>
         <String xml:lang="ar-001">لا يمكنك أن تصبح ~p~{0} ~s~عندما تكون ~o~مطلوب~s~.</String>
         <String xml:lang="th-TH">คุณไม่สามารถเป็น ~p~{0} ~s~ได้เมื่อคุณเป็น ~o~ต้องการ~s~</String>
-<<<<<<< HEAD
+        <String xml:lang="vi-VN">Bạn không thể trở thành một ~p~{0} ~s~khi bạn đang bị ~o~truy nã~s~.</String>
         <String xml:lang="id-ID">Anda tidak dapat menjadi ~p~{0} ~s~ketika anda sedang ~o~buron~s~.</String>
-=======
-        <String xml:lang="vi-VN">Bạn không thể trở thành một ~p~{0} ~s~khi bạn đang bị ~o~truy nã~s~.</String>
->>>>>>> b3e17851
     </Entry>
 
     <!-- Add ban reason & time left here? -->
@@ -118,11 +103,8 @@
         <String xml:lang="de-DE">Du bist temporär vom ~p~{0}~s~-Job ~r~gebannt~s~.</String>
         <String xml:lang="ar-001">لقد تم ~r~حظرك مؤقتًا ~s~من ~p~{0} ~s~وظيفة.</String>
         <String xml:lang="th-TH">คุณถูก ~r~แบน ~s~จาก ~p~{0} ~s~งานชั่วคราว</String>
-<<<<<<< HEAD
+        <String xml:lang="vi-VN">Bạn đang tạm thời ~r~bị cấm ~s~khỏi nghề ~p~{0}~s~.</String>
         <String xml:lang="id-ID">Anda untuk sementara ~r~diban ~s~dari pekerjaan ~p~{0}~s~.</String>
-=======
-        <String xml:lang="vi-VN">Bạn đang tạm thời ~r~bị cấm ~s~khỏi nghề ~p~{0}~s~.</String>
->>>>>>> b3e17851
     </Entry>
 
     <Entry Id="jobs_gps_set_call">
@@ -136,11 +118,8 @@
         <String xml:lang="ar-001">تم ضبط ~b~GPS ~s~على موقع ~y~call~s~ المحدد.</String>
         <String xml:lang="th-TH">~b~GPS ~s~ของคุณได้รับการตั้งค่าไปยังตำแหน่งของ ~y~call~s~ ที่เลือกแล้ว</String>
         <String xml:lang="zh-Hant">您的 ~b~GPS~s~ 已被設置到 ~y~來電~s~ 的位置.</String>
-<<<<<<< HEAD
+        <String xml:lang="vi-VN">~b~GPS của bạn ~s~đã được đặt ở vị trí của ~y~cuộc gọi đến~s~.</String>
         <String xml:lang="id-ID">~b~GPS ~s~anda telah diaturkan untuk ke lokasi ~y~panggilan~s~.</String>
-=======
-        <String xml:lang="vi-VN">~b~GPS của bạn ~s~đã được đặt ở vị trí của ~y~cuộc gọi đến~s~.</String>
->>>>>>> b3e17851
     </Entry>
 
     <!-- ========================= -->
@@ -158,11 +137,8 @@
         <String xml:lang="ar-001">لقد عرضت ~y~خدماتك ~s~على {0}~s~.</String>
         <String xml:lang="th-TH">คุณได้เสนอ ~y~บริการ ~s~ให้กับ {0}~s~</String>
         <String xml:lang="zh-Hant">您已經把您的~y~服務項目 ~s~給予 {0}~s~查看.</String>
-<<<<<<< HEAD
+        <String xml:lang="vi-VN">Bạn đã đưa ra đề nghị ~y~dịch vụ ~s~đến {0}~s~.</String>
         <String xml:lang="id-ID">Anda telah menawarkan ~y~jasa anda ~s~kepada {0}~s~.</String>
-=======
-        <String xml:lang="vi-VN">Bạn đã đưa ra đề nghị ~y~dịch vụ ~s~đến {0}~s~.</String>
->>>>>>> b3e17851
     </Entry>
 
 
@@ -179,11 +155,8 @@
         <String xml:lang="ar-001">{0} ~s~عرض عليك ~y~خدماته~s~. {1} لعرض القائمة الخاصة به.</String>
         <String xml:lang="th-TH">{0} ~s~ได้เสนอ ~y~บริการของเขา~s~ ให้กับคุณ {1} เพื่อดูเมนูของพวกเขา</String>
         <String xml:lang="zh-Hant">{0} ~s~將 ~y~他的服務項目~s~. {1} 以查看他的服務項目.</String>
-<<<<<<< HEAD
+        <String xml:lang="vi-VN">{0} ~s~đã đề nghị bạn ~y~dịch vụ của họ~s~. {1} để xem menu của họ.</String>
         <String xml:lang="id-ID">{0} ~s~telah menawarkan anda  ~y~jasa mereka~s~. {1} untuk melihat menu mereka.</String>
-=======
-        <String xml:lang="vi-VN">{0} ~s~đã đề nghị bạn ~y~dịch vụ của họ~s~. {1} để xem menu của họ.</String>
->>>>>>> b3e17851
     </Entry>
 
     <!-- {0} = Job -->
@@ -199,11 +172,8 @@
         <String xml:lang="ar-001">لا يمكنك أن تصبح ~b~{0} ~s~لأنه تم الوصول إلى الحد الأقصى لعدد اللاعبين بنسبة {1}%.</String>
         <String xml:lang="th-TH">คุณไม่สามารถเป็น ~b~{0} ~s~ได้เนื่องจากมีผู้เล่นถึงขีดจำกัด {1}% แล้ว</String>
         <String xml:lang="zh-Hant">你不能成為 ~b~{0} ~s~因為有超過 {1}% 的玩家選取了該職業</String>
-<<<<<<< HEAD
+        <String xml:lang="vi-VN">Bạn không thể trở thành một ~b~{0} ~s~bởi vì {1}% đã chọn nghề này.</String>
         <String xml:lang="id-ID">Anda tidak dapat menjadi ~b~{0} ~s~karena limit {1}% pemain sudah tercapai.</String>
-=======
-        <String xml:lang="vi-VN">Bạn không thể trở thành một ~b~{0} ~s~bởi vì {1}% đã chọn nghề này.</String>
->>>>>>> b3e17851
     </Entry>
 
     <Entry Id="stp_too_far">
@@ -217,11 +187,8 @@
         <String xml:lang="ar-001">{0} ~r~بعيد جدًا ~s~عنك.</String>
         <String xml:lang="th-TH">{0} ~r~อยู่ไกล ~s~จากคุณมากเกินไป</String>
         <String xml:lang="zh-Hant">{0} ~r~離~s~你太遠了</String>
-<<<<<<< HEAD
+        <String xml:lang="vi-VN">{0} đã ~r~quá xa ~s~bạn.</String>
         <String xml:lang="id-ID">{0} ~r~terlalu jauh ~s~dari anda.</String>
-=======
-        <String xml:lang="vi-VN">{0} đã ~r~quá xa ~s~bạn.</String>
->>>>>>> b3e17851
     </Entry>
 
     <Entry Id="stp_need_vehicle_to_purchase">
@@ -235,11 +202,8 @@
         <String xml:lang="ar-001">~r~أنت بحاجة إلى سيارة لشراء هذه الخدمة.</String>
         <String xml:lang="th-TH">~r~คุณต้องมียานพาหนะในการซื้อบริการนี้</String>
         <String xml:lang="zh-Hant">~r~您需要一台車輛以使用此服務</String>
-<<<<<<< HEAD
+        <String xml:lang="vi-VN">~r~Bạn cần có một chiếc xe để có thể mua cái nay</String>
         <String xml:lang="id-ID">~r~Anda membutuhkan sebuah mobil untuk membeli jasa ini.</String>
-=======
-        <String xml:lang="vi-VN">~r~Bạn cần có một chiếc xe để có thể mua cái nay</String>
->>>>>>> b3e17851
     </Entry>
 
     <Entry Id="stp_cant_purchase_service_while_moving">
@@ -253,11 +217,8 @@
         <String xml:lang="ar-001">~r~لا يمكنك شراء هذه الخدمة أثناء تحرك السيارة.</String>
         <String xml:lang="th-TH">~r~คุณไม่สามารถซื้อบริการนี้ได้ในขณะที่ยานพาหนะกำลังเคลื่อนที่</String>
         <String xml:lang="zh-Hant">~r~您不能再車輛移動時使用此服務</String>
-<<<<<<< HEAD
+        <String xml:lang="vi-VN">~r~Bạn không thể mua cái này khi chiếc xe đang di chuyển.</String>
         <String xml:lang="id-ID">~r~Anda tidak dapat membeli jasa ini ketika sedang dalam kendaraan yang bergerak.</String>
-=======
-        <String xml:lang="vi-VN">~r~Bạn không thể mua cái này khi chiếc xe đang di chuyển.</String>
->>>>>>> b3e17851
     </Entry>
 
     <Entry Id="stp_cant_purchase_when_seller_in_vehicle">
@@ -271,11 +232,8 @@
         <String xml:lang="ar-001">~r~لا يمكنك شراء هذه الخدمة عندما يكون البائع داخل السيارة.</String>
         <String xml:lang="th-TH">~r~คุณไม่สามารถซื้อบริการนี้ได้เมื่อผู้ขายอยู่ภายในยานพาหนะ</String>
         <String xml:lang="zh-Hant">~r~當賣家在車內時，您將不能使用此服務</String>
-<<<<<<< HEAD
+        <String xml:lang="vi-VN">~r~Bạn không thể mua cái này khi người bán đang ở trong xe.</String>
         <String xml:lang="id-ID">~r~Anda tidak dapat membeli jasa ini ketika penjual sedang didalam kendaraan.</String>
-=======
-        <String xml:lang="vi-VN">~r~Bạn không thể mua cái này khi người bán đang ở trong xe.</String>
->>>>>>> b3e17851
     </Entry>
 
     <Entry Id="stp_too_far_from_seller">
@@ -289,11 +247,8 @@
         <String xml:lang="ar-001">~r~أنت بعيد جدًا عن البائع!</String>
         <String xml:lang="th-TH">~r~คุณอยู่ไกลจากผู้ขายเกินไป!</String>
         <String xml:lang="zh-Hant">~r~賣家離你太遠了!</String>
-<<<<<<< HEAD
+        <String xml:lang="vi-VN">~r~Bạn đứng quá xe so với người bán~</String>
         <String xml:lang="id-ID">~r~Anda terlalu jauh dari penjual!</String>
-=======
-        <String xml:lang="vi-VN">~r~Bạn đứng quá xe so với người bán~</String>
->>>>>>> b3e17851
     </Entry>
 
     <Entry Id="stp_seller_doesnt_have_enough">
@@ -307,11 +262,8 @@
         <String xml:lang="th-TH">~r~ผู้ขายมี {0} ไม่พอ!</String>
         <String xml:lang="zh-Hant">~r~賣家沒有足夠的 {0} 來銷售</String>
         <String xml:lang="ar-001">~r~البائع ليس لديه ما يكفي من {0}!</String>
-<<<<<<< HEAD
+        <String xml:lang="vi-VN">~r~Người bán hiện không có đủ {0}!</String>
         <String xml:lang="id-ID">~r~Penjual tidak memiliki cukup {0}!</String>
-=======
-        <String xml:lang="vi-VN">~r~Người bán hiện không có đủ {0}!</String>
->>>>>>> b3e17851
     </Entry>
 
     <Entry Id="stp_seller_doesnt_have_enough_supplies">
@@ -325,11 +277,8 @@
         <String xml:lang="th-TH">~r~ผู้ขายมีสินค้าไม่เพียงพอที่จะให้บริการ ~s~{0}~r~!</String>
         <String xml:lang="zh-Hant">~r~賣家沒有足夠的補給以實行 ~s~{0}~r~ 業務</String>
         <String xml:lang="ar-001">~r~البائع ليس لديه الإمدادات الكافية لتقديم ~s~{0} ~r~خدمة!</String>
-<<<<<<< HEAD
+        <String xml:lang="vi-VN">~r~Người bạn hiện không có đủ nguồn vật phẩm ~s~{0} ~r~để phục vụ!</String>
         <String xml:lang="id-ID">~r~Penjual tidak memiliki cukup suplai untuk menyediakan jasa ~s~{0}~r~!</String>
-=======
-        <String xml:lang="vi-VN">~r~Người bạn hiện không có đủ nguồn vật phẩm ~s~{0} ~r~để phục vụ!</String>
->>>>>>> b3e17851
     </Entry>
 
     <Entry Id="stp_seller_doesnt_have_required_certification">
@@ -343,11 +292,8 @@
         <String xml:lang="th-TH">~r~ผู้ขายไม่มีทำหน้าที่ในการให้บริการ ~s~{0}~r~!</String>
         <String xml:lang="zh-Hant">~r~賣家沒有獲得需要的證書以行使 ~s~{0}~r~</String>
         <String xml:lang="ar-001">~r~البائع ليس لديه الشهادة المطلوبة لتقديم ~r~خدمة ~s~{0}!</String>
-<<<<<<< HEAD
+        <String xml:lang="vi-VN">~r~Người bán hiện không có giấy chứng nhận ~s~{0} ~r~để phục vụ!</String>
         <String xml:lang="id-ID">~r~Penjual tidak memenuhi persyaratan sertifikasi untuk menyediakan jasa ~s~{0} ~r~!</String>
-=======
-        <String xml:lang="vi-VN">~r~Người bán hiện không có giấy chứng nhận ~s~{0} ~r~để phục vụ!</String>
->>>>>>> b3e17851
     </Entry>
 
     <Entry Id="stp_seller_updated_prices">
@@ -361,11 +307,8 @@
         <String xml:lang="th-TH">~r~ผู้ขายอัพเดทราคาแล้ว เมนูได้รับการรีเฟรชแล้ว</String>
         <String xml:lang="zh-Hant">~r~賣家已經重新訂價，購買菜單已被重新整理</String>
         <String xml:lang="ar-001">~r~ قام البائع بتحديث أسعاره. تم تحديث القائمة.</String>
-<<<<<<< HEAD
+        <String xml:lang="vi-VN">~r~Người bạn đã cập nhật giá của họ. Danh mục đã được làm mới.</String>
         <String xml:lang="id-ID">~r~Penjual telah mengubah harganya. Menu telah diperbaharui.</String>
-=======
-        <String xml:lang="vi-VN">~r~Người bạn đã cập nhật giá của họ. Danh mục đã được làm mới.</String>
->>>>>>> b3e17851
     </Entry>
 
     <!-- ========================= -->
@@ -384,11 +327,8 @@
         <String xml:lang="pt-BR">~r~Você abandonou o roubo!</String>
         <String xml:lang="th-TH">~r~คุณละทิ้งการปล้น!</String>
         <String xml:lang="ar-001">~r~لقد تخليت عن السرقة!</String>
-<<<<<<< HEAD
+        <String xml:lang="vi-VN">~r~Bạn đã huỷ bỏ vụ cướp!</String>
         <String xml:lang="id-ID">~r~Anda telah meninggalkan perampokan!</String>
-=======
-        <String xml:lang="vi-VN">~r~Bạn đã huỷ bỏ vụ cướp!</String>
->>>>>>> b3e17851
     </Entry>
 
     <!-- ========================= -->
@@ -408,11 +348,8 @@
         <String xml:lang="pt-BR">{0} está roubando {1}.</String>
         <String xml:lang="th-TH">{0} กำลังปล้น {1}</String>
         <String xml:lang="ar-001">{0} يسرق {1}.</String>
-<<<<<<< HEAD
+        <String xml:lang="vi-VN">{0} hiện đang cướp {1}.</String>
         <String xml:lang="id-ID">{0} telah melakukan perampokan di{1}.</String>
-=======
-        <String xml:lang="vi-VN">{0} hiện đang cướp {1}.</String>
->>>>>>> b3e17851
     </Entry>
 
     <Entry Id="joined_robbery">
@@ -428,11 +365,8 @@
         <String xml:lang="pt-BR">{0} se ~g~juntou ~s~ao roubo.</String>
         <String xml:lang="th-TH">{0} ได้ ~g~เข้าร่วม ~s~การปล้น</String>
         <String xml:lang="ar-001">{0} ~g~انضم إلى ~s~السرقة.</String>
-<<<<<<< HEAD
+        <String xml:lang="vi-VN">{0} đã ~g~tham gia ~s~vào vụ cướp.</String>
         <String xml:lang="id-ID">{0} telah ~g~bergabung ~s~dalam perampokan.</String>
-=======
-        <String xml:lang="vi-VN">{0} đã ~g~tham gia ~s~vào vụ cướp.</String>
->>>>>>> b3e17851
     </Entry>
 
     <Entry Id="died_robbery">
@@ -448,11 +382,8 @@
         <String xml:lang="pt-BR">{0} está ~r~morto~s~.</String>
         <String xml:lang="th-TH">{0} ได้ ~r~ตายลง~s~</String>
         <String xml:lang="ar-001">{0}~r~مات~s~.</String>
-<<<<<<< HEAD
+        <String xml:lang="vi-VN">{0} ~r~đã chết~s~.</String>
         <String xml:lang="id-ID">{0} telah ~r~meninggal~s~.</String>
-=======
-        <String xml:lang="vi-VN">{0} ~r~đã chết~s~.</String>
->>>>>>> b3e17851
     </Entry>
 
     <Entry Id="cuffed_robbery">
@@ -468,11 +399,8 @@
         <String xml:lang="pt-BR">{0} foi ~r~algemado~s~.</String>
         <String xml:lang="th-TH">{0} ถูก ~r~ใส่กุญแจมือ~s~</String>
         <String xml:lang="ar-001">~r~تم تقييد~s~ {0}.</String>
-<<<<<<< HEAD
+        <String xml:lang="vi-VN">{0} ~r~đã bị còng~s~.</String>
         <String xml:lang="id-ID">{0} telah ~r~diborgol~s~.</String>
-=======
-        <String xml:lang="vi-VN">{0} ~r~đã bị còng~s~.</String>
->>>>>>> b3e17851
     </Entry>
 
     <Entry Id="player_abandoned_robbery">
@@ -486,11 +414,8 @@
         <String xml:lang="pt-BR">{0} ~r~abandonou ~s~o roubo.</String>
         <String xml:lang="th-TH">{0} ~r~ละทิ้ง ~s~การปล้นแล้ว</String>
         <String xml:lang="ar-001">{0} ~r~تخلى ~s~عن عملية السرقة.</String>
-<<<<<<< HEAD
+        <String xml:lang="vi-VN">{0} ~r~đã huỷ bỏ ~s~vụ cướp.</String>
         <String xml:lang="id-ID">{0} telah ~r~meninggalkan ~s~perampokan.</String>
-=======
-        <String xml:lang="vi-VN">{0} ~r~đã huỷ bỏ ~s~vụ cướp.</String>
->>>>>>> b3e17851
     </Entry>
 
     <!-- ========================= -->
@@ -512,11 +437,8 @@
         <String xml:lang="pt-BR">Ir à ~y~{0} ~s~e vender drogas a {1}.</String>
         <String xml:lang="th-TH">ไปที่ ~y~{0} ~s~และขายยาให้กับ {1}</String>
         <String xml:lang="ar-001">اذهب إلى ~y~{0} ~s~وقم ببيع المخدرات إلى {1}.</String>
-<<<<<<< HEAD
+        <String xml:lang="vi-VN">Đi đến ~y~{0} ~s~và bán hàng cấm cho {1}.</String>
         <String xml:lang="id-ID">Pergi menuju ~y~{0} ~s~dan jual narkoba kepada {1}.</String>
-=======
-        <String xml:lang="vi-VN">Đi đến ~y~{0} ~s~và bán hàng cấm cho {1}.</String>
->>>>>>> b3e17851
     </Entry>
 
     <!-- {0} = Amount -->
@@ -535,11 +457,8 @@
         <String xml:lang="pt-BR">Você vendeu ~p~{0}g ~s~de ~r~{1} ~s~a um NPC por ~g~{2}~s~.</String>
         <String xml:lang="th-TH">คุณขาย ~p~{0}g ~s~of ~r~{1} ~s~ให้กับ NPC ในราคา ~g~{2}~s~</String>
         <String xml:lang="ar-001">لقد قمت ببيع ~p~{0}g ~s~من ~r~{1} ~s~إلى البوت ~g~{2}~s~.</String>
-<<<<<<< HEAD
+        <String xml:lang="vi-VN">Bạn đã bán ~p~{0}g ~s~~r{1} ~s~đến NPC với giá ~g~{2}~s~.</String>
         <String xml:lang="id-ID">Anda telah menjual ~p~{0}g ~s~dari ~r~{1} ~s~kepada NPC dengan harga ~g~{2}~s~.</String>
-=======
-        <String xml:lang="vi-VN">Bạn đã bán ~p~{0}g ~s~~r{1} ~s~đến NPC với giá ~g~{2}~s~.</String>
->>>>>>> b3e17851
     </Entry>
 
     <Entry Id="drug_buy_from_npc">
@@ -555,11 +474,8 @@
         <String xml:lang="pt-BR">Você comprou ~p~{0}g ~s~de ~p~{1} ~s~por ~r~{2}~s~</String>
         <String xml:lang="th-TH">คุณซื้อ ~p~{0}g ~s~ของ ~p~{1} ~s~จาก ~r~{2}~s~</String>
         <String xml:lang="ar-001">لقد اشتريت ~p~{0}g ~s~من ~p~{1} ~s~for ~r~{2}~s~</String>
-<<<<<<< HEAD
+        <String xml:lang="vi-VN">Bạn đã mua ~p~{0}g ~s~~p{1} ~s~với giá ~r~{2}~s~.</String>
         <String xml:lang="id-ID">Anda membeli ~p~{0}g ~s~dari ~p~{1} ~s~dengan harga ~r~{2}~s~</String>
-=======
-        <String xml:lang="vi-VN">Bạn đã mua ~p~{0}g ~s~~p{1} ~s~với giá ~r~{2}~s~.</String>
->>>>>>> b3e17851
     </Entry>
 
     <Entry Id="dealer_description">
@@ -575,11 +491,8 @@
         <String xml:lang="pt-BR">~c~(C)Traficante de drogas:(/C) ~s~vende ~r~drogas ~s~para ganhar dinheiro.</String>
         <String xml:lang="th-TH">~c~(C)พ่อค้ายา:(/C) ~s~ขาย ~r~ยาเสพติด ~s~เพื่อหารายได้</String>
         <String xml:lang="ar-001">~c~(C)تاجر المخدرات:(/C) ~s~بيع ~r~المخدرات ~s~لكسب المال.</String>
-<<<<<<< HEAD
+        <String xml:lang="vi-VN">~c~(C)Kẻ buôn lậu:(/C) ~s~bán ~r~hàng cấm ~s~để kiếm tiền.</String>
         <String xml:lang="id-ID">~c~(C)Penjual Narkoba:(/C) ~s~jual ~r~narkoba ~s~untuk menghasilkan uang.</String>
-=======
-        <String xml:lang="vi-VN">~c~(C)Kẻ buôn lậu:(/C) ~s~bán ~r~hàng cấm ~s~để kiếm tiền.</String>
->>>>>>> b3e17851
     </Entry>
 
 
@@ -597,11 +510,8 @@
         <String xml:lang="pt-BR">{0} ~s~está procurando um traficante de drogas em ~y~{1}~s~.</String>
         <String xml:lang="th-TH">{0} ~s~กำลังมองหาผู้ค้ายาใน ~y~{1}~s~</String>
         <String xml:lang="ar-001">{0} ~s~يبحث عن تاجر مخدرات في ~y~{1}~s~.</String>
-<<<<<<< HEAD
+        <String xml:lang="vi-VN">{0} ~s~đang tìm người buôn lậu ở ~y~{1}~s~.</String>
         <String xml:lang="id-ID">{0} ~s~sedang mencari pengedar narkoba di ~y~{1}~s~.</String>
-=======
-        <String xml:lang="vi-VN">{0} ~s~đang tìm người buôn lậu ở ~y~{1}~s~.</String>
->>>>>>> b3e17851
     </Entry>
 
     <Entry Id="dealer_on_drug_spot">
@@ -616,12 +526,8 @@
         <String xml:lang="pt-BR">Você está em um ~r~ponto de drogas~s~. Fique aqui e os ~y~NPCs ~s~lhe pedirão drogas.</String>
         <String xml:lang="th-TH">คุณอยู่ใน ~r~จุดยาเสพติด~s~ อยู่ที่นี่และ ~y~NPCs ~s~จะขอยาซื้อจากคุณ</String>
         <String xml:lang="ar-001">أنت في ~r~مكان في بيع المخدرات~s~. ابق هنا ~s~وسوف تطلب منك ~y~البوتات المخدرات.</String>
-<<<<<<< HEAD
         <String xml:lang="id-ID">Anda sedang berada di ~r~tempat penjualan narkoba~s~. Tunggu disini dan ~y~NPC ~s~akan menanyakan anda perihal narkoba.</String>
-        
-=======
         <String xml:lang="vi-VN">Bạn đang trong ~r~chỗ bán hàng lậu~s~. Đứng ở đây và ~y~NPCs ~s~sẽ tới và mua hàng của bạn</String>
->>>>>>> b3e17851
     </Entry>
 
     <!-- {0} = Cooldown -->
@@ -1275,12 +1181,8 @@
         <String xml:lang="zh-Hans">你正在为了赚取 ~g~额外的钱~s~ 而拖吊 ~y~玩家的载具~s~, 但你必须在时间内完成. 当计时器 ~r~倒数结束~s~, 车辆的拥有者将会 ~y~调回 ~s~它.</String>
         <String xml:lang="pt-BR">Você está rebocando o veículo de um ~y~jogador~s~por ~g~dinheiro extra~s~, mas tem um tempo limitado. ~r~Quando o tempo acabar~s~, o proprietário poderá ~y~chamá-lo ~s~novamente.</String>
         <String xml:lang="th-TH">คุณกำลังลาก ~y~ยานพาหนะของผู้เล่น ~s~สำหรับ ~g~เงินพิเศษ~s~ แต่คุณมีเวลาจำกัด เมื่อเวลา ~r~หมด~s~ เจ้าของจะสามารถ ~y~recall ~s~it</String>
-<<<<<<< HEAD
-        <String xml:lang="ar-001">أنت تقوم بقطر مركبة أحد ~y~اللاعبين ~s~مقابل أموال إضافية~s~, ولكن لديك وقت محدود. عندما ~r~ينفد المؤقت~s~, سيكون المالك قادرًا على ~y~استدعائها~s~.</String>
+        <String xml:lang="ar-001">أنت تقوم بقطر مركبة أحد ~y~اللاعبين ~s~مقابل أموال إضافية~s~, ولكن لديك وقت محدود. عندما ~r~ينفد المؤقت~s~, سيكون المالك قادرًا على ~y~استدعائها ~s~.</String>
         <String xml:lang="id-ID">Anda sedang towing ~r~kendaraan pemain ~s~untuk ~g~duit tambahan~s~, tapi anda memiliki waktu terbatas. ketika timer ~r~habis~s, pemilik kendaraan dapat ~y~mengambilnya~s~.</String>
-=======
-        <String xml:lang="ar-001">أنت تقوم بقطر مركبة أحد ~y~اللاعبين ~s~مقابل أموال إضافية~s~, ولكن لديك وقت محدود. عندما ~r~ينفد المؤقت~s~, سيكون المالك قادرًا على ~y~استدعائها ~s~.</String>
->>>>>>> b3e17851
     </Entry>
 
     <Entry Id="towing_illegally_parked">
@@ -1892,12 +1794,8 @@
         <String xml:lang="pt-BR">A ~b~polícia ~s~ordenou que você entrasse no ~b~veículo~s~.</String>
         <String xml:lang="zh-Hant">~b~警員 ~s~命令你進入 ~b~載具~s~.</String>
         <String xml:lang="de-DE">Der ~b~Polizeibeamte ~s~hat angeordnet, dass du in das ~b~Fahrzeug ~s~einsteigen sollst.</String>
-<<<<<<< HEAD
-        <String xml:lang="ar-001">لقد ~s~أمرك ~b~ضباط الشرطة بالصعود إلى ~b~السيارة~s~.</String>
+        <String xml:lang="ar-001">لقد ~s~أمرك ~b~ضباط الشرطة  بالصعود إلى ~b~السيارة~s~.</String>
         <String xml:lang="id-ID">~b~Petugas kepolisian ~s~memerintahkanmu untuk masuk ~b~kendaraan~s~.</String>
-=======
-        <String xml:lang="ar-001">لقد ~s~أمرك ~b~ضباط الشرطة  بالصعود إلى ~b~السيارة~s~.</String>
->>>>>>> b3e17851
     </Entry>
 
     <Entry Id="police_officer_ordered_you_get_vehicle">
