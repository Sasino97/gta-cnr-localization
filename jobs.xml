--- conflicted
+++ resolved
@@ -5488,13 +5488,9 @@
     <Entry Id="menu_ddriver_history_subtitle">
         <String xml:lang="en-US">Select a past delivery job</String>
         <String xml:lang="nl-NL">Selecteer een eerdere bezorging</String>
-<<<<<<< HEAD
         <String xml:lang="fr-FR">Sélectionne une ancienne mission de livraison</String>
-=======
-        <String xml:lang="fr-FR">Sélectionner une ancienne mission de livraison</String>
         <String xml:lang="id-ID">Pilih pekerjaan pengiriman sebelumnya</String>
         <String xml:lang="it-IT">Seleziona un lavoro di consegna precedente</String>
->>>>>>> f1ab6ce9
     </Entry>
     
     <Entry Id="menu_ddriver_current_delivery_text">
