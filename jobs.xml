<?xml version="1.0" encoding="UTF-8"?>

<Entries>
    <Entry Id="jobs_switch_to">
        <String xml:lang="en-US">Switch to {0}</String>
        <String xml:lang="nl-NL">Wissel naar {0}</String>
        <String xml:lang="fr-FR">Devenir {0}</String>
        <String xml:lang="hi-Latn">Switch karo {0}</String>
        <String xml:lang="de-DE">Wechsle zu {0}</String>
        <String xml:lang="it-IT">Passa a {0}</String>
    </Entry>

    <Entry Id="jobs_switch_to_description">
        <String xml:lang="en-US">Save your current job progress and become a {0}.</String>
        <String xml:lang="nl-NL">Sla je huidige carrière op en word een {0}.</String>
        <String xml:lang="fr-FR">Sauvegarder la progression de ton travail actuel et deviens un {0}.</String>
        <String xml:lang="hi-Latn">Save kare apne haal ki job progress aur bann jao ek {0}.</String>
        <String xml:lang="de-DE">Speichere deinen aktuellen Job-Fortschritt und werde ein {0}.</String>
        <String xml:lang="it-IT">Salva i progressi del tuo lavoro attuale e diventa un {0}.</String>
    </Entry>

    <!-- ========================= -->
    <!-- Job requirements -->
    <!-- {0} = required level -->
    <!-- {1} = Job name -->
    <!-- ========================= -->
    <Entry Id="jobs_min_level">
        <String xml:lang="en-US">You must be at least ~r~level {0} ~s~to become a ~p~{1}~s~.</String>
        <String xml:lang="nl-NL">Je moet minimaal ~r~level {0} ~s~zijn om een ~p~{1}~s~ te kunnen worden.</String>
        <String xml:lang="fr-FR">Tu dois être au moins ~r~niveau {0} ~s~pour devenir ~p~{1}~s~.</String>
        <String xml:lang="it-IT">Devi essere almeno ~r~livello {0} ~s~per diventare un ~p~{1}~s~.</String>
        <String xml:lang="de-DE">Du musst mindestens ~r~Level {0} ~s~sein, um ein ~p~{1}~s~ zu werden.</String>
        <String xml:lang="pl-PL">Musisz być co najmniej ~r~na poziomie {0} ~s~by zostać ~p~{1}~s~.</String>
        <String xml:lang="zh-Hant">您必須至少達到 ~r~級別 {0} ~s~才能成為 ~p~{1}~s~.</String>
        <String xml:lang="zh-Hans">您必须至少达到 ~r~级别 {0} ~s~才能成为 ~p~{1}~s~.</String>
        <String xml:lang="es-ES">Debes de ser minimo ~r~nivel {0} ~s~para convertirte en un ~p~{1}~s~.</String>
        <String xml:lang="pt-BR">Você deve ter pelo menos o ~r~level {0} ~s~to become a ~p~{1}~s~.</String>
        <String xml:lang="ar-001">يجب أن تكون على الأقل ~r~مستوي {0} ~s~لكي تصبح ~p~{1}~s~.</String>
        <String xml:lang="th-TH">คุณต้องมีอย่างน้อย ~r~เลเวล {0} ~s~ถึงจะเป็น ~p~{1}~s~</String>
        <String xml:lang="vi-VN">Bạn cần ít nhất ~r~cấp độ {0} ~s~để trở thành ~p~{1}~s~.</String>
        <String xml:lang="id-ID">Anda harus berada di ~r~level {0} ~s~untuk dapat bekerja sebagai seorang ~p~{1}~s~.</String>
        <String xml:lang="tr-TR">~p~{1}~s~ olabilmek için en az ~r~seviye {0} ~s~olmaslınız.</String>
        <String xml:lang="hi-Latn">Aapko kamse kam ~r~level {0} ~s~hona chahiye ~p~{1} ~s~banne ke liye.</String>
    </Entry>

    <!-- {0} = Job name -->
    <Entry Id="jobs_banned">
        <String xml:lang="en-US">You are temporarily ~r~banned~s~ from the {0} job.</String>
        <String xml:lang="nl-NL">Je bent tijdelijk ~r~verbannen~s~ van de {0} baan.</String>
        <String xml:lang="fr-FR">Tu es temporairement ~r~banni~s~ de l'emploi {0}.</String>
        <String xml:lang="hi-Latn">Aap temporarily ~r~banned ~s~ho {0} ~s~job se.</String>
        <String xml:lang="de-DE">Du wurdest temporär vom {0}-Job ~r~gebannt~s~.</String>
        <String xml:lang="it-IT">Sei temporaneamente ~r~bannato~s~ dal lavoro di {0}.</String>
    </Entry>

    <!-- {0} = Job name -->
    <Entry Id="jobs_wanted_level">
        <String xml:lang="en-US">You cannot become a {0} when you are ~o~wanted~s~.</String>
        <String xml:lang="nl-NL">Je kan geen {0} worden wanneer je ~o~gezocht~s~ wordt.</String>
        <String xml:lang="fr-FR">Tu ne peux pas devenir un {0} quand tu es ~o~recherché~s~.</String>
        <String xml:lang="hi-Latn">Aap {0} nahi bann sakte jab aap ~o~wanted ~s~ho.</String>
        <String xml:lang="de-DE">Du kannst kein {0} werden, wenn du ~o~gesucht~s~ wirst.</String>
        <String xml:lang="it-IT">Non puoi diventare un {0} quando sei ~o~ricercato~s~.</String>
    </Entry>

    <!-- {0} = Job name -->
    <Entry Id="jobs_test_required">
        <String xml:lang="en-US">You need to pass the ~y~Exam~s~ to become a {0}.</String>
        <String xml:lang="nl-NL">Je moet het ~y~Examen~s~ halen om een {0} te worden.</String>
        <String xml:lang="fr-FR">Tu dois réussir l'~y~examen~s~ pour devenir un {0}.</String>
        <String xml:lang="hi-Latn">Aapko ~y~Exam ~s~pass karna hoga {0} banne ke liye.</String>
        <String xml:lang="de-DE">Du musst die ~y~Prüfung~s~ bestehen, um ein {0} zu werden.</String>
        <String xml:lang="it-IT">Devi superare l'~y~Esame~s~ per diventare un {0}.</String>
    </Entry>

    <!-- {0} = Job name -->
    <!-- {1} = Percentage -->
    <Entry Id="jobs_player_limit">
        <String xml:lang="en-US">You can't become a {0} because the {1}% player limit has been reached.</String>
        <String xml:lang="nl-NL">Je kan geen {0} worden omdat het limiet van {1}% is bereikt.</String>
        <String xml:lang="fr-FR">Tu ne peux pas devenir un {0} car la limite de joueurs de {1}% a été atteinte.</String>
        <String xml:lang="hi-Latn">Aap {0} nahi bann sakte kyuki {1}% player ki limit lag chuki hai.</String>
        <String xml:lang="de-DE">Du kannst kein {0} werden, da das {1}% Spielerlimit erreicht wurde.</String>
        <String xml:lang="it-IT">Non puoi diventare un {0} perché è stato raggiunto il limite del {1}% di giocatori.</String>
    </Entry>

    <!-- {0} = required playtime -->
    <!-- {1} = Job name -->
    <Entry Id="jobs_min_playtime">
        <String xml:lang="en-US">You need to play for ~r~{0} hours ~s~to become a ~p~{1}~s~.</String>
        <String xml:lang="nl-NL">Je moet minimaal ~r~{0} uur ~s~speeltijd hebben om een ~p~{1}~s~ te kunnen worden.</String>
        <String xml:lang="fr-FR">Tu dois jouer ~r~{0} heures ~s~pour devenir ~p~{1}~s~.</String>
        <String xml:lang="it-IT">Devi giocare per almeno ~r~{0} ore ~s~per diventare un ~p~{1}~s~.</String>
        <String xml:lang="de-DE">Du musst mindestens ~r~{0} Stunden ~s~spielen, um ein ~p~{1}~s~ zu werden.</String>
        <String xml:lang="pl-PL">Musisz grać conajmniej ~r~{0} godzin ~s~by zostać ~p~{1}~s~.</String>
        <String xml:lang="zh-Hant">您需要玩 ~r~{0} 小時~s~ 才能成為 ~p~{1}~s~.</String>
        <String xml:lang="zh-Hans">您需要玩 ~r~{0} 小时~s~ 才能成为 ~p~{1}~s~.</String>
        <String xml:lang="es-ES">Necesitas jugar durante ~r~{0} horas ~s~para convertirte en ~p~{1}~s~.</String>
        <String xml:lang="pt-BR">Você precisa jogar por ~r~{0} horas ~s~para ser ~p~{1}~s~.</String>
        <String xml:lang="ar-001">أنت بحاجة للعب لمدة ~r~{0} ساعات ~s~لتصبح ~p~{1}~s~.</String>
        <String xml:lang="th-TH">คุณต้องเล่นเป็นเวลา ~r~{0} ชั่วโมง ~s~เพื่อที่จะกลายเป็น ~p~{1}~s~</String>
        <String xml:lang="vi-VN">Bạn cần phải chơi đủ ~r~{0} hours ~s~để trở thành ~p~{1}~s~.</String>
        <String xml:lang="id-ID">Anda harus bermain selama ~r~{0} jam ~s~sebelum dapat bekerja sebagai seorang ~p~{1}~s~.</String>
        <String xml:lang="tr-TR">~p~{1}~s~ olabilmek için ~r~{0} saat ~s~oynamanız gerekiyor.</String>
        <String xml:lang="hi-Latn">Aapko aur ~r~{0} hours ~s~khelna hoga ~p~{1} ~s~banne ke liye.</String>
    </Entry>

    <!-- {0} = Job name -->
    <Entry Id="jobs_switch_cooldown">
        <String xml:lang="en-US">You need to ~r~wait ~s~before becoming a ~p~{0} ~s~again.</String>
        <String xml:lang="nl-NL">Je moet ~r~wachten ~s~voordat je weer een ~p~{0} ~s~kan worden.</String>
        <String xml:lang="fr-FR">Tu dois ~r~attendre ~s~avant de redevenir ~p~{0}~s~.</String>
        <String xml:lang="it-IT">Devi ~r~aspettare ~s~prima di diventare un ~p~{0} ~s~nuovamente.</String>
        <String xml:lang="de-DE">Du musst ~r~warten~s~, bevor du erneut ein ~p~{0} ~s~werden kannst. </String>
        <String xml:lang="pl-PL">Musisz ~r~poczekać ~s~zanim zostaniesz ~p~{0}em ~s~ponownie.</String>
        <String xml:lang="zh-Hant">你需要 ~r~等待 ~s~才能 ~s~再次成為 ~p~{0}~s~.</String>
        <String xml:lang="zh-Hans">你需要 ~r~等待 ~s~才能 ~s~再次成为 ~p~{0}~s~.</String>
        <String xml:lang="es-ES">Debes ~r~esperar ~s~antes de convertirte en ~p~{0} ~s~nuevamente.</String>
        <String xml:lang="pt-BR">Você deve ~r~esperar ~s~alguns segundos antes transformarse nuevamente em ~p~{0}~s~.</String>
        <String xml:lang="ar-001">أنت بحاجة إلى ~r~الأنتظار ~s~قبل أن تصبح ~p~{0} ~s~مرة أخرى.</String>
        <String xml:lang="th-TH">คุณต้อง ~r~รอ ~s~ก่อนที่จะกลายเป็น ~p~{0} ~s~อีกครั้ง</String>
        <String xml:lang="vi-VN">Bạn cần phải ~r~đoi ~s~trước khi trở thành một ~p~{0} ~s~một lần nữa.</String>
        <String xml:lang="id-ID">Anda harus ~r~menunggu ~s~sebelum dapat bekerja sebagai ~p~{0} ~s~lagi.</String>
        <String xml:lang="tr-TR">Tekrar ~p~{0} ~s~olmadan önce ~r~beklemeniz ~s~gerekiyor.</String>
        <String xml:lang="hi-Latn">Aapko ~r~wait ~s~karna hoga dobara ~p~{0} ~s~banne se pehle.</String>
    </Entry>

    <Entry Id="jobs_cant_change_while_on_mission">
        <String xml:lang="en-US">~r~You cannot change your job while you're on a mission.</String>
<<<<<<< HEAD
=======
        <String xml:lang="nl-NL">~r~Je kan niet van baan veranderen wanneer je op een missie bent.</String>
>>>>>>> d67bec86
    </Entry>

    <Entry Id="jobs_cant_change_inside_vehicle">
        <String xml:lang="en-US">~r~You cannot change your job while you're in a vehicle.</String>
        <String xml:lang="nl-NL">~r~Je kan niet van baan veranderen wanneer je in een voertuig zit.</String>
        <String xml:lang="fr-FR">~r~Tu ne peux pas changer d'emploi lorsque tu es dans un véhicule.</String>
        <String xml:lang="it-IT">~r~Non puoi cambiare lavoro mentre sei in un veicolo.</String>
        <String xml:lang="es-ES">~r~No puedes cambiar de trabajo mientras estás en un vehículo.</String>
        <String xml:lang="zh-Hant">~r~你不能在車內更換你的職業.</String>
        <String xml:lang="zh-Hans">~r~你不能在车内更换你的职业.</String>
        <String xml:lang="pl-PL">~r~Nie możesz zmienić pracy w pojeździe.</String>
        <String xml:lang="pt-BR">~r~Você não pode mudar de emprego enquanto estiver em um veículo.</String>
        <String xml:lang="de-DE">~r~Du kannst deinen Job nicht wechseln, während du in einem Fahrzeug bist.</String>
        <String xml:lang="ar-001">~r~لا يمكنك تغيير وظيفتك أثناء وجودك في السيارة.</String>
        <String xml:lang="th-TH">~r~คุณไม่สามารถเปลี่ยนงานในขณะที่อยู่ในยานพาหนะได้</String>
        <String xml:lang="vi-VN">~r~Bạn không thể thay đổi công việc của bạn trong khi bạn đang ngồi trên xe.</String>
        <String xml:lang="id-ID">~r~Anda tidak dapat mengganti pekerjaan anda didalam kendaraan.</String>
        <String xml:lang="tr-TR">~r~Araçta olduğunuz sürece mesleğinizi değiştiremezsiniz.</String>
        <String xml:lang="hi-Latn">~r~Aap job change nahi kar sakte jab ek ek vehicle ke andar ho.</String>
    </Entry>

    <Entry Id="jobs_cant_become_when_wanted">
        <String xml:lang="en-US">You cannot become a ~p~{0} ~s~when you are ~o~wanted~s~.</String>
        <String xml:lang="nl-NL">Je kan geen ~p~{0} ~s~worden wanneer je wordt ~o~gezocht~s~.</String>
        <String xml:lang="fr-FR">Tu ne peux pas devenir un ~p~{0} ~s~quand tu es ~o~recherché~s~.</String>
        <String xml:lang="it-IT">Non puoi diventare un ~p~{0} ~s~quando sei ~o~ricercato~s~.</String>
        <String xml:lang="es-ES">No puedes convertirte en un ~p~{0} ~s~cuando estas ~o~en busqueda y captura.~s~.</String>
        <String xml:lang="zh-Hant">~s~當你被 ~o~通緝時 ~s~你不能成為 ~p~{0}~s~.</String>
        <String xml:lang="zh-Hans">~s~当你被 ~o~通缉时 ~s~你不能成为一个 ~p~{0}~s~.</String>
        <String xml:lang="pl-PL">Nie możesz zostać ~p~{0} ~s~gdy jesteś ~o~poszukiwany~s~.</String>
        <String xml:lang="pt-BR">Você não pode se tornar um ~p~{0} ~s~quando se está ~o~busca e apreensão~s~.</String>
        <String xml:lang="de-DE">Du kannst kein ~p~{0} werden, wenn du ~o~gesucht ~s~wirst.</String>
        <String xml:lang="ar-001">لا يمكنك أن تصبح ~p~{0} ~s~عندما تكون ~o~مطلوب~s~.</String>
        <String xml:lang="th-TH">คุณไม่สามารถเป็น ~p~{0} ~s~ได้เมื่อคุณเป็น ~o~ต้องการ~s~</String>
        <String xml:lang="vi-VN">Bạn không thể trở thành một ~p~{0} ~s~khi bạn đang bị ~o~truy nã~s~.</String>
        <String xml:lang="id-ID">Anda tidak dapat menjadi ~p~{0} ~s~ketika anda sedang ~o~buron~s~.</String>
        <String xml:lang="tr-TR">~o~Aranıyorken ~p~{0} ~s~olamazsınız.</String>
        <String xml:lang="hi-Latn">Aap ek a ~p~{0} ~s~nahi bann sakte jab aap pe ~o~wanted ~s~ho.</String>
    </Entry>

    <!-- Add ban reason & time left here? -->
    <Entry Id="jobs_temp_banned">
        <String xml:lang="en-US">You are temporarily ~r~banned ~s~from the ~p~{0} ~s~job.</String>
        <String xml:lang="nl-NL">Je bent tijdelijk ~r~verbannen ~s~van de ~p~{0} ~s~baan.</String>
        <String xml:lang="fr-FR">Tu es temporairement ~r~banni ~s~de l'emploi ~p~{0}~s~.</String>
        <String xml:lang="it-IT">Sei temporaneamente ~r~bannato ~s~dal lavoro di ~p~{0}~s~.</String>
        <String xml:lang="es-ES">Está ~r~baneado temporalmente ~s~del trabajo de ~p~{0}~s~.</String>
        <String xml:lang="zh-Hant">你已被 ~p~{0} ~s~職業暫時 ~r~封禁~s~.</String>
        <String xml:lang="zh-Hans">你已被 ~p~{0} ~s~职业暂时 ~r~封禁~s~.</String>
        <String xml:lang="pl-PL">Jesteś tymczasowo ~r~zbanowany ~s~z pracy ~p~{0}~s~.</String>
        <String xml:lang="pt-BR">Você esta temporariamente ~r~banido ~s~do ~p~{0} ~s~trabalho.</String>
        <String xml:lang="de-DE">Du bist temporär vom ~p~{0}~s~-Job ~r~gebannt~s~.</String>
        <String xml:lang="ar-001">لقد تم ~r~حظرك مؤقتًا ~s~من ~p~{0} ~s~وظيفة.</String>
        <String xml:lang="th-TH">คุณถูก ~r~แบน ~s~จาก ~p~{0} ~s~งานชั่วคราว</String>
        <String xml:lang="vi-VN">Bạn đang tạm thời ~r~bị cấm ~s~khỏi nghề ~p~{0}~s~.</String>
        <String xml:lang="id-ID">Anda untuk sementara ~r~diban ~s~dari pekerjaan ~p~{0}~s~.</String>
        <String xml:lang="tr-TR">Geçici olarak ~p~{0} ~s~mesleğinden ~r~yasaklandınız~s~.</String>
        <String xml:lang="hi-Latn">Aap temporarily ~r~banned ~s~ho ~p~{0} ~s~job se.</String>
    </Entry>

    <Entry Id="jobs_gps_set_call">
        <String xml:lang="en-US">Your ~b~GPS ~s~has been set to the location of the selected ~y~call~s~.</String>
        <String xml:lang="nl-NL">Je ~b~GPS ~s~is gezet naar de locatie van de geselecteerde ~y~oproep~s~.</String>
        <String xml:lang="fr-FR">Ton ~b~GPS ~s~a été réglé sur l'emplacement de l'~y~call~s~ sélectionné.</String>
        <String xml:lang="it-IT">Il tuo ~b~GPS ~s~è stato impostato sulla posizione della ~y~chiamata~s~ selezionata.</String>
        <String xml:lang="pl-PL">Twój ~b~GPS ~s~został ustawiony do lokalizacji wybranego ~y~zawołania~s~.</String>
        <String xml:lang="es-ES">Tu ~b~GPS ~s~se ha configurado en la ubicación de la ~y~llamada seleccionada~s~.</String>
        <String xml:lang="pt-BR">Seu ~b~GPS ~s~foi definido para o local da ~y~chamada selecionada~s~.</String>
        <String xml:lang="de-DE">Dein ~b~GPS~s~ wurde auf die Position vom gewählten ~y~Anruf ~s~gesetzt.</String>
        <String xml:lang="ar-001">تم ضبط ~b~GPS ~s~على موقع ~y~call~s~ المحدد.</String>
        <String xml:lang="th-TH">~b~GPS ~s~ของคุณได้รับการตั้งค่าไปยังตำแหน่งของ ~y~call~s~ ที่เลือกแล้ว</String>
        <String xml:lang="zh-Hant">您的 ~b~GPS~s~ 已被設置到 ~y~來電~s~ 的位置.</String>
        <String xml:lang="vi-VN">~b~GPS của bạn ~s~đã được đặt ở vị trí của ~y~cuộc gọi đến~s~.</String>
        <String xml:lang="id-ID">~b~GPS ~s~anda telah diaturkan untuk ke lokasi ~y~panggilan~s~.</String>
        <String xml:lang="tr-TR">~b~GPS~s~'niz seçilen ~y~çağrının ~s~konumuna ayarlandı.</String>
        <String xml:lang="hi-Latn">Aapke ~b~GPS ~s~ki location set kar diya gaya hai aapki selected ~y~call ~s~pe.</String>
    </Entry>

    <!-- ========================= -->
    <!-- Sell To Players -->
    <!-- ========================= -->

    <Entry Id="stp_offered_service">
        <String xml:lang="en-US">You've offered your ~y~services ~s~to {0}~s~.</String>
        <String xml:lang="nl-NL">Je hebt je ~y~diensten ~s~aangeboden aan {0}~s~.</String>
        <String xml:lang="fr-FR">Tu as offert tes ~y~services ~s~à {0}~s~.</String>
        <String xml:lang="it-IT">Hai offerto i tuoi ~y~servizi ~s~a {0}~s~.</String>
        <String xml:lang="pl-PL">Zaoferowałeś swoje ~y~usługi ~s~{0}~s~.</String>
        <String xml:lang="es-ES">Has ofrecido tus ~y~servicios ~s~a {0}~s~.</String>
        <String xml:lang="pt-BR">Você ofereceu seus ~y~serviços ~s~para {0}~s~.</String>
        <String xml:lang="de-DE">Du hast {0} deine ~y~Service ~s~angeboten.</String>
        <String xml:lang="ar-001">لقد عرضت ~y~خدماتك ~s~على {0}~s~.</String>
        <String xml:lang="th-TH">คุณได้เสนอ ~y~บริการ ~s~ให้กับ {0}~s~</String>
        <String xml:lang="zh-Hant">您已經把您的~y~服務項目 ~s~給予 {0}~s~查看.</String>
        <String xml:lang="vi-VN">Bạn đã đưa ra đề nghị ~y~dịch vụ ~s~đến {0}~s~.</String>
        <String xml:lang="id-ID">Anda telah menawarkan ~y~jasa anda ~s~kepada {0}~s~.</String>
        <String xml:lang="tr-TR">{0}'ya ~y~hizmetlerinizi ~s~sundunuz.</String>
        <String xml:lang="hi-Latn">Aapne offer kari apni ~y~services ~s~to {0}~s~.</String>
    </Entry>


    <!-- {0} = Player -->
    <!-- {1} = Hotkey -->
    <Entry Id="stp_player_offered_service">
        <String xml:lang="en-US">{0} ~s~has offered you ~y~their services~s~. {1} to view their menu.</String>
        <String xml:lang="nl-NL">{0} ~s~heeft ~y~zijn diensten~s~ aangeboden. {1} om hun menu te bekijken.</String>
        <String xml:lang="fr-FR">{0} ~s~t'a proposé ~y~ses services~s~. {1} pour consulter son menu.</String>
        <String xml:lang="it-IT">{0} ~s~ti ha offerto i ~y~suoi servizi~s~. {1} per visualizzare il suo menu.</String>
        <String xml:lang="pl-PL">{0} ~s~zaoferował ci ~y~swoje usługi~s~. {1} by zobaczyć ich menu.</String>
        <String xml:lang="es-ES">{0} ~s~te a ofrecido sus ~y~servicos~s~. {1} para ver su menú.</String>
        <String xml:lang="pt-BR">{0} ~s~ofereceu seus ~y~serviços~s~ a você. {1} para ver seu menu.</String>
        <String xml:lang="de-DE">{0} ~s~hat dir ~y~seinen Service~s~ angeboten. {1} um das Menü zu sehen.</String>
        <String xml:lang="ar-001">{0} ~s~عرض عليك ~y~خدماته~s~. {1} لعرض القائمة الخاصة به.</String>
        <String xml:lang="th-TH">{0} ~s~ได้เสนอ ~y~บริการของเขา~s~ ให้กับคุณ {1} เพื่อดูเมนูของพวกเขา</String>
        <String xml:lang="zh-Hant">{0} ~s~將 ~y~他的服務項目~s~. {1} 以查看他的服務項目.</String>
        <String xml:lang="vi-VN">{0} ~s~đã đề nghị bạn ~y~dịch vụ của họ~s~. {1} để xem menu của họ.</String>
        <String xml:lang="id-ID">{0} ~s~telah menawarkan anda ~y~jasa mereka~s~. {1} untuk melihat menu mereka.</String>
        <String xml:lang="tr-TR">{0} ~s~size ~y~hizmetlerini ~s~sundu. Menüyü görmek için {1} tuşuna basın.</String>
        <String xml:lang="hi-Latn">{0} ~s~ne offer kiya aapko ~y~unke services~s~. {1} dabaye menu view karne ke liye.</String>
    </Entry>

    <!-- {0} = Job -->
    <!-- {1} = Limit in percentage -->
    <Entry Id="stp_player_limit">
        <String xml:lang="en-US">You can't become a ~b~{0} ~s~because the {1}% player limit has been reached.</String>
        <String xml:lang="nl-NL">Je kan geen ~b~{0} ~s~worden omdat het {1}% speler limiet bereikt is.</String>
        <String xml:lang="fr-FR">Tu ne peux pas devenir ~b~{0} ~s~car la limite de {1}% de joueurs a été atteinte.</String>
        <String xml:lang="it-IT">Non puoi diventare un ~b~{0} ~s~perché è stato raggiunto il limite del {1}% dei giocatori.</String>
        <String xml:lang="pl-PL">Nie możesz zostać ~b~{0} ~s~bo {1}% limit graczy został osiągnięty</String>
        <String xml:lang="es-ES">No puedes convertirte en ~b~{0} ~s~porque se llego al limite del {1}% de jugadores.</String>
        <String xml:lang="pt-BR">Você não pode se tornar um ~b~{0} ~s~porque o limite de {1}% de jogadores foi atingido..</String>
        <String xml:lang="de-DE">Du kannst kein ~b~{0} ~s~werden, da das {1}% Spielerlimit erreicht wurde.</String>
        <String xml:lang="ar-001">لا يمكنك أن تصبح ~b~{0} ~s~لأنه تم الوصول إلى الحد الأقصى لعدد اللاعبين بنسبة {1}%.</String>
        <String xml:lang="th-TH">คุณไม่สามารถเป็น ~b~{0} ~s~ได้เนื่องจากมีผู้เล่นถึงขีดจำกัด {1}% แล้ว</String>
        <String xml:lang="zh-Hant">你不能成為 ~b~{0} ~s~因為有超過 {1}% 的玩家選取了該職業</String>
        <String xml:lang="vi-VN">Bạn không thể trở thành một ~b~{0} ~s~bởi vì {1}% đã chọn nghề này.</String>
        <String xml:lang="id-ID">Anda tidak dapat menjadi ~b~{0} ~s~karena limit {1}% pemain sudah tercapai.</String>
        <String xml:lang="tr-TR">{1}% oyuncu sınırına ulaşıldığı için ~b~{0} ~s~olamazsınız.</String>
        <String xml:lang="hi-Latn">Aap ~b~{0} ~s~nahi bann sakte kyuki {1}% player limit pehle hi lag chuki hai.</String>
    </Entry>

    <Entry Id="stp_too_far">
        <String xml:lang="en-US">{0} is ~r~too far ~s~from you.</String>
        <String xml:lang="nl-NL">{0} is ~r~te ver weg ~s~van jou.</String>
        <String xml:lang="fr-FR">{0} est ~r~trop loin ~s~de toi.</String>
        <String xml:lang="it-IT">{0} è ~r~troppo lontano ~s~da te.</String>
        <String xml:lang="pl-PL">{0} jest ~r~za daleko ~s~od ciebie.</String>
        <String xml:lang="es-ES">{0} esta ~r~muy lejos ~s~de ti.</String>
        <String xml:lang="pt-BR">{0} está ~r~muito longe ~s~de você.</String>
        <String xml:lang="de-DE">{0} ist ~r~zu weit ~s~von dir entfernt.</String>
        <String xml:lang="ar-001">{0} ~r~بعيد جدًا ~s~عنك.</String>
        <String xml:lang="th-TH">{0} ~r~อยู่ไกล ~s~จากคุณมากเกินไป</String>
        <String xml:lang="zh-Hant">{0} ~r~離~s~你太遠了</String>
        <String xml:lang="vi-VN">{0} đã ~r~quá xa ~s~bạn.</String>
        <String xml:lang="id-ID">{0} ~r~terlalu jauh ~s~dari anda.</String>
        <String xml:lang="tr-TR">{0} sizden ~r~çok uzakta~s~.</String>
        <String xml:lang="hi-Latn">{0} aapse ~r~kaafi door ~s~hain.</String>
    </Entry>

    <Entry Id="stp_need_vehicle_to_purchase">
        <String xml:lang="en-US">~r~You need a vehicle to purchase this service.</String>
        <String xml:lang="nl-NL">~r~Je hebt een voertuig nodig om deze dienst te kopen.</String>
        <String xml:lang="fr-FR">~r~Tu as besoin d'un véhicule pour acheter ce service.</String>
        <String xml:lang="it-IT">~r~Ti serve un veicolo per acquistare questo servizio.</String>
        <String xml:lang="pl-PL">~r~Potrzebujesz pojazdu by kupić tą usługę.</String>
        <String xml:lang="es-ES">~r~Necesitas un vehículo para contratar este servicio.</String>
        <String xml:lang="pt-BR">~r~Você precisa de um veículo para adquirir esse serviço.</String>
        <String xml:lang="de-DE">~r~Du brauchst ein Fahrzeug, um diesen Service kaufen zu können.</String>
        <String xml:lang="ar-001">~r~أنت بحاجة إلى سيارة لشراء هذه الخدمة.</String>
        <String xml:lang="th-TH">~r~คุณต้องมียานพาหนะในการซื้อบริการนี้</String>
        <String xml:lang="zh-Hant">~r~您需要一台車輛以使用此服務</String>
        <String xml:lang="vi-VN">~r~Bạn cần có một chiếc xe để có thể mua cái nay</String>
        <String xml:lang="id-ID">~r~Anda membutuhkan sebuah mobil untuk membeli jasa ini.</String>
        <String xml:lang="tr-TR">~r~Bu hizmeti satın almak için bir araca ihtiyacınız var.</String>
        <String xml:lang="hi-Latn">~r~Aapko ek gaadi chahiye hogi yeh service purchase karne ke liye.</String>
    </Entry>

    <Entry Id="stp_cant_purchase_service_while_moving">
        <String xml:lang="en-US">~r~You can't purchase this service when the vehicle is moving.</String>
        <String xml:lang="nl-NL">~r~Je kan deze dienst niet kopen wanneer het voertuig in beweging is.</String>
        <String xml:lang="fr-FR">~r~Tu ne peux pas acheter ce service lorsque le véhicule est en mouvement.</String>
        <String xml:lang="it-IT">~r~Non puoi acquistare questo servizio mentre il veicolo è in movimento.</String>
        <String xml:lang="pl-PL">~r~Nie możesz kupić tej usługi gdy pojazd się rusza.</String>
        <String xml:lang="es-ES">~r~No puedes contratar este servicio cuando el vehículo está en movimiento.</String>
        <String xml:lang="pt-BR">~r~Não é possível contratar esse serviço quando o veículo estiver em movimento.</String>
        <String xml:lang="de-DE">~r~Du kannst diesen Service nicht kaufen, wenn das Fahrzeug in Bewegung ist.</String>
        <String xml:lang="ar-001">~r~لا يمكنك شراء هذه الخدمة أثناء تحرك السيارة.</String>
        <String xml:lang="th-TH">~r~คุณไม่สามารถซื้อบริการนี้ได้ในขณะที่ยานพาหนะกำลังเคลื่อนที่</String>
        <String xml:lang="zh-Hant">~r~您不能再車輛移動時使用此服務</String>
        <String xml:lang="vi-VN">~r~Bạn không thể mua cái này khi chiếc xe đang di chuyển.</String>
        <String xml:lang="id-ID">~r~Anda tidak dapat membeli jasa ini ketika sedang dalam kendaraan yang bergerak.</String>
        <String xml:lang="tr-TR">~r~Araç hareket ederken bu hizmeti satın alamzsınız.</String>
        <String xml:lang="hi-Latn">~r~Aap purchase nahi kar sakte jab aapki gaadi move kar rahi ho.</String>
    </Entry>

    <Entry Id="stp_cant_purchase_when_seller_in_vehicle">
        <String xml:lang="en-US">~r~You can't purchase this service when the seller is inside a vehicle.</String>
        <String xml:lang="nl-NL">~r~Je kan deze dienst niet kopen wanneer de verkoper in een voertuig zit.</String>
        <String xml:lang="fr-FR">~r~Tu ne peux pas acheter ce service lorsque le vendeur se trouve à l'intérieur d'un véhicule.</String>
        <String xml:lang="it-IT">~r~Non puoi acquistare questo servizio mentre il venditore è dentro un veicolo.</String>
        <String xml:lang="pl-PL">~r~Nie możesz kupić tej usługi gdy usługowdawca jest w pojeździe.</String>
        <String xml:lang="es-ES">~r~No puedes contratar este servicio cuando el vendedor se encuentra dentro de un vehículo.</String>
        <String xml:lang="pt-BR">~r~Não é possível contratar esse serviço quando o vendedor estiver dentro de um veículo.</String>
        <String xml:lang="de-DE">~r~Du kannst diesen Service nicht kaufen, wenn der Verkäufer in einem Fahrzeug sitzt.</String>
        <String xml:lang="ar-001">~r~لا يمكنك شراء هذه الخدمة عندما يكون البائع داخل السيارة.</String>
        <String xml:lang="th-TH">~r~คุณไม่สามารถซื้อบริการนี้ได้เมื่อผู้ขายอยู่ภายในยานพาหนะ</String>
        <String xml:lang="zh-Hant">~r~當賣家在車內時，您將不能使用此服務</String>
        <String xml:lang="vi-VN">~r~Bạn không thể mua cái này khi người bán đang ở trong xe.</String>
        <String xml:lang="id-ID">~r~Anda tidak dapat membeli jasa ini ketika penjual sedang didalam kendaraan.</String>
        <String xml:lang="tr-TR">~r~Satıcı araç içindeyken bu hizmeti satın alamazsınız.</String>
        <String xml:lang="hi-Latn">~r~Aap purchase nahi kar sakte jab seller gaadi mein ho.</String>
    </Entry>

    <Entry Id="stp_too_far_from_seller">
        <String xml:lang="en-US">~r~You are too far from the seller!</String>
        <String xml:lang="nl-NL">~r~Je bent te ver weg van de verkoper!</String>
        <String xml:lang="fr-FR">~r~Tu es trop loin du vendeur!</String>
        <String xml:lang="it-IT">~r~Sei troppo lontano dal venditore!</String>
        <String xml:lang="pl-PL">~r~Jesteś za daleko od usługodawcy!</String>
        <String xml:lang="es-ES">~r~¡Estás demasiado lejos de la vendedor/a!</String>
        <String xml:lang="pt-BR">~r~Você está muito longe do vendedor!</String>
        <String xml:lang="de-DE">~r~Du bist zu weit vom Verkäufer entfernt!</String>
        <String xml:lang="ar-001">~r~أنت بعيد جدًا عن البائع!</String>
        <String xml:lang="th-TH">~r~คุณอยู่ไกลจากผู้ขายเกินไป!</String>
        <String xml:lang="zh-Hant">~r~賣家離你太遠了!</String>
        <String xml:lang="vi-VN">~r~Bạn đứng quá xe so với người bán!</String>
        <String xml:lang="id-ID">~r~Anda terlalu jauh dari penjual!</String>
        <String xml:lang="tr-TR">~r~Satıcıya çok uzaksınız!</String>
        <String xml:lang="hi-Latn">~r~Aap bohot door hain seller se!</String>
    </Entry>

    <Entry Id="stp_seller_doesnt_have_enough">
        <String xml:lang="en-US">~r~The seller doesn't have enough {0}!</String>
        <String xml:lang="nl-NL">~r~De verkoper heeft niet genoeg {0}!</String>
        <String xml:lang="fr-FR">~r~Le vendeur n'a pas assez de {0}!</String>
        <String xml:lang="it-IT">~r~Questo venditore non ha abbastanza {0}!</String>
        <String xml:lang="pl-PL">~r~Usługodawca nie ma wystarczająco dużo {0}!</String>
        <String xml:lang="es-ES">~r~El vendedor no tiene suficiente {0}!</String>
        <String xml:lang="pt-BR">~r~O vendedor não tem o suficiente {0}!</String>
        <String xml:lang="de-DE">~r~Der Verkäufer hat nicht genug {0}!</String>
        <String xml:lang="th-TH">~r~ผู้ขายมี {0} ไม่พอ!</String>
        <String xml:lang="zh-Hant">~r~賣家沒有足夠的 {0} 來銷售</String>
        <String xml:lang="ar-001">~r~البائع ليس لديه ما يكفي من {0}!</String>
        <String xml:lang="vi-VN">~r~Người bán hiện không có đủ {0}!</String>
        <String xml:lang="id-ID">~r~Penjual tidak memiliki cukup {0}!</String>
        <String xml:lang="tr-TR">~r~Satıcının yeterince {0} yok!</String>
        <String xml:lang="hi-Latn">~r~Seller ke paas utne {0} nahi hai!</String>
    </Entry>

    <Entry Id="stp_seller_doesnt_have_enough_supplies">
        <String xml:lang="en-US">~r~The seller doesn't have enough supplies to provide the ~s~{0} ~r~service!</String>
        <String xml:lang="nl-NL">~r~De verkoper heeft niet genoeg goederen om de ~s~{0} ~r~dienst te leveren!</String>
        <String xml:lang="fr-FR">~r~Le vendeur n'a pas assez de matériel pour fournir le ~s~{0} ~r~service!</String>
        <String xml:lang="it-IT">~r~Il venditore non ha abbastanza rifornimenti per offrire il servizio ~s~{0}~r~!</String>
        <String xml:lang="pl-PL">~r~usługowdawca nie ma wystarczająco dużo materiałów by wykonać ~s~{0} ~r~usługę!</String>
        <String xml:lang="es-ES">~r~El vendedor no tiene suficientes suministros para brindar el ~s~{0} ~r~servicio!</String>
        <String xml:lang="pt-BR">~r~O fornecedor não tem suprimentos suficientes para prestar o ~s~{0} ~r~serviço!</String>
        <String xml:lang="de-DE">~r~Der Verkäufer hat nicht genug Vorräte, um den ~s~{0}~r~-Service anzubieten!</String>
        <String xml:lang="th-TH">~r~ผู้ขายมีสินค้าไม่เพียงพอที่จะให้บริการ ~s~{0}~r~!</String>
        <String xml:lang="zh-Hant">~r~賣家沒有足夠的補給以實行 ~s~{0}~r~ 業務</String>
        <String xml:lang="ar-001">~r~البائع ليس لديه الإمدادات الكافية لتقديم ~s~{0} ~r~خدمة!</String>
        <String xml:lang="vi-VN">~r~Người bạn hiện không có đủ nguồn vật phẩm ~s~{0} ~r~để phục vụ!</String>
        <String xml:lang="id-ID">~r~Penjual tidak memiliki cukup suplai untuk menyediakan jasa ~s~{0}~r~!</String>
        <String xml:lang="tr-TR">~r~Satıcı, ~s~{0} ~r~hizmetini sağlamak için yeterli malzeme bulundurmuyor!</String>
        <String xml:lang="hi-Latn">~r~Seller ke paas samaan nahi hai aapko ~s~{0} ~r~service dene ke liye!</String>
    </Entry>

    <Entry Id="stp_seller_doesnt_have_required_certification">
        <String xml:lang="en-US">~r~The seller doesn't have the required certification to provide the ~s~{0} ~r~service!</String>
        <String xml:lang="nl-NL">~r~De verkoper heeft niet het verplichte certificaat om de ~s~{0} ~r~dienst te leveren!</String>
        <String xml:lang="fr-FR">~r~Le vendeur n'a pas la certification requise pour fournir le ~s~{0} ~r~service!</String>
        <String xml:lang="it-IT">~r~Il venditore non ha la certificazione necessaria per fornire il servizio di ~s~{0}~r~!</String>
        <String xml:lang="pl-PL">~r~usługowdawca nie ma wymaganej certyfikacji do wykonania ~s~{0} ~r~usługi!</String>
        <String xml:lang="es-ES">~r~El vendedor no tiene la certificación requerida para proporcionar el~s~{0} ~r~servicio!</String>
        <String xml:lang="pt-BR">~r~O fornecedor não tem a certificação necessária para fornecer o ~s~{0} ~r~serviço!</String>
        <String xml:lang="de-DE">~r~Der Verkäufer hat nicht die erforderlichen Zertifikationen, um den ~s~{0}~r~-Service anzubieten!</String>
        <String xml:lang="th-TH">~r~ผู้ขายไม่มีทำหน้าที่ในการให้บริการ ~s~{0}~r~!</String>
        <String xml:lang="zh-Hant">~r~賣家沒有獲得需要的證書以行使 ~s~{0}~r~</String>
        <String xml:lang="ar-001">~r~البائع ليس لديه الشهادة المطلوبة لتقديم خدمة ~s~{0}~r~!</String>
        <String xml:lang="vi-VN">~r~Người bán hiện không có giấy chứng nhận ~s~{0} ~r~để phục vụ!</String>
        <String xml:lang="id-ID">~r~Penjual tidak memenuhi persyaratan sertifikasi untuk menyediakan jasa ~s~{0}~r~!</String>
        <String xml:lang="tr-TR">~r~The seller doesn't have the required certification to provide the ~s~{0} ~r~service!</String>
        <String xml:lang="hi-Latn">~r~Seller ke paas zaruri certification nahi hai aapko ~s~{0} ~r~service dene ke liye!</String>
    </Entry>

    <Entry Id="stp_seller_updated_prices">
        <String xml:lang="en-US">~r~The seller has updated their prices. The menu has been refreshed.</String>
        <String xml:lang="nl-NL">~r~De verkoper heeft zijn prijzen aangepast. Het menu is ververst.</String>
        <String xml:lang="fr-FR">~r~Le vendeur a mis à jour ses prix. Le menu a été actualisé.</String>
        <String xml:lang="it-IT">~r~Il venditore ha aggiornato i prezzi. Il menu è stato aggiornato.</String>
        <String xml:lang="pl-PL">~r~Usługodawca zmienił ceny. Menu zostało odświeżone.</String>
        <String xml:lang="es-ES">~r~El vendedor ha actualizado sus precios. El menú ha sido renovado.</String>
        <String xml:lang="pt-BR">~r~O fornecedor atualizou seus preços. O cardápio foi renovado.</String>
        <String xml:lang="de-DE">~r~Der Verkäufer hat seine Preise aktualisiert. Das Menü wurde aktualisiert.</String>
        <String xml:lang="th-TH">~r~ผู้ขายอัพเดทราคาแล้ว เมนูได้รับการรีเฟรชแล้ว</String>
        <String xml:lang="zh-Hant">~r~賣家已經重新訂價，購買菜單已被重新整理</String>
        <String xml:lang="ar-001">~r~ قام البائع بتحديث أسعاره. تم تحديث القائمة.</String>
        <String xml:lang="vi-VN">~r~Người bạn đã cập nhật giá của họ. Danh mục đã được làm mới.</String>
        <String xml:lang="id-ID">~r~Penjual telah mengubah harganya. Menu telah diperbaharui.</String>
        <String xml:lang="tr-TR">~r~Satıcı fiyatlarını güncelledi. Menü yenilendi.</String>
        <String xml:lang="hi-Latn">~r~Seller apne prices update kiye hain. Menu refresh kar ho gaya hai.</String>
    </Entry>

    <!-- ========================= -->
    <!-- Robbery -->
    <!-- ========================= -->
    <Entry Id="abandoned_robbery">
        <String xml:lang="en-US">~r~You abandoned the robbery!</String>
        <String xml:lang="it-IT">~r~Hai abbandonato la rapina!</String>
        <String xml:lang="nl-NL">~r~De hebt de overval afgebroken!</String>
        <String xml:lang="fr-FR">~r~Tu as abandonné le braquage!</String>
        <String xml:lang="de-DE">~r~Du hast den Überfall abgebrochen!</String>
        <String xml:lang="tr-TR">~r~Soygunu terk ettin!</String>
        <String xml:lang="es-ES">~r~¡Has abandonado el robo!</String>
        <String xml:lang="pl-PL">~r~Porzuciłeś napad!</String>
        <String xml:lang="zh-Hant">~r~你放棄了搶劫!</String>
        <String xml:lang="zh-Hans">~r~你放弃了抢劫!</String>
        <String xml:lang="pt-BR">~r~Você abandonou o roubo!</String>
        <String xml:lang="th-TH">~r~คุณละทิ้งการปล้น!</String>
        <String xml:lang="ar-001">~r~لقد تخليت عن السرقة!</String>
        <String xml:lang="vi-VN">~r~Bạn đã huỷ bỏ vụ cướp!</String>
        <String xml:lang="id-ID">~r~Anda telah meninggalkan perampokan!</String>
        <String xml:lang="hi-Latn">~r~Aapne robbery chhor di hai!</String>
    </Entry>

    <!-- ========================= -->
    <!-- {0} = User -->
    <!-- {1} = Location -->
    <!-- ========================= -->
    <Entry Id="robbing">
        <String xml:lang="en-US">{0} is robbing {1}.</String>
        <String xml:lang="it-IT">{0} sta rapinando {1}.</String>
        <String xml:lang="nl-NL">{0} is {1} aan het beroven.</String>
        <String xml:lang="fr-FR">{0} braque {1}.</String>
        <String xml:lang="de-DE">{0} überfällt {1}.</String>
        <String xml:lang="tr-TR">{0}, {1} soyuyor.</String>
        <String xml:lang="es-ES">{0} está robando {1}.</String>
        <String xml:lang="pl-PL">{0} rabuje {1}.</String>
        <String xml:lang="zh-Hant">{0} 正在搶劫 {1}.</String>
        <String xml:lang="zh-Hans">{0} 正在抢劫 {1}.</String>
        <String xml:lang="pt-BR">{0} está roubando {1}.</String>
        <String xml:lang="th-TH">{0} กำลังปล้น {1}</String>
        <String xml:lang="ar-001">{0} يسرق {1}.</String>
        <String xml:lang="vi-VN">{0} hiện đang cướp {1}.</String>
        <String xml:lang="id-ID">{0} telah melakukan perampokan di{1}.</String>
        <String xml:lang="hi-Latn">{0} loot rahe {1}.</String>
    </Entry>

    <Entry Id="joined_robbery">
        <String xml:lang="en-US">{0} has ~g~joined ~s~the robbery.</String>
        <String xml:lang="it-IT">{0} si è ~g~unito ~s~alla rapina.</String>
        <String xml:lang="nl-NL">{0} is de overval ~g~toegetreden~s~.</String>
        <String xml:lang="fr-FR">{0} a ~g~rejoint ~s~le braquage.</String>
        <String xml:lang="de-DE">{0} ist dem Überfall ~g~beigetreten~s~.</String>
        <String xml:lang="tr-TR">{0} soyguna ~g~katıldı~s~.</String>
        <String xml:lang="es-ES">{0} se ha ~g~unido ~s~al robo.</String>
        <String xml:lang="pl-PL">{0} ~g~dołączył do ~s~napadu.</String>
        <String xml:lang="zh-Hant">{0}已 ~g~加入 ~s~搶劫.</String>
        <String xml:lang="zh-Hans">{0}已 ~g~加入 ~s~抢劫.</String>
        <String xml:lang="pt-BR">{0} se ~g~juntou ~s~ao roubo.</String>
        <String xml:lang="th-TH">{0} ได้ ~g~เข้าร่วม ~s~การปล้น</String>
        <String xml:lang="ar-001">{0} ~g~انضم إلى ~s~السرقة.</String>
        <String xml:lang="vi-VN">{0} đã ~g~tham gia ~s~vào vụ cướp.</String>
        <String xml:lang="id-ID">{0} telah ~g~bergabung ~s~dalam perampokan.</String>
        <String xml:lang="hi-Latn">{0} aapko ~g~join ~s~kare robbery mein.</String>
    </Entry>

    <Entry Id="died_robbery">
        <String xml:lang="en-US">{0} has ~r~died~s~.</String>
        <String xml:lang="it-IT">{0} è ~r~morto~s~.</String>
        <String xml:lang="nl-NL">{0} is ~r~doodgegaan~s~.</String>
        <String xml:lang="fr-FR">{0} est ~r~mort~s~.</String>
        <String xml:lang="de-DE">{0} ist ~r~gestorben~s~.</String>
        <String xml:lang="tr-TR">{0} ~r~öldü~s~.</String>
        <String xml:lang="es-ES">{0} ha ~r~muerto~s~.</String>
        <String xml:lang="pl-PL">{0} ~r~zginął~s~.</String>
        <String xml:lang="zh-Hant">{0} ~r~死了~s~.</String>
        <String xml:lang="zh-Hans">{0} ~r~死了~s~.</String>
        <String xml:lang="pt-BR">{0} está ~r~morto~s~.</String>
        <String xml:lang="th-TH">{0} ได้ ~r~ตายลง~s~</String>
        <String xml:lang="ar-001">{0}~r~مات~s~.</String>
        <String xml:lang="vi-VN">{0} ~r~đã chết~s~.</String>
        <String xml:lang="id-ID">{0} telah ~r~meninggal~s~.</String>
        <String xml:lang="hi-Latn">{0} ki ~r~maut ho gayi hai~s~.</String>
    </Entry>

    <Entry Id="cuffed_robbery">
        <String xml:lang="en-US">{0} has been ~r~cuffed~s~.</String>
        <String xml:lang="it-IT">{0} è stato ~r~ammanettato~s~.</String>
        <String xml:lang="nl-NL">{0} is ~r~geboeid~s~.</String>
        <String xml:lang="fr-FR">{0} a été ~r~menotté~s~.</String>
        <String xml:lang="de-DE">{0} wurde ~r~festgenommen~s~.</String>
        <String xml:lang="tr-TR">{0} ~r~kelepçelendi~s~.</String>
        <String xml:lang="es-ES">{0} ha sido ~r~esposado~s~.</String>
        <String xml:lang="pl-PL">{0} został ~r~zakuty~s~.</String>
        <String xml:lang="zh-Hant">{0} 已被 ~r~上銬~s~.</String>
        <String xml:lang="zh-Hans">{0} 已被 ~r~上铐~s~.</String>
        <String xml:lang="pt-BR">{0} foi ~r~algemado~s~.</String>
        <String xml:lang="th-TH">{0} ถูก ~r~ใส่กุญแจมือ~s~</String>
        <String xml:lang="ar-001">~r~تم تقييد~s~ {0}.</String>
        <String xml:lang="vi-VN">{0} ~r~đã bị còng~s~.</String>
        <String xml:lang="id-ID">{0} telah ~r~diborgol~s~.</String>
        <String xml:lang="hi-Latn">{0} ko ~r~handcuff ~s~kar liya gaya hai.</String>
    </Entry>

    <Entry Id="player_abandoned_robbery">
        <String xml:lang="en-US">{0} has ~r~abandoned ~s~the robbery.</String>
        <String xml:lang="it-IT">{0} ha ~r~abbandonato ~s~la rapina.</String>
        <String xml:lang="nl-NL">{0} is van de overval ~r~afgebroken~s~.</String>
        <String xml:lang="fr-FR">{0} a ~r~abandonné ~s~le braquage.</String>
        <String xml:lang="de-DE">{0} hat den Überfall ~r~abgebrochen~s~.</String>
        <String xml:lang="tr-TR">{0} soygunu ~r~terk etti~s~.</String>
        <String xml:lang="es-ES">{0} ha ~r~abandonado ~s~el robo.</String>
        <String xml:lang="pl-PL">{0} ~r~porzucił ~s~napad.</String>
        <String xml:lang="pt-BR">{0} ~r~abandonou ~s~o roubo.</String>
        <String xml:lang="th-TH">{0} ~r~ละทิ้ง ~s~การปล้นแล้ว</String>
        <String xml:lang="ar-001">{0} ~r~تخلى ~s~عن عملية السرقة.</String>
        <String xml:lang="vi-VN">{0} ~r~đã huỷ bỏ ~s~vụ cướp.</String>
        <String xml:lang="id-ID">{0} telah ~r~meninggalkan ~s~perampokan.</String>
        <String xml:lang="hi-Latn">{0} ne robbery ~r~chhor di hai~s~.</String>
    </Entry>

    <!-- ========================= -->
    <!-- Drug dealer -->
    <!-- {0} = Location name -->
    <!-- {1} = Customer -->
    <!-- ========================= -->

    <Entry Id="player_drug_call">
        <String xml:lang="en-US">Go to ~y~{0} ~s~and sell drugs to {1}.</String>
        <String xml:lang="it-IT">Raggiungi ~y~{0} ~s~e vendi droghe a {1}.</String>
        <String xml:lang="nl-NL">Ga naar ~y~{0} ~s~en verkoop drugs aan {1}.</String>
        <String xml:lang="fr-FR">Va à ~y~{0} ~s~et vend de la drogue à {1}.</String>
        <String xml:lang="de-DE">Gehe zu ~y~{0} ~s~und verkaufe {1} Drogen.</String>
        <String xml:lang="tr-TR">~y~{0}~s~'a git ve {1}'a uyuşturucu sat.</String>
        <String xml:lang="es-ES">Ve a ~y~{0} ~s~y vende drogas a {1}.</String>
        <String xml:lang="pl-PL">Pójdź do ~y~{0} ~s~i sprzedaj narkotyki {1}.</String>
        <String xml:lang="zh-Hant">前往 ~y~{0} ~s~將毒品販售給 {1}.</String>
        <String xml:lang="zh-Hans">前往 ~y~{0} ~s~将毒品贩售给 {1}.</String>
        <String xml:lang="pt-BR">Ir à ~y~{0} ~s~e vender drogas a {1}.</String>
        <String xml:lang="th-TH">ไปที่ ~y~{0} ~s~และขายยาให้กับ {1}</String>
        <String xml:lang="ar-001">اذهب إلى ~y~{0} ~s~وقم ببيع المخدرات إلى {1}.</String>
        <String xml:lang="vi-VN">Đi đến ~y~{0} ~s~và bán hàng cấm cho {1}.</String>
        <String xml:lang="id-ID">Pergi menuju ~y~{0} ~s~dan jual narkoba kepada {1}.</String>
        <String xml:lang="hi-Latn">Jaao ~y~{0} ~s~aur {1} ko drugs becho.</String>
    </Entry>

    <!-- {0} = Amount -->
    <!-- {1} = Item -->
    <!-- {2} = Price -->
    <Entry Id="drug_sell_npc">
        <String xml:lang="en-US">You sold ~p~{0}g ~s~of ~r~{1} ~s~to an NPC for ~g~{2}~s~.</String>
        <String xml:lang="it-IT">Hai venduto ~p~{0}g di ~r~{1} ~s~a un NPC per ~g~{2}~s~.</String>
        <String xml:lang="nl-NL">Je hebt ~p~{0}g ~s~van ~r~{1} ~s~aan een NPC verkocht voor ~g~{2}~s~.</String>
        <String xml:lang="fr-FR">Tu as vendu ~p~{0}g ~s~de ~r~{1} ~s~à un PNJ pour ~g~{2}~s~.</String>
        <String xml:lang="de-DE">Du hast ~p~{0}g~s~ ~r~{1}~s~ an einen NPC für ~g~{2}~s~ verkauft.</String>
        <String xml:lang="tr-TR">Sattın ~p~{0}g ~s~ile ilgili ~r~{1} ~s~için bir NPC'ye ~g~{2}~s~.</String>
        <String xml:lang="es-ES">Vendiste ~p~{0}g ~s~de ~r~{1} ~s~a un NPC por ~g~{2}~s~.</String>
        <String xml:lang="pl-PL">Sprzedałeś ~p~{0}g ~s~~r~{1} ~s~botowi za ~g~{2}~s~.</String>
        <String xml:lang="zh-Hant">你販售了 ~p~{0}g ~s~個 ~r~{1} ~s~給 NPC 並賺取了 ~g~{2}~s~</String>
        <String xml:lang="zh-Hans">你贩售了 ~p~{0}g ~s~个 ~r~{1} ~s~给 NPC 并赚取了 ~g~{2}~s~</String>
        <String xml:lang="pt-BR">Você vendeu ~p~{0}g ~s~de ~r~{1} ~s~a um NPC por ~g~{2}~s~.</String>
        <String xml:lang="th-TH">คุณขาย ~p~{0}g ~s~of ~r~{1} ~s~ให้กับ NPC ในราคา ~g~{2}~s~</String>
        <String xml:lang="ar-001">لقد قمت ببيع ~p~{0}g ~s~من ~r~{1} ~s~إلى البوت ~g~{2}~s~.</String>
        <String xml:lang="vi-VN">Bạn đã bán ~p~{0}g ~s~~r~{1} ~s~đến NPC với giá ~g~{2}~s~.</String>
        <String xml:lang="id-ID">Anda telah menjual ~p~{0}g ~s~dari ~r~{1} ~s~kepada NPC dengan harga ~g~{2}~s~.</String>
        <String xml:lang="hi-Latn">Aapne ~p~{0}g ~s~of ~r~{1} ~s~NPC ko ~g~{2} ~s~mein becha.</String>
    </Entry>

    <Entry Id="drug_buy_from_npc">
        <String xml:lang="en-US">You purchased ~p~{0}g ~s~of ~p~{1} ~s~for ~r~{2}~s~</String>
        <String xml:lang="it-IT">Hai comprato ~p~{0}g ~s~di ~p~{1} ~s~per ~r~{2}~s~</String>
        <String xml:lang="nl-NL">Je hebt ~p~{0}g ~s~van ~p~{1} ~s~gekocht voor ~r~{2}~s~</String>
        <String xml:lang="fr-FR">Tu as acheté ~p~{0}g ~s~de ~p~{1} ~s~pour ~r~{2}~s~</String>
        <String xml:lang="de-DE">Du hast ~p~{0}g~s~ ~p~{1} ~s~für ~r~{2}~s~ gekauft</String>
        <String xml:lang="tr-TR">~p~{0}g {1} ~s~için ~r~{2} ~s~ödediniz</String>
        <String xml:lang="es-ES">Compraste ~p~{0}g ~s~de ~p~{1} ~s~por ~r~{2}~s~</String>
        <String xml:lang="pl-PL">Kupiłeś ~p~{0}g ~s~~p~{1} ~s~za ~r~{2}~s~</String>
        <String xml:lang="zh-Hant">你支付了 ~p~{2}g ~s~來購買 ~p~{0} ~s~個 ~r~{1}~s~</String>
        <String xml:lang="zh-Hans">你支付了 ~p~{2}g ~s~来购买 ~p~{0} ~s~个 ~r~{1}~s~</String>
        <String xml:lang="pt-BR">Você comprou ~p~{0}g ~s~de ~p~{1} ~s~por ~r~{2}~s~</String>
        <String xml:lang="th-TH">คุณซื้อ ~p~{0}g ~s~ของ ~p~{1} ~s~จาก ~r~{2}~s~</String>
        <String xml:lang="ar-001">لقد اشتريت ~p~{0}g ~s~من ~p~{1} ~s~for ~r~{2}~s~</String>
        <String xml:lang="vi-VN">Bạn đã mua ~p~{0}g ~s~~p~{1} ~s~với giá ~r~{2}~s~.</String>
        <String xml:lang="id-ID">Anda membeli ~p~{0}g ~s~dari ~p~{1} ~s~dengan harga ~r~{2}~s~</String>
        <String xml:lang="hi-Latn">Aapne ~p~{0}g ~s~of ~p~{1} ~s~liya ~r~{2} ~s~mein.</String>
    </Entry>

    <Entry Id="dealer_description">
        <String xml:lang="en-US">~c~(C)Drug Dealer:(/C) ~s~sell ~r~drugs ~s~to earn money.</String>
        <String xml:lang="it-IT">~c~(C)Spacciatore:(/C) ~s~vendi ~r~droga ~s~per guadagnare soldi.</String>
        <String xml:lang="nl-NL">~c~(C)Drugsdealer:(/C) ~s~verkoop ~r~drugs ~s~om geld te verdienen.</String>
        <String xml:lang="fr-FR">~c~(C)Trafiquant de drogue:(/C) ~s~vendre ~r~des drogues ~s~pour gagner de l'argent.</String>
        <String xml:lang="de-DE">~c~(C)Drogendealer:(/C) ~s~verkaufe ~r~Drogen~s~, um Geld zu verdienen.</String>
        <String xml:lang="es-ES">~c~(C)Traficante de drogas:(/C) ~s~vende ~r~drogas ~s~para ganar dinero.</String>
        <String xml:lang="pl-PL">~c~(C)Diler Narkotykowy:(/C) ~s~sprzedawaj ~r~narkotyki ~s~by zarabiać forsę.</String>
        <String xml:lang="zh-Hant">~c~(C)毒品販售處:(/C) ~s~販賣 ~r~毒品 ~s~來賺取現金.</String>
        <String xml:lang="zh-Hans">~c~(C)毒品贩售处:(/C) ~s~贩卖 ~r~毒品 ~s~来赚取现金.</String>
        <String xml:lang="pt-BR">~c~(C)Traficante de drogas:(/C) ~s~vende ~r~drogas ~s~para ganhar dinheiro.</String>
        <String xml:lang="th-TH">~c~(C)พ่อค้ายา:(/C) ~s~ขาย ~r~ยาเสพติด ~s~เพื่อหารายได้</String>
        <String xml:lang="ar-001">~c~(C)تاجر المخدرات:(/C) ~s~بيع ~r~المخدرات ~s~لكسب المال.</String>
        <String xml:lang="vi-VN">~c~(C)Kẻ buôn lậu:(/C) ~s~bán ~r~hàng cấm ~s~để kiếm tiền.</String>
        <String xml:lang="id-ID">~c~(C)Penjual Narkoba:(/C) ~s~jual ~r~narkoba ~s~untuk menghasilkan uang.</String>
        <String xml:lang="tr-TR">~c~(C)Uyuşturucu Satıcısı:(/C) ~s~para kazanmak için ~r~uyuşturucu ~s~sat</String>
        <String xml:lang="hi-Latn">~c~(C)Drug Dealer:(/C) ~s~paisa kamane ke liye ~r~drugs ~s~becho.</String>
    </Entry>


    <!-- {0} = Player -->
    <!-- {1} = Location -->
    <Entry Id="dealer_player_looking">
        <String xml:lang="en-US">{0} ~s~is looking for a drug dealer in ~y~{1}~s~.</String>
        <String xml:lang="nl-NL">{0} ~s~zoekt een drugsdealer in ~y~{1}~s~.</String>
        <String xml:lang="fr-FR">{0} ~s~est à la recherche d'un trafiquant de drogue dans ~y~{1}~s~.</String>
        <String xml:lang="pl-PL">{0} ~s~szuka dilera w ~y~{1}~s~.</String>
        <String xml:lang="it-IT">{0} ~s~sta cercando uno spacciatore in ~y~{1}~s~.</String>
        <String xml:lang="de-DE">{0} ~s~sucht nach einem Drogendealer in ~y~{1}~s~.</String>
        <String xml:lang="es-ES">{0} ~s~está buscando un traficante de drogas en ~y~{1}~s~.</String>
        <String xml:lang="zh-Hant">{0} ~s~正在 ~y~{1}~s~ 尋找毒品販售處.</String>
        <String xml:lang="zh-Hans">{0} ~s~正在 ~y~{1}~s~ 寻找毒品贩售处.</String>
        <String xml:lang="pt-BR">{0} ~s~está procurando um traficante de drogas em ~y~{1}~s~.</String>
        <String xml:lang="th-TH">{0} ~s~กำลังมองหาผู้ค้ายาใน ~y~{1}~s~</String>
        <String xml:lang="ar-001">{0} ~s~يبحث عن تاجر مخدرات في ~y~{1}~s~.</String>
        <String xml:lang="vi-VN">{0} ~s~đang tìm người buôn lậu ở ~y~{1}~s~.</String>
        <String xml:lang="id-ID">{0} ~s~sedang mencari pengedar narkoba di ~y~{1}~s~.</String>
        <String xml:lang="tr-TR">{0}, ~y~{1} ~s~taraflarında bir uyuşturucu satıcısı arıyor.</String>
        <String xml:lang="hi-Latn">{0} ~s~ek drug dealer ki talash mein hai ~y~{1} ~s~par.</String>
    </Entry>

    <Entry Id="dealer_on_drug_spot">
        <String xml:lang="en-US">You are in a ~r~drug spot~s~. Stay here and ~y~NPCs ~s~will ask you for drugs.</String>
        <String xml:lang="nl-NL">Je bent in een ~r~drugs plek~s~. Blijf hier en ~y~NPCs ~s~vragen je voor drugs.</String>
        <String xml:lang="fr-FR">Tu es dans un ~r~point de vente de drogue~s~. Reste ici et des ~y~PNJ ~s~te demanderont de la drogue.</String>
        <String xml:lang="it-IT">Sei nella ~r~zona di spaccio~s~. Resta qui e gli ~y~NPC ~s~ti chiederanno la droga.</String>
        <String xml:lang="de-DE">Du befindest dich an einem ~r~Drogenumschlagplatz~s~. Bleibe hier und ~y~NPCs~s~ werden dich nach Drogen fragen.</String>
        <String xml:lang="pl-PL">Jesteś w ~r~ukąciku narkotykowym~s~. Zostań tutaj, a ~y~boty ~s~będą cię prosić o narkotyki.</String>
        <String xml:lang="es-ES">Estás en un ~r~punto de drogas~s~. Quédate aquí y los ~y~NPCs ~s~te pedirán drogas.</String>
        <String xml:lang="zh-Hant">你正在 ~r~毒品販售點~s~. 待在原地然後 ~y~NPCs ~s~會向你索取毒品.</String>
        <String xml:lang="zh-Hans">你正在 ~r~毒品贩售点~s~. 待在原地然后 ~y~NPCs ~s~会向你索取毒品.</String>
        <String xml:lang="pt-BR">Você está em um ~r~ponto de drogas~s~. Fique aqui e os ~y~NPCs ~s~lhe pedirão drogas.</String>
        <String xml:lang="th-TH">คุณอยู่ใน ~r~จุดยาเสพติด~s~ อยู่ที่นี่และ ~y~NPCs ~s~จะขอยาซื้อจากคุณ</String>
        <String xml:lang="ar-001">أنت في ~r~مكان في بيع المخدرات~s~. ابق هنا وسوف تطلب منك ~y~البوتات ~s~المخدرات.</String>
        <String xml:lang="id-ID">Anda sedang berada di ~r~tempat penjualan narkoba~s~. Tunggu disini dan ~y~NPC ~s~akan menanyakan anda perihal narkoba.</String>
        <String xml:lang="vi-VN">Bạn đang trong ~r~chỗ bán hàng lậu~s~. Đứng ở đây và ~y~NPCs ~s~sẽ tới và mua hàng của bạn</String>
        <String xml:lang="tr-TR">~r~Uyuşturucu noktasındasınız~s~. Burada kalın ve ~y~NPC'ler ~s~size uyuşturucu isteyecek.</String>
        <String xml:lang="hi-Latn">Aap ~r~drug spot ~s~mein hain. Yahan rahoge toh ~y~NPCs ~s~aapse drugs maangenge.</String>
    </Entry>

    <!-- {0} = Cooldown -->
    <Entry Id="dealer_called_cops">
        <String xml:lang="en-US">Someone has called the ~b~cops~s~, you can't use this ~r~drug spot ~s~for the next ~p~{0} minutes~s~.</String>
        <String xml:lang="nl-NL">Iemand heeft de ~b~politie~s~ gebeld, je kan deze ~r~drugs plek ~s~niet meer gebruiken voor de komende ~p~{0} minuten~s~.</String>
        <String xml:lang="fr-FR">Quelqu'un a appelé les ~b~policiers~s~, tu ne peux pas utiliser ce ~r~point de drogue ~s~pour les prochaines ~p~{0} minutes~s~.</String>
        <String xml:lang="it-IT">Qualcuno ha chiamato la ~b~polizia~s~, non potrai usare questa ~r~zona di spaccio ~s~per i prossimi ~p~{0} minuti~s~.</String>
        <String xml:lang="de-DE">JEmand hat die ~b~Polizei~s~ gerufen. Du kannst diesen ~r~Drogenumschlagplatz ~s~für die nächsten ~p~{0} Minuten ~s~nicht benutzen. </String>
        <String xml:lang="pl-PL">Konfident zawiadomił ~b~gliny~s~, nie możesz użyć tego ~r~kącika ~s~przez następne ~p~{0} minut~s~.</String>
        <String xml:lang="es-ES">Alguien ha llamado a la ~b~policía~s~, no podras vender en este ~r~punto de drogas ~s~durante los próximos ~p~{0} minutos~s~.</String>
        <String xml:lang="zh-Hant">某人 ~b~告知了警方~s~,這個 ~r~毒品販售點 ~s~在未來的 ~p~{0} 分鐘內將不可用~s~.</String>
        <String xml:lang="zh-Hans">某人 ~b~报警了~s~,这个 ~r~毒品贩售点 ~s~在未来 ~p~{0} 分钟内不可用~s~.</String>
        <String xml:lang="pt-BR">Alguém chamou a ~b~policia~s~, você não poderá vender neste ~r~ponto de drogas ~s~nos próximos ~p~{0} minutos~s~.</String>
        <String xml:lang="th-TH">มีคนโทรหา ~b~ตำรวจ~s~ คุณไม่สามารถใช้ ~r~จุดขายยา ~s~ไปอีก ~p~{0} นาที~s~</String>
        <String xml:lang="ar-001">لقد اتصل شخص ما بـ ~b~الشرطة~s~، لا يمكنك استخدام ~r~مكان بيع المخدرات هذا ~s~لمدة ~p~{0} دقيقة~s~ التالية.</String>
        <String xml:lang="id-ID">Seseorang telah memanggil ~b~kepolisian~s~, Anda tidak dapat menggunakan ~r~tempat penjualan narkoba ~s~ini selama ~p~{0} menit~s~.</String>
        <String xml:lang="tr-TR">Birisi ~b~polisi ~s~aradı, bu ~r~uyuşturucu noktasını ~s~bir sonraki ~p~{0} dakika ~s~boyunca kullanamazsınız.</String>
        <String xml:lang="hi-Latn">Kisi ne ~b~cops ~s~ko call kar diya hai, aap agle ~p~{0} minutes ~s~tak is ~r~drug spot ~s~use nahi kar sakte.</String>
    </Entry>

    <Entry Id="dealer_left_drug_spot">
        <String xml:lang="en-US">You left the ~r~drug spot~s~.</String>
        <String xml:lang="nl-NL">Je hebt de ~r~drugs plek~s~ verlaten.</String>
        <String xml:lang="fr-FR">Tu as quitté le ~r~point de drogue~s~.</String>
        <String xml:lang="it-IT">Hai lasciato la ~r~zona di spaccio~s~.</String>
        <String xml:lang="de-DE">Du hast den ~r~Drogenumschlagplatz ~s~verlassen.</String>
        <String xml:lang="pl-PL">Opuściłeś ~r~kącik narkotykowy~s~.</String>
        <String xml:lang="es-ES">Has abandonado el ~r~punto de drogas~s~.</String>
        <String xml:lang="zh-Hant">你離開了 ~r~毒品販售點~s~.</String>
        <String xml:lang="zh-Hans">你离开了 ~r~毒品贩售点~s~.</String>
        <String xml:lang="pt-BR">Você abandonou o ~r~ponto de drogas~s~.</String>
        <String xml:lang="th-TH">คุณออกจาก ~r~จุดขายยา~s~</String>
        <String xml:lang="ar-001">لقد تركت ~r~مكان بيع المخدرات هذا~s~.</String>
        <String xml:lang="id-ID">Anda telah meninggalkan ~r~tempat penjualan narkoba~s~.</String>
        <String xml:lang="tr-TR">~r~Uyuşturucu noktasını ~s~terk ettiniz.</String>
        <String xml:lang="hi-Latn">Aap ~r~drug spot ~s~chhor diye ho.</String>
    </Entry>

    <Entry Id="dealer_weapon_on_spot">
        <String xml:lang="en-US">You have a weapon! Fewer ~y~NPCs ~s~will buy drugs.</String>
        <String xml:lang="nl-NL">Je hebt een wapen! Minder ~y~NPCs ~s~gaan drugs kopen.</String>
        <String xml:lang="fr-FR">Tu as une arme! Moins de ~y~PNJ ~s~achèteront de la drogue.</String>
        <String xml:lang="it-IT">Hai un arma! Meno ~y~NPC ~s~compreranno la droga.</String>
        <String xml:lang="de-DE">Du hast eine Waffe! Weniger ~y~NPCs ~s~werden Drogen bei dir kaufen.</String>
        <String xml:lang="pl-PL">Jesteś uzbrojony! Mniej ~y~botów ~s~będzie kupować narkotyki.</String>
        <String xml:lang="es-ES">¡Tienes un arma! Menos ~y~NPCs ~s~comprarán drogas.</String>
        <String xml:lang="zh-Hant">你持有武器! 向你購買毒品的 ~y~NPCs ~s~將會減少.</String>
        <String xml:lang="zh-Hans">你持有武器! 向你购买毒品的 ~y~NPCs ~s~将会减少.</String>
        <String xml:lang="pt-BR">Você tem uma arma! Menos ~y~NPCs ~s~comprarão drogas.</String>
        <String xml:lang="th-TH">คุณมีอาวุธ! ~y~NPC ~s~จะซื้อยาน้อยลง</String>
        <String xml:lang="ar-001">لديك سلاح! عدد أقل من ~y~البوتات ~s~سيشتري المخدرات.</String>
        <String xml:lang="id-ID">Anda memegang senjata! Lebih sedikit ~y~NPC ~s~yang akan membeli narkoba.</String>
        <String xml:lang="tr-TR">Silahınız var! Daha az ~y~NPC ~s~uyuşturucu alacak.</String>
        <String xml:lang="hi-Latn">Aapke paas ek weapon hai! Kam ~y~NPCs ~s~drugs kharidenge.</String>
    </Entry>

    <Entry Id="dealer_ongoing_shooting">
        <String xml:lang="en-US">There's an active ~r~shooting~s~! ~y~NPCs ~s~will not buy drugs.</String>
        <String xml:lang="nl-NL">Er wordt op dit moment ~r~geschoten~s~! ~y~NPCs ~s~kopen geen drugs.</String>
        <String xml:lang="fr-FR">Une ~r~fusillade~s~ est en cours! ~y~Les PNJ ~s~n'achèteront pas de drogues.</String>
        <String xml:lang="it-IT">È in corso una ~r~sparatoria~s~! Gli ~y~NPC ~s~non compreranno la droga.</String>
        <String xml:lang="de-DE">Es gibt eine aktive ~r~Schießerei~s~! ~y~NPCs ~s~werden keine Drogen kaufen.</String>
        <String xml:lang="pl-PL">W pobliżu jest ~r~strzelanina~s~! ~y~Boty ~s~nie będą kupować narkotków.</String>
        <String xml:lang="es-ES">¡Hay un ~r~tiroteo~s~ activo! ~y~Los NPC ~s~no comprarán drogas.</String>
        <String xml:lang="zh-Hant">這裡正在進行的 ~r~槍戰~s~! ~y~NPCs ~s~將停止購買毒品.</String>
        <String xml:lang="zh-Hans">这里有正在进行的 ~r~枪战~s~! ~y~NPCs ~s~将停止购买毒品.</String>
        <String xml:lang="pt-BR">Há um ~r~tiroteio ativo~s~! ~y~NPCs ~s~não compraram drogas.</String>
        <String xml:lang="th-TH">มี ~r~การยิง~s~! ~y~NPCs ~s~จะไม่ซื้อยา</String>
        <String xml:lang="ar-001">هناك ~r~ضرب نار~s~ نشط! ~y~البوتات ~s~لن يشتروا المخدرات.</String>
        <String xml:lang="id-ID">Ada ~r~penembakan~s~ yang sedang terjadi! ~y~NPC ~s~tidak akan membeli narkoba.</String>
        <String xml:lang="tr-TR">Aktif bir ~r~silahlı çatışma~s~ var! ~y~NPC'ler ~s~uyuşturucu satın almayacak.</String>
        <String xml:lang="hi-Latn">Yaha active ~r~shooting ~s~ho rahi hai! ~y~NPCs ~s~drugs nahi kharidenge.</String>
    </Entry>

    <Entry Id="dealer_dead_body_nearby">
        <String xml:lang="en-US">There's a ~r~dead body ~s~nearby. ~y~NPCs ~s~will not buy drugs.</String>
        <String xml:lang="nl-NL">Er ligt een ~r~dood lichaam ~s~in de buurt. ~y~NPCs ~s~kopen geen drugs.</String>
        <String xml:lang="fr-FR">Il y a un ~r~corps mort ~s~à proximité. Les ~y~PNJ ~s~n'achèteront pas de drogues.</String>
        <String xml:lang="it-IT">È presente un ~r~cadavere ~s~nelle vicinanze. Gli ~y~NPC ~s~non compreranno la droga.</String>
        <String xml:lang="de-DE">Es gibt eine ~r~Leiche ~s~in der Nähe. ~y~NPCs ~s~werden keine Drogen kaufen.</String>
        <String xml:lang="pl-PL">W pobliżu jest ~r~trup~s~! ~y~Boty ~s~nie będą kupować narkotków.</String>
        <String xml:lang="es-ES">Hay un ~r~cadáver ~s~cerca. ~y~Los NPC ~s~no comprarán drogas.</String>
        <String xml:lang="zh-Hant">~s~旁邊 有個 ~r~屍體. ~y~NPCs ~s~將停止購買毒品.</String>
        <String xml:lang="zh-Hans">~s~旁边 有个 ~r~尸体. ~y~NPCs ~s~将停止购买毒品.</String>
        <String xml:lang="pt-BR">Há um ~r~cadáver ~s~perto e os. ~y~NPCs ~s~não comprarão drogas.</String>
        <String xml:lang="th-TH">มี ~r~ศพ ~s~อยู่ใกล้ๆ ~y~NPCs ~s~จะไม่ซื้อยา</String>
        <String xml:lang="ar-001">هناك ~r~جثة ~s~في مكان قريب. ~y~البوتات ~s~لن يشتروا المخدرات.</String>
        <String xml:lang="id-ID">Ada ~r~mayat ~s~didekat anda. ~y~NPC ~s~tidak akan membeli narkoba.</String>
        <String xml:lang="tr-TR">Yakınlarda bir ~r~ceset ~s~var. ~y~NPC'ler ~s~uyuşturucu satın almayacak.</String>
        <String xml:lang="hi-Latn">Nazdeek mein ek ~r~dead body ~s~hai. ~y~NPCs ~s~drugs nahi kharidenge.</String>
    </Entry>

    <Entry Id="dealer_too_many_dealers">
        <String xml:lang="en-US">There are too many ~r~drug dealers ~s~in the drug spot.</String>
        <String xml:lang="nl-NL">Er zijn te veel ~r~drug dealers ~s~in deze drugs plek.</String>
        <String xml:lang="fr-FR">Il y a trop de ~r~trafiquants de drogue ~s~dans le point de drogue.</String>
        <String xml:lang="it-IT">Sono presenti troppi ~r~spacciatori ~s~in questa zona di spaccio.</String>
        <String xml:lang="de-DE">Es sind zu viele ~r~Drogendealer ~s~an diesem Drogenumschlagplatz.</String>
        <String xml:lang="pl-PL">Za dużo ~r~dilerów ~s~sprzedaje w kąciku.</String>
        <String xml:lang="es-ES">Hay demasiados ~r~traficantes de drogas ~s~en el punto de las drogas.</String>
        <String xml:lang="zh-Hant">這裡已經有太多 ~r~毒品賣家 ~s~在毒品販售點內了.</String>
        <String xml:lang="zh-Hans">这里已经有太多 ~r~毒品买家 ~s~在毒品贩售点内了.</String>
        <String xml:lang="pt-BR">Excesso de ~r~traficantes de drogas ~s~no ponto de venda de drogas.</String>
        <String xml:lang="th-TH">มี ~r~ผู้ค้ายา ~s~อยู่ในจุดขายยามากเกินไป</String>
        <String xml:lang="ar-001">هناك الكثير من ~r~تجار المخدرات ~s~في منطقة المخدرات.</String>
        <String xml:lang="id-ID">Terlalu banyak ~r~pengedar narkoba ~s~di tempat penjualan narkoba.</String>
        <String xml:lang="tr-TR">Uyuşturucu noktasında çok fazla ~r~uyuşturucu satıcısı ~s~var.</String>
        <String xml:lang="hi-Latn">Drug spot mein bahut saare ~r~drug dealers ~s~hain.</String>
    </Entry>

    <!-- {0} = Amount -->
    <!-- {1} = Drug name -->
    <!-- {2} = Offer Text ("Y/Z to sell") -->
    <Entry Id="dealer_npc_wants">
        <String xml:lang="en-US">The ~y~NPC ~s~wants ~p~{0}g ~s~of ~r~{1}~s~. {2}</String>
        <String xml:lang="nl-NL">De ~y~NPC ~s~wilt ~p~{0}g ~s~van ~r~{1}~s~. {2}</String>
        <String xml:lang="fr-FR">Le ~y~PNJ ~s~veut ~p~{0}g ~s~de ~r~{1}~s~. {2}</String>
        <String xml:lang="it-IT">L'~y~NPC ~s~desidera ~p~{0}g ~s~di ~r~{1}~s~. {2}</String>
        <String xml:lang="de-DE">Der ~y~NPC ~s~möchte ~p~{0}g ~r~{1} ~s~kaufen. {2}</String>
        <String xml:lang="pl-PL">~y~Bot ~s~chce ~p~{0}g ~s~~r~{1}~s~. {2}</String>
        <String xml:lang="es-ES">El ~y~NPC ~s~quiere ~p~{0}g ~s~de ~r~{1}~s~. {2}</String>
        <String xml:lang="zh-Hant">這個 ~y~NPC ~s~想要向你購買 ~p~{0}g ~s~個 ~r~{1}~s~. {2}</String>
        <String xml:lang="zh-Hans">这个 ~y~NPC ~s~想要向你购买 ~p~{0}g ~s~个 ~r~{1}~s~. {2}</String>
        <String xml:lang="pt-BR">O ~y~NPC ~s~deseja ~p~{0}g ~s~de ~r~{1}~s~. {2}</String>
        <String xml:lang="th-TH">~y~NPC ~s~ต้องการ ~p~{0}g ~s~ของ ~r~{1}~s~. {2}</String>
        <String xml:lang="ar-001">~y~البوت ~s~يريد ~p~{0}g ~s~من ~r~{1}~s~. {2}</String>
        <String xml:lang="id-ID">~y~NPC ~s~mau ~p~{0}g ~s~dari ~r~{1}~s~. {2}</String>
        <String xml:lang="tr-TR">~y~NPC, ~p~{0}g ~r~{1}~s~ istiyor. {2}</String>
        <String xml:lang="hi-Latn">~y~NPC ko ~p~{0}g ~s~of ~r~{1} ~s~chahiye. {2}</String>
    </Entry>

    <!-- {0} = Drug name -->
    <Entry Id="dealer_not_enough_drug">
        <String xml:lang="en-US">You do not have enough ~r~{0}~s~.</String>
        <String xml:lang="nl-NL">Je hebt niet genoeg ~r~{0}~s~.</String>
        <String xml:lang="fr-FR">Tu n'as pas assez de ~r~{0}~s~.</String>
        <String xml:lang="it-IT">Non hai abbastanza ~r~{0}~s~.</String>
        <String xml:lang="de-DE">Du hast nicht genug ~r~{0}~s~.</String>
        <String xml:lang="pl-PL">Nie masz wystarczająco dużo ~r~{0}~s~.</String>
        <String xml:lang="es-ES">No tienes ~r~{0}~s~ suficiente.</String>
        <String xml:lang="zh-Hant">你沒有足夠的 ~r~{0}~s~.</String>
        <String xml:lang="zh-Hans">你没有足够的 ~r~{0}~s~.</String>
        <String xml:lang="pt-BR">Você não tem ~r~{0}~s~ suficiente.</String>
        <String xml:lang="th-TH">คุณมี ~r~{0}~s~ ไม่เพียงพอ</String>
        <String xml:lang="ar-001">ليس لديك ما يكفي من ~r~{0}~s~.</String>
        <String xml:lang="id-ID">Anda tidak memiliki ~r~{0} ~s~yang mencukupi.</String>
        <String xml:lang="tr-TR">Yeterli miktarda ~r~{0} ~s~yok.</String>
        <String xml:lang="hi-Latn">Aapke paas enough ~r~{0} ~s~nahi hai.</String>
    </Entry>

    <Entry Id="dealer_npc_price_too_high">
        <String xml:lang="en-US">The ~y~NPC ~s~said your price is ~r~too high~s~.</String>
        <String xml:lang="nl-NL">De ~y~NPC ~s~zegt dat de prijs ~r~te hoog~s~ is.</String>
        <String xml:lang="fr-FR">Le ~y~PNJ ~s~dit que ton prix est ~r~trop élevé~s~.</String>
        <String xml:lang="it-IT">L'~y~NPC ~s~ritiene che il tuo prezzo è ~r~troppo alto~s~.</String>
        <String xml:lang="de-DE">Der ~y~NPC ~s~sagte, dass dein Preis ~r~zu hoch ~s~ist.</String>
        <String xml:lang="pl-PL">~y~Bot ~s~powiedział że twoje ceny są ~r~za wysokie~s~.</String>
        <String xml:lang="es-ES">El ~y~NPC ~s~dice que el precio es ~r~demasiado caro~s~.</String>
        <String xml:lang="zh-Hant">這個 ~y~NPC ~s~認為你開出的價格 ~r~過高~s~.</String>
        <String xml:lang="zh-Hans">这个 ~y~NPC ~s~认为你开出的价格 ~r~过高~s~.</String>
        <String xml:lang="pt-BR">O ~y~NPC ~s~diz que o preço é ~r~muito caro~s~.</String>
        <String xml:lang="th-TH">~y~NPC ~s~บอกว่าราคาของคุณสูง ~r~สูงเกินไป~s~</String>
        <String xml:lang="ar-001">قال ~y~البوت ~s~أن سعرك ~r~مرتفع جدًا~s~.</String>
        <String xml:lang="id-ID">~y~NPC ~s~mengatakan harga anda terlalu ~r~mahal~s~.</String>
        <String xml:lang="tr-TR">~y~NPC~s~ fiyatınızın ~r~çok yüksek ~s~olduğunu söyledi.</String>
        <String xml:lang="hi-Latn">~y~NPC ~s~ne kaha tumhara price ~r~bahut zyada ~s~hai.</String>
    </Entry>

    <Entry Id="dealer_npc_no_longer_interested">
        <String xml:lang="en-US">The ~y~NPC ~s~is no longer interested.</String>
        <String xml:lang="nl-NL">De ~y~NPC ~s~is niet meer geïnteresseerd.</String>
        <String xml:lang="fr-FR">Le ~y~PNJ ~s~n'est plus intéressé.</String>
        <String xml:lang="it-IT">L'~y~NPC ~s~non è più interessato.</String>
        <String xml:lang="de-DE">Der ~y~NPC ~s~ist nicht länger interessiert.</String>
        <String xml:lang="pl-PL">~y~Bot ~s~nie jest już zainteresowany.</String>
        <String xml:lang="es-ES">El ~y~NPC ~s~ya no está interesado.</String>
        <String xml:lang="zh-Hant">這個 ~y~NPC ~s~已不再感興趣.</String>
        <String xml:lang="zh-Hans">这个 ~y~NPC ~s~已不再感兴趣.</String>
        <String xml:lang="pt-BR">O ~y~NPC ~s~não está mais interessado.</String>
        <String xml:lang="th-TH">~y~NPC ~s~ไม่สนใจอีกต่อไป</String>
        <String xml:lang="ar-001">لم يعد ~y~البوت ~s~مهتمًا.</String>
        <String xml:lang="id-ID">~y~NPC ~s~tidak lagi tertarik.</String>
        <String xml:lang="tr-TR">~y~NPC ~s~artık ilgilenmiyor.</String>
        <String xml:lang="hi-Latn">~y~NPC ~s~ab interested nahi hai.</String>
    </Entry>

    <!-- {0} = Main menu hotkey (M) -->
    <Entry Id="dealer_manage_supplies">
        <String xml:lang="en-US">You can manage your drug supplies in your {0} ~b~Menu~s~ &gt; ~b~Job Menu.</String>
        <String xml:lang="nl-NL">Je kan je drug goederen beheren in je {0} ~b~Menu~s~ &gt; ~b~Werk Menu.</String>
        <String xml:lang="fr-FR">Tu peux gérer tes réserves de drogues dans ton {0} ~b~Menu~s~ &gt; ~b~Menu Emploi.</String>
        <String xml:lang="it-IT">Puoi gestire le tue scorte di droga nel tuo ~b~Menu~s~ {0} &gt; ~b~Menu Lavoro.</String>
        <String xml:lang="de-DE">Du kannst deine Vorräte in deinem {0} ~b~Menu~s~ &gt; ~b~Job Menu verwalten.</String>
        <String xml:lang="pl-PL">Możesz zarządzać swoim towarem w swoim {0} ~b~Menu~s~ &gt; ~b~Menu Pracy.</String>
        <String xml:lang="es-ES">Tu puedes administrar tus suministros de drugas en su {0} ~b~Menú~s~ &gt; ~b~Menú de trabajo.</String>
        <String xml:lang="zh-Hant">你可以在 {0} ~b~選單~s~ &gt; ~b~職業選單 內察看你的毒品供應鏈.</String>
        <String xml:lang="zh-Hans">你可以在 {0} ~b~选单~s~ &gt; ~b~职业选单 内察看你的毒品供应链.</String>
        <String xml:lang="pt-BR">Você pode gerenciar seus suprimentos de drogas em seu {0} ~b~Menu~s~ &gt; ~b~Menu de trabalho.</String>
        <String xml:lang="th-TH">คุณสามารถจัดการยาเสพติดของคุณได้ใน {0} ~b~เมนู~s~ &gt; ~b~เมนูงาน</String>
        <String xml:lang="ar-001">يمكنك إدارة المخدرات الخاصة بك في {0} ~b~القائمة~s~ &gt; ~b~قائمة المهام.</String>
        <String xml:lang="id-ID">Anda dapat mengelola suplai narkoba didalam {0} ~b~Menu~s~ &gt; ~b~Menu Pekerjaan.</String>
        <String xml:lang="tr-TR">Uyuşturucu stoklarınızı {0} ~b~Menüsünde~s~ yönetebilirsiniz &gt; ~b~İş Menüsü.</String>
        <String xml:lang="hi-Latn">Aap apne drug supplies manage kar sakte ho apne {0} ~b~Menu~s~ &gt; ~b~Job Menu.</String>
    </Entry>

    <Entry Id="dealer_have_to_be_dealer_to_purchase">
        <String xml:lang="en-US">~r~You have to be a drug dealer to purchase from this supplier!</String>
        <String xml:lang="nl-NL">~r~Je moet een drugsdealer zijn om te kunnen kopen van deze leverancier!</String>
        <String xml:lang="fr-FR">~r~Tu dois être un trafiquant de drogue pour acheter auprès de ce fournisseur!</String>
        <String xml:lang="it-IT">~r~Devi essere uno spacciatore per poter acquistare da questo fornitore!</String>
        <String xml:lang="de-DE">~r~Du musst ein Drogendealer sein, um von diesem Händler zu kaufen!</String>
        <String xml:lang="pl-PL">~r~Musisz być dilerem by kupić coś z tej dziupli!</String>
        <String xml:lang="es-ES">~r~¡Tienes que ser traficante de drogas para comprarle a este proveedor!</String>
        <String xml:lang="zh-Hant">~r~您必須是藥頭才能從供應商那購買毒品.</String>
        <String xml:lang="zh-Hans">~r~您必须是毒贩才能从该供应商那边购买毒品.</String>
        <String xml:lang="pt-BR">~r~É preciso ser um traficante de drogas para comprar desse fornecedor!</String>
        <String xml:lang="th-TH">"~r~คุณต้องเป็นผู้ค้ายาจึงจะซื้อจากซัพพลาเออร์ยรายนี้ได้!</String>
        <String xml:lang="ar-001">~r~يجب أن تكون تاجر مخدرات لتتمكن من الشراء من هذا المورد!</String>
        <String xml:lang="id-ID">~r~Anda harus menjadi pengedar narkoba untuk membeli dari pengedar ini!</String>
        <String xml:lang="tr-TR">~r~Bu tedarikçiden satın almak için bir uyuşturucu satıcısı olmalısınız!</String>
        <String xml:lang="hi-Latn">~r~Iss supplier se khareedne ke liye aapko ek drug dealer hona chahiye!</String>
    </Entry>

    <!-- {0} = Required level -->
    <Entry Id="dealer_min_level_unlock_supplier">
        <String xml:lang="en-US">You need to be ~b~level {0} ~s~to unlock this ~r~drug supplier~s~. Find another supplier!</String>
        <String xml:lang="nl-NL">Je moet ~b~level {0} ~s~zijn om deze ~r~drug leverancier~s~ te ontgrendelen. Zoek een andere leverancier!</String>
        <String xml:lang="fr-FR">Tu dois être ~b~niveau {0} ~s~pour débloquer ce ~r~fournisseur de drogues~s~. Trouve un autre fournisseur!</String>
        <String xml:lang="it-IT">Devi essere di ~b~livello {0} ~s~per sbloccare questo ~r~spacciatore~s~. Cerca un altro spacciatore!</String>
        <String xml:lang="de-DE">Du musst ~b~Level {0}~s~ sein, um diesen ~r~Händler~s~ freizuschalten. Finde einen anderen Händler!</String>
        <String xml:lang="pl-PL">Musisz mieć co najmniej ~b~poziom {0} ~s~by odblokować tą ~r~dziuplę narkotykową~s~. Znajdź inną!</String>
        <String xml:lang="es-ES">Necesitas ser ~b~nivel {0} ~s~para desbloquear este ~r~proveedor de drogas~s~. ¡Encuentra otro proveedor!</String>
        <String xml:lang="zh-Hant">你必須達到 ~b~等級 {0} ~s~才能解鎖 ~r~藥頭~s~. 尋找其他供應商吧!</String>
        <String xml:lang="zh-Hans">你必须达到 ~b~等级 {0} ~s~才能解锁 ~r~毒品供应商~s~. 寻找其他供应商吧!</String>
        <String xml:lang="pt-BR">Você precisa estar no ~b~nivel {0} ~s~para desbloquear esse ~r~fornecedor de drogas~s~. Encontre outro fornecedor!</String>
        <String xml:lang="th-TH">คุณต้องเป็น ~b~ระดับ {0} ~s~เพื่อปลดล็อก ~r~ผู้จัดหายา~s~ ค้นหาซัพพลายเออร์รายอื่น!</String>
        <String xml:lang="ar-001">يجب أن تكون ~b~المستوى {0} ~s~لفتح ~r~مورد المخدرات~s~. ابحث عن مورد آخر!</String>
        <String xml:lang="id-ID">Anda harus berada di ~b~level {0} ~s~untuk membuka ~r~pengedar narkoba ~s~ini. Cari pengedar yang lain!</String>
        <String xml:lang="tr-TR">Bu ~r~uyuşturucu tedarikçisini~s~ açmak için ~b~{0} level~s~ olmalısınız. Başka bir tedarikçi bulun!</String>
        <String xml:lang="hi-Latn">Iss ~r~drug supplier ~s~ko unlock karne ke liye aapko ~b~level {0} ~s~hona chahiye. Doosra supplier dhoondho!</String>
    </Entry>

    <!-- ========================= -->
    <!-- Mechanic -->
    <!-- {0} = Location name -->
    <!-- {1} = Customer -->
    <!-- ========================= -->

    <Entry Id="player_mechanic_call">
        <String xml:lang="en-US">Go to ~y~{0} ~s~and assist {1}.</String>
        <String xml:lang="it-IT">Raggiungi ~y~{0} ~s~ed aiuta {1}.</String>
        <String xml:lang="nl-NL">Ga naar ~y~{0} ~s~en assisteer {1}.</String>
        <String xml:lang="fr-FR">Aller à ~y~{0} ~s~et assister {1}.</String>
        <String xml:lang="de-DE">Gehe zu ~y~{0} ~s~und hilf {1}.</String>
        <String xml:lang="tr-TR">~y~{0}~s~'a git ve {1}'e yardım et.</String>
        <String xml:lang="es-ES">Ve a ~y~{0} ~s~y ayuda a {1}.</String>
        <String xml:lang="pl-PL">Pójdź do ~y~{0} ~s~i pomóż {1}.</String>
        <String xml:lang="zh-Hant">前往 ~y~{0} ~s~並協助 {1}</String>
        <String xml:lang="zh-Hans">前往 ~y~{0} ~s~并协助 {1}</String>
        <String xml:lang="pt-BR">Vá para ~y~{0} ~s~e ajude {1}.</String>
        <String xml:lang="th-TH">ไปที่ ~y~{0} ~s~และช่วยเหลือ {1}</String>
        <String xml:lang="ar-001">انتقل إلى ~y~{0} ~s~وساعد {1}.</String>
        <String xml:lang="id-ID">Pergi menuju ~y~{0} ~s~dan bantu {1}.</String>
        <String xml:lang="hi-Latn">Jaao ~y~{0} ~s~aur {1} ki help karo.</String>
    </Entry>


    <!-- {0} = Player -->
    <!-- {1} = Location -->
    <Entry Id="mechanic_player_looking">
        <String xml:lang="en-US">{0} ~s~is looking for a mechanic in ~y~{1}~s~.</String>
        <String xml:lang="nl-NL">{0} ~s~zoekt een monteur in ~y~{1}~s~.</String>
        <String xml:lang="it-IT">{0} ~s~sta cercando un meccanico in ~y~{1}~s~.</String>
        <String xml:lang="fr-FR">{0} ~s~est à la recherche d'un mécanicien à ~y~{1}~s~.</String>
        <String xml:lang="de-DE">{0} ~s~is sucht nach einem Mechaniker in ~y~{1}~s~.</String>
        <String xml:lang="es-ES">{0} ~s~está buscando un mecánico en ~y~{1}~s~.</String>
        <String xml:lang="pl-PL">{0} ~s~szuka mechanika w ~y~{1}~s~.</String>
        <String xml:lang="zh-Hant">{0} 正在 ~y~{1} ~s~尋找修車工.</String>
        <String xml:lang="zh-Hans">{0} 正在 ~y~{1} ~s~寻找技师.</String>
        <String xml:lang="pt-BR">{0} ~s~está procurando um mecânico em ~y~{1}~s~.</String>
        <String xml:lang="th-TH">{0} ~s~กำลังมองหาช่างเครื่องใน ~y~{1}~s~</String>
        <String xml:lang="ar-001">{0} ~s~يبحث عن ميكانيكي في ~y~{1}~s~.</String>
        <String xml:lang="id-ID">{0} ~s~sedang mencari mekanik di ~y~{1}~s~.</String>
        <String xml:lang="tr-TR">{0}, ~y~{1} ~s~taraflarında bir mekanik arıyor.</String>
        <String xml:lang="hi-Latn">{0} ~s~ek mechanic ki talash mein hain ~y~{1} ~s~par.</String>
    </Entry>

    <!-- {0} = Paid amount -->
    <!-- {1} = Vehicle name -->
    <Entry Id="mechanic_impound_paid">
        <String xml:lang="en-US">You paid ~g~{0} ~s~to the impound office. Your ~b~{1} ~s~has been returned to your garage.</String>
        <String xml:lang="nl-NL">Je hebt ~g~{0} ~s~betaald aan het in beslag name kantoor. Je ~b~{1} ~s~is terug in je garage gezet.</String>
        <String xml:lang="it-IT">Hai pagato ~g~{0} ~s~all'ufficio deposito. Il tuo ~b~{1} ~s~è stato restituito al tuo garage.</String>
        <String xml:lang="fr-FR">Tu as payé ~g~{0} ~s~à la fourrière. Ta ~b~{1} ~s~a été retournée à ton garage.</String>
        <String xml:lang="de-DE">Du hast ~g~{0} ~s~an die Verwahrstelle bezahlt. Dein ~b~{1} ~s~wurde in deine Garage zurückgebracht. </String>
        <String xml:lang="pl-PL">Zapłaciłeś ~g~{0} ~s~do firmy holowniczej. Twój ~b~{1} ~s~został zwrócony do garażu.</String>
        <String xml:lang="es-ES">Has pagado ~g~{0} ~s~a la oficina de incautación. Tu ~b~{1} ~s~ha sido devuelto a tu garaje.</String>
        <String xml:lang="zh-Hant">你支付了 ~g~{0} ~s~給扣押場的員工. 你的 ~b~{1} ~s~現在已經回到你的車庫.</String>
        <String xml:lang="zh-Hans">你支付了 ~g~{0} ~s~给扣押场的员工. 你的 ~b~{1} ~s~现在已经回到你的车库.</String>
        <String xml:lang="pt-BR">Você pagou ~g~{0} ~s~ao escritório de apreensão e. Seu ~b~{1}~s~ foi devolvido à garagem..</String>
        <String xml:lang="th-TH">คุณจ่ายเงิน ~g~{0} ~s~ให้กับสำนักงานยึดแล้ว ~b~{1} ~s~ของคุณถูกส่งกลับไปยังโรงรถของคุณแล้ว</String>
        <String xml:lang="ar-001">لقد دفعت ~g~{0}~s~لى مكتب الحجز لي ~b~{1} ~s~لقد تم إرجاعها الي الجراج الخاص بك.</String>
        <String xml:lang="id-ID">Anda membayar ~g~{0} ~s~kepada petugas impound. ~b~{1} ~s~anda telah dikembalikan ke garasi.</String>
        <String xml:lang="tr-TR">Çekici Ofisine ~g~{0} ~s~ödediniz.. ~b~{1} ~s~garajınıza geri getirildi.</String>
        <String xml:lang="hi-Latn">Aapne impound office ko ~g~{0} ~s~diya. Aur aapki ~b~{1} ~s~garage mein wapas bhej di gayi hai.</String>
    </Entry>

    <Entry Id="mechanic_cert_obtained">
        <String xml:lang="en-US">You obtained a ~b~{0}~s~!</String>
        <String xml:lang="nl-NL">Je hebt een ~b~{0}~s~ behaald!</String>
        <String xml:lang="fr-FR">Tu as obtenu un ~b~{0}~s~!</String>
        <String xml:lang="hi-Latn">Aapko mila ek ~b~{0}~s~!</String>
        <String xml:lang="de-DE">Du hast ein ~b~{0}~s~ erhalten!</String>
        <String xml:lang="it-IT">Hai ottenuto un ~b~{0}~s~!</String>
    </Entry>

    <Entry Id="mechanic_dont_have_vehicle_repair">
        <String xml:lang="en-US">~r~You don't have a vehicle to repair!</String>
        <String xml:lang="nl-NL">~r~Je hebt geen voertuig om te repareren!</String>
        <String xml:lang="fr-FR">~r~Tu n'as pas de véhicule à réparer!</String>
        <String xml:lang="it-IT">~r~Non hai un veicolo da riparare!</String>
        <String xml:lang="de-DE">~r~Du hast kein Fahrzeug zum Reparieren!</String>
        <String xml:lang="pl-PL">~r~Nie masz pojazdu do naprawy!</String>
        <String xml:lang="es-ES">~r~¡No tienes un vehículo para reparar!</String>
        <String xml:lang="zh-Hant">~r~你沒有可進行維修的車輛!</String>
        <String xml:lang="zh-Hans">~r~你没有可进行维修的车辆!</String>
        <String xml:lang="pt-BR">~r~Você não tem um veículo para reparar!</String>
        <String xml:lang="th-TH">~r~คุณไม่มีรถให้ซ่อม!</String>
        <String xml:lang="ar-001">~r~ليس لديك سيارة لإصلاحها!</String>
        <String xml:lang="id-ID">~r~Anda tidak memiliki kendaraan untuk diperbaiki!</String>
        <String xml:lang="tr-TR">~r~Tamir edilecek bir aracınız yok!</String>
        <String xml:lang="hi-Latn">~r~Aapke paas vehicle repair karne ke liye koi vehicle hi nahi hai!</String>
    </Entry>

    <Entry Id="mechanic_dont_have_vehicle">
        <String xml:lang="en-US">~r~You don't have a vehicle!</String>
        <String xml:lang="nl-NL">~r~Je hebt geen voertuig!</String>
        <String xml:lang="it-IT">~r~Non hai un veicolo!</String>
        <String xml:lang="fr-FR">~r~Tu n'as pas de véhicule!</String>
        <String xml:lang="de-DE">~r~Du hast kein Fahrzeug!</String>
        <String xml:lang="pl-PL">~r~Nie masz pojazdu!</String>
        <String xml:lang="es-ES">~r~¡No tienes vehículo!</String>
        <String xml:lang="zh-Hant">~r~你沒有車子!</String>
        <String xml:lang="zh-Hans">~r~你没有车子!</String>
        <String xml:lang="pt-BR">~r~Você não tem veículo!!</String>
        <String xml:lang="th-TH">~r~คุณไม่มียานพาหนะ!</String>
        <String xml:lang="ar-001">~r~ليس لديك سيارة!</String>
        <String xml:lang="id-ID">~r~Anda tidak memiliki kendaraan!</String>
        <String xml:lang="tr-TR">~r~Aracınız yok!</String>
        <String xml:lang="hi-Latn">~r~Aapke paas koi vehicle nahi hai!</String>
    </Entry>

    <Entry Id="mechanic_invalid_type">
        <String xml:lang="en-US">~r~This type of vehicle cannot be repaired here!</String>
        <String xml:lang="nl-NL">~r~Dit type voertuig kan hier niet worden gerepareerd!</String>
        <String xml:lang="fr-FR">~r~Ce type de véhicule ne peut pas être réparé ici!</String>
        <String xml:lang="hi-Latn">~r~Iss type ki gaadi yaha repair nahi ho sakti!</String>
        <String xml:lang="de-DE">~r~Dieser Fahrzeugtyp kann hier nicht repariert werden!</String>
        <String xml:lang="it-IT">~r~Questo tipo di veicolo non può essere riparato qui!</String>
    </Entry>

    <Entry Id="mechanic_cant_change_plate_others">
        <String xml:lang="en-US">~r~You can't change someone else's license plate!</String>
        <String xml:lang="nl-NL">~r~Je kan niet het kentekenplaat van iemand anders aanpassen!</String>
        <String xml:lang="fr-FR">~r~Tu ne peux pas changer la plaque d'immatriculation de quelqu'un d'autre!</String>
        <String xml:lang="it-IT">~r~Non puoi cambiare la targa di qualcun altro!</String>
        <String xml:lang="de-DE">~r~Du kannst das Kennzeichen von jemand anderem nicht ändern!</String>
        <String xml:lang="pl-PL">~r~Nie możesz zmieniać tablic rejestracyjnych innych! </String>
        <String xml:lang="es-ES">~r~¡No puedes cambiar la matrícula de otra persona!</String>
        <String xml:lang="zh-Hant">~r~你不能修改別人的車牌!</String>
        <String xml:lang="zh-Hans">~r~你不能修改别人的车牌!</String>
        <String xml:lang="pt-BR">~r~Não é possível alterar a placa de outra pessoa!</String>
        <String xml:lang="th-TH">~r~คุณไม่สามารถเปลี่ยนป้ายทะเบียนของคนอื่นได้!</String>
        <String xml:lang="ar-001">~r~لا يمكنك تغيير لوحة ترخيص شخص آخر!</String>
        <String xml:lang="id-ID">~r~Anda tidak dapat mengganti plat nomer orang lain!</String>
        <String xml:lang="tr-TR">~r~Bir başkasının plakasını değiştiremezsiniz!</String>
        <String xml:lang="hi-Latn">~r~Aap kisi aur ka license plate nahi badal sakte!</String>
    </Entry>

    <Entry Id="mechanic_vehicle_repair_in_progress">
        <String xml:lang="en-US">Your vehicle is being ~g~repaired~s~. Don't ~r~move ~s~the vehicle!</String>
        <String xml:lang="nl-NL">Je voertuig wordt ~g~gerepareerd~s~. Blijf ~r~stilstaan ~s~tijdens het repareren!</String>
        <String xml:lang="fr-FR">Ton véhicule est en cours de ~g~réparation~s~. Ne ~r~bouge ~s~pas le véhicule!</String>
        <String xml:lang="hi-Latn">Aapki vehicle ~g~repair ho rahi hai~s~. Vehicle ~r~move ~s~mat karna!</String>
        <String xml:lang="de-DE">Dein Fahrzeug wird ~g~repariert~s~. ~r~Bewege ~s~das Fahrzeug nicht!</String>
        <String xml:lang="it-IT">Il tuo veicolo è in fase di ~g~riparazione~s~. Non ~r~muovere ~s~il veicolo!</String>
    </Entry>

    <Entry Id="mechanic_vehicle_repaired">
        <String xml:lang="en-US">Your vehicle has been ~g~repaired~s~.</String>
        <String xml:lang="nl-NL">Je voertuig is ~g~gerepareerd~s~.</String>
        <String xml:lang="fr-FR">Ton véhicule a été ~g~réparé~s~.</String>
        <String xml:lang="it-IT">Il tuo veicolo è stato ~g~riparato~s~.</String>
        <String xml:lang="de-DE">Dein Fahrzeug wurde ~g~repariert~s~.</String>
        <String xml:lang="pl-PL">Twój pojazd został ~g~naprawiony~s~.</String>
        <String xml:lang="es-ES">Tu vehículo ha sido ~g~reparado~s~.</String>
        <String xml:lang="zh-Hant">你的車子已被 ~g~修復~s~.</String>
        <String xml:lang="zh-Hans">你的车子已被 ~g~修复~s~.</String>
        <String xml:lang="pt-BR">Seu veículo foi~g~reparado~s~.</String>
        <String xml:lang="th-TH">รถของคุณได้รับการ ~g~ซ่อมแซม~s~</String>
        <String xml:lang="ar-001">~g~لقد تم إصلاح~s~ سيارتك.</String>
        <String xml:lang="id-ID">Kendaraan anda telah ~g~diperbaiki~s~.</String>
        <String xml:lang="tr-TR">Aracınız ~g~tamir edildi~s~.</String>
        <String xml:lang="hi-Latn">Aapki vehicle ~g~repair ho gayi ~s~hai.</String>
    </Entry>

    <Entry Id="mechanic_too_far_repairpoint">
        <String xml:lang="en-US">~r~You are too far from the mechanic.</String>
        <String xml:lang="nl-NL">~r~Je bent te ver weg van een monteur.</String>
        <String xml:lang="fr-FR">~r~Tu es trop loin du mécanicien.</String>
        <String xml:lang="it-IT">~r~Sei troppo lontano dal meccanico.</String>
        <String xml:lang="de-DE">~r~Du bist zu weit vom Mechaniker entfernt.</String>
        <String xml:lang="pl-PL">~r~Jesteś za daleko od mechanika.</String>
        <String xml:lang="es-ES">~r~Estás demasiado lejos del mecánico.</String>
        <String xml:lang="zh-Hant">~r~你離修車工太遠了.</String>
        <String xml:lang="zh-Hans">~r~你离技工太远了.</String>
        <String xml:lang="pt-BR">~r~Você está muito longe do mecânico.</String>
        <String xml:lang="th-TH">~r~คุณอยู่ไกลจากช่างมากเกินไป</String>
        <String xml:lang="ar-001">~r~أنت بعيد جدًا عن الميكانيكي.</String>
        <String xml:lang="id-ID">~r~Anda terlalu jauh dari mekanik.</String>
        <String xml:lang="tr-TR">~r~Mekanikten çok uzaksınız..</String>
        <String xml:lang="hi-Latn">~r~Aap mechanic se bahut door ho.</String>
    </Entry>

    <Entry Id="mechanic_repaired_too_recently">
        <String xml:lang="en-US">~r~This vehicle was repaired too recently.</String>
        <String xml:lang="nl-NL">~r~Dit voertuig is te recent gerepareerd.</String>
        <String xml:lang="fr-FR">~r~Ce véhicule a été réparé trop récemment.</String>
        <String xml:lang="it-IT">~r~Questo veicolo è stato già riparato recentemente.</String>
        <String xml:lang="de-DE">~r~Dieses Fahrzeug wurde kürzlich repariert.</String>
        <String xml:lang="pl-PL">~r~Ten pojazd został przed chwilą naprawiony.</String>
        <String xml:lang="es-ES">~r~Este vehículo se reparó hace muy poco tiempo.</String>
        <String xml:lang="zh-Hant">~r~這輛車才剛被修好.</String>
        <String xml:lang="zh-Hans">~r~这辆车才刚被修好.</String>
        <String xml:lang="pt-BR">~r~Esse veículo foi consertado muito recentemente.</String>
        <String xml:lang="th-TH">~r~รถคันนี้ได้รับการซ่อมแซมเร็วเกินไป</String>
        <String xml:lang="ar-001">~r~تم إصلاح هذه السيارة مؤخرًا.</String>
        <String xml:lang="id-ID">~r~Kendaraan ini baru saja diperbaiki.</String>
        <String xml:lang="tr-TR">~r~Bu araç çok yakın zamanda tamir edildi.</String>
        <String xml:lang="hi-Latn">~r~Yeh vehicle bahut kam time pehle hi repair hui hai.</String>
    </Entry>

    <Entry Id="mechanic_repair_canceled">
        <String xml:lang="en-US">~r~The repair has been canceled.</String>
        <String xml:lang="nl-NL">~r~De reparatie is geannuleerd.</String>
        <String xml:lang="fr-FR">~r~La réparation a été annulée.</String>
        <String xml:lang="hi-Latn">~r~Repair cancel ho gaya.</String>
        <String xml:lang="de-DE">~r~Die Reparatur wurde abgebrochen.</String>
        <String xml:lang="it-IT">~r~La riparazione è stata annullata.</String>
    </Entry>

    <Entry Id="mechanic_full_repair">
        <String xml:lang="en-US">Full repair</String>
        <String xml:lang="nl-NL">Volledige reparatie</String>
        <String xml:lang="fr-FR">Réparation complète</String>
        <String xml:lang="hi-Latn">Puri repair</String>
        <String xml:lang="de-DE">Volle Reparatur</String>
        <String xml:lang="it-IT">Riparazione completa</String>
    </Entry>

    <!-- {0} = seconds needed for the repair -->
    <Entry Id="mechanic_full_repair_desc">
        <String xml:lang="en-US">Fully repair your vehicle. Time: ~b~{0} seconds~s~.</String>
        <String xml:lang="nl-NL">Repareer je voertuig volledig. Tijd: ~b~{0} seconden~s~.</String>
        <String xml:lang="fr-FR">Réparer complètement ton véhicule. Durée: ~b~{0} secondes~s~.</String>
        <String xml:lang="hi-Latn">Puri repair kare apni vehicle. Time: ~b~{0} seconds ~s~mein.</String>
        <String xml:lang="de-DE">Dein Fahrzeug wird vollständig repariert. Zeit: ~b~{0} seconds~s~.</String>
        <String xml:lang="it-IT">Ripara completamente il tuo veicolo. Tempo: ~b~{0} secondi~s~.</String>
    </Entry>

    <Entry Id="mechanic_quick_repair">
        <String xml:lang="en-US">Quick fix</String>
        <String xml:lang="nl-NL">Snelle reparatie</String>
        <String xml:lang="fr-FR">Réparation rapide</String>
        <String xml:lang="hi-Latn">Turant fix</String>
        <String xml:lang="de-DE">Schnelle Reparatur</String>
        <String xml:lang="it-IT">Riparazione rapida</String>
    </Entry>

    <!-- {0} = seconds needed for the repair -->
    <Entry Id="mechanic_quick_repair_desc">
        <String xml:lang="en-US">Quickly fix your vehicle's engine up to 75% health. Time: ~b~{0} seconds~s~.</String>
        <String xml:lang="nl-NL">Repareer je voertuig snel tot 75%. Tijd: ~b~{0} seconden~s~.</String>
        <String xml:lang="fr-FR">Réparer rapidement le moteur de ton véhicule jusqu'à 75% de santé. Durée: ~b~{0} secondes~s~.</String>
        <String xml:lang="hi-Latn">Turant fix kare apni vehicle ka engine 75% tak ke. Time: ~b~{0} seconds ~s~mein.</String>
        <String xml:lang="de-DE">Repariere den Motor deines Fahrzeugs schnell bis zu 75% Gesundheit. Zeit: ~b~{0} seconds~s~.</String>
        <String xml:lang="it-IT">Ripara rapidamente il motore del tuo veicolo fino al 75% di salute. Tempo: ~b~{0} secondi~s~.</String>
    </Entry>

    <Entry Id="mechanic_tire_repair">
        <String xml:lang="en-US">Fix tires</String>
        <String xml:lang="nl-NL">Bandenwissel</String>
        <String xml:lang="fr-FR">Réparation des pneus</String>
        <String xml:lang="hi-Latn">Fix tires</String>
        <String xml:lang="de-DE">Repariere Reifen</String>
        <String xml:lang="it-IT">Sostituzione pneumatici</String>
    </Entry>

    <!-- {0} = seconds needed for the repair -->
    <Entry Id="mechanic_tire_repair_desc">
        <String xml:lang="en-US">Replace your vehicle's tires. Time: ~b~{0} seconds~s~.</String>
        <String xml:lang="nl-NL">Vervang de banden van je voertuig. Tijd: ~b~{0} seconden~s~.</String>
        <String xml:lang="fr-FR">Remplacer les pneus de ton véhicule. Durée: ~b~{0} secondes~s~.</String>
        <String xml:lang="hi-Latn">Replace kare apni vehicle ke tires. Time: ~b~{0} seconds ~s~mein.</String>
        <String xml:lang="de-DE">Wechsle die Reifen deines Fahrzeuges. Zeit: ~b~{0} seconds~s~.</String>
        <String xml:lang="it-IT">Sostituisci gli pneumatici del tuo veicolo. Tempo: ~b~{0} secondi~s~.</String>
    </Entry>

    <Entry Id="mechanic_cant_impound_vehicle">
        <String xml:lang="en-US">~r~You can't impound this vehicle.</String>
        <String xml:lang="nl-NL">~r~Je kan dit voertuig niet in beslag nemen.</String>
        <String xml:lang="fr-FR">~r~Tu ne peux pas mettre ce véhicule en fourrière.</String>
        <String xml:lang="it-IT">~r~Non puoi sequestrare questo veicolo.</String>
        <String xml:lang="de-DE">~r~Du kannst dieses Fahrzeug nicht verwahren.</String>
        <String xml:lang="pl-PL">~r~Nie możesz skonfiskować tego pojazdu.</String>
        <String xml:lang="es-ES">~r~No puedes incautar este vehículo.</String>
        <String xml:lang="zh-Hant">~r~你不能扣押這輛車.</String>
        <String xml:lang="zh-Hans">~r~你不能扣押这辆车.</String>
        <String xml:lang="pt-BR">~r~Você não pode apreender este veículo.</String>
        <String xml:lang="th-TH">~r~คุณไม่สามารถยึดรถคันนี้ได้</String>
        <String xml:lang="ar-001">~r~لا يمكنك حجز هذه السيارة.</String>
        <String xml:lang="id-ID">~r~Anda tidak dapat menyita kendaraan ini.</String>
        <String xml:lang="tr-TR">~r~Bu aracı çekemezsiniz.</String>
        <String xml:lang="hi-Latn">~r~Aap is vehicle ko impound nahi kar sakte.</String>
    </Entry>

    <!-- {0} = Hotkey -->
    <Entry Id="mechanic_drop_off_instructions">
        <String xml:lang="en-US">Hold {0} to drop the ~r~vehicle ~s~off.</String>
        <String xml:lang="nl-NL">Houd {0} ingedrukt om het ~r~voertuig ~s~weg te brengen.</String>
        <String xml:lang="fr-FR">Maintenir {0} pour déposer le ~r~véhicule ~s~au sol.</String>
        <String xml:lang="it-IT">Tieni premuto {0} per lasciare il ~r~veicolo~s~.</String>
        <String xml:lang="de-DE">Halte {0} um das ~r~Fahrzeug ~s~abzukoppeln.</String>
        <String xml:lang="pl-PL">Przytrzymaj {0} aby odstawić ~r~pojazd~s~.</String>
        <String xml:lang="es-ES">Mantén pulsado {0} para soltar el ~r~vehículo~s~.</String>
        <String xml:lang="zh-Hant">按住 {0} 將 ~r~車輛 ~s~放下</String>
        <String xml:lang="zh-Hans">按住 {0} 将 ~r~车辆 ~s~放下</String>
        <String xml:lang="pt-BR">Pressione e mantenha pressionado {0} para liberar o ~r~veículo~s~.</String>
        <String xml:lang="th-TH">กด {0} ค้างไว้เพื่อปล่อย ~r~ยานพาหนะ ~s~ออก</String>
        <String xml:lang="ar-001">اضغط مع الاستمرار على {0} لإيقاف تشغيل ~r~السيارة~s~.</String>
        <String xml:lang="id-ID">Tekah {0} untuk menurunkan ~r~kendaraan~s~.</String>
        <String xml:lang="tr-TR">~r~Aracı ~s~bırakmak için {0}'ı basılı tutun.</String>
        <String xml:lang="hi-Latn">Hold karo {0} ~r~vehicle ~s~drop off karne ke liye.</String>
    </Entry>

    <Entry Id="mechanic_tow_instructions">
        <String xml:lang="en-US">Tow illegally parked ~y~vehicles ~s~marked by a yellow cone to an ~g~impound lot~s~.</String>
        <String xml:lang="nl-NL">Sleep illegaal geparkeerde ~y~voertuig ~s~gemarkeerd met een gele pijl naar een ~g~in beslag name opslag~s~.</String>
        <String xml:lang="fr-FR">Remorquer les ~y~véhicules en stationnement illégal ~s~marqués par un cône jaune vers une ~g~fourrière~s~.</String>
        <String xml:lang="it-IT">Traina i ~y~veicoli ~s~parcheggiati abusivamente segnati con un cono giallo al ~g~deposito~s~.</String>
        <String xml:lang="de-DE">Schleppe widerrechtlich geparkte Fahrzeug, die mit einem gelben Kegel markiert sind, zu einem Abschleppplatz.</String>
        <String xml:lang="pl-PL">Holuj nieprawidłowo zaparkowane ~y~pojazdy ~s~zaznaczone żółtym pachołkiem do ~g~biura konfiskat~s~.</String>
        <String xml:lang="es-ES">Remolcar ~y~vehículos aparcados ilegalmente ~s~señalados con un cono amarillo a un ~g~lote incautado~s~.</String>
        <String xml:lang="zh-Hant">將有黃色標記的 ~y~非法停放車輛 拖至 ~g~扣押處~s~.</String>
        <String xml:lang="zh-Hans">将有黄色标记的 ~y~非法停放车辆 拖至 ~g~扣押处~s~.</String>
        <String xml:lang="pt-BR">Reboque de ~y~veiculos ~s~estacionados ilegalmente, marcados com um cone amarelo ~g~para um lote apreendido~s~.</String>
        <String xml:lang="th-TH">ลากจูงจอดอย่างผิดกฎหมาย ~y~ยานพาหนะ ~s~ทำเครื่องหมายด้วยกรวยสีเหลืองถึง ~g~ยึดล็อต~s~</String>
        <String xml:lang="ar-001">قم بسحب ~y~المركبات ~s~والمميزة بمخروط أصفر إلى ~g~منطقة الحجز~s~.</String>
        <String xml:lang="id-ID">Towing ~y~kendaraan ~s~yang parkir liar yang ditandai dengan cone kuning ke ~g~tempat penyitaan~s~.</String>
        <String xml:lang="hi-Latn">Tow karo illegaly parked ~y~vehicles ~s~jo yellow cone se marked ho, unhe ~g~impound ~s~lot mein le jao.</String>
    </Entry>

    <Entry Id="mechanic_description">
        <String xml:lang="en-US">(C)Mechanic:(/C) ~s~repair and mod players' ~y~vehicles ~s~to earn money.</String>
        <String xml:lang="it-IT">(C)Meccanico:(/C) ~s~ripara e modifica i ~y~veicoli ~s~dei giocatori per guadagnare soldi.</String>
        <String xml:lang="fr-FR">(C)Mécanicien:(/C) ~s~répare et modifie les ~y~véhicules des joueurs ~s~pour gagner de l'argent.</String>
        <String xml:lang="nl-NL">(C)Monteur:(/C) ~s~repareer en modificeer spelers' ~y~voertuigen ~s~om geld te verdienen.</String>
        <String xml:lang="de-DE">(C)Mechanic:(/C) ~s~repariere und modifiziere ~y~Fahrzeuge ~s~von Spielern, um Geld zu verdienen.</String>
        <String xml:lang="tr-TR">(C)Tamirci:(/C) ~s~onarım ve mod oyuncuları' ~y~araçlar ~s~para kazanmak.</String>
        <String xml:lang="es-ES">(C)Mecánico:(/C) ~s~repara y modifica los ~y~vehículos de los jugadores ~s~para ganar dinero.</String>
        <String xml:lang="pl-PL">(C)Mechanik:(/C) ~s~naprawiaj i ulepszaj ~y~pojazdy ~s~by zdobywać forsę.</String>
        <String xml:lang="zh-Hant">(C)技工:(/C) ~s~修理和改裝玩家的 ~y~車輛 ~s~來賺取現金.</String>
        <String xml:lang="zh-Hans">(C)技工:(/C) ~s~修理和改装玩家的 ~y~车辆 ~s~来赚取现金.</String>
        <String xml:lang="pt-BR">(C)Mecânico:(/C) ~s~repara e modifica os ~y~veículos ~s~dos jogadores para ganhar dinheiro.</String>
        <String xml:lang="th-TH">(C)ช่างเครื่อง:(/C) ~s~ซ่อมแซมและดัดแปลงผู้เล่น ' ~y~ยานพาหนะ ~s~เพื่อรับเงิน</String>
        <String xml:lang="ar-001">(C)ميكانيكي:(/C) ~s~يقوم بإصلاح وتعديل ~y~مركبات اللاعبين ~s~لكسب المال.</String>
        <String xml:lang="id-ID">(C)Mekanik:(/C) ~s~perbaiki dan modifikasi ~y~kendaraan ~s~pemain untuk mendapatkan uang.</String>
        <String xml:lang="hi-Latn">(C)Mechanic:(/C) ~s~paisa kamane ke liye players ke vehicles ~y~repair aur mod ~s~karo.</String>
    </Entry>

    <Entry Id="mechanic_plate_input_title">
        <String xml:lang="en-US">Vanity plate</String>
        <String xml:lang="nl-NL">Persoonlijke kentekenplaat</String>
        <String xml:lang="fr-FR">Plaque personnalisée</String>
        <String xml:lang="hi-Latn">Custom plate</String>
        <String xml:lang="de-DE">Wunschkennzeichen</String>
        <String xml:lang="it-IT">Targa personalizzata</String>
    </Entry>

    <Entry Id="mechanic_plate_input_text">
        <String xml:lang="en-US">Enter a vanity license plate for this vehicle.\nWarning: when you obtain a license plate, you only own it on the current region (US or EU). When you join another region, the server tries to transfer it there, however, if it's already in use it won't be transferred.</String>
        <String xml:lang="nl-NL">Voer een persoonlijke kentekenplaat in voor dit voertuig.\nWaarschuwing: wanneer je een kentekenplaat verkrijgt, bezit je deze alleen in de huidige regio (US of EU). Wanneer je naar een andere regio gaat, probeert de server deze daarheen te verplaatsen, maar als deze al in gebruik is, wordt deze niet overgezet.</String>
        <String xml:lang="fr-FR">Entrer une plaque d'immatriculation personnalisée pour ce véhicule.\nAvertissement: quand tu obtiens une plaque d'immatriculation, tu ne la possèdes que dans la région actuelle (US ou EU). Quand tu rejoins une autre région, le serveur tente de la transférer, mais si elle est déjà utilisée, elle ne sera pas transférée.</String>
        <String xml:lang="hi-Latn">Is gaadi ke liye ek custom license plate daalein.\nWarning: jab aap ek license plate milta hai, toh aap sirf us region mein use kar sakte hain (US ya EU). Jab aap doosre region mein jaate hain, toh server uss vehicle plate ko tranasfer karne ki koshish karta hai, lekin agar woh pahle se hi istemaal mein hai to usse transfer nahin kiya ja sakta.</String>
        <String xml:lang="de-DE">Gib ein Wunschkennzeichen für dieses Fahrzeug ein.\nWarning: wenn du ein Wunschkennzeichen beanstpruchst, kannst du es ausschließlich in der aktuellen Region (US or EU) verwenden. Wenn du eine andere Region betrittst, wird der Server versuchen, es zu übertragen, sollte das Kennzeichen bereits in Verwendung sein, wird es nicht übertragen.</String>
        <String xml:lang="it-IT">Inserisci una targa personalizzata per questo veicolo.\nAttenzione: quando ottieni una targa, la possiedi solo nella regione attuale (US o EU). Quando ti trasferisci in un'altra regione, il server cercherà di trasferirla lì, tuttavia, se è già in uso, non verrà trasferita.</String>
    </Entry>

    <Entry Id="mechanic_plate_word">
        <String xml:lang="en-US">~r~Your license plate cannot contain that word.</String>
        <String xml:lang="it-IT">~r~La tua targa non può contenere certe parole.</String>
        <String xml:lang="nl-NL">~r~Je kentekenplaat mag dit woord niet bevatten.</String>
        <String xml:lang="fr-FR">~r~Ta plaque d'immatriculation ne peut contenir ce mot.</String>
        <String xml:lang="de-DE">~r~Dein Wunschkennzeichen kann dieses Wort nicht beinhalten.</String>
        <String xml:lang="tr-TR">~r~Plakanız bu kelimeyi içeremez.</String>
        <String xml:lang="es-ES">~r~Tu matrícula no puede contener esa palabra.</String>
        <String xml:lang="pl-PL">~r~Twoja tablica rejestracyjna nie może zawierać tego słowa.</String>
        <String xml:lang="zh-Hant">~r~你的車牌不能包含這個詞.</String>
        <String xml:lang="zh-Hans">~r~你的车牌不能包含这个词.</String>
        <String xml:lang="pt-BR">~r~Sua placa de identificação não pode conter essa palavra.</String>
        <String xml:lang="th-TH">~r~ป้ายทะเบียนของคุณต้องไม่มีคำนั้น</String>
        <String xml:lang="ar-001">~r~لا يمكن أن تحتوي لوحة الترخيص الخاصة بك على هذه الكلمة.</String>
        <String xml:lang="id-ID">~r~Plat nomer anda tidak dapat mengandung kata kata tersebut.</String>
        <String xml:lang="hi-Latn">~r~Aapka license plate us shabd ko contain nahi kar sakta.</String>
    </Entry>

    <Entry Id="mechanic_plate_numbers_latin">
        <String xml:lang="en-US">~r~Your license plate can only contain numbers and latin letters.</String>
        <String xml:lang="it-IT">~r~La tua targa può solo contenere numeri e caratteri latini.</String>
        <String xml:lang="nl-NL">~r~Je kentekenplaat mag alleen nummers en latijnse letters bevatten.</String>
        <String xml:lang="fr-FR">~r~Ta plaque d'immatriculation ne peut contenir que des chiffres et des lettres latines.</String>
        <String xml:lang="de-DE">~r~Dein Wunschkennzeichen darf ausschließlich Zahlen und lateinische Buchstaben enthalten.</String>
        <String xml:lang="tr-TR">~r~Araç plakanız yalnızca rakamlar ve latin harfleri içerebilir.</String>
        <String xml:lang="es-ES">~r~Tu matrícula solo puede contener números y letras latinas.</String>
        <String xml:lang="pl-PL">~r~Twoja tablica rejestracyjna musi zawierać tylko cyfry i znaki łacińskie (bez znaków polskich).</String>
        <String xml:lang="zh-Hant">~r~您的車牌只能包含數字和拉丁字母.</String>
        <String xml:lang="zh-Hans">~r~您的车牌只能包含数字和拉丁字母.</String>
        <String xml:lang="pt-BR">~r~Sua placa de identificação só pode conter números e letras em latim..</String>
        <String xml:lang="th-TH">~r~ป้ายทะเบียนของคุณต้องมีเฉพาะตัวเลขและตัวอักษรละตินเท่านั้น</String>
        <String xml:lang="ar-001">~r~يمكن أن تحتوي لوحة الترخيص الخاصة بك على أرقام وأحرف لاتينية فقط.</String>
        <String xml:lang="id-ID">~r~Plat nomer anda hanya dapat menggunakan Angka dan huruf latin.</String>
        <String xml:lang="hi-Latn">~r~Aapka license plate sirf numbers aur latin letters contain kar sakta hai.</String>
    </Entry>

    <Entry Id="mechanic_plate_taken">
        <String xml:lang="en-US">~r~This license plate has been taken by someone else.</String>
        <String xml:lang="it-IT">~r~Questa targa è stata già scelta da qualcun altro.</String>
        <String xml:lang="nl-NL">~r~Dit kentekenplaat is al in gebruik door iemand anders.</String>
        <String xml:lang="fr-FR">~r~Cette plaque d'immatriculation a été prise par quelqu'un d'autre.</String>
        <String xml:lang="de-DE">~r~Dieses Wunschkennzeichen wurde von jemand anderem beansprucht.</String>
        <String xml:lang="tr-TR">~r~Bu plaka başkası tarafından alınmış.</String>
        <String xml:lang="es-ES">~r~Otra persona ha elegido esta matrícula.</String>
        <String xml:lang="pl-PL">~r~Ta tablica rejestracyjna jest zajęta.</String>
        <String xml:lang="zh-Hant">~r~這個車牌已被他人使用.</String>
        <String xml:lang="zh-Hans">~r~这个车牌已被他人使用.</String>
        <String xml:lang="pt-BR">~r~Outra pessoa escolheu este prato.</String>
        <String xml:lang="th-TH">~r~ป้ายทะเบียนนี้ถูกคนอื่นเอาไปแล้ว</String>
        <String xml:lang="ar-001">~r~تم أخذ لوحة الترخيص هذه من قبل شخص آخر.</String>
        <String xml:lang="id-ID">~r~Plat nomer ini sudah digunakan orang lain</String>
        <String xml:lang="hi-Latn">~r~Yeh license plate already kisi ne liya hua hai.</String>
    </Entry>

    <!-- {0} = Input -->
    <Entry Id="mechanic_plate_set_saved">
        <String xml:lang="en-US">~p~Your vanity license plate has been set to ~s~{0} ~p~and saved.</String>
        <String xml:lang="it-IT">~p~La tua targa personalizzata è stata impostata a ~s~{0} ~p~e salvata.</String>
        <String xml:lang="nl-NL">~p~Je kentekenplaat is veranderd naar ~s~{0} ~p~en opgeslagen.</String>
        <String xml:lang="fr-FR">~p~Ta plaque d'immatriculation a été attribuée à ~s~{0} ~p~et sauvegardée.</String>
        <String xml:lang="de-DE">~p~Dein Wunschkennzeichen wurde zu ~s~{0}~p~ geändert und gespeichert.</String>
        <String xml:lang="tr-TR">~p~Özel plakanız olarak ayarlandı ~s~{0} ~p~ve kaydedildi.</String>
        <String xml:lang="es-ES">~p~Tu placa personalizada se ha configurado como ~s~{0} ~p~y se ha guardado.</String>
        <String xml:lang="pl-PL">~p~Twoja tablica rejestracyjna została ustawiona do ~s~{0} ~p~i zapisana.</String>
        <String xml:lang="zh-Hant">~p~您的客製化車牌已設置為 ~s~{0} ~p~並已保存.</String>
        <String xml:lang="zh-Hans">~p~您的个性化车牌已设置为 ~s~{0} ~p~并已保存.</String>
        <String xml:lang="pt-BR">~p~Seu crachá personalizado foi configurado como ~s~{0} ~p~e salvo.</String>
        <String xml:lang="th-TH">~p~ป้ายทะเบียนโต๊ะเครื่องแป้งของคุณได้รับการตั้งค่าเป็น ~s~{0} ~p~และบันทึกไว้แล้ว</String>
        <String xml:lang="ar-001">~p~تم تعيين لوحة الترخيص الخاصة بك على ~s~{0} ~p~وتم حفظها.</String>
        <String xml:lang="id-ID">~p~Plat nomer custom anda telah diganti menjadi ~s~{0} ~p~dan berhasil disimpan.</String>
        <String xml:lang="hi-Latn">~p~Aapka vanity license plate set ho gaya hai ~s~{0} ~p~aur save ho gaya hai.</String>
    </Entry>

    <Entry Id="mechanic_plate_stolen_car">
        <String xml:lang="en-US">~r~You cannot change the license plate of a stolen vehicle.</String>
        <String xml:lang="nl-NL">~r~Je kan het kenteken van een gestolen voertuig niet veranderen.</String>
        <String xml:lang="fr-FR">~r~Tu ne peux pas changer la plaque d'immatriculation d'un véhicule volé.</String>
        <String xml:lang="hi-Latn">~r~Aap ek churayi hui gaadi ka license place change nahi kar sakte.</String>
        <String xml:lang="de-DE">~r~Du kannst das Kennzeichen eines gestohlenen Fahrzeuges nicht ändern.</String>
        <String xml:lang="it-IT">~r~Non puoi personalizzare la targa di un veicolo rubato.</String>
    </Entry>

    <Entry Id="mechanic_plate_rented_car">
        <String xml:lang="en-US">You cannot change the license plate of a rented vehicle.</String>
        <String xml:lang="it-IT">Non puoi cambiare la targa di un veicolo a noleggio.</String>
        <String xml:lang="nl-NL">Van een gehuurd voertuig kan je de kentekenplaat niet bewerken.</String>
        <String xml:lang="fr-FR">Tu ne peux pas changer la plaque d'immatriculation d'un véhicule loué.</String>
        <String xml:lang="de-DE">Du kannst das Kennzeichen eines gemieteten Fahrzeuges nicht ändern.</String>
        <String xml:lang="tr-TR">Kiralanan bir aracın plakasını değiştiremezsiniz.</String>
        <String xml:lang="es-ES">No se puede cambiar la matrícula de un vehículo alquilado.</String>
        <String xml:lang="pl-PL">Nie możesz zmieniać blach na wynajętym pojeździe, ty złodzieju!</String>
        <String xml:lang="zh-Hant">你不能更改租賃車輛的車牌.</String>
        <String xml:lang="zh-Hans">你不能更改租赁车辆的车牌.</String>
        <String xml:lang="pt-BR">Não é possível alterar o número de registro de um veículo alugado.</String>
        <String xml:lang="th-TH">คุณไม่สามารถเปลี่ยนป้ายทะเบียนของรถเช่าได้</String>
        <String xml:lang="ar-001">لا يمكنك تغيير لوحة ترخيص السيارة المستأجرة.</String>
        <String xml:lang="id-ID">Anda tidak dapat mengubah plat nomer kendaraan rental.</String>
        <String xml:lang="hi-Latn">Aap ek rented vehicle ka license plate nahi badal sakte.</String>
    </Entry>

    <!-- {0} = Input -->
    <Entry Id="mechanic_plate_set">
        <String xml:lang="en-US">Your vanity license plate has been set to ~s~{0}~p~.</String>
        <String xml:lang="it-IT">~p~La tua targa personalizzata è stata impostata a ~s~{0}~p~.</String>
        <String xml:lang="nl-NL">~p~Je kentekenplaat is veranderd naar ~s~{0}~p~.</String>
        <String xml:lang="fr-FR">Ta plaque d'immatriculation a été fixée à ~s~{0}~p~.</String>
        <String xml:lang="de-DE">Dein Wunschkennzeichen wurde zu ~s~{0}~p~ geändert.</String>
        <String xml:lang="tr-TR">Özel araç plakanız şu şekilde ayarlandı ~s~{0}~p~.</String>
        <String xml:lang="es-ES">Tu placa personalizada se ha establecido como ~s~{0}~p~.</String>
        <String xml:lang="pl-PL">Twoja tablica rejestracyjna to teraz ~s~{0}~p~.</String>
        <String xml:lang="zh-Hant">你的客製化車牌已被設置為 ~s~{0}~p~.</String>
        <String xml:lang="zh-Hans">你的个性化车牌已被设置为 ~s~{0}~p~.</String>
        <String xml:lang="pt-BR">Seu crachá personalizado foi definido como ~s~{0}~p~.</String>
        <String xml:lang="th-TH">ป้ายทะเบียนโต๊ะเครื่องแป้งของคุณตั้งค่าเป็น ~s~{0}~p~</String>
        <String xml:lang="ar-001">تم ضبط لوحة الترخيص الخاصة بك على ~s~{0}~p~.</String>
        <String xml:lang="id-ID">Plat nomer custom anda telah diganti menjadi ~s~{0}~p~.</String>
        <String xml:lang="hi-Latn">Aapka vanity license plate set ho gaya hai ~s~{0}~p~.</String>
    </Entry>

    <Entry Id="mechanic_cant_modify_rented_vehicle">
        <String xml:lang="en-US">~r~You cannot modify a rented vehicle!</String>
        <String xml:lang="nl-NL">~r~Je kan een gehuurd voertuig niet aanpassen!</String>
        <String xml:lang="it-IT">~r~Non puoi modificare un veicolo noleggiato!</String>
        <String xml:lang="fr-FR">~r~Tu ne peux pas modifier un véhicule loué!</String>
        <String xml:lang="pl-PL">~r~Nie możesz modyfikować wynajętego pojazdu!</String>
        <String xml:lang="zh-Hant">~r~你無法對一台租賃車輛進行調整!</String>
        <String xml:lang="zh-Hans">~r~你无法对一台租赁车辆进行调整!</String>
        <String xml:lang="es-ES">~r~¡No puedes modificar un vehículo alquilado!</String>
        <String xml:lang="pt-BR">~r~Não é possível modificar um veículo alugado!</String>
        <String xml:lang="de-DE">~r~Du kannst ein gemietetes Fahrzeug nicht modifizieren.</String>
        <String xml:lang="th-TH">~r~คุณไม่สามารถปรับเปลี่ยนรถเช่าได้!</String>
        <String xml:lang="ar-001">~r~لا يمكنك تعديل مركبة مستأجرة!</String>
        <String xml:lang="id-ID">~r~Anda tidak dapat modifikasi kendaraan rental!</String>
        <String xml:lang="tr-TR">~r~Kiralık bir aracı değiştiremezsiniz.</String>
        <String xml:lang="hi-Latn">~r~Aap ek rented vehicle ko modify nahi kar sakte!</String>
    </Entry>

    <!-- ========================= -->
    <!-- Tow trucks -->
    <!-- ========================= -->
    <Entry Id="towing_attach_moving">
        <String xml:lang="en-US">You cannot attach a vehicle while ~r~moving~s~.</String>
        <String xml:lang="it-IT">Non puoi agganciare un veicolo mentre ti ~r~muovi~s~.</String>
        <String xml:lang="nl-NL">Je kan een voertuig niet vastmaken terwijl je ~r~beweegt~s~.</String>
        <String xml:lang="fr-FR">Tu ne peux pas attacher un véhicule en ~r~mouvement~s~.</String>
        <String xml:lang="de-DE">Du kannst kein Fahrzeug anhängen, solange du dich ~r~bewegst~s~.</String>
        <String xml:lang="tr-TR">~r~Hareket ~s~halindeyken bir araç bağlayamazsınız.</String>
        <String xml:lang="es-ES">No puedes acoplar un vehículo mientras ~r~te mueves~s~.</String>
        <String xml:lang="pl-PL">Nie możesz podpiąć pojazdu w ~r~ruchu~s~.</String>
        <String xml:lang="zh-Hant">你無法在 ~r~行進中~s~ 連接一輛車.</String>
        <String xml:lang="zh-Hans">你无法在 ~r~行进中~s~ 连接一辆车.</String>
        <String xml:lang="pt-BR">Não é possível engatar um veículo enquanto ~r~em movimento~s~.</String>
        <String xml:lang="th-TH">คุณไม่สามารถแนบยานพาหนะได้ในขณะที่ ~r~กำลังเคลื่อนที่~s~</String>
        <String xml:lang="ar-001">لا يمكنك إرفاق مركبة أثناء ~r~تحركها~s~.</String>
        <String xml:lang="id-ID">Anda tidak dapat menyangkut kendaraan ketika sedang ~r~bergerak~s~.</String>
        <String xml:lang="hi-Latn">Aap ek vehicle ko attach nahi kar sakte jab woh ~r~move ~s~kar rahi ho.</String>
    </Entry>

    <Entry Id="towing_type_cannot_moved">
        <String xml:lang="en-US">Vehicles of this type ~r~cannot be towed~s~.</String>
        <String xml:lang="it-IT">Questo genere di veicoli ~r~non possono essere trainati~s~.</String>
        <String xml:lang="nl-NL">Voertuigen van dit type ~r~kunnen niet worden gesleept~s~.</String>
        <String xml:lang="fr-FR">Les véhicules de ce type ~r~ne peuvent pas être remorqués~s~.</String>
        <String xml:lang="de-DE">Fahrzeuge dieser Art können ~r~nicht angehangen werden.~s~</String>
        <String xml:lang="tr-TR">Bu tip araçlar ~r~çekilemez~s~.</String>
        <String xml:lang="es-ES">Los vehículos de este tipo ~r~no pueden ser remolcados~s~.</String>
        <String xml:lang="pl-PL">Pojazdy tego typu ~r~nie mogą być holowane~s~.</String>
        <String xml:lang="zh-Hant">這種款式的車輛 ~r~無法被拖吊~s~.</String>
        <String xml:lang="zh-Hans">这种款式的车辆 ~r~无法被拖吊~s~.</String>
        <String xml:lang="pt-BR">Veículos desse tipo ~r~não podem ser rebocados~s~.</String>
        <String xml:lang="th-TH">ยานพาหนะประเภทนี้ ~r~ไม่สามารถลากจูงได้~s~</String>
        <String xml:lang="ar-001">لا يمكن ~r~قطر~s~ مركبات من هذا النوع.</String>
        <String xml:lang="id-ID">Tipe kendaraan seperti ini ~r~tidak dapat di towing~s~.</String>
        <String xml:lang="hi-Latn">Is type ke vehicles ko ~r~tow nahi ~s~kiya ja sakta.</String>
    </Entry>

    <Entry Id="towing_already_attached_other">
        <String xml:lang="en-US">The vehicle is ~r~already ~s~attached to another truck.</String>
        <String xml:lang="it-IT">Questo veicolo è ~r~già ~s~agganciato ad un altro carro attrezzi.</String>
        <String xml:lang="nl-NL">Dit voertuig is ~r~al ~s~vastgemaakt aan een ander voertuig.</String>
        <String xml:lang="fr-FR">Le véhicule est ~r~déjà ~s~attaché à un autre camion.</String>
        <String xml:lang="de-DE">Das Fahrzeug ist ~r~bereits~s~ an einem anderen Abschlepper angehangen.</String>
        <String xml:lang="tr-TR">"Araç ~r~zaten ~s~başka bir kamyona bağlanmıştır.</String>
        <String xml:lang="es-ES">El vehículo ~r~ya ~s~esta conectado a otro camión.</String>
        <String xml:lang="pl-PL">Ten pojazd ~r~jest już ~s~podpięty do innej ciężarówki.</String>
        <String xml:lang="zh-Hant">這輛車 ~r~已經 ~s~被連接到其他台卡車上.</String>
        <String xml:lang="zh-Hans">这辆车 ~r~已经 ~s~被连接到其他台卡车上.</String>
        <String xml:lang="pt-BR">O veículo ~r~já ~s~está conectado a outro caminhão.</String>
        <String xml:lang="th-TH">ยานพาหนะคือ ~r~แล้ว ~s~ติดอยู่กับรถบรรทุกคันอื่น</String>
        <String xml:lang="ar-001">السيارة ~r~بالفعل ~s~متصلة بشاحنة أخرى.</String>
        <String xml:lang="id-ID">Kendaraan ini ~r~telah ~s~diangkut truk lain.</String>
        <String xml:lang="hi-Latn">Vehicle ~r~already ~s~doosre truck se attached hai.</String>
    </Entry>

    <Entry Id="towing_vehicle_occupied">
        <String xml:lang="en-US">The vehicle is ~r~occupied~s~.</String>
        <String xml:lang="it-IT">Il veicolo è ~r~occupato~s~.</String>
        <String xml:lang="nl-NL">Dit voertuig is ~r~bezet~s~.</String>
        <String xml:lang="fr-FR">Le véhicule est ~r~occupé~s~.</String>
        <String xml:lang="de-DE">Das Fahrzeug ist ~r~besetzt~s~.</String>
        <String xml:lang="tr-TR">Araç ~r~dolu~s~."</String>
        <String xml:lang="es-ES">El vehículo está ~r~ocupado~s~.</String>
        <String xml:lang="pl-PL">Ktoś przebywa w ~r~pojeździe~s~.</String>
        <String xml:lang="zh-Hant">這輛車上 ~r~已經有人~s~.</String>
        <String xml:lang="zh-Hans">这辆车上 ~r~已经有人~s~.</String>
        <String xml:lang="pt-BR">O veículo está ~r~ocupado~s~.</String>
        <String xml:lang="th-TH">ยานพาหนะคันนี้ ~r~ถูกครอบครอง~s~</String>
        <String xml:lang="ar-001">السيارة ~r~مشغولة~s~.</String>
        <String xml:lang="id-ID">Kendaraan ini ~r~terisi~s~.</String>
        <String xml:lang="hi-Latn">vehicle ~r~occupied ~s~hai.</String>
    </Entry>

    <Entry Id="towing_vehicle_too_big">
        <String xml:lang="en-US">The vehicle is ~r~too big ~s~for this truck.</String>
        <String xml:lang="it-IT">Il veicolo è ~r~troppo grande ~s~per questo carro attrezzi.</String>
        <String xml:lang="nl-NL">Dit voertuig is ~r~te groot~s~ voor deze wagen.</String>
        <String xml:lang="fr-FR">Le véhicule est ~r~trop grand ~s~pour ce camion.</String>
        <String xml:lang="de-DE">Das Fahrzeug ist ~r~zu groß ~s~für diesen Abschlepper.</String>
        <String xml:lang="tr-TR">Araç bu kamyon için ~r~çok büyük~s~.</String>
        <String xml:lang="es-ES">El vehículo es ~r~demasiado grande ~s~para este camión.</String>
        <String xml:lang="pl-PL">Ten pojazd jest ~r~za duży ~s~dla tej ciężarówki.</String>
        <String xml:lang="zh-Hant">這輛載具 對這輛卡車 來說 ~r~太大了~s~.</String>
        <String xml:lang="zh-Hans">这辆载具 对这辆卡车 来说 ~r~太大了~s~.</String>
        <String xml:lang="pt-BR">O veículo é ~r~muito grande ~s~para este caminhão.</String>
        <String xml:lang="th-TH">ยานพาหนะ ~r~ใหญ่เกินไป ~s~สำหรับรถบรรทุกคันนี้</String>
        <String xml:lang="ar-001">السيارة ~r~كبيرة جدًا ~s~بالنسبة لهذه الشاحنة.</String>
        <String xml:lang="id-ID">Kendaran ini ~r~terlalu besar ~s~untuk truk ini.</String>
        <String xml:lang="hi-Latn">Vehicle is truck ke liye ~r~bahut bada ~s~hai.</String>
    </Entry>

    <Entry Id="towing_detach_moving">
        <String xml:lang="en-US">You cannot detach the vehicle while ~r~moving~s~.</String>
        <String xml:lang="it-IT">Non puoi sganciare il veicolo mentre ti ~r~muovi~s~.</String>
        <String xml:lang="nl-NL">Je kan een voertuig niet losmaken terwijl je ~r~beweegt~s~.</String>
        <String xml:lang="fr-FR">Tu ne peux pas détacher le véhicule lorsque tu es en ~r~mouvement~s~.</String>
        <String xml:lang="de-DE">Du kannst das Fahrzeug nicht abkoppeln, solange du dich ~r~bewegst~s~.</String>
        <String xml:lang="tr-TR">~r~Hareket~s~ halindeyken aracı ayıramazsınız.</String>
        <String xml:lang="es-ES">No puede desmontar el vehículo mientras ~r~te mueve~s~.</String>
        <String xml:lang="pl-PL">Nie możesz odpiąć pojazdu w ~r~ruchu~s~.</String>
        <String xml:lang="zh-Hant">你無法在這輛載具 ~r~正在移動時~s~ 將其分離.</String>
        <String xml:lang="zh-Hans">你无法在这辆载具 ~r~正在移动时~s~ 将其分离.</String>
        <String xml:lang="pt-BR">Não é possível desmontar o veículo enquanto o ~r~te se move~s~.</String>
        <String xml:lang="th-TH">คุณไม่สามารถแยกยานพาหนะออกได้ในขณะที่ ~r~กำลังเคลื่อนที่~s~</String>
        <String xml:lang="ar-001">لا يمكنك فصل السيارة أثناء ~r~التحرك~s~.</String>
        <String xml:lang="id-ID">Anda tidak dapat melepaskan kendaraan ketika sedang ~r~bergerak~s~.</String>
        <String xml:lang="hi-Latn">Aap vehicle ko ~r~move ~s~karte hue detach nahi kar sakte.</String>
    </Entry>

    <Entry Id="towing_description">
        <String xml:lang="en-US">You are towing a ~y~player's vehicle ~s~for ~g~extra money~s~, but you have limited time. When the timer ~r~runs out~s~, the owner will be able to ~y~recall ~s~it.</String>
        <String xml:lang="it-IT">Stai trainando il ~y~veicolo di un giocatore ~s~per ~g~soldi extra~s~, ma hai un tempo limitato. Quando il timer ~r~scade~s~ il proprietario sarà in grado di ~y~richiamarlo~s~.</String>
        <String xml:lang="nl-NL">Je bent een ~y~speler's voertuig ~s~aan het slepen voor ~g~extra geld~s~, maar je hebt beperkt tijd. Wanneer de timer ~r~afloopt~s~, kan de eigenaar zijn voertuig ~y~terugroepen~s~.</String>
        <String xml:lang="fr-FR">Tu remorques le véhicule d'un ~y~joueur ~s~pour un ~g~supplément d'argent~s~, mais tu as un temps limité. Lorsque le temps est ~r~écoulé~s~, le propriétaire du véhicule peut le ~y~rappeler~s~.</String>
        <String xml:lang="de-DE">Du schleppst das Fahrzeug eines ~y~Spielers ~s~für ~g~extra Geld~s~ ab, aber du hast nur begrenzte Zeit. Wenn die Zeit ~r~ausläuft~s~, wird der Besitzer in der Lage sein ~y~das Fahrzeug ~s~zurückzurufen.</String>
        <String xml:lang="tr-TR">~g~Ekstra para~s~ karşılığında bir ~y~oyuncunun aracını ~s~çekiyorsunuz, ancak sınırlı bir zamanınız var. Zamanlayıcı ~r~sona erdiğinde~s~, sahibi onu ~y~geri çağırabilecek~s~.</String>
        <String xml:lang="es-ES">Estás remolcando el vehículo de un ~y~jugador ~s~por ~g~dinero extra~s~, pero tienes un tiempo limitado. Cuando el temporizador ~r~se agote~s~, el propietario podrá ~y~llamarlo otravez~s~.</String>
        <String xml:lang="pl-PL">Holujesz ~y~pojazd gracz ~s~dla ~g~dodatkowej forsy~s~, lecz masz limitowany czas. Gdy stoper wybije 0 sekund ~r~upłynie~s~, właściciel będzie mógł ~y~wezwzać ~s~pojazd do siebie.</String>
        <String xml:lang="zh-Hant">你正在為了賺取 ~g~額外的錢~s~ 而拖吊 ~y~玩家的載具~s~, 但你必須在時間內完成. 當計時器 ~r~倒數結束~s~, 車輛的擁有者將會 ~y~調回 ~s~它.</String>
        <String xml:lang="zh-Hans">你正在为了赚取 ~g~额外的钱~s~ 而拖吊 ~y~玩家的载具~s~, 但你必须在时间内完成. 当计时器 ~r~倒数结束~s~, 车辆的拥有者将会 ~y~调回 ~s~它.</String>
        <String xml:lang="pt-BR">Você está rebocando o veículo de um ~y~jogador~s~por ~g~dinheiro extra~s~, mas tem um tempo limitado. ~r~Quando o tempo acabar~s~, o proprietário poderá ~y~chamá-lo ~s~novamente.</String>
        <String xml:lang="th-TH">คุณกำลังลาก ~y~ยานพาหนะของผู้เล่น ~s~สำหรับ ~g~เงินพิเศษ~s~ แต่คุณมีเวลาจำกัด เมื่อเวลา ~r~หมด~s~ เจ้าของจะสามารถ ~y~recall ~s~it</String>
        <String xml:lang="ar-001">أنت تقوم بقطر مركبة أحد ~y~اللاعبين ~s~مقابل أموال ~g~إضافية~s~, ولكن لديك وقت محدود. عندما ~r~ينفد المؤقت~s~, سيكون المالك قادرًا على ~y~استدعائها~s~.</String>
        <String xml:lang="id-ID">Anda sedang towing ~r~kendaraan pemain ~s~untuk ~g~duit tambahan~s~, tapi anda memiliki waktu terbatas. ketika timer ~r~habis~s~, pemilik kendaraan dapat ~y~mengambilnya~s~.</String>
        <String xml:lang="hi-Latn">Aapk ek ~y~player ki vehicle ~s~ko ~g~extra paise ~s~ke liye tow kar rahe ho, lekin aap pe limited time hai. Jab timer ~r~khatam ~s~ho jayega, owner apni vehicle ~y~recall ~s~kar sakta hai.</String>
    </Entry>

    <Entry Id="towing_illegally_parked">
        <String xml:lang="en-US">You have parked your vehicle ~r~illegally ~s~and it might be towed at your expense.</String>
        <String xml:lang="it-IT">Hai parcheggiato il veicolo ~r~abusivamente ~s~e potrebbe essere trainato via a tue spese.</String>
        <String xml:lang="nl-NL">Je hebt je voertuig ~r~op een illegale wijze ~s~geparkeerd en het kan gesleept worden op jouw kosten.</String>
        <String xml:lang="fr-FR">Tu as garé ton véhicule ~r~illégalement ~s~et il risque d'être remorqué à tes frais.</String>
        <String xml:lang="de-DE">Du hast dein Fahrzeug ~r~widerrechtlich ~s~geparkt und es könnte auf deine Kosten abgeschleppt werden.</String>
        <String xml:lang="tr-TR">Aracınızı ~r~yasa dışı ~s~şekilde park ettiniz ve masrafları size ait olmak üzere çekilebilir.</String>
        <String xml:lang="es-ES">Has aparcado tu vehículo ~r~ilegalmente ~s~y podría ser remolcado </String>
        <String xml:lang="pl-PL">Zaparkowałeś ~r~nielegalnie ~s~i twój pojazd może być odholowany na twój koszt.</String>
        <String xml:lang="zh-Hant">您已將車輛停放的位置 ~r~不符合法規 ~s~並且可能會被拖走,費用將由您承擔.</String>
        <String xml:lang="zh-Hans">您已将车辆停放在 ~r~非法地区 ~s~并且可能会被拖走,费用将由您承担.</String>
        <String xml:lang="pt-BR">Você estacionou seu veículo ~r~ilegalmente ~s~e ele pode ser rebocado.</String>
        <String xml:lang="th-TH">คุณได้จอดรถของคุณ ~r~อย่างผิดกฎหมาย ~s~และอาจถูกลากโดยคุณต้องรับผิดชอบค่าใช้จ่ายเอง</String>
        <String xml:lang="ar-001">لقد قمت بإيقاف سيارتك بشكل ~r~غير قانوني ~s~وقد يتم سحبها على نفقتك الخاصة.</String>
        <String xml:lang="id-ID">Anda telah memarkir kendaraan anda ~r~secara ilegal ~s~dan itu dapat mengakibatkan kendaraan anda di towing atas biaya anda.</String>
        <String xml:lang="hi-Latn">Aapne apni vehicle ~r~illegally ~s~park ki hai aur aapki vehicle tow ho sakti hai.</String>
    </Entry>

    <!-- ========================= -->
    <!-- Paramedics -->
    <!-- ========================= -->
    <Entry Id="paramedic_team_defense_warning">
        <String xml:lang="en-US">~y~(C)Reminder:(/C) ~s~you can only shoot in self-defense, and you can't team up with ~o~criminals~s~.</String>
        <String xml:lang="it-IT">~y~(C)Promemoria:(/C) ~s~Puoi solo sparare per legittima difesa, e non puoi collaborare con ~o~criminali~s~.</String>
        <String xml:lang="nl-NL">~y~(C)Herinnering:(/C) ~s~je mag alleen schieten in zelfverdediging en je mag niet een team vormen met ~o~criminelen~s~.</String>
        <String xml:lang="fr-FR">~y~(C)Rappel:(/C) ~s~tu ne peux tirer qu'en cas de légitime défense et tu ne peux pas faire équipe avec des ~o~criminels~s~.</String>
        <String xml:lang="de-DE">~y~(C)Erinnerung:(/C) ~s~du darfst nur in Selbstverteidigung schießen und du darfst dich nicht mit ~o~Kriminellen~s~ verbünden.</String>
        <String xml:lang="tr-TR">~y~(C)Hatırlatma:(/C) ~s~sadece nefsi müdafaa için ateş edebilirsin, ve ~o~suçlularla~s~ takım kuramazsın.</String>
        <String xml:lang="es-ES">~y~(C)Recordatorio:(/C) ~s~solo puedes disparar en defensa propia y no puedes unirte con ~o~criminales~s~.</String>
        <String xml:lang="pl-PL">~y~(C)Przypomnienie:(/C) ~s~możesz strzelać tylko w samoobronie i nie możesz "teamować" się z ~o~kryminalistami~s~.</String>
        <String xml:lang="zh-Hant">~y~(C)溫馨提示:(/C) ~s~你只能以自衛為由射擊，不能與 ~o~罪犯 ~s~組隊.</String>
        <String xml:lang="zh-Hans">~y~(C)温馨提示:(/C) ~s~你只能做自卫射击，不能与 ~o~罪犯 ~s~组队.</String>
        <String xml:lang="pt-BR">~y~(C)Lembrançar:(/C) ~s~você só pode atirar em legítima defesa e não pode se aliar a ~o~criminosos~s~.</String>
        <String xml:lang="th-TH">~y~(C)คำเตือน:(/C) ~s~คุณสามารถยิงเพื่อป้องกันตัวเท่านั้น และคุณไม่สามารถร่วมมือกับ ~o~อาชญากร~s~</String>
        <String xml:lang="ar-001">~y~(C)تذكير:(/C) ~s~يمكنك إطلاق النار فقط دفاعًا عن النفس، ولا يمكنك التعاون مع ~o~المجرمين~s~.</String>
        <String xml:lang="id-ID">~y~(C)Pengingat:(/C) ~s~Anda hanya dapat menembak dalam tindakan perlindungan diri, dan tidak dapat bekerja sama dengan ~o~kriminal~s~.</String>
        <String xml:lang="hi-Latn">~y~(C)Reminder:(/C) ~s~aap sirf self-defense mein shoot kar sakte ho, aur aap ~o~criminals ~s~ke saath team up nahi kar sakte.</String>
    </Entry>

    <!-- {0} = Clothing name -->
    <Entry Id="paramedic_clothing_obtain">
        <String xml:lang="en-US">You obtained ~b~{0}~s~.</String>
        <String xml:lang="it-IT">Hai ottenuto ~b~{0}~s~.</String>
        <String xml:lang="nl-NL">Je hebt ~b~{0}~s~ gekregen.</String>
        <String xml:lang="fr-FR">Tu as obtenu ~b~{0}~s~.</String>
        <String xml:lang="de-DE">Du hast ~b~{0}~s~ erhalten.</String>
        <String xml:lang="tr-TR">Elde ettin ~b~{0}~s~.</String>
        <String xml:lang="es-ES">Has obtenido ~b~{0}~s~.</String>
        <String xml:lang="pl-PL">Otrzymałeś ~b~{0}~s~.</String>
        <String xml:lang="zh-Hant">您獲得了 ~b~{0}~s~.</String>
        <String xml:lang="zh-Hans">您获得了 ~b~{0}~s~.</String>
        <String xml:lang="pt-BR">Você obteve um(a) ~b~{0}~s~.</String>
        <String xml:lang="th-TH">คุณได้รับ ~b~{0}~s~</String>
        <String xml:lang="ar-001">لقد حصلت على ~b~{0}~s~.</String>
        <String xml:lang="id-ID">Anda mendapatkan ~b~{0}~s~.</String>
        <String xml:lang="hi-Latn">Aapne liya ~b~{0}~s~.</String>
    </Entry>

    <!-- {0} = Location name -->
    <!-- {1} = Customer -->
    <Entry Id="player_paramedic_call">
        <String xml:lang="en-US">Go to ~y~{0} ~s~and assist {1}.</String>
        <String xml:lang="it-IT">Raggiungi ~y~{0} ~s~ed aiuta {1}.</String>
        <String xml:lang="nl-NL">Ga naar ~y~{0} ~s~en assisteer {1}.</String>
        <String xml:lang="fr-FR">Aller à ~y~{0} ~s~et assister {1}.</String>
        <String xml:lang="de-DE">Gehe zu ~y~{0} ~s~und hilf {1}.</String>
        <String xml:lang="tr-TR"> ~y~{0}~s~'a git ve {1}'e yardım et.</String>
        <String xml:lang="es-ES">Ve a ~y~{0} ~s~y ayuda a {1}.</String>
        <String xml:lang="pl-PL">Pójdź do ~y~{0} ~s~i pomóż {1}.</String>
        <String xml:lang="zh-Hant">前往 ~y~{0} ~s~然後協助 {1}.</String>
        <String xml:lang="zh-Hans">前往 ~y~{0} ~s~然后协助 {1}.</String>
        <String xml:lang="pt-BR">Vá para ~y~{0} ~s~e ajude {1}.</String>
        <String xml:lang="th-TH">ไปที่ ~y~{0} ~s~และช่วยเหลือ {1}</String>
        <String xml:lang="ar-001">انتقل إلى ~y~{0} ~s~وساعد {1}.</String>
        <String xml:lang="id-ID">Pergi menuju ~y~{0} ~s~dan bantu {1}.</String>
        <String xml:lang="hi-Latn">Jaao ~y~{0} ~s~aur {1} ki help karo.</String>
    </Entry>

    <!-- {0} = Paramedic -->
    <!-- {1} = Patient -->
    <Entry Id="player_paramedic_call_intern">
        <String xml:lang="en-US">Paramedic {0} has responded to the call of {1}.</String>
        <String xml:lang="nl-NL">Ambulancier {0} heeft de oproep van {1} geaccepteerd.</String>
        <String xml:lang="it-IT">Il paramedico {0} ha risposto alla chiamata di {1}.</String>
        <String xml:lang="fr-FR">L'ambulancier {0} a répondu à l'appel de {1}.</String>
        <String xml:lang="es-ES">El paramédico {0} ha respondido a la llamada en {1}.</String>
        <String xml:lang="pl-PL">Medyk ~p~{0} ~s~odpowiedział do zawołania {1}.</String>
        <String xml:lang="pt-BR">O paramédico {0} respondeu à chamada em {1}.</String>
        <String xml:lang="zh-Hant">護理人員 {0} 已回答 {1} 的呼叫.</String>
        <String xml:lang="de-DE">Der Sanitäter {0} hat auf den Anruf von {1} reagiert.</String>
        <String xml:lang="th-TH">เจ้าหน้าที่การแพทย์ {0} ตอบสนองต่อการโทรของ {1}</String>
        <String xml:lang="ar-001">استجاب المسعف {0} لنداء {1}.</String>
        <String xml:lang="id-ID">Paramedis {1} telah menanggapi panggilan {1}.</String>
        <String xml:lang="tr-TR">Sağlık GÖrevlisi {0}, {1}'in çağrısına yanıt verdi.</String>
        <String xml:lang="hi-Latn">Paramedic {0} ne {1} ki call ka repond kiya hai.</String>
    </Entry>

    <!-- {0} = Paramedic -->
    <Entry Id="player_paramedic_call_responded">
        <String xml:lang="en-US">Paramedic {0} responded to your call.</String>
        <String xml:lang="nl-NL">Ambulancier {0} heeft jouw oproep geaccepteerd.</String>
        <String xml:lang="it-IT">Il paramedico {0} ha risposto alla tua chiamata.</String>
        <String xml:lang="fr-FR">L'ambulancier {0} a répondu à ton appel.</String>
        <String xml:lang="es-ES">El paramédico {0} respondió a su llamada.</String>
        <String xml:lang="pl-PL">Medyk {0} odpowiedział na twoje zawołanie.</String>
        <String xml:lang="pt-BR">O paramédico {0} atendeu seu chamado</String>
        <String xml:lang="zh-Hant">護理人員 {0} 已回答您的呼叫.</String>
        <String xml:lang="de-DE">Der Sanitäter {0} hat auf deinen Anruf reagiert.</String>
        <String xml:lang="th-TH">เจ้าหน้าที่การแพทย์ {0} ตอบรับการโทรของคุณ</String>
        <String xml:lang="ar-001">استجاب المسعف {0} لمكالمتك.</String>
        <String xml:lang="id-ID">Paramedis {1} telah menanggapi panggilanmu.</String>
        <String xml:lang="tr-TR">Sağlık Görevlisi {0}, çağrınıza yanıt verdi.</String>
        <String xml:lang="hi-Latn">Paramedic {0} ne aapki call ka respond kar rahe hain.</String>
    </Entry>

    <Entry Id="paramedic_revival_fail">
        <String xml:lang="en-US">~r~Your revival attempt has failed.</String>
        <String xml:lang="it-IT">~r~Il tuo tentativo di rianimazione è fallito.</String>
        <String xml:lang="nl-NL">~r~Je poging tot reanimatie is mislukt.</String>
        <String xml:lang="fr-FR">~r~Ta tentative de réanimation a échoué.</String>
        <String xml:lang="de-DE">~r~Dein Wiederbelebungsversuch ist gescheitert.</String>
        <String xml:lang="tr-TR">~r~Canlandırma girişiminiz başarısız oldu.</String>
        <String xml:lang="es-ES">~r~Tu intento para revivir ha fallado.</String>
        <String xml:lang="pl-PL">~r~Próba ocucenia nieudana.</String>
        <String xml:lang="pt-BR">~r~Sua tentativa de reviver falhou.</String>
        <String xml:lang="zh-Hant">~r~你嘗試復活但失敗了.</String>
        <String xml:lang="th-TH">~r~ความพยายามในการฟื้นฟูของคุณล้มเหลว</String>
        <String xml:lang="ar-001">~r~لقد فشلت محاولتك للإحياء.</String>
        <String xml:lang="id-ID">~r~Percobaan membangunkan anda telah gagal.</String>
        <String xml:lang="hi-Latn">~r~Aapka revival attempt fail ho gaya hai.</String>
    </Entry>

    <!-- {0} = Player Name -->
    <Entry Id="paramedic_reviving">
        <String xml:lang="en-US">Paramedic {0} is reviving you.</String>
        <String xml:lang="nl-NL">Ambulancier {0} is jou aan het reanimeren.</String>
        <String xml:lang="it-IT">Il paramedico {0} ti sta rianimando.</String>
        <String xml:lang="fr-FR">L'ambulancier {0} te réanime.</String>
        <String xml:lang="es-ES">El paramédico {0} te está reviviendo.</String>
        <String xml:lang="pl-PL">Medyk {0} cię ocuca.</String>
        <String xml:lang="pt-BR">O paramédico {0} está revivendo você.</String>
        <String xml:lang="zh-Hant">醫護人員 {0} 正在復活你.</String>
        <String xml:lang="de-DE">Der Sanitäter {0} belebt dich wieder.</String>
        <String xml:lang="th-TH">เจ้าหน้าที่การแพทย์ {0} กำลังฟื้นคืนชีพคุณ</String>
        <String xml:lang="ar-001">المسعف {0} يقوم بإحيائك.</String>
        <String xml:lang="id-ID">Paramedis {0} mencoba membangunkan anda.</String>
        <String xml:lang="tr-TR">Sağlık Görevlisi {0}, sizi canlandırıyor.</String>
        <String xml:lang="hi-Latn">Paramedic {0} tumhe revive kar rahe hain.</String>
    </Entry>

    <Entry Id="paramedic_npc_loss">
        <String xml:lang="en-US">~p~Paramedics ~s~are expected to save the lives of citizens. Innocent civilian NPC casualties will result in small ~r~XP losses~s~.</String>
        <String xml:lang="it-IT">I ~p~Paramedici ~s~sono tenuti a salvare le vite dei cittadini. Causare vittime civili di NPC innocenti risulterà in piccole ~r~perdite di XP~s~.</String>
        <String xml:lang="nl-NL">~p~Ambulanciers ~s~worden verwacht om levens te redden van burgers. Ongelukken met onschuldige NPCS resulteert in kleine ~r~XP-verliezen~s~.</String>
        <String xml:lang="fr-FR">~p~Les ambulanciers ~s~sont censés sauver la vie des citoyens. Les décès de PNJ civils innocents entraîneront de légères ~r~pertes d'XP~s~.</String>
        <String xml:lang="de-DE">~p~Sanitäter ~s~sollen das Leben der Bürger retten. Das Verletzen unschuldiger NPCs führt zu geringen ~r~XP-Verlusten~s~.</String>
        <String xml:lang="tr-TR">~p~Sağlık görevlileri ~s~vatandaşların hayatlarını kurtarmaları bekleniyor. Masum sivil NPC kayıpları küçük ~r~XP kayıplarına ~s~neden olacaktır.</String>
        <String xml:lang="es-ES">~p~Los paramédicos ~s~deben salvar las vidas de los ciudadanos. El asesinato de civiles inocentes, de NPC resultarán en pequeñas pérdidas de ~r~XP~s~.</String>
        <String xml:lang="pl-PL">~p~Medycy ~s~mają ratować życia mieszkańców. Zabijanie niewinnych botów wiąże się ze ~r~stratami XP~s~.</String>
        <String xml:lang="pt-BR">~p~Os paramédicos devem ~s~devem salvar a vida dos cidadãos. O assassinato de civis inocentes e de NPCs resultará em pequenas perdas de ~r~XP~s~.</String>
        <String xml:lang="zh-Hant">~p~護理人員~s~應該拯救公民的生命.無辜的平民 NPC 傷亡將導致少量的~r~經驗值損失~s~</String>
        <String xml:lang="th-TH">~p~หน่วยแพทย์ ~s~ได้รับการคาดหวังให้ช่วยชีวิตประชาชนได้ การบาดเจ็บล้มตายของ NPC พลเรือนผู้บริสุทธิ์จะส่งผลให้เกิดการสูญเสีย ~r~XP~s~ เล็กน้อย</String>
        <String xml:lang="ar-001">~p~المسعفون ~s~من المتوقع أن يقوموا بإنقاذ حياة المواطنين. ستؤدي الخسائر البشرية الأبرياء من البوتات إلى خسائر صغيرة في ~r~نقاط الخبرة~s~.</String>
        <String xml:lang="id-ID">~p~Paramedis ~s~diharapkan untuk menyelamatkan nyawa warga. Korban warga NPC yang tidak bersalah akan mengakibatkan sedikit ~r~berkurangnya XP~s~.</String>
        <String xml:lang="hi-Latn">~p~Paramedics ~s~ko citizens ki zindagi bachane ki duty hai. Innocent civilian ya NPC ko maarne ke liye woh responsible honge aur ~r~XP losses ~s~face karenge.</String>
    </Entry>

    <!-- {0} = Paramedic -->
    <Entry Id="paramedic_on_scene">
        <String xml:lang="en-US">Paramedic {0} ~s~is on scene!</String>
        <String xml:lang="nl-NL">Ambulancier {0} ~s~is ter plaatse!</String>
        <String xml:lang="it-IT">Il paramedico {0} ~s~è sulla scena!</String>
        <String xml:lang="fr-FR">L'ambulancier {0} ~s~est sur place!</String>
        <String xml:lang="es-ES">¡El paramédico {0} ~s~está en la zona!</String>
        <String xml:lang="pl-PL">Medyk {0} ~s~jest na miejscu wypadku!</String>
        <String xml:lang="de-DE">Der Sanitäter {0} ~s~ist vor Ort!</String>
        <String xml:lang="pt-BR">O paramédico {0} ~s~está na área!</String>
        <String xml:lang="zh-Hant">救護人員 {0} ~s~已經抵達現場!</String>
        <String xml:lang="th-TH">หน่วยแพทย์ {0} ~s~อยู่ในที่เกิดเหตุ!</String>
        <String xml:lang="ar-001">لمسعف {0} ~s~موجود في مكان الحادث!</String>
        <String xml:lang="id-ID">Paramedis {0} ~s~berada di lokasi!</String>
        <String xml:lang="hi-Latn">Paramedic {0} ~s~scene par hain!</String>
    </Entry>

    <Entry Id="paramedic_crossteam_warn">
        <String xml:lang="en-US">You can't heal ~o~criminals ~s~when they're involved in a ~r~shooting ~s~with the ~b~police~s~, as it is considered ~r~cross-teaming~s~.</String>
        <String xml:lang="nl-NL">Je kan geen ~o~criminelen ~s~genezen wanneer ze betrokken zijn in een ~r~schietgevecht ~s~met de ~b~politie~s~, omdat dat wordt gezien als ~r~cross-teaming~s~.</String>
        <String xml:lang="it-IT">Non puoi curare ~o~criminali ~s~mentre sono coinvolti in una ~r~sparatoria ~s~contro la ~b~polizia~s~, poiché è considerato ~r~cross-teaming~s~.</String>
        <String xml:lang="fr-FR">Tu ne peux pas soigner les ~o~criminels ~s~lorsqu'ils sont impliqués dans une ~r~fusillade ~s~avec la ~b~police~s~, car cela est considéré comme du ~r~cross-teaming~s~.</String>
        <String xml:lang="es-ES">No puedes curar ~o~criminales ~s~cuando están involucrados en un ~r~tiroteo ~s~con la ~b~policía~s~, ya que se considera ~r~cross-teaming~s~.</String>
        <String xml:lang="pl-PL">Nie możesz leczyć ~o~kryminalistów ~s~gdy są w ~r~strzelaninie ~s~z ~b~glinami~s~, ajest to uznawane za ~r~cross-teaming~s~.</String>
        <String xml:lang="pt-BR">Você não pode curar ~o~criminosos ~s~quando estiver envolvido em um ~r~tiroteio ~s~com a ~b~polícia~s~, porque isso é considerado ~r~cross-teaming~s~.</String>
        <String xml:lang="zh-Hant">當~o~罪犯~s~與~b~警察~s~參與~r~射擊~s~時,你無法治愈~o~罪犯~s~,因為這被認為是~r~非法組隊~s~.</String>
        <String xml:lang="de-DE">Du kannst keine ~o~Kriminellen~s~ heilen, wenn diese in eine ~r~Schießerei ~s~mit der ~b~Polizei~s~ involviert sind, da es als ~r~Cross-Teaming~s~ gewertet wird.</String>
        <String xml:lang="th-TH">คุณไม่สามารถรักษา ~o~อาชญากร ~s~ได้เมื่อพวกเขาพัวพันกับ ~r~การยิง ~s~กับ ~b~ตำรวจ~s~ เนื่องจากถือว่าเป็น ~r~การร่วมมือกันข้ามทีม~s~</String>
        <String xml:lang="ar-001">لا يمكنك شفاء ~o~المجرمين ~s~عندما يكونون متورطين في عملية ~r~إطلاق نار ~s~مع ~b~الشرطة~s~, حيث يعتبر ذلك بمثابة ~r~فريق مشترك~s~.</String>
        <String xml:lang="id-ID">Anda tidak dapat menyembuhkan ~o~kriminal ~s~ketika mereka terlibat ~r~penembakan ~s~dengan ~b~kepolisian~s~, secara itu dianggap ~r~Cross-Teamin~s~.</String>
        <String xml:lang="hi-Latn">Tum ~o~criminals ~s~ko heal nahi kar sakte jab woh ~b~police ~s~ke saath ~r~shooting ~s~mein involved ho, kyunki yeh ~r~cross-teaming ~s~consider kiya jata hai.</String>
    </Entry>

    <!-- {0} = Patient -->
    <Entry Id="paramedic_heal_player">
        <String xml:lang="en-US">You ~p~healed ~s~{0}.</String>
        <String xml:lang="nl-NL">Je hebt {0} ~p~genezen~s~.</String>
        <String xml:lang="it-IT">Hai ~p~curato ~s~{0}.</String>
        <String xml:lang="fr-FR">Tu as ~p~soigné ~s~{0}.</String>
        <String xml:lang="es-ES">Tú ~p~curaste a ~s~{0}.</String>
        <String xml:lang="pl-PL">~p~Uleczyłeś ~s~{0}.</String>
        <String xml:lang="pt-BR">Você ~p~curou a ~s~{0}.</String>
        <String xml:lang="zh-Hant">你 ~p~治癒了 ~s~{0}.</String>
        <String xml:lang="de-DE">Du hast {0} ~p~geheilt~s~.</String>
        <String xml:lang="th-TH">คุณ ~p~หายเป็นปกติแล้ว ~s~{0}</String>
        <String xml:lang="ar-001">لقد ~p~شفيت ~s~{0}.</String>
        <String xml:lang="id-ID">Anda ~p~mengobati ~s~{0}.</String>
        <String xml:lang="hi-Latn">Aapne {0} ko ~p~heal ~s~kiya.</String>
    </Entry>

    <!-- {0} = Counter -->
    <Entry Id="paramedic_heal_n_players">
        <String xml:lang="en-US">You ~p~healed ~s~{0} players.</String>
        <String xml:lang="nl-NL">Je hebt {0} spelers ~p~genezen~s~.</String>
        <String xml:lang="it-IT">Hai ~p~curato ~s~{0} giocatori.</String>
        <String xml:lang="fr-FR">Tu as ~p~soigné ~s~{0} joueurs.</String>
        <String xml:lang="es-ES">Tú ~p~curaste a ~s~{0} jugadores.</String>
        <String xml:lang="pl-PL">~p~Uleczyłeś ~s~{0} graczy.</String>
        <String xml:lang="pt-BR">Você ~p~curou ~s~{0} jogadores.</String>
        <String xml:lang="zh-Hant">你 ~p~治癒了 ~s~{0} 位玩家.</String>
        <String xml:lang="de-DE">Du hast {0} Spieler ~p~geheilt~s~.</String>
        <String xml:lang="th-TH">คุณ ~p~รักษา ~s~{0} ผู้เล่นแล้ว</String>
        <String xml:lang="ar-001">لقد قمت ~p~بشفاء ~s~{0} اللاعبين.</String>
        <String xml:lang="id-ID">Anda ~p~menyembuhkan ~s~{0} pemain.</String>
        <String xml:lang="hi-Latn">Aapne {0} players ko ~p~heal ~s~kiya hai.</String>
    </Entry>

    <Entry Id="too_far_from_hospital">
        <String xml:lang="en-US">~r~You are too far from the hospital!</String>
        <String xml:lang="nl-NL">~r~Je bent te ver weg van het ziekenhuis!</String>
        <String xml:lang="it-IT">~r~Sei troppo lontano dall'ospedale!</String>
        <String xml:lang="fr-FR">~r~Tu es trop loin de l'hôpital!</String>
        <String xml:lang="es-ES">~r~¡Estás demasiado lejos del hospital!</String>
        <String xml:lang="pl-PL">~r~Jesteś za daleko od szpitala!</String>
        <String xml:lang="pt-BR">~r~Você está muito longe do hospital!</String>
        <String xml:lang="zh-Hant">~r~你離醫院太遠了!</String>
        <String xml:lang="de-DE">~r~Du bist zu weit von einem Krankenhaus entfernt.</String>
        <String xml:lang="th-TH">~r~คุณอยู่ไกลจากโรงพยาบาลเกินไป!</String>
        <String xml:lang="ar-001">~r~أنت بعيد جدًا عن المستشفى!</String>
        <String xml:lang="id-ID">~r~Anda terlalu jauh dari rumah sakit!</String>
        <String xml:lang="hi-Latn">~r~Aap hospital se bahut door ho!</String>
    </Entry>

    <Entry Id="received_med_treatment">
        <String xml:lang="en-US">You have received ~p~medical treatment ~s~at the hospital.</String>
        <String xml:lang="nl-NL">Je hebt ~p~medische behandeling ~s~gekregen bij het ziekenhuis.</String>
        <String xml:lang="it-IT">Hai ricevuto un ~p~trattamento medico ~s~all'ospedale.</String>
        <String xml:lang="fr-FR">Tu as reçu un ~p~traitement médical ~s~à l'hôpital.</String>
        <String xml:lang="es-ES">Has recibido un ~p~tratamiento médico ~s~en el hospital.</String>
        <String xml:lang="pl-PL">Otrzymałeś ~p~pomoc medyczną ~s~w szpitalu.</String>
        <String xml:lang="pt-BR">Você recebeu ~p~tratamento médico ~s~em um hospital.</String>
        <String xml:lang="zh-Hant">你已在醫院接受了 ~p~治療~s~.</String>
        <String xml:lang="de-DE">Du hast eine ~p~medizinische Versorgung ~s~bei einem Krankenhaus erhalten.</String>
        <String xml:lang="th-TH">คุณได้รับ ~p~การรักษาพยาบาล ~s~ที่โรงพยาบาล</String>
        <String xml:lang="ar-001">لقد تلقيت ~p~العلاج الطبي ~s~في المستشفى.</String>
        <String xml:lang="id-ID">Anda telah menerima ~p~perawatan medis ~s~dari rumah sakit.</String>
        <String xml:lang="hi-Latn">Aapko hospital mein ~p~medical treatment ~s~mila.</String>
    </Entry>

    <Entry Id="plastic_surgery_downtown">
        <String xml:lang="en-US">Please go to ~b~Pillbox Hill Medical Center ~s~(Downtown Los Santos) for plastic surgery.</String>
        <String xml:lang="nl-NL">Ga naar ~b~Pillbox Hill Medical Center ~s~(Downtown Los Santos) voor plastische chirurgie.</String>
        <String xml:lang="it-IT">Per favore, vai al ~b~Pillbox Hill Medical Center ~s~(Downtown Los Santos) per la chirurgia plastica.</String>
        <String xml:lang="fr-FR">Merci de te rendre au ~b~Pillbox Hill Medical Center ~s~(Downtown Los Santos) pour la chirurgie plastique.</String>
        <String xml:lang="es-ES">Diríjete al ~b~Centro Médico Pillbox Hill ~s~(Centro de Los Santos) para someterse a una cirugía plástica.</String>
        <String xml:lang="pl-PL">Udaj się do ~b~Pillbox Hill Medical Center ~s~(Downtown Los Santos) dla operacji plastycznej.</String>
        <String xml:lang="pt-BR">Ir para ~b~Pillbox Hill Medical Center ~s~(Centro de Los Santos) para se submeter à uma cirurgia plástica.</String>
        <String xml:lang="zh-Hant">請前往 ~b~Pillbox Hill醫療中心 ~s~(洛聖都市中心) 進行整型手術.</String>
        <String xml:lang="de-DE">Bitte gehe zum ~b~Pillbox Hill Krankenhaus ~s~(Downtown Los Santos) um eine Schönheitsoperation vorzunehmen.</String>
        <String xml:lang="th-TH">โปรดไปที่ ~b~Pillbox Hill Medical Center ~s~(Downtown Los Santos) เพื่อทำศัลยกรรมพลาสติก</String>
        <String xml:lang="ar-001">يرجى الذهاب إلى ~b~Pillbox Hill Medical Center ~s~(Downtown Los Santos) لإجراء الجراحة التجميلية.</String>
        <String xml:lang="id-ID">Silahkan menuju ~b~Rumah sakit Pillbox Hill~s~(Pusat kota Los Santos) untuk operasi plastik.</String>
        <String xml:lang="hi-Latn">Please ~b~Pillbox Hill Medical Center ~s~(Downtown Los Santos) jaao plastic surgery ke liye.</String>
    </Entry>

    <Entry Id="paramedic_wanted_come_back_later">
        <String xml:lang="en-US">You are ~o~wanted ~s~by the police! Please, come back later.</String>
        <String xml:lang="nl-NL">Je wordt ~o~gezocht ~s~door de politie! Kom later terug, aub.</String>
        <String xml:lang="it-IT">Sei ~o~ricercato ~s~dalla polizia! Per favore, torna più tardi.</String>
        <String xml:lang="fr-FR">Tu es ~o~recherché ~s~par la police! Reviens plus tard, s'il te plaît.</String>
        <String xml:lang="es-ES">Estas ~o~siendo buscado ~s~por la policía! Por favor regresa más tarde.</String>
        <String xml:lang="pl-PL">Jesteś ~o~poszukiwany ~s~przez gliny! Wróć jak ich zgubisz.</String>
        <String xml:lang="pt-BR">Você é ~o~procurado ~s~pela polícia! Por favor, volte mais tarde.</String>
        <String xml:lang="zh-Hant">你正在被警察 ~o~通緝~s~! 請稍後再回來.</String>
        <String xml:lang="de-DE">Du wirst von der Polizei ~o~gesucht~s~! Bitte komm später wieder.</String>
        <String xml:lang="th-TH">คุณ ~o~ต้องการ ~s~โดยตำรวจ! โปรดกลับมาใหม่</String>
        <String xml:lang="ar-001">أنت ~o~مطلوب ~s~للشرطة! من فضلك, عود لاحقا</String>
        <String xml:lang="id-ID">Anda ~o~diburu ~s~oleh kepolisian! Silahkan, kembali lagi nanti.</String>
        <String xml:lang="hi-Latn">Aap abhi ~o~wanted ~s~ho police ke taraf se! Please, baad mein wapas aao.</String>
    </Entry>

    <Entry Id="paramedic_active_shootout_cant_revive">
        <String xml:lang="en-US">There's an active ~r~shooting~s~! You can't revive ~o~wanted suspects ~s~now.</String>
        <String xml:lang="nl-NL">Er is een actief ~r~schietgevecht~s~! Je kan geen ~o~gezochte verdachten ~s~reanimeren op dit moment.</String>
        <String xml:lang="it-IT">È in croso una ~r~sparatoria~s~! Non puoi rianimare i ~o~sospettati ~s~per il momento.</String>
        <String xml:lang="fr-FR">Il y a une ~r~fusillade ~s~en cours! Tu ne peux pas réanimer ~o~les suspects recherchés ~s~maintenant.</String>
        <String xml:lang="es-ES">¡Hay un ~r~tiroteo~s~ activo! No puedes revivir ~o~sospechosos en busqueda ~s~ahora.</String>
        <String xml:lang="pl-PL">Jest ~r~strzelanina~s~! Nie możesz ocucać w tej chwili ~o~poszukiwanych kryminalistów~s~.</String>
        <String xml:lang="pt-BR">Há um ~r~tiroteio ativo~s~! Não é possível reanimar ~o~suspeitos em busca ~s~agora.</String>
        <String xml:lang="zh-Hant">這裡正在進行 ~r~槍戰~s~! 你現在無法復活 ~o~通緝犯~s~.</String>
        <String xml:lang="de-DE">Eine aktive ~r~chießerei ~s~findet statt! Du kannst gerade keine ~o~gesuchte Verdächtigen ~s~wiederbeleben.</String>
        <String xml:lang="th-TH">มี ~r~การยิง~s~! คุณไม่สามารถฟื้น ~o~ผู้ต้องสงสัยที่ต้องการ ~s~ตอนนี้ได้</String>
        <String xml:lang="ar-001">هناك ~r~ضرب نار~s~! لا يمكنك إحياء ~o~المشتبه بهم المطلوبين ~s~الآن.</String>
        <String xml:lang="id-ID">Sedang terjadi ~r~penembakan~s~! anda tidak dapat membangunkan ~o~kriminal ~s~sekarang.</String>
        <String xml:lang="hi-Latn">Idhar active ~r~shooting ~s~chal rahi hai! Abhi ~o~wanted suspects ~s~ko revive nahi kar sakte.</String>
    </Entry>

    <!-- {0} = Player name -->
    <Entry Id="paramedic_player_revived">
        <String xml:lang="en-US">You ~p~revived ~s~{0}!</String>
        <String xml:lang="nl-NL">Je hebt {0} ~p~gereanimeerd~s~!</String>
        <String xml:lang="it-IT">Hai ~p~rianimato ~s~{0}!</String>
        <String xml:lang="fr-FR">Tu as ~p~réanimé ~s~{0}!</String>
        <String xml:lang="es-ES">~p~Reviviste ~s~a {0}!</String>
        <String xml:lang="pl-PL">~p~Ocuciłeś ~s~{0}!</String>
        <String xml:lang="pt-BR">Você ~p~reviveu a ~s~{0}!</String>
        <String xml:lang="zh-Hant">你 ~p~復活了 ~s~{0}!</String>
        <String xml:lang="de-DE">Du hast {0} ~p~wiederbelebt~s~!</String>
        <String xml:lang="th-TH">คุณ ~p~ฟื้นคืนชีพแล้ว ~s~{0}!</String>
        <String xml:lang="ar-001">قد قمت ~p~بإحياء ~s~{0}!</String>
        <String xml:lang="id-ID">Anda ~p~membangunkan ~s~{0}</String>
        <String xml:lang="hi-Latn">Aapne {0} ko revive kiya hai!</String>
    </Entry>

    <!-- ========================= -->
    <!-- Police officers -->
    <!-- ========================= -->
    <!-- {0} = Player -->
    <Entry Id="police_cuff_fail">
        <String xml:lang="en-US">~r~You have failed to cuff {0}.</String>
        <String xml:lang="it-IT">~r~Hai fallitto nel ammanettare {0}.</String>
        <String xml:lang="nl-NL">~r~Het is mislukt om {0} te boeien.</String>
        <String xml:lang="fr-FR">~r~Tu n'as pas réussi à menotter {0}.</String>
        <String xml:lang="de-DE">~r~Du hast versagt, {0} festzunehmen.</String>
        <String xml:lang="tr-TR">~r~kelepçelemeyi başaramadın {0}.</String>
        <String xml:lang="es-ES">~r~No ha podido esposar a {0}.</String>
        <String xml:lang="pl-PL">~r~Nie udało ci się zakuć {0}.</String>
        <String xml:lang="pt-BR">~r~Ele não foi capaz de algemar {0}.</String>
        <String xml:lang="zh-Hant">~r~你沒有成功上銬 {0}.</String>
        <String xml:lang="th-TH">~r~คุณล้มเหลวในการใส่กุญแจมือ {0}</String>
        <String xml:lang="ar-001">~r~لقد فشلت في تقييد {0}</String>
        <String xml:lang="id-ID">~r~Anda telah gagal memborgol {0}.</String>
        <String xml:lang="hi-Latn">~r~Aap fail ho gaye {0} ko cuff karne me.</String>
    </Entry>

    <!-- {0} = Location name -->
    <!-- {2} = Caller -->
    <Entry Id="player_police_call">
        <String xml:lang="en-US">Go to ~y~{0} ~s~and assist {1}.</String>
        <String xml:lang="it-IT">Raggiungi ~y~{0} ~s~ed aiuta {1}.</String>
        <String xml:lang="nl-NL">Ga naar ~y~{0} ~s~en assisteer {1}.</String>
        <String xml:lang="fr-FR">Aller à ~y~{0} ~s~et assister {1}.</String>
        <String xml:lang="de-DE">Gehe zu ~y~{0} ~s~und hilf {1}.</String>
        <String xml:lang="tr-TR">Git ~y~{0} ~s~ve yardım et {1}.</String>
        <String xml:lang="es-ES">Ve a ~y~{0} ~s~y ayuda a {1}.</String>
        <String xml:lang="pl-PL">Pójdź do ~y~{0} ~s~i pomóż {1}.</String>
        <String xml:lang="pt-BR">Ir à ~y~{0} ~s~e ajudar o {1}.</String>
        <String xml:lang="zh-Hant">前往 ~y~{0} ~s~並逮捕 {1}.</String>
        <String xml:lang="th-TH">ไปที่ ~y~{0} ~s~และช่วยเหลือ {1}</String>
        <String xml:lang="ar-001">نتقل إلى ~y~{0} ~s~وساعد {1}.</String>
        <String xml:lang="id-ID">Pergi menuju ~y~{0} ~s~dan bantu {1}.</String>
        <String xml:lang="hi-Latn">Jaao ~y~{0} ~s~aur {1} ki madad karo.</String>
    </Entry>

    <Entry Id="police_npc_loss">
        <String xml:lang="en-US">~b~Police officers ~s~are expected to protect and serve citizens. Innocent civilian NPC casualties will result in small ~r~XP losses~s~.</String>
        <String xml:lang="it-IT">Gli ~b~Agenti di Polizia ~s~sono tenuti a proteggere e servire i cittadini. Causare vittime civili di NPC innocenti risulterà in piccole ~r~perdite di XP~s~.</String>
        <String xml:lang="nl-NL">~b~Politieagenten ~s~worden verwacht om om burgers te beschermen en te dienen. Ongelukken met onschuldige NPCS resulteert in kleine ~r~XP-verliezen~s~.</String>
        <String xml:lang="fr-FR">~b~Les agents de police ~s~sont censés protéger et servir les citoyens. Les décès de PNJ civils innocents entraîneront de légères ~r~pertes d'XP~s~.</String>
        <String xml:lang="de-DE">~b~Polizisten ~s~sollten Bürger schützen und ihnen dienen. Das Verletzen unschuldiger NPCs führt zu geringen ~r~XP-Verlusten~s~.</String>
        <String xml:lang="tr-TR">~b~Polis memurları ~s~vatandaşları korumaları ve onlara hizmet etmeleri beklenmektedir. Masum sivil NPC kayıpları küçük ~r~XP kayıpları~s~.</String>
        <String xml:lang="es-ES">~b~Se supone que los oficiales de policía ~s~protejan y sirvan a los ciudadanos. Las bajas civiles inocentes de NPC resultarán en pequeñas pérdidas de ~r~XP~s~.</String>
        <String xml:lang="pl-PL">~b~Gliny ~s~mają chronić i służyć mieszkańcom. Zabijanie niewinnych botów wiąże się ze ~r~stratami XP~s~.</String>
        <String xml:lang="pt-BR">~b~Os policiais devem ~s~proteger e servir os cidadãos. baixas civis inocentes de NPCs resultarão em pequenas perdas de ~r~XP~s~.</String>
        <String xml:lang="zh-Hant">~b~警察~s~應該保護和服務公民.無辜平民 NPC 傷亡將導致少量的 ~r~經驗值損失~s~.</String>
        <String xml:lang="th-TH">~b~เจ้าหน้าที่ตำรวจ ~s~ได้รับการคาดหวังให้ปกป้องและรับใช้ประชาชน การบาดเจ็บล้มตายของ NPC พลเรือนผู้บริสุทธิ์จะส่งผลให้เกิดการสูญเสีย ~r~XP~s~ เล็กน้อย</String>
        <String xml:lang="ar-001">~b~ضباط الشرطة ~s~من المتوقع أن يقوموا بحماية المواطنين وخدمتهم ستؤدي الخسائر البشرية الأبرياء من البوتات إلى خسائر صغيرة في ~r~نقاط الخبرة~s~.</String>
        <String xml:lang="id-ID">~b~Petugas kepolisian ~s~diharapkan menjaga dan melayani warga. Korban warga NPC tidak bersalah akan mengakibatkan sedikit ~r~berkurangnya XP~s~.</String>
        <String xml:lang="hi-Latn">~b~Police officers ~s~ko citizens ki zindagi bachane aur unhe serve karne ki duty hoti hai. Innocent civilian ya NPC ko maarne ke liye woh responsible honge aur ~r~XP losses ~s~face karenge.</String>
    </Entry>

    <!-- {0} = Clothing name -->
    <Entry Id="police_clothing_obtain">
        <String xml:lang="en-US">You obtained ~b~{0}~s~.</String>
        <String xml:lang="it-IT">Hai ottenuto ~b~{0}~s~.</String>
        <String xml:lang="nl-NL">Je hebt ~b~{0}~s~ gekregen.</String>
        <String xml:lang="fr-FR">Tu as obtenu ~b~{0}~s~.</String>
        <String xml:lang="de-DE">Du hast ~b~{0}~s~ erhalten.</String>
        <String xml:lang="tr-TR">Elde ettin ~b~{0}~s~.</String>
        <String xml:lang="es-ES">Has obtenido ~b~{0}~s~.</String>
        <String xml:lang="pl-PL">Otrzymałeś ~b~{0}~s~.</String>
        <String xml:lang="pt-BR">você obteve um (a) ~b~{0}~s~.</String>
        <String xml:lang="zh-Hant">你更換了 ~b~{0}~s~.</String>
        <String xml:lang="th-TH">คุณได้รับ ~b~{0}~s~</String>
        <String xml:lang="ar-001">لقد حصلت على ~b~{0}~s~.</String>
        <String xml:lang="id-ID">Anda mendapatkan ~b~{0}~s~.</String>
        <String xml:lang="hi-Latn">Aapne liya ~b~{0}~s~.</String>
    </Entry>

    <Entry Id="police_shoot_warning">
        <String xml:lang="en-US">~y~(C)Reminder:(/C) ~s~you can only shoot at ~r~most wanted ~s~and threatening ~o~criminals~s~.</String>
        <String xml:lang="it-IT">~y~(C)Promemoria:(/C) ~s~puoi solamente sparare ai ~r~più ricercati ~s~e ~o~criminali ~s~costituenti una minaccia.</String>
        <String xml:lang="nl-NL">~y~(C)Herinnering:(/C) ~s~je mag alleen schieten op de ~r~meest gezochte ~s~en bedreigende ~o~criminelen~s~.</String>
        <String xml:lang="fr-FR">~y~(C)Rappel:(/C) ~s~tu ne peux tirer que sur les ~r~criminels les plus recherchés ~s~et les ~o~criminels menaçants~s~.</String>
        <String xml:lang="de-DE">~y~(C)Erinnerung:(/C) ~s~du darfst nur auf die ~r~meistgesuchten~s~ und bedrohlichen ~o~Kriminelle~s~ schießen.</String>
        <String xml:lang="tr-TR">~y~(C)Hatırlatma:(/C) ~s~sadece şunlara ateş edebilirsin ~r~en çok aranan ~s~ve tehdit oluşturan ~o~suçlular~s~.</String>
        <String xml:lang="es-ES">~y~(C)Recordatorio:(/C) ~s~solo puedes disparar a los ~r~más buscados~s~ amenazantes ~o~criminales~s~.</String>
        <String xml:lang="pl-PL">~y~(C)Przypomnienie:(/C) ~s~możesz tylko strzelać do ~r~najbardziej poszukiwanych ~s~oraz groźnych ~o~kryminalistów~s~.</String>
        <String xml:lang="pt-BR">~y~(C)Lembrança:(/C) ~s~você só pode atirar ~r~nos criminosos~s~,mais procurados e ~o~ameaçadores~s~.</String>
        <String xml:lang="zh-Hant">~y~(C)提醒:(/C) ~s~你只能向~r~通緝犯(紅色玩家)~s~和對你有威脅的~o~罪犯~s~開槍.</String>
        <String xml:lang="th-TH">~y~(C)คำเตือน:(/C) ~s~คุณสามารถยิงได้เฉพาะที่ ~r~ที่ต้องการตัวมากที่สุดเท่านั้น ~s~และคุกคาม ~o~อาชญากร~s~</String>
        <String xml:lang="ar-001">~y~(C)تذكير:(/C) ~s~يمكنك فقط إطلاق النار على ~r~المطلوبين ~s~وتهديد ~o~المجرمين~s~.</String>
        <String xml:lang="id-ID">~y~(C)Pengingat:(/C) ~s~anda hanya dapat menembak ~r~Buronan paling dicari ~s~dan ~o~kriminal ~s~yang mengancam.</String>
        <String xml:lang="hi-Latn">~y~(C)Reminder:(/C) ~s~tum sirf ~r~most wanted ~s~aur threatening ~o~criminals ~s~ko shoot kar sakte ho.</String>
    </Entry>

    <!-- {0} = Player -->
    <!-- {1} = Items (example: "254 LMG Rounds, 155 SMG Incendiary Rounds, 3g Cocaine, 3 ATM Hacking Device, 1 Machine Gun, 1 Gusenberg Sweeper, 1 AP Pistol") -->
    <Entry Id="police_confiscate_weapon">
        <String xml:lang="en-US">Officer {0} has ~r~confiscated ~s~{1} ~s~from you.</String>
        <String xml:lang="nl-NL">Agent {0} heeft {1} ~r~in beslag genomen ~s~van jou.</String>
        <String xml:lang="it-IT">L'agente {0} ti ha ~r~confiscato ~s~{1}~s~.</String>
        <String xml:lang="fr-FR">L'agent {0} a ~r~confisqué ~s~{1} ~s~de toi.</String>
        <String xml:lang="es-ES">El policia {0} ha ~r~confiscado ~s~{1}~s~de ti.</String>
        <String xml:lang="pl-PL">Oficer {0} ~r~skonfiskował ~s~{1} ~s~od ciebie.</String>
        <String xml:lang="de-DE">Der Polizist {0} hat {1} ~s~von dir ~r~beschlagnahmt~s~.</String>
        <String xml:lang="pt-BR">O policial {0} ~r~confiscou ~s~{1} ~s~de você.</String>
        <String xml:lang="zh-Hant">警員 {0} 已經 ~r~沒收了你的 ~s~{1}~s~.</String>
        <String xml:lang="th-TH">เจ้าหน้าที่ {0} ได้ ~r~ยึด ~s~{1} ~s~จากคุณ</String>
        <String xml:lang="ar-001">الضابط {0} قام ~r~بمصادرة ~s~{1} ~s~منك.</String>
        <String xml:lang="id-ID">Petugas {0} telah ~r~menyita ~s~{1} ~s~darimu.</String>
        <String xml:lang="hi-Latn">Officer {0} ne tumse {1} ~r~confiscate ~s~kar liya.</String>
    </Entry>

    <!-- {0} = Officer -->
    <Entry Id="police_respond_call">
        <String xml:lang="en-US">Officer {0} has responded to the call.</String>
        <String xml:lang="nl-NL">Agent {0} heeft jouw oproep geaccepteerd.</String>
        <String xml:lang="it-IT">L'agente {0} ha risposto alla chiamata.</String>
        <String xml:lang="fr-FR">L'agent {0} a répondu à l'appel.</String>
        <String xml:lang="es-ES">El policia {0} ha respondido a la llamada.</String>
        <String xml:lang="pl-PL">Oficer {0} odpowiedział na zawołanie.</String>
        <String xml:lang="de-DE">Der Polizist {0} hat den Anruf angenommen.</String>
        <String xml:lang="pt-BR">O policial {0} respondeu ao chamado.</String>
        <String xml:lang="zh-Hant">警員 {0} 接收到了您的報警.</String>
        <String xml:lang="th-TH">เจ้าหน้าที่ {0} ตอบรับสายแล้ว</String>
        <String xml:lang="ar-001">استجاب الضابط {0} للمكالمة.</String>
        <String xml:lang="id-ID">Petugas {0} telah menanggapi panggilanmu.</String>
        <String xml:lang="hi-Latn">Officer {0} ne call ka repond kiya hai..</String>
    </Entry>

    <!-- {0} = Officers' name -->
    <!-- {1} = Criminals' name -->
    <!-- {2} = Bribe amount -->
    <Entry Id="police_bribe_accepted_not_shared">
        <String xml:lang="en-US">{0} accepted {1}'s ~g~{2} ~s~bribe but didn't share it.</String>
        <String xml:lang="nl-NL">{0} heeft {1}'s ~g~{2} ~s~bribe geaccepteerd maar deelt deze niet.</String>
        <String xml:lang="it-IT">{0} ha accettato l'offerta di corruzione di ~g~{2} ~s~da {1} senza condividerla.</String>
        <String xml:lang="fr-FR">{0} a accepté ~g~{2} ~s~de pot-de-vin de {1} mais ne l'a pas partagé.</String>
        <String xml:lang="es-ES">{0} aceptó ~g~{2} ~s~de soborno de {1} pero no lo compartió.</String>
        <String xml:lang="pl-PL">{0} przyjął ~g~{2} ~s~łapówki {1} ale się nią nie podzielił.</String>
        <String xml:lang="de-DE">{0} nahm {1}'s ~g~{2} ~s~Bestechung aber hat nicht geteilt.</String>
        <String xml:lang="pt-BR">{0} aceitou ~g~{2} ~s~de suborno de {1} mas não o compartilhou.</String>
        <String xml:lang="zh-Hant">{0} 接受了 {1} 的 ~g~{2} ~s~賄絡但並未與其他警員分享.</String>
        <String xml:lang="th-TH">{0} ยอมรับ ~g~{2} ~s~สินบน ของ {1} แต่ไม่ได้แบ่งปัน</String>
        <String xml:lang="ar-001">{0} قبل ~g~رشوة من {1}~s~{2} ولكنه لم يشاركها.</String>
        <String xml:lang="id-ID">{0} menerima suap dari {1} sejumlah ~g~{2} ~s~tetapi tidak berbagi.</String>
        <String xml:lang="hi-Latn">{0} ne {1} ki ~g~{2} ~s~bribe accept kiya lekin share nahi kiya.</String>
    </Entry>

    <!-- {0} = Officers' name -->
    <!-- {1} = Criminals' name -->
    <Entry Id="police_bribe_accepted_shared">
        <String xml:lang="en-US">{0} accepted {1}'s bribe and shared it with nearby officers.</String>
        <String xml:lang="nl-NL">{0} heeft {1}'s bribe geaccepteerd en deelt deze met dichtbijzijnde agenten.</String>
        <String xml:lang="it-IT">{0} ha accettato l'~s~offerta di corruzione da {1} e l'ha condivisa con gli agenti vicini.</String>
        <String xml:lang="fr-FR">{0} a accepté le pot-de-vin de {1} et l'a partagé avec les officiers à proximité.</String>
        <String xml:lang="es-ES">{0} aceptó el soborno de {1} y lo compartió con los policias cercanos.</String>
        <String xml:lang="pl-PL">{0} przyjął łapówkę gracza {1} i podzielił się nią z pobliskimi glinami.</String>
        <String xml:lang="de-DE">{0} hat {1}'s Bestechung angenommen und mit allen Polizisten in der Nähe geteilt.</String>
        <String xml:lang="pt-BR">{0} aceitou o suborno de {1} e o compartilhou com os policiais próximos.</String>
        <String xml:lang="zh-Hant">{0} 接受了 {1} 的賄絡並與附近的警員分享.</String>
        <String xml:lang="th-TH">{0} รับสินบนของ {1} และแบ่งปันให้กับเจ้าหน้าที่ที่อยู่ใกล้เคียง</String>
        <String xml:lang="ar-001">قبل {0} رشوة {1} وشاركها مع الضباط القريبين.</String>
        <String xml:lang="id-ID">{0} menerima suap dari {1} dan berbagi kepada petugas sekitar.</String>
        <String xml:lang="hi-Latn">{0} ne {1} ki bribe accept kiya aur nearby officers ke saath share kiya.</String>
    </Entry>

    <Entry Id="player_called_911">
        <String xml:lang="en-US">{0} ~s~called 911 in ~y~{1}~s~</String>
        <String xml:lang="nl-NL">{0} ~s~belt 911 in ~y~{1}~s~</String>
        <String xml:lang="it-IT">{0} ~s~ha chiamato il 911 in ~y~{1}~s~</String>
        <String xml:lang="fr-FR">{0} ~s~appelle le 911 dans ~y~{1}~s~</String>
        <String xml:lang="es-ES">{0} ~s~llamó al 911 en ~y~{1}~s~</String>
        <String xml:lang="pl-PL">{0} ~s~zadzwonił na 911 ~y~{1}~s~</String>
        <String xml:lang="zh-Hant">{0} 在 ~y~{1} ~s~撥打了 911.</String>
        <String xml:lang="pt-BR">{0} ~s~ligou para o 911 em ~y~{1}~s~</String>
        <String xml:lang="de-DE">{0} hat 911 zu ~y~{1} ~s~gerufen</String>
        <String xml:lang="th-TH">{0} ~s~เรียก 911 ใน ~y~{1}~s~</String>
        <String xml:lang="ar-001">{0} ~s~تم الاتصال بالرقم 911 في ~y~{1}~s~</String>
        <String xml:lang="id-ID">{0} memanggil 911 di ~y~{1}~s~</String>
        <String xml:lang="hi-Latn">{0} ~s~ne 911 call kiya ~y~{1} ~s~se</String>
    </Entry>

    <!-- {0} = Officers' name -->
    <!-- {1} = Criminals' name -->
    <Entry Id="police_officer_holding_in_custody">
        <String xml:lang="en-US">Officer {0} is already holding {1} in custody.</String>
        <String xml:lang="nl-NL">Agent {0} houdt {1} al in hechtenis.</String>
        <String xml:lang="it-IT">L'agente {0} tiene già in custodia {1}.</String>
        <String xml:lang="fr-FR">L'agent {0} a déjà procédé à l'arrestation de {1}.</String>
        <String xml:lang="es-ES">El oficial {0} ya tiene a {1} bajo custodia.</String>
        <String xml:lang="pl-PL">Oficer {0} trzyma już {1} w areszcie.</String>
        <String xml:lang="pt-BR">O policial {0} já tem {1} em custódia.</String>
        <String xml:lang="zh-Hant">警員 {0} 正在拘留 {1}.</String>
        <String xml:lang="de-DE">Der Polizist {0} hält {1} bereits in Gewahrsam.</String>
        <String xml:lang="th-TH">เจ้าหน้าที่ {0} ได้ควบคุมตัว {1} แล้ว</String>
        <String xml:lang="ar-001">الضابط {0} يحتجز {1} بالفعل</String>
        <String xml:lang="id-ID">Petugas {0} sudah menahan {1}.</String>
        <String xml:lang="hi-Latn">Officer {0} already {1} ko custody mein rakhe hain.</String>
    </Entry>

    <Entry Id="police_already_in_custody">
        <String xml:lang="en-US">~o~{0} ~s~is already in police custody.</String>
        <String xml:lang="nl-NL">~o~{0} ~s~is al aangehouden.</String>
        <String xml:lang="it-IT">~o~{0} ~s~è già in custodia della polizia.</String>
        <String xml:lang="fr-FR">~o~{0} ~s~est déjà en état d'arrestation.</String>
        <String xml:lang="es-ES">~o~{0} ~s~ya está bajo custodia policial.</String>
        <String xml:lang="pl-PL">~o~{0} ~s~jest już aresztowany.</String>
        <String xml:lang="pt-BR">~o~{0} ~s~já está sob custódia da polícia.</String>
        <String xml:lang="zh-Hant">~o~{0} ~s~已被警方拘留.</String>
        <String xml:lang="de-DE">~o~{0} ~s~befindet sich bereits in Polizeigewahrsam.</String>
        <String xml:lang="th-TH">~o~{0} ~s~อยู่ในการควบคุมตัวของตำรวจแล้ว</String>
        <String xml:lang="ar-001">~o~{0} ~s~محتجز بالفعل لدى الشرطة</String>
        <String xml:lang="id-ID">~o~{0} ~s~sudah ditahan kepolisian.</String>
        <String xml:lang="hi-Latn">~o~{0} ~s~already police custody mein hai.</String>
    </Entry>

    <Entry Id="police_not_in_custody">
        <String xml:lang="en-US">{0} ~r~is not in custody!</String>
        <String xml:lang="nl-NL">{0} ~r~is niet aangehouden!</String>
        <String xml:lang="it-IT">{0} ~r~non è in custodia!</String>
        <String xml:lang="fr-FR">{0} ~r~n'est pas en état d'arrestation!</String>
        <String xml:lang="es-ES">¡{0} ~r~no está bajo custodia!</String>
        <String xml:lang="pl-PL">{0} ~r~nie jest już trzymany w areszcie!</String>
        <String xml:lang="pt-BR">{0} ~r~não está sob custódia!</String>
        <String xml:lang="zh-Hant">{0} ~r~沒有被拘留!</String>
        <String xml:lang="de-DE">{0} ~r~befindet sich nicht in Gewahrsam!</String>
        <String xml:lang="th-TH">{0} ~r~ไม่ได้ถูกควบคุมตัว!</String>
        <String xml:lang="ar-001">{0} ~r~ليس محتجزًا!</String>
        <String xml:lang="id-ID">{0} ~r~Tidak ditahan!</String>
        <String xml:lang="hi-Latn">{0} ~r~custody mein nahi hain!</String>
    </Entry>

    <Entry Id="police_holding_you_in_custody">
        <String xml:lang="en-US">Officer ~b~{0} ~s~is now holding you in custody.</String>
        <String xml:lang="nl-NL">Agent ~b~{0} ~s~houdt je nu in hechtenis.</String>
        <String xml:lang="it-IT">L'agente ~b~{0} ~s~adesso ti sta tenendo in custodia.</String>
        <String xml:lang="fr-FR">L'agent ~b~{0} ~s~te détient maintenant en état d'arrestation.</String>
        <String xml:lang="pl-PL">Oficer ~b~{0} ~s~trzyma cię w areszcie.</String>
        <String xml:lang="es-ES">El oficial ~b~{0} ~s~ahora lo tiene bajo custodia.</String>
        <String xml:lang="pt-BR">O policial ~b~{0} ~s~agora o tem sob custódia.</String>
        <String xml:lang="zh-Hant">警員 ~b~{0} ~s~現在正將你拘留.</String>
        <String xml:lang="de-DE">Der Polizist ~b~{0} ~s~hält dich nun in gewahrsam.</String>
        <String xml:lang="th-TH">ขณะนี้เจ้าหน้าที่ ~b~{0} ~s~กำลังควบคุมตัวคุณอยู่</String>
        <String xml:lang="ar-001">الضابط ~b~{0} ~s~يحتجزك الآن في الحجز.</String>
        <String xml:lang="id-ID">Petugas ~b~{0} ~s~sedang menahanmu.</String>
        <String xml:lang="hi-Latn">Officer ~b~{0} ~s~ab tumhe custody mein rakhe hain.</String>
    </Entry>

    <Entry Id="police_suspect_arrested_by_other">
        <String xml:lang="en-US">~r~This suspect is being arrested by another police officer.</String>
        <String xml:lang="nl-NL">~r~Deze verdachte wordt aangehouden door een andere politieagent.</String>
        <String xml:lang="it-IT">~r~Questo sospettato sta per essere arrestato da un altro agente di polizia.</String>
        <String xml:lang="fr-FR">~r~Ce suspect est arrêté par un autre policier.</String>
        <String xml:lang="es-ES">~r~Este sospechoso está siendo arrestado por otro oficial de policía.</String>
        <String xml:lang="pl-PL">~r~Ten podejrzany jest już aresztowany przez innego policjanta.</String>
        <String xml:lang="pt-BR">~r~Esse suspeito está sendo preso por outro policial.</String>
        <String xml:lang="zh-Hant">~r~這名嫌犯已被其他警員逮捕.</String>
        <String xml:lang="de-DE">~r~Dieser Verdächtige wird von einem anderen Polizeibeamten festgenommen.</String>
        <String xml:lang="ar-001">~r~تم القبض على هذا المشتبه به من قبل ضابط شرطة آخر.</String>
        <String xml:lang="id-ID">~r~Pelaku ini sudah ditahan oleh petugas kepolisian lain.</String>
        <String xml:lang="hi-Latn">~r~Iss suspect ko kisi aur police officer ne arrest kiya hai.</String>
    </Entry>

    <Entry Id="police_suspect_already_following_other">
        <String xml:lang="en-US">The ~o~suspect ~s~is already following another officer.</String>
        <String xml:lang="nl-NL">De ~o~verdachte ~s~volgt al een andere agent.</String>
        <String xml:lang="it-IT">Il ~o~sospettato ~s~sta già seguendo un altro agente.</String>
        <String xml:lang="fr-FR">Le ~o~suspect ~s~suit déjà un autre agent.</String>
        <String xml:lang="es-ES">El ~o~sospechoso ~s~ya está siguiendo a otro oficial de policia.</String>
        <String xml:lang="pl-PL">~o~Podejrzany ~s~już idzie za innym policjantem.</String>
        <String xml:lang="pt-BR">O ~o~suspeito ~s~já está seguindo outro policial.</String>
        <String xml:lang="zh-Hant">這名 ~o~嫌犯 ~s~已經在跟隨其他警員.</String>
        <String xml:lang="de-DE">Der ~o~Verdächtige ~s~folgt bereits einem anderen Polizist.</String>
        <String xml:lang="th-TH">~o~ผู้ต้องสงสัย ~s~กำลังติดตามเจ้าหน้าที่คนอื่นไปแล้ว</String>
        <String xml:lang="ar-001">~o~لمشتبه به ~s~بالفعل ضابطًا آخر.</String>
        <String xml:lang="id-ID">~o~Pelaku ~s~sudah mengikuti petugas lain.</String>
        <String xml:lang="hi-Latn">Yeh ~o~suspect ~s~pehle se hi doosare officer ke peechhe chal raha hai.</String>
    </Entry>

    <Entry Id="police_cuffing_you">
        <String xml:lang="en-US">Officer {0} is cuffing you.{1}</String>
        <String xml:lang="nl-NL">Agent {0} is jou aan het boeien.{1}</String>
        <String xml:lang="it-IT">L'agente {0} ti sta ammanettando.{1}</String>
        <String xml:lang="fr-FR">L'agent {0} te menotte.{1}</String>
        <String xml:lang="es-ES">El oficial {0} te está esposando.{1}</String>
        <String xml:lang="pl-PL">Oficer {0} cię zakuwa.{1}</String>
        <String xml:lang="pt-BR">O policial {0} está algemando você.{1}</String>
        <String xml:lang="zh-Hant">警員 {0} 正在對你進行上銬.{1}</String>
        <String xml:lang="de-DE">Der Polizist {0} verhaftet dich.{1}</String>
        <String xml:lang="ar-001">الضابط {0} يقيدك.{1}</String>
        <String xml:lang="id-ID">Petugas {0} mencoba memborgolmu.{1}</String>
        <String xml:lang="hi-Latn">Officer {0} aapko cuff kar rahe hain.{1}</String>
    </Entry>

    <Entry Id="police_cuffed_you">
        <String xml:lang="en-US">Officer {0} has cuffed you.</String>
        <String xml:lang="nl-NL">Agent {0} heeft jou geboeid.</String>
        <String xml:lang="it-IT">L'agente {0} ti ha ammanettato.</String>
        <String xml:lang="fr-FR">L'agent {0} t'a menotté.</String>
        <String xml:lang="es-ES">El oficial {0} te ha esposado.</String>
        <String xml:lang="pl-PL">Oficer {0} cię zakuł.</String>
        <String xml:lang="pt-BR">O policial {0} algemou você.</String>
        <String xml:lang="zh-Hant">警員 {0} 正在對你進行上銬.</String>
        <String xml:lang="de-DE">Der Polizist {0} hat dich festgenommen.</String>
        <String xml:lang="ar-001">لقد قام الضابط {0} بتقييدك.</String>
        <String xml:lang="id-ID">Petugas {0} telah memborgol mu.</String>
        <String xml:lang="th-TH">เจ้าหน้าที่ {0} ได้ใส่กุญแจมือคุณ</String>
        <String xml:lang="hi-Latn">Officer {0} aapko cuff kar diye hain.</String>
    </Entry>

    <Entry Id="police_failed_to_cuff_you">
        <String xml:lang="en-US">Officer {0} has failed to cuff you.</String>
        <String xml:lang="nl-NL">Agent {0} is het niet gelukt om jou te boeien.</String>
        <String xml:lang="it-IT">L'agente {0} non è riuscito ad ammanettarti.</String>
        <String xml:lang="fr-FR">L'agent {0} n'a pas réussi à te menotter.</String>
        <String xml:lang="es-ES">El oficial {0} no ha podido esposarte.</String>
        <String xml:lang="pl-PL">Oficerowi {0} nie udało się ciebie zakuć.</String>
        <String xml:lang="pt-BR">O policial {0} não conseguiu algemá-lo.</String>
        <String xml:lang="zh-Hant">警員 {0} 對你進行上銬失敗.</String>
        <String xml:lang="de-DE">Der Polizist {0} hat es nicht geschafft, dich festzunehmen.</String>
        <String xml:lang="ar-001">لقد فشل الضابط {0} في تقييدك.</String>
        <String xml:lang="id-ID">Petugas {0} telah gagal memborgolmu.</String>
        <String xml:lang="th-TH">เจ้าหน้าที่ {0} ล้มเหลวในการใส่กุญแจมือคุณ</String>
        <String xml:lang="hi-Latn">Officer {0} fail ho gaye aap ko cuff karne mein.</String>
    </Entry>

    <Entry Id="police_uncuffing_you">
        <String xml:lang="en-US">Officer {0} ~s~is uncuffing you.</String>
        <String xml:lang="nl-NL">Agent {0} ~s~maakt jouw boeien los.</String>
        <String xml:lang="it-IT">L'agente {0} ~s~ti sta togliendo le manette.</String>
        <String xml:lang="fr-FR">L'agent {0} ~s~te démenotte.</String>
        <String xml:lang="es-ES">El oficial {0} ~s~te está quitando las esposas.</String>
        <String xml:lang="pl-PL">Oficer {0} cię ~s~odkuwa.</String>
        <String xml:lang="pt-BR">O policial {0} ~s~te está removendo suas algemas.</String>
        <String xml:lang="zh-Hant">警員 {0} ~s~正在對你進行解銬.</String>
        <String xml:lang="de-DE">Der Polizist {0} ~s~lässt dich frei.</String>
        <String xml:lang="ar-001">الضابط {0} ~s~يفك قيدك.</String>
        <String xml:lang="id-ID">Petugas {0} ~s~telah melepaskan borgolmu.</String>
        <String xml:lang="th-TH">เจ้าหน้าที่ {0} ~s~กำลังปลดกุญแจมือคุณ</String>
        <String xml:lang="hi-Latn">Officer {0} ~s~aap ko uncuff kar rahe hain.</String>
    </Entry>

    <Entry Id="police_uncuffed_you">
        <String xml:lang="en-US">Officer {0} ~s~uncuffed you.</String>
        <String xml:lang="nl-NL">Agent {0} ~s~heeft jouw boeien losgemaakt.</String>
        <String xml:lang="it-IT">L'agente {0} ~s~ti ha tolto le manette.</String>
        <String xml:lang="fr-FR">L'agent {0} ~s~t'a démenotté.</String>
        <String xml:lang="es-ES">El oficial {0} ~s~te quito las esposas.</String>
        <String xml:lang="pl-PL">Oficer {0} cię ~s~odkuł.</String>
        <String xml:lang="pt-BR">O policial {0} ~s~tirou suas algemas.</String>
        <String xml:lang="zh-Hant">警員 {0} ~s~已解銬你.</String>
        <String xml:lang="de-DE">Der Polizist {0} ~s~hat dich freigelassen</String>
        <String xml:lang="ar-001">قام الضابط {0} ~s~بفك قيودك.</String>
        <String xml:lang="id-ID">Petugas {0} ~s~membuka borgolmu.</String>
        <String xml:lang="th-TH">เจ้าหน้าที่ {0} ~s~ปลดกุญแจมือคุณ</String>
        <String xml:lang="hi-Latn">Officer {0} ~s~aapko uncuff kar diye hain.</String>
    </Entry>

    <Entry Id="police_ordered_you_get_vehicle">
        <String xml:lang="en-US">The ~b~police officers ~s~ordered you to get in the ~b~vehicle~s~.</String>
        <String xml:lang="nl-NL">De ~b~politieagenten ~s~bevelen jou om in het ~b~voertuig~s~ te stappen.</String>
        <String xml:lang="it-IT">Gli ~b~agenti di polizia ~s~ti hanno ordinato di salire nel ~b~veicolo~s~.</String>
        <String xml:lang="fr-FR">Les ~b~agents de police ~s~ont ordonné que tu montes dans le ~b~véhicule~s~.</String>
        <String xml:lang="es-ES">Los ~b~policías ~s~te ordenaron que te subieras en el ~b~vehículo~s~.</String>
        <String xml:lang="pl-PL">~b~Gliniarze ~s~kazali ci wejść do ~b~pojazdu~s~.</String>
        <String xml:lang="pt-BR">A ~b~polícia ~s~ordenou que você entrasse no ~b~veículo~s~.</String>
        <String xml:lang="zh-Hant">~b~警員 ~s~命令你進入 ~b~載具~s~.</String>
        <String xml:lang="de-DE">Der ~b~Polizeibeamte ~s~hat angeordnet, dass du in das ~b~Fahrzeug ~s~einsteigen sollst.</String>
        <String xml:lang="ar-001">لقد ~b~أمرك ~s~ضباط الشرطة بالصعود إلى ~b~السيارة~s~.</String>
        <String xml:lang="id-ID">~b~Petugas kepolisian ~s~memerintahkanmu untuk masuk ~b~kendaraan~s~.</String>
        <String xml:lang="th-TH">~b~เจ้าหน้าที่ตำรวจ ~s~สั่งให้คุณเข้าไปใน ~b~ยานพาหนะ~s~</String>
        <String xml:lang="hi-Latn">Inn ~b~police officers ~s~ne aapko ~b~vehicle ~s~mein baithne ka order diya.</String>
    </Entry>

    <Entry Id="police_officer_ordered_you_get_vehicle">
        <String xml:lang="en-US">~b~Officer {0} ~s~ordered you to get in the ~b~vehicle~s~!</String>
        <String xml:lang="nl-NL">~b~Agent {0} ~s~beveelt jou om in het ~b~voertuig~s~ te stappen!</String>
        <String xml:lang="it-IT">L'~b~agente {0} ~s~ti ha ordinato di salire nel ~b~veicolo~s~!</String>
        <String xml:lang="fr-FR">L'~b~agent {0} ~s~t'a ordonné de monter dans le ~b~véhicule~s~!</String>
        <String xml:lang="es-ES">¡~b~El oficial {0} ~s~te ordenó que te subieras al ~b~vehículo~s~!</String>
        <String xml:lang="pl-PL">~b~Oficer {0} ~s~kazał ci wejść do ~b~pojazdu~s~!</String>
        <String xml:lang="pt-BR">~b~O policial {0} ~s~ordenou que você entrasse no ~b~veículo~s~!</String>
        <String xml:lang="zh-Hant">~b~警員 {0} ~s~命令你進入 ~b~載具~s~!</String>
        <String xml:lang="de-DE">Der ~b~Polizist {0} ~s~hat angeordnet, dass du in das ~b~Fahrzeug ~s~einsteigen sollst.</String>
        <String xml:lang="ar-001">~b~الضابط {0} ~s~أمرك بالصعود إلى ~b~السيارة~s~!</String>
        <String xml:lang="id-ID">~b~Petugas {0} ~s~memerintahkanmu untuk masuk kedalam ~b~kendaraan~s~!</String>
        <String xml:lang="th-TH">~b~เจ้าหน้าที่ {0} ~s~สั่งให้คุณเข้าไปใน ~b~ยานพาหนะ~s~!</String>
        <String xml:lang="hi-Latn">~b~Officer {0} ~s~ne aapko ~b~vehicle ~s~mein baithne ka order diya!</String>
    </Entry>

    <Entry Id="police_you_ordered_suspect_get_vehicle">
        <String xml:lang="en-US">You ordered ~o~{0} ~s~to enter your ~b~vehicle~s~.</String>
        <String xml:lang="nl-NL">Je beveelt ~o~{0} ~s~om in jouw ~b~voertuig~s~ te stappen.</String>
        <String xml:lang="it-IT">Hai ordinato a ~o~{0} ~s~di entrare nel tuo ~b~veicolo~s~.</String>
        <String xml:lang="fr-FR">Tu as demandé à ~o~{0} ~s~d'entrer dans ton ~b~véhicule~s~.</String>
        <String xml:lang="es-ES">Tu ordenaste a ~o~{0} ~s~queentrar en tu ~b~vehículo~s~.</String>
        <String xml:lang="pl-PL">Kazałeś ~o~{0} ~s~wejść do twojego ~b~pojazdu~s~.</String>
        <String xml:lang="pt-BR">Você ordenou que ~o~{0} ~s~entrassem em seu ~b~veículo~s~.</String>
        <String xml:lang="zh-Hant">你命令 ~o~{0} ~s~進入你的 ~b~載具~s~.</String>
        <String xml:lang="de-DE">Du hast ~o~{0} angewiesen, in dein ~b~Fahrzeug ~s~zu steigen.</String>
        <String xml:lang="ar-001">لقد طلبت ~o~{0} ~s~لإدخال ~b~سيارتك~s~.</String>
        <String xml:lang="id-ID">Anda memerintahkan ~o~{0} ~s~untuk masuk kedalam ~b~kendaraan~s~.</String>
        <String xml:lang="th-TH">คุณสั่งให้ ~o~{0} ~s~ป้อน ~b~ยานพาหนะ~s~ ของคุณ</String>
        <String xml:lang="hi-Latn">Aapne ~o~{0} ~s~ko apni ~b~vehicle ~s~mein baithne ka order diya.</String>
    </Entry>

    <Entry Id="police_you_ordered_suspect_exit_vehicle">
        <String xml:lang="en-US">You ordered ~o~{0} ~s~to exit the vehicle.</String>
        <String xml:lang="nl-NL">Je beveelt ~o~{0} ~s~om uit jouw voertuig te stappen.</String>
        <String xml:lang="it-IT">Hai ordinato a ~o~{0} ~s~di uscire dal veicolo.</String>
        <String xml:lang="fr-FR">Tu as ordonné à ~o~{0} ~s~de sortir du véhicule.</String>
        <String xml:lang="es-ES">Tú ordenaste a ~o~{0} ~s~que saliera del vehículo.</String>
        <String xml:lang="pl-PL">Kazałeś ~o~{0} ~s~wyjść z pojazdu.</String>
        <String xml:lang="pt-BR">você ordenou que ~o~{0} ~s~saísse do veículo.</String>
        <String xml:lang="zh-Hant">你命令 ~o~{0} ~s~離開載具.</String>
        <String xml:lang="de-DE">Du hast ~o~{0} ~s~angewiesen, aus dem Fahrzeug auszusteigen.</String>
        <String xml:lang="ar-001">لقد أمرت ~o~{0} ~s~بالخروج من السيارة.</String>
        <String xml:lang="id-ID">Anda memerintahkan ~o~{0} ~s~untuk keluar dari kendaraan.</String>
        <String xml:lang="th-TH">คุณสั่งให้ ~o~{0} ~s~ออกจากยานพาหนะ</String>
        <String xml:lang="hi-Latn">Aapne ~o~{0} ~s~ko vehicle se utarne ka order diya.</String>
    </Entry>

    <Entry Id="police_officer_ordered_you_exit_vehicle">
        <String xml:lang="en-US">~b~Officer {0} ~s~ordered you to exit the ~b~vehicle~s~.</String>
        <String xml:lang="nl-NL">~b~Agent {0} ~s~beveelt jou om uit het ~b~voertuig~s~ te stappen.</String>
        <String xml:lang="it-IT">L'~b~agente {0} ~s~ti ha ordinato di uscire dal ~b~veicolo~s~.</String>
        <String xml:lang="fr-FR">L'~b~officier {0} ~s~t'a ordonné de sortir du ~b~véhicule~s~.</String>
        <String xml:lang="es-ES">~b~El oficial {0} ~s~te ordenó que salieras del ~b~vehículo~s~.</String>
        <String xml:lang="pl-PL">~b~Oficer {0} ~s~kazał ci wyjść z ~b~pojazdu~s~.</String>
        <String xml:lang="pt-BR">~b~O policial {0} ~s~disse para você sair do ~b~veículo~s~.</String>
        <String xml:lang="zh-Hant">~b~警員 {0} ~s~命令你離開 ~b~載具~s~.</String>
        <String xml:lang="de-DE">Der ~b~Polizist {0} ~s~hat angewiesen, dass du sein ~b~Fahrzeug ~s~verlassen sollst.</String>
        <String xml:lang="ar-001">أمرك ~b~الضابط {0} ~s~بالخروج من ~b~السيارة~s~.</String>
        <String xml:lang="id-ID">~b~Petugas {0} ~s~memerintahkan anda untuk keluar dari ~b~kendaraan~s~.</String>
        <String xml:lang="th-TH">~b~เจ้าหน้าที่ {0} ~s~สั่งให้คุณออกจาก ~b~ยานพาหนะ~s~</String>
        <String xml:lang="hi-Latn">~b~Officer {0} ~s~ne aapko ~b~vehicle ~s~se utarne ka order diya.</String>
    </Entry>

    <Entry Id="police_suspect_already_in_vehicle">
        <String xml:lang="en-US">The ~o~suspect ~s~is already in a vehicle.</String>
        <String xml:lang="nl-NL">De ~o~verdachte ~s~zit al in een voertuig.</String>
        <String xml:lang="it-IT">Il ~o~sospettato ~s~è già in un veicolo.</String>
        <String xml:lang="fr-FR">Le ~o~suspect ~s~est déjà dans un véhicule.</String>
        <String xml:lang="es-ES">El ~o~sospechoso ~s~ya está en un vehículo.</String>
        <String xml:lang="pl-PL">~o~Podejrzany ~s~jest już w pojeździe.</String>
        <String xml:lang="pt-BR">O ~o~suspeito ~s~já está em um veículo.</String>
        <String xml:lang="zh-Hant">~o~嫌犯 ~s~已在車內.</String>
        <String xml:lang="de-DE">Der ~o~Verdächtige ~s~befindet sich bereits in einem Fahrzeug.</String>
        <String xml:lang="ar-001">~o~المشتبه به ~s~موجود بالفعل في السيارة.</String>
        <String xml:lang="id-ID">~o~Pelaku ~s~sudah berada di kendaraan.</String>
        <String xml:lang="th-TH">~o~ผู้ต้องสงสัย ~s~อยู่ในยานพาหนะแล้ว</String>
        <String xml:lang="hi-Latn">Yeh ~o~suspect ~s~already ek vehicle mein hain.</String>
    </Entry>

    <Entry Id="police_suspect_not_in_vehicle">
        <String xml:lang="en-US">The ~o~suspect ~s~is not in a vehicle.</String>
        <String xml:lang="nl-NL">De ~o~verdacht ~s~zit niet in een voertuig.</String>
        <String xml:lang="it-IT">Il ~o~sospettato ~s~non è in un veicolo.</String>
        <String xml:lang="fr-FR">Le ~o~suspect ~s~n'est pas dans un véhicule.</String>
        <String xml:lang="es-ES">El ~o~sospechoso ~s~no está en un vehículo.</String>
        <String xml:lang="pl-PL">~o~Podejrzanego ~s~nie ma w pojeździe.</String>
        <String xml:lang="pt-BR">O ~o~suspeito ~s~não está em um veículo.</String>
        <String xml:lang="zh-Hant">~o~嫌犯 ~s~不在載具內.</String>
        <String xml:lang="de-DE">Der ~o~Verdächtige ~s~befindet sich nicht in einem Fahrzeug.</String>
        <String xml:lang="ar-001">~o~المشتبه به ~s~ليس في السيارة.</String>
        <String xml:lang="id-ID">~o~Pelaku ~s~tidak berada didalam kendaraan</String>
        <String xml:lang="th-TH">~o~ผู้ต้องสงสัย ~s~ไม่อยู่ในยานพาหนะ</String>
        <String xml:lang="hi-Latn">Yeh ~o~suspect ~s~koi vehicle me nahi hain.</String>
    </Entry>

    <!-- {0} = Player's name -->
    <!-- {1} = Action (Freeze, ...) -->
    <Entry Id="police_asked_to_action">
        <String xml:lang="en-US">You asked ~o~{0} ~s~to ~b~{1}~s~!</String>
        <String xml:lang="nl-NL">Je vraagt ~o~{0} ~s~om te ~b~{1}~s~!</String>
        <String xml:lang="it-IT">Hai chiesto a ~o~{0} ~s~di ~b~{1}~s~!</String>
        <String xml:lang="fr-FR">Tu as demandé à ~o~{0} ~s~de ~b~{1}~s~!</String>
        <String xml:lang="es-ES">¡Has preguntado a ~o~{0} ~s~que ~b~{1}~s~!</String>
        <String xml:lang="pl-PL">Kazałeś ~o~{0} ~s~się ~b~{1}~s~!</String>
        <String xml:lang="pt-BR">Você já perguntou a ~o~{0} ~s~que ~b~{1}~s~!</String>
        <String xml:lang="de-DE">Du hast ~o~{0} ~s~aufgefordert, ~b~{1}~s~!</String>
        <String xml:lang="zh-Hant">你要求 ~o~{0} ~s~以 ~b~{1}~s~!</String>
        <String xml:lang="ar-001">لقد طلبت ~o~{0} ~s~ل ~b~{1}~s~!</String>
        <String xml:lang="id-ID">Anda meminta ~o~{0} ~s~untuk ~b~{1}~s~!</String>
        <String xml:lang="th-TH">คุณถาม ~o~{0} ~s~ถึง ~b~{1}~s~!</String>
        <String xml:lang="hi-Latn">Aap ~o~{0} ~s~ko kaha to ~b~{1}~s~!</String>
    </Entry>

    <!-- {0} = Officer's name -->
    <!-- {1} = Action (Freeze, ...) -->
    <Entry Id="police_asked_to_action_officer">
        <String xml:lang="en-US">Officer ~b~{0} ~s~asked you to ~r~{1}~s~!</String>
        <String xml:lang="nl-NL">Agent ~b~{0} ~s~vraagt jou om te ~r~{1}~s~!</String>
        <String xml:lang="it-IT">L'agente ~b~{0} ~s~ti ha chiesto di ~r~{1}~s~!</String>
        <String xml:lang="fr-FR">L'agent ~b~{0} ~s~t'a demandé de ~r~{1}~s~!</String>
        <String xml:lang="es-ES">El oficial ~b~{0} ~s~te pidió que ~r~{1}~s~!</String>
        <String xml:lang="pl-PL">Oficer ~b~{0} ~s~kazał ci ~r~{1}~s~!</String>
        <String xml:lang="pt-BR">O oficial ~b~{0} ~s~te pediu que ~r~{1}~s~!</String>
        <String xml:lang="de-DE">Der ~b~Polizist {0} ~s~hat dich aufgefordert ~r~{1}~s~!</String>
        <String xml:lang="zh-Hant">警員 ~b~{0} ~s~要求你 ~r~{1}~s~! </String>
        <String xml:lang="ar-001">الضابط ~b~{0} ~s~طلب منك ~r~{1}~s~!</String>
        <String xml:lang="id-ID">Petugas ~b~{0} ~s~memintamu untuk ~r~{1}~s~!</String>
        <String xml:lang="th-TH">เจ้าหน้าที่ ~b~{0} ~s~ขอให้คุณ ~r~{1}~s~!</String>
        <String xml:lang="hi-Latn">Officer ~b~{0} ~s~ne aapko kaha to ~r~{1}~s~!</String>
    </Entry>

    <Entry Id="police_player_surrender_warn">
        <String xml:lang="en-US">{0} ~s~surrenders! ~r~Do not shoot.</String>
        <String xml:lang="nl-NL">{0} ~s~geeft zich over! ~r~Niet schieten.</String>
        <String xml:lang="it-IT">{0} ~s~si è arreso! ~r~Non sparare.</String>
        <String xml:lang="fr-FR">{0} ~s~se rend! ~r~Ne pas tirer.</String>
        <String xml:lang="es-ES">¡{0} ~s~se rinde! ~r~No dispares.</String>
        <String xml:lang="pl-PL">{0} ~s~się poddaje! ~r~Nie strzelaj.</String>
        <String xml:lang="pt-BR">{0} ~s~se rendeu! ~r~Não atire.</String>
        <String xml:lang="de-DE">{0} ~s~ergibt sich! ~r~Nicht schießen.</String>
        <String xml:lang="zh-Hant">{0} ~s~投降了! ~r~請不要傷害嫌犯.</String>
        <String xml:lang="ar-001">{0} ~s~ستسلم! ~r~لا تطلق النار.</String>
        <String xml:lang="id-ID">{0} ~s~menyerah! ~r~Jangan ditembak.</String>
        <String xml:lang="th-TH">{0} ~s~ยอมแพ้! ~r~อย่ายิง</String>
        <String xml:lang="hi-Latn">{0} ~s~surrender kar rahe hain! ~r~shoot nahi karna.</String>
    </Entry>

    <Entry Id="police_officer_ordered_follow">
        <String xml:lang="en-US">~b~Officer {0} ~s~ordered you to follow them.</String>
        <String xml:lang="nl-NL">~b~Agent {0} ~s~beveelt jou om hem te volgen.</String>
        <String xml:lang="it-IT">L'~b~agente {0} ~s~ti ha ordinato di seguirlo.</String>
        <String xml:lang="fr-FR">L'~b~officier {0} ~s~t'a ordonné de le suivre.</String>
        <String xml:lang="es-ES">~b~El oficial {0} ~s~te ordenó que le siguieras.</String>
        <String xml:lang="pl-PL">~b~Oficer {0} ~s~kazał ci za nim iść.</String>
        <String xml:lang="pt-BR">~b~O policial {0} ~s~ordenou que você o seguisse.</String>
        <String xml:lang="de-DE">Der ~b~Polizist {0} ~s~hat angewiesen, dass du ihm folgen sollst.</String>
        <String xml:lang="zh-Hant">~b~警員 {0} ~s~要求你跟隨他</String>
        <String xml:lang="ar-001">~b~الضابط {0} ~s~أمرك بمتابعتهم.</String>
        <String xml:lang="id-ID">~b~Petugas {0} ~s~memerintakanmu untuk mengikutinya.</String>
        <String xml:lang="th-TH">~b~เจ้าหน้าที่ {0} ~s~สั่งให้คุณติดตามพวกเขา</String>
        <String xml:lang="hi-Latn">~b~Officer {0} ~s~aapko order diye hain unke peeche chalne ka.</String>
    </Entry>

    <Entry Id="police_dont_have_police_vehicle">
        <String xml:lang="en-US">You don't have a ~b~police vehicle~s~.</String>
        <String xml:lang="nl-NL">Je hebt geen ~b~politie voertuig~s~.</String>
        <String xml:lang="it-IT">Non hai un ~b~veicolo della polizia~s~.</String>
        <String xml:lang="fr-FR">Tu n'as pas de ~b~véhicule de police~s~.</String>
        <String xml:lang="pl-PL">Nie masz ~b~pojazdu policyjnego~s~.</String>
        <String xml:lang="es-ES">No tienes un ~b~vehículo policial~s~.</String>
        <String xml:lang="pt-BR">Você não tem um ~b~veículo policial~s~.</String>
        <String xml:lang="de-DE">Du hast kein ~b~Polizeifahrzeug~s~.</String>
        <String xml:lang="zh-Hant">你沒有可用的 ~b~警車~s~</String>
        <String xml:lang="ar-001">ليس لديك ~b~سيارة شرطة~s~.</String>
        <String xml:lang="id-ID">Anda tidak memiliki ~b~kendaraan polisi~s~.</String>
        <String xml:lang="th-TH">คุณไม่มี ~b~รถตำรวจ~s~</String>
        <String xml:lang="hi-Latn">Aap ke paas ek ~b~police vehicle ~s~nahi hai.</String>
    </Entry>

    <Entry Id="police_need_police_vehicle_to_transport">
        <String xml:lang="en-US">You need a ~p~police vehicle ~s~to transport a suspect to jail.</String>
        <String xml:lang="nl-NL">Je hebt een ~p~politie voertuig ~s~nodig om een verdachte te transporteren naar de gevangenis.</String>
        <String xml:lang="it-IT">Hai bisogno di un ~p~veicolo della polizia ~s~per trasportare un sospettato in prigione.</String>
        <String xml:lang="fr-FR">Tu as besoin d'un ~p~véhicule de police ~s~pour transporter un suspect en prison.</String>
        <String xml:lang="es-ES">Necesitas un ~p~vehículo policial ~s~para transportar a un sospechoso a la cárcel.</String>
        <String xml:lang="pl-PL">Potrzebujesz ~p~pojazd policyjny ~s~by transportować podejrzanych na komendę.</String>
        <String xml:lang="pt-BR">Você precisa de um ~p~veículo policial ~s~para transportar um suspeito para a cadeia.</String>
        <String xml:lang="de-DE">Du benötigst ein ~p~Polizeifahrzeug~s~, um einen Verdächtigen zu einem Gefängnis zu transportieren.</String>
        <String xml:lang="zh-Hant">你需邀一輛警車以運送嫌犯至監獄.</String>
        <String xml:lang="ar-001">أنت بحاجة إلي ~p~سيارة شرطة ~s~لنقل المشتبه به إلى السجن.</String>
        <String xml:lang="id-ID">Andan membutuhkan ~p~kendaraan polisi ~s~untuk membawa pelaku ke penjara.</String>
        <String xml:lang="th-TH">คุณต้องมี ~p~รถตำรวจ ~s~เพื่อขนส่งผู้ต้องสงสัยเข้าคุก</String>
        <String xml:lang="hi-Latn">Aapko ek ~p~police vehicle ~s~ki zarurat hogi suspect ko jail le jaane ke liye.</String>
    </Entry>

    <Entry Id="police_need_police_vehicle_with_rearseat_to_transport">
        <String xml:lang="en-US">You need a ~p~vehicle ~s~with rear seats to transport a suspect.</String>
        <String xml:lang="nl-NL">Je hebt een ~p~voertuig ~s~met achterbank nodig om een verdachte te transporteren.</String>
        <String xml:lang="it-IT">Hai bisogno di un ~p~veicolo ~s~con posti posteriori per trasportare un sospettato.</String>
        <String xml:lang="fr-FR">Tu as besoin d'un ~p~véhicule ~s~avec des sièges arrière pour transporter un suspect.</String>
        <String xml:lang="es-ES">Necesita un ~p~vehículo ~s~con asientos traseros para transportar a un sospechoso.</String>
        <String xml:lang="pl-PL">Potrzebujesz ~p~pojazd ~s~z tylnymi siedzeniami transportować podejrzanych na komendę.</String>
        <String xml:lang="pt-BR">Você precisa de um ~p~veículo ~s~com assentos traseiros para transportar um suspeito.</String>
        <String xml:lang="de-DE">Du benötigst ein ~p~Fahrzeug ~s~mit einer Rückbank, um einen Verdächtigen zu transportieren.</String>
        <String xml:lang="zh-Hant">你需要一輛~s~四門的~p~車輛~s~來運送嫌犯.</String>
        <String xml:lang="ar-001">أنت بحاجة إلى ~p~سيارة ~s~ذات مقاعد خلفية لنقل المشتبه به.</String>
        <String xml:lang="id-ID">Anda membutuhkan ~p~Kendaraan ~s~dengan kursi belakang untuk membawa pelaku.</String>
        <String xml:lang="th-TH">คุณต้องมี ~p~ยานพาหนะ ~s~ที่มีเบาะหลังเพื่อขนส่งผู้ต้องสงสัย</String>
        <String xml:lang="hi-Latn">Aapko rear seats wali ek ~p~vehicle ~s~ki zarurat hogi suspect le jaane ke liye.</String>
    </Entry>

    <Entry Id="police_need_police_vehicle_with_backseat_occupied">
        <String xml:lang="en-US">Your ~b~vehicle's back seat ~s~is occupied.</String>
        <String xml:lang="nl-NL">Je ~b~voertuig's achterbank ~s~is bezet.</String>
        <String xml:lang="it-IT">Il ~b~posto posteriore ~s~del tuo ~b~veicolo ~s~è occupato.</String>
        <String xml:lang="fr-FR">La ~b~banquette arrière ~s~de ton ~b~véhicule ~s~est occupée.</String>
        <String xml:lang="es-ES">El ~b~asiento trasero ~s~de su vehículo está ocupado.</String>
        <String xml:lang="pl-PL">~b~Tylne siedzenie twojego pojazdu~s~jest zajęte.</String>
        <String xml:lang="pt-BR">O ~b~banco traseiro ~s~de seu veículo está ocupado.</String>
        <String xml:lang="de-DE">Die ~b~Rückbank deines Fahrzeuges~s~ ist besetzt.</String>
        <String xml:lang="zh-Hant">你的~b~車輛後座 ~s~已經被佔據了.</String>
        <String xml:lang="ar-001">~b~المقعد الخلفي لسيارتك ~s~مستخدم.</String>
        <String xml:lang="id-ID">~b~Kursi belakang kendaraan ~s~mu terisi.</String>
        <String xml:lang="th-TH">~b~เบาะหลังรถของคุณ ~s~ถูกครอบครองแล้ว</String>
        <String xml:lang="hi-Latn">Aapki ~b~vehicle ki rear seat ~s~occupied hui hai.</String>
    </Entry>

    <Entry Id="police_vehicle_too_far">
        <String xml:lang="en-US">Your ~b~vehicle ~s~is ~r~too far~s~.</String>
        <String xml:lang="nl-NL">Je ~b~voertuig ~s~is ~r~te ver weg~s~.</String>
        <String xml:lang="it-IT">Il tuo ~b~veicolo ~s~è ~r~troppo lontano~s~.</String>
        <String xml:lang="fr-FR">Ton ~b~véhicule ~s~est ~r~trop loin~s~.</String>
        <String xml:lang="es-ES">Tu ~b~vehículo ~s~está ~r~demasiado lejos~s~.</String>
        <String xml:lang="pl-PL">Twój ~b~pojazd ~s~jest ~r~za daleko~s~.</String>
        <String xml:lang="pt-BR">Seu ~b~veículo ~s~está ~r~muito longe~s~.</String>
        <String xml:lang="de-DE">Dein ~b~Fahrzeug ~s~ist zu ~r~weit weg~s~.</String>
        <String xml:lang="zh-Hant">你的~b~車輛 ~s~離你 ~r~太遠了~s~.</String>
        <String xml:lang="ar-001">~b~سيارتك ~r~بعيدة جدًا~s~.</String>
        <String xml:lang="id-ID">~b~Kendaraan ~s~anda ~r~terlalu jauh~s~.</String>
        <String xml:lang="th-TH">~b~ยานพาหนะ ~s~ของคุณ ~r~ไกลเกินไป~s~</String>
        <String xml:lang="hi-Latn">Aapki ~b~vehicle ~s~aapse ~r~bohot doorr ~s~hai.</String>
    </Entry>

    <Entry Id="police_you_officer_ordered_follow">
        <String xml:lang="en-US">You ordered ~o~{0} ~s~to follow you.</String>
        <String xml:lang="nl-NL">Je beveelt ~o~{0} ~s~om jou te volgen.</String>
        <String xml:lang="it-IT">Hai ordinato a ~o~{0} ~s~di seguirti.</String>
        <String xml:lang="fr-FR">Tu as ordonné à ~o~{0} ~s~de te suivre.</String>
        <String xml:lang="es-ES">Tu ordenaste a ~o~{0} ~s~que te siguiera.</String>
        <String xml:lang="pl-PL">Kazałeś ~o~{0} ~s~iść za tobą.</String>
        <String xml:lang="pt-BR">Você ordenou que ~o~{0} ~s~o seguisse.</String>
        <String xml:lang="de-DE">Du hast ~o~{0} ~s~angewiesen, dir zu folgen.</String>
        <String xml:lang="zh-Hant">你要求 ~o~{0} ~s~跟隨你.</String>
        <String xml:lang="ar-001">لقد أمرت ~o~{0} ~s~بمتابعتك.</String>
        <String xml:lang="id-ID">Anda memerintahkan ~o~{0} ~s~untuk mengikutimu.</String>
        <String xml:lang="th-TH">เจ้าหน้าที่ ~o~{0} ~s~สั่งให้คุณหยุดติดตาม.</String>
        <String xml:lang="hi-Latn">Aapne ~o~{0} ~s~ko aapko follow karne ka order diya.</String>
    </Entry>

    <Entry Id="police_officer_ordered_stop_follow">
        <String xml:lang="en-US">~b~Officer {0} ~s~ordered you to stop following.</String>
        <String xml:lang="nl-NL">~b~Agent {0} ~s~beveelt jou om te stoppen met volgen.</String>
        <String xml:lang="it-IT">L'~b~agente {0} ~s~ti ha ordinato di smettere di seguirlo.</String>
        <String xml:lang="fr-FR">~b~L'agent {0} ~s~t'a ordonné d'arrêter de le suivre.</String>
        <String xml:lang="es-ES">~b~El oficial {0} ~s~te ordenó que dejara de seguir.</String>
        <String xml:lang="pl-PL">~b~Oficer {0} ~s~kazał ci przestać za nim iść.</String>
        <String xml:lang="pt-BR">~b~O policial {0} ~s~te ordenou que ele parasse de perseguir.</String>
        <String xml:lang="de-DE">Der ~b~Polizist {0} hat ~s~angewiesen, dass du ihm nicht länger folgen sollst.</String>
        <String xml:lang="zh-Hant">~b~警員 {0} ~s~要求你停止跟隨.</String>
        <String xml:lang="ar-001">~b~الضابط {0} ~s~أمرك بالتوقف عن المتابعة.</String>
        <String xml:lang="id-ID">~b~Petugas {0} ~s~memerintahkanmu untuk berhenti mengikutinya.</String>
        <String xml:lang="th-TH">~b~คุณสั่งให้ {0} ~s~หยุดติดตามคุณ.</String>
        <String xml:lang="hi-Latn">~b~Officer {0} ~s~ne aapko follow nahi karne ka order diya.</String>
    </Entry>

    <Entry Id="police_officer_ordered_you_stop_follow">
        <String xml:lang="en-US">You ordered ~o~{0} ~s~to stop following you.</String>
        <String xml:lang="nl-NL">Je beveelt ~o~{0} ~s~om te stoppen met volgen.</String>
        <String xml:lang="it-IT">Hai ordinato a ~o~{0} ~s~di smettere di seguirti.</String>
        <String xml:lang="fr-FR">Tu as ordonné à ~o~{0} ~s~d'arrêter de te suivre.</String>
        <String xml:lang="es-ES">Tu ordenaste a ~o~{0} ~s~que te dejara de seguir.</String>
        <String xml:lang="pl-PL">Kazałeś ~o~{0} ~s~przestać za tobą iść.</String>
        <String xml:lang="pt-BR">Você ordenou que ~o~{0} ~s~parasse de segui-lo.</String>
        <String xml:lang="de-DE">Du hast ~o~{0} ~s~angewiesen, dass er dir nicht länger folgen soll.</String>
        <String xml:lang="zh-Hant">你要求 ~o~{0} ~s~停止跟隨你.</String>
        <String xml:lang="ar-001">لقد أمرت ~o~{0} ~s~بالتوقف عن متابعتك.</String>
        <String xml:lang="id-ID">Anda memerintahkan ~o~{0} ~s~untuk berhenti mengikutimu.</String>
        <String xml:lang="hi-Latn">Aapne ~o~{0} ~s~ko aapko follow nahi karne ka order diya.</String>
    </Entry>

    <Entry Id="police_called_transport_unit_for_you">
        <String xml:lang="en-US">Officer {0} called a transport unit for you.</String>
        <String xml:lang="nl-NL">Agent {0} belt een transport eenheid voor jou.</String>
        <String xml:lang="it-IT">L'agente {0} ha chiamato un'unità di trasporto per te.</String>
        <String xml:lang="fr-FR">L'agent {0} a appelé une unité de transport pour toi.</String>
        <String xml:lang="es-ES">El oficial {0} llamó a una unidad de transporte para ti.</String>
        <String xml:lang="pl-PL">Oficer {0} wezwał dla ciebie transport.</String>
        <String xml:lang="pt-BR">O policial {0} chamou uma unidade de transporte para você.</String>
        <String xml:lang="de-DE">Der Polizist {0} hat eine Transporteinheit für dich angefordert.</String>
        <String xml:lang="zh-Hant">警員 {0} 已請求一支運輸隊伍以將你移送至監獄.</String>
        <String xml:lang="ar-001">اتصل الضابط {0} بوحدة النقل لنقلك.</String>
        <String xml:lang="id-ID">Petugas {0} memanggilkan unit pengantar untukmu.</String>
        <String xml:lang="th-TH">เจ้าหน้าที่ {0} เรียกหน่วยขนส่งมาให้คุณ</String>
        <String xml:lang="hi-Latn">Officer {0} ne ek transport unit call ki aapke liye.</String>
    </Entry>

    <Entry Id="police_not_watching_lockpick">
        <String xml:lang="en-US">The ~b~cops ~s~are not watching you, it's time to go! Use a ~y~lockpick ~s~to unlock your handcuffs.</String>
        <String xml:lang="nl-NL">De ~b~politie ~s~kijken niet naar je, het is tijd om te gaan! Gebruik een ~y~lockpick ~s~om te boeien los te maken.</String>
        <String xml:lang="it-IT">Gli ~b~agenti ~s~non ti stanno guardando, è il momento di andare! Usa un ~y~grimaldello ~s~per toglierti le manette.</String>
        <String xml:lang="fr-FR">Les ~b~policiers ~s~ne te regardent pas, il est temps de partir! Utilise un ~y~outil de crochetage ~s~pour déverrouiller tes menottes.</String>
        <String xml:lang="es-ES">Los ~b~policías ~s~no te están mirando, ¡es hora de irte! Usa una ~y~ganzúa ~s~para liberarte de las esposas.</String>
        <String xml:lang="pl-PL">~b~Gliny ~s~cię nie pilnują, czas spieprzać! Użyj ~y~wytrychów ~s~by odblokować swoje kajdanki.</String>
        <String xml:lang="pt-BR">A ~b~polícia ~s~não está observando você, é hora de ir! Use um ~y~hook ~s~para destravar as algemas.</String>
        <String xml:lang="de-DE">Die ~b~Polizisten ~s~beaufsichtigen dich nicht, es ist Zeit zu flüchten! Nutze einen ~y~Dietrich~s~, um deine Handschellen zu lösen.</String>
        <String xml:lang="zh-Hant">~b~警員 ~s~不在專注在你身上了，是時候用 ~y~萬能鑰匙 ~s~以解鎖你的手銬。</String>
        <String xml:lang="ar-001">~b~رجال الشرطة ~s~لا يراقبونك, حان وقت الرحيل! استخدم ~y~lockpick ~s~لفتح الكلبشات الخاصة بك.</String>
        <String xml:lang="id-ID">~b~Kepolisian ~s~sedang tidak melihatmu, waktunya pergi! Gunakan ~y~lockpick ~s~untuk membuka borgolmu.</String>
        <String xml:lang="th-TH">~b~ตำรวจ ~s~ไม่ได้จับตาดูคุณอยู่ ถึงเวลาไปแล้ว! ใช้ ~y~กุญแจผี ~s~เพื่อปลดล็อคกุญแจมือของคุณ</String>
        <String xml:lang="hi-Latn">Arey wah! ~b~cops ~s~aapko dekh nahi rahe, it's time to go! Use karo ek ~y~lockpick ~s~apne handcuffs unlock karne ke liye.</String>
    </Entry>

    <Entry Id="police_suspect_in_vehicle">
        <String xml:lang="en-US">The ~o~suspect ~s~is in a vehicle.</String>
        <String xml:lang="nl-NL">De ~o~verdachte ~s~zit in een voertuig.</String>
        <String xml:lang="it-IT">Il ~o~sospettato ~s~è in un veicolo.</String>
        <String xml:lang="fr-FR">Le ~o~suspect ~s~est dans un véhicule.</String>
        <String xml:lang="es-ES">El ~o~sospechoso ~s~está en un vehículo.</String>
        <String xml:lang="pl-PL">~o~Podejrzany ~s~jest w pojeździe.</String>
        <String xml:lang="pt-BR">O ~o~suspeito ~s~está em um veículo.</String>
        <String xml:lang="de-DE">Der ~o~Verdächtige ~s~befindet sich in einem Fahrzeug.</String>
        <String xml:lang="zh-Hant">~o~嫌犯 ~s~已經在車輛內.</String>
        <String xml:lang="ar-001">~o~المشتبه به ~s~موجود في السيارة.</String>
        <String xml:lang="id-ID">~o~Pelaku ~s~didalam kendaraan</String>
        <String xml:lang="th-TH">~o~ผู้ต้องสงสัย ~s~อยู่ในยานพาหนะ</String>
        <String xml:lang="hi-Latn">Ye ~o~suspect ~s~ek vehicle me baithe hain.</String>
    </Entry>

    <Entry Id="police_suspect_too_far">
        <String xml:lang="en-US">The ~o~suspect ~s~is ~r~too far~s~.</String>
        <String xml:lang="nl-NL">De ~o~verdachte ~s~is ~r~te ver weg~s~.</String>
        <String xml:lang="it-IT">Il ~o~sospettato ~s~è ~r~troppo lontalo~s~.</String>
        <String xml:lang="fr-FR">Le ~o~suspect ~s~est ~r~trop loin~s~.</String>
        <String xml:lang="es-ES">El ~o~sospechoso ~s~está ~r~demasiado lejos~s~.</String>
        <String xml:lang="pl-PL">~o~Podejrzany ~s~jest ~r~za daleko~s~.</String>
        <String xml:lang="pt-BR">O ~o~suspeito ~s~está ~r~muito longe~s~.</String>
        <String xml:lang="de-DE">Der ~o~Verdächtige ~s~ist zu ~r~weit weg~s~.</String>
        <String xml:lang="zh-Hant">~o~嫌犯 ~s~離你~r~太遠了~s~.</String>
        <String xml:lang="ar-001">إن ~o~المشتبه به ~r~بعيد جدًا~s~.</String>
        <String xml:lang="id-ID">~o~Pelaku ~s~berada ~r~terlalu jauh~s~.</String>
        <String xml:lang="th-TH">~o~ผู้ต้องสงสัย ~s~อยู่ ~r~ไกลเกินไป~s~</String>
        <String xml:lang="hi-Latn">Woh ~o~suspect ~s~aapse ~r~bohut door ~s~hain.</String>
    </Entry>

    <Entry Id="police_suspect_not_cuffed">
        <String xml:lang="en-US">~r~The suspect is not cuffed.</String>
        <String xml:lang="nl-NL">~r~De verdachte is niet geboeid.</String>
        <String xml:lang="it-IT">~r~Il sospettato non è ammanettato.</String>
        <String xml:lang="fr-FR">~r~Le suspect n'est pas menotté.</String>
        <String xml:lang="es-ES">~r~El sospechoso no está esposado.</String>
        <String xml:lang="pl-PL">~r~Podejrzany nie jest zakuty.</String>
        <String xml:lang="pt-BR">~r~O suspeito não está algemado.</String>
        <String xml:lang="de-DE">~r~Der Verdächtige ist nicht festgenommen.</String>
        <String xml:lang="zh-Hant">~r~嫌犯未被上銬.</String>
        <String xml:lang="ar-001">~r~المشتبه به غير مقيد.</String>
        <String xml:lang="id-ID">~r~Pelaku belum terborgol.</String>
        <String xml:lang="th-TH">~r~ผู้ต้องสงสัยไม่ได้ถูกใส่กุญแจมือ</String>
        <String xml:lang="hi-Latn">~r~Ye suspect cuffed nahi hain.</String>
    </Entry>

    <Entry Id="police_called_transport_unit">
        <String xml:lang="en-US">~r~A transport unit has been called for the suspect.</String>
        <String xml:lang="nl-NL">~r~Een transport eenheid is gebeld voor de verdachte.</String>
        <String xml:lang="it-IT">~r~È stata chiamata un'unità di trasporto per il sospettato.</String>
        <String xml:lang="fr-FR">~r~Une unité de transport a été appelée pour le suspect.</String>
        <String xml:lang="es-ES">~r~Se ha llamado a una unidad de transporte para el sospechoso.</String>
        <String xml:lang="pl-PL">~r~Transport został wezwany dla podejrzanego.</String>
        <String xml:lang="pt-BR">~r~Uma unidade de transporte foi chamada para buscar o suspeito.</String>
        <String xml:lang="de-DE">~r~Eine Transporteinheit wurde für den Verdächtigen gerufen.</String>
        <String xml:lang="zh-Hant">~r~運輸隊伍已經被請求了.</String>
        <String xml:lang="ar-001">~r~تم استدعاء وحدة نقل للمشتبه به.</String>
        <String xml:lang="id-ID">~r~Unit pengantar telah dipanggilkan untukmu.</String>
        <String xml:lang="th-TH">~r~หน่วยขนส่งได้ถูกเรียกตัวไปหาผู้ต้องสงสัยแล้ว</String>
        <String xml:lang="hi-Latn">~r~Ek transport unit bula di gayi hai iss suspect ke liye.</String>
    </Entry>

    <Entry Id="police_already_way_transport_unit">
        <String xml:lang="en-US">~r~A transport unit for this suspect is already on the way!</String>
        <String xml:lang="nl-NL">~r~Een transport eenheid voor deze verdachte is al onderweg!</String>
        <String xml:lang="it-IT">~r~È già in arrivo n'unità di trasporto per questo sospettato!</String>
        <String xml:lang="fr-FR">~r~Une unité de transport pour ce suspect est déjà en route!</String>
        <String xml:lang="es-ES">~r~¡Ya está en camino una unidad de transporte para este sospechoso!</String>
        <String xml:lang="pl-PL">~r~Transport dla tego podejrzanego jest już w drodze!</String>
        <String xml:lang="pt-BR">~r~Uma unidade de transporte para esse suspeito já está a caminho!</String>
        <String xml:lang="de-DE">~r~Eine Transporteinheit befindet sich bereits auf dem Weg!</String>
        <String xml:lang="zh-Hant">~r~給此嫌犯的運輸隊伍已經在路上了!</String>
        <String xml:lang="ar-001">~r~وحدة نقل لهذا المشتبه به في الطريق بالفعل!</String>
        <String xml:lang="id-ID">~r~Unit pengantar untuk pelaku ini sedang menuju kesini!</String>
        <String xml:lang="th-TH">~r~หน่วยขนส่งสำหรับผู้ต้องสงสัยรายนี้กำลังเดินทางมาแล้ว!</String>
        <String xml:lang="hi-Latn">~r~Ek transport pehle se hi on the way hai iss suspect ke liye!</String>
    </Entry>

    <Entry Id="police_request_transport_unit">
        <String xml:lang="en-US">You requested a ~b~transport unit ~s~for the suspect!</String>
        <String xml:lang="nl-NL">Je hebt een ~b~transport eenheid ~s~gebeld voor de verdachte!</String>
        <String xml:lang="it-IT">Hai richiesto un'~b~unità di trasporto ~s~per il sospettato!</String>
        <String xml:lang="fr-FR">Tu as demandé une unité de ~b~transport ~s~pour le suspect!</String>
        <String xml:lang="es-ES">Tu has solicitado una ~b~unidad de transporte ~s~para el sospechoso!</String>
        <String xml:lang="pl-PL">Wezwałeś ~b~transport ~s~fdla podejrzanego!</String>
        <String xml:lang="pt-BR">Você solicitou uma ~b~unidade de transporte ~s~para o suspeito!</String>
        <String xml:lang="de-DE">Du hast eine ~b~Transporteinheit ~s~für den Verdächtigen angefordert!</String>
        <String xml:lang="zh-Hant">你給 ~b~嫌犯 請求了 ~s~運輸隊伍.</String>
        <String xml:lang="ar-001">لقد طلبت ~b~وحدة نقل ~s~للمشتبه به!</String>
        <String xml:lang="id-ID">Anda meminta ~b~unit pengantar ~s~untuk pelaku!</String>
        <String xml:lang="th-TH">คุณร้องขอ ~b~หน่วยขนส่ง ~s~สำหรับผู้ต้องสงสัย!</String>
        <String xml:lang="hi-Latn">Aapne requst kiya ek ~b~transport unit ~s~iss suspect ke liye!</String>
    </Entry>

    <Entry Id="police_cant_transport_suspect_not_custody">
        <String xml:lang="en-US">The ~b~transport unit ~s~can't transport a ~o~suspect~s~ that's not in custody.</String>
        <String xml:lang="nl-NL">De ~b~transport eenheid ~s~kan geen ~o~verdachten~s~ transporteren die niet in hechtenis zijn.</String>
        <String xml:lang="it-IT">L'~b~unità di trasporto ~s~non può trasportare un ~o~osospettato~s~ che non è in custodia.</String>
        <String xml:lang="fr-FR">L'~b~unité de transport ~s~ne peut pas transporter un ~o~suspect~s~ qui n'est pas en état d'arrestation.</String>
        <String xml:lang="es-ES">La ~b~unidad de transporte ~s~no puede transportar a un ~o~sospechoso~s~ que no esté bajo custodia.</String>
        <String xml:lang="pl-PL">~b~Jednostka transportowa ~s~nie może przenieść ~o~podejrzanego~s~ który zwiał.</String>
        <String xml:lang="pt-BR">A ~b~unidade de transporte ~s~não pode transportar um ~o~suspeito~s~ que não esteja sob custódia.</String>
        <String xml:lang="de-DE">Die ~b~Transporteinheit ~s~kann einen ~o~Verdächtigen~s~, welcher sich nicht in Gewahrsam findet, transportieren.</String>
        <String xml:lang="zh-Hant">當 ~o~嫌犯 ~s~不被拘留時 ~s~， ~b~運輸隊伍~s~沒辦法運送他至監獄.</String>
        <String xml:lang="ar-001">~b~وحدة النقل ~s~لا تستطيع نقل ~o~المشتبه به~s~ الذي ليس محتجزًا</String>
        <String xml:lang="id-ID">~b~Unit pengantar ~s~tidak dapat mengantarkan ~o~pelaku ~s~yang tidak sedang ditahan.</String>
        <String xml:lang="th-TH">~b~หน่วยขนส่ง ~s~ไม่สามารถขนส่ง ~o~ผู้ต้องสงสัย~s~ ที่ไม่ได้อยู่ในการควบคุมตัวได้</String>
        <String xml:lang="hi-Latn">~b~Transport unit ~s~transport nahi kar paayi uss ~o~suspect~s~ ko jo custody mein nahi hai.</String>
    </Entry>

    <Entry Id="police_transport_unit_couldnt_find_suspect">
        <String xml:lang="en-US">The ~b~transport unit ~s~couldn't find the suspect.</String>
        <String xml:lang="nl-NL">De ~b~transport eenheid ~s~kon de verdachte niet vinden.</String>
        <String xml:lang="it-IT">L'~b~unità di trasporto ~s~non è riuscita a trovare il sospettato.</String>
        <String xml:lang="fr-FR">L'~b~unité de transport ~s~n'a pas trouvé le suspect.</String>
        <String xml:lang="es-ES">La ~b~unidad de transporte ~s~no pudo encontrar al sospechoso.</String>
        <String xml:lang="pl-PL">~b~Jednostka transportowa ~s~nie znalazła podejrzanego.</String>
        <String xml:lang="pt-BR">A ~b~unidade de transporte ~s~não conseguiu encontrar o suspeito.</String>
        <String xml:lang="de-DE">Die ~b~Transporteinheit ~s~konnte den Verdächtigen nicht finden.</String>
        <String xml:lang="zh-Hant"> ~b~運輸隊伍 ~s~找不到嫌犯.</String>
        <String xml:lang="ar-001">~b~وحدة النقل ~s~لم تتمكن من العثور على المشتبه به.</String>
        <String xml:lang="id-ID">~b~Unit pengantar ~s~tidak dapat menemukan suspect.</String>
        <String xml:lang="th-TH">~b~หน่วยขนส่ง ~s~ไม่พบผู้ต้องสงสัย</String>
        <String xml:lang="hi-Latn">~b~Transport unit ~s~ko suspect nahi mila.</String>
    </Entry>

    <Entry Id="police_cant_transport_injured_suspect_not_custody">
        <String xml:lang="en-US">The ~b~transport unit ~s~can't transport an injured ~o~suspect~s~.</String>
        <String xml:lang="nl-NL">De ~b~transport eenheid ~s~kan geen gewonde ~o~verdachten~s~ transporteren.</String>
        <String xml:lang="it-IT">L'~b~unità di trasporto ~s~non può trasportare un ~o~sospettato~s~ ferito.</String>
        <String xml:lang="fr-FR">L'~b~unité de transport ~s~ne peut pas transporter un ~o~suspect~s~ blessé.</String>
        <String xml:lang="es-ES">La ~b~unidad de transporte ~s~no puede transportar a un ~o~sospechoso herido~s~.</String>
        <String xml:lang="pl-PL">~b~Jednostka transportowa ~s~nie może przenosić rannych ~o~podejrzanych~s~.</String>
        <String xml:lang="pt-BR">A ~b~unidade de transporte ~s~não pode transportar um ~o~suspeito ferido~s~.</String>
        <String xml:lang="de-DE">Die ~b~Transporteinheit ~s~kann einen verletzten ~o~Verdächtigen~s~ nicht transportieren.</String>
        <String xml:lang="zh-Hant"> ~b~運輸隊伍 ~s~無法運輸受傷的 ~o~嫌犯~s~.</String>
        <String xml:lang="ar-001">~b~وحدة النقل ~s~لا تستطيع نقل ~o~المشتبه به~s~ المصاب.</String>
        <String xml:lang="id-ID">~b~Unit pengantar ~s~tidak dapat mengantarkan ~o~pelaku ~s~yang terluka.</String>
        <String xml:lang="th-TH">~b~หน่วยขนส่ง ~s~ไม่สามารถขนส่ง ~o~ผู้ต้องสงสัย~s~ ได้</String>
        <String xml:lang="hi-Latn">~b~Transport unit ~s~transport nahi kar paayi ek injured ~o~suspect ~s~ko.</String>
    </Entry>

    <!-- {0} = Player -->
    <Entry Id="police_searching_suspect">
        <String xml:lang="en-US">You are searching {0}~s~.</String>
        <String xml:lang="nl-NL">Je bent {0}~s~ aan het fouilleren.</String>
        <String xml:lang="it-IT">Stai perquisendo {0}~s~.</String>
        <String xml:lang="fr-FR">Tu fouilles {0}~s~.</String>
        <String xml:lang="es-ES">Estás cacheando a {0}~s~.</String>
        <String xml:lang="pl-PL">Przeszukujesz {0}~s~.</String>
        <String xml:lang="pt-BR">você está revistando o {0}~s~.</String>
        <String xml:lang="de-DE">Du durchsuchst {0}~s~.</String>
        <String xml:lang="zh-Hant">你正在搜查 {0}~s~</String>
        <String xml:lang="ar-001">أنت تبحث عن {0}~s~.</String>
        <String xml:lang="id-ID">Anda menggeledah {0}~s~.</String>
        <String xml:lang="th-TH">คุณกำลังค้นหา {0}~s~</String>
        <String xml:lang="hi-Latn">Aap search kar rahe hain {0}~s~.</String>
    </Entry>

    <Entry Id="police_cuffing_suspect">
        <String xml:lang="en-US">You are cuffing {0}.</String>
        <String xml:lang="nl-NL">Je bent {0}~s~ aan het boeien.</String>
        <String xml:lang="it-IT">Stai ammanettando {0}.</String>
        <String xml:lang="fr-FR">Tu menottes {0}.</String>
        <String xml:lang="es-ES">Estás esposando a {0}.</String>
        <String xml:lang="pl-PL">Zakuwasz {0}.</String>
        <String xml:lang="pt-BR">Você está algemando a {0}.</String>
        <String xml:lang="de-DE">Du nimmst {0} fest.</String>
        <String xml:lang="zh-Hant">你正在上銬 {0}.</String>
        <String xml:lang="ar-001">أنت تقييد {0}.</String>
        <String xml:lang="id-ID">Anda mencoba memborgol {0}.</String>
        <String xml:lang="th-TH">คุณกำลังใส่กุญแจมือ {0}</String>
        <String xml:lang="hi-Latn">Aap {0} ko cuff kar rahe hain.</String>
    </Entry>

    <Entry Id="police_cuffed_suspect">
        <String xml:lang="en-US">You have cuffed {0}.</String>
        <String xml:lang="nl-NL">Je hebt {0}~s~ geboeid</String>
        <String xml:lang="it-IT">Hai ammanettando {0}.</String>
        <String xml:lang="fr-FR">Tu as menotté {0}.</String>
        <String xml:lang="es-ES">Has esposado a {0}</String>
        <String xml:lang="pl-PL">Zakułeś {0}.</String>
        <String xml:lang="pt-BR">Você algemou a {0}.</String>
        <String xml:lang="de-DE">Du hast {0} festgenommen.</String>
        <String xml:lang="zh-Hant">你上銬了 {0}.</String>
        <String xml:lang="ar-001">لقد قمت بتقييد {0}.</String>
        <String xml:lang="id-ID">Anda telah memborgol {0}.</String>
        <String xml:lang="th-TH">คุณได้ใส่กุญแจมือ {0}</String>
        <String xml:lang="hi-Latn">Aap {0} ko cuff kiye.</String>
    </Entry>

    <Entry Id="police_already_cuffed_suspect">
        <String xml:lang="en-US">{0} was already cuffed.</String>
        <String xml:lang="nl-NL">{0} was al geboeid.</String>
        <String xml:lang="it-IT">{0} era già ammanettato.</String>
        <String xml:lang="fr-FR">{0} est déjà menotté.</String>
        <String xml:lang="pl-PL">{0} jest już zakuty.</String>
        <String xml:lang="es-ES">{0} ya estaba esposado.</String>
        <String xml:lang="pt-BR">{0} já estava algemado.</String>
        <String xml:lang="de-DE">{0} wurde bereits festgenommen.</String>
        <String xml:lang="zh-Hant">{0} 已經被上銬了.</String>
        <String xml:lang="ar-001">تم تقييد {0} بالفعل.</String>
        <String xml:lang="id-ID">{0} sudah di borgol.</String>
        <String xml:lang="th-TH">{0} ถูกใส่กุญแจมือแล้ว</String>
        <String xml:lang="hi-Latn">{0} pehle se hi cuffed thae.</String>
    </Entry>

    <Entry Id="police_uncuffing_player">
        <String xml:lang="en-US">You are uncuffing {0}.</String>
        <String xml:lang="nl-NL">Je bent de boeien van {0}~s~ aan het losmaken.</String>
        <String xml:lang="it-IT">Stai togliendo le manette a {0}.</String>
        <String xml:lang="fr-FR">Tu démenottes {0}.</String>
        <String xml:lang="es-ES">Estás quitando las esposas a {0}.</String>
        <String xml:lang="pl-PL">Odkuwasz {0}.</String>
        <String xml:lang="pt-BR">Você está tirando as algemas de {0}.</String>
        <String xml:lang="de-DE">Du lässt {0} frei.</String>
        <String xml:lang="zh-Hant">你正在為 {0}解銬.</String>
        <String xml:lang="ar-001">أنت تقوم بفك قيود {0}.</String>
        <String xml:lang="id-ID">Anda membuka borgol {0}</String>
        <String xml:lang="th-TH">คุณกำลังปลดกุญแจมือ {0}</String>
        <String xml:lang="hi-Latn">Aap {0} ko uncuff kar rahe hain.</String>
    </Entry>

    <Entry Id="police_uncuffed_suspect">
        <String xml:lang="en-US">You have uncuffed {0}</String>
        <String xml:lang="nl-NL">Je hebt de boeien van {0}~s~ losgemaakt</String>
        <String xml:lang="it-IT">hai tolto le manette a {0}</String>
        <String xml:lang="fr-FR">Tu as démenotté {0}</String>
        <String xml:lang="es-ES">Has quitado las esposas a {0}</String>
        <String xml:lang="pl-PL">Odkułeś {0}</String>
        <String xml:lang="pt-BR">Você tirou as algemas de {0}</String>
        <String xml:lang="de-DE">Du hast {0} freigelassen.</String>
        <String xml:lang="zh-Hant">你將 {0}解銬了.</String>
        <String xml:lang="ar-001">لقد قمت بفك قيود {0}</String>
        <String xml:lang="id-ID">Anda telah membuka borgol {0}.</String>
        <String xml:lang="th-TH">คุณได้ปลดล็อค {0}</String>
        <String xml:lang="hi-Latn">Aap {0} ko uncuff kiye</String>
    </Entry>

    <Entry Id="police_already_uncuffed_suspect">
        <String xml:lang="en-US">{0} was already uncuffed.</String>
        <String xml:lang="nl-NL">{0}~s~'s boeien waren al los.</String>
        <String xml:lang="it-IT">{0} era già smanettato.</String>
        <String xml:lang="fr-FR">{0} est déjà démenotté.</String>
        <String xml:lang="es-ES">{0} ya estaba sin las esposas.</String>
        <String xml:lang="pl-PL">{0} jest już odkuty.</String>
        <String xml:lang="pt-BR">{0} já estava sem algemas.</String>
        <String xml:lang="de-DE">{0} wurde bereits festgenommen.</String>
        <String xml:lang="zh-Hant">{0} 已經被解銬了.</String>
        <String xml:lang="ar-001">تم فك قيود {0} بالفعل.</String>
        <String xml:lang="id-ID">{0} sudah tidak diborgol.</String>
        <String xml:lang="th-TH">{0} ถูกปลดออกแล้ว</String>
        <String xml:lang="hi-Latn">{0} pehle se hi uncuffed thae.</String>
    </Entry>

    <Entry Id="police_cant_uncuff_when_stunned">
        <String xml:lang="en-US">You cannot ~o~uncuff ~s~someone when you're being ~b~stunned~s~.</String>
        <String xml:lang="nl-NL">Je kan niet iemand's ~o~boeien losmaken ~s~wanneer je bent ~b~gestunned~s~.</String>
        <String xml:lang="it-IT">Non puoi ~o~togliere le manette ~s~a qualcuno mentre sei ~b~stordito~s~.</String>
        <String xml:lang="fr-FR">Tu ne peux pas ~o~démenotter ~s~quelqu'un quand tu es ~b~étourdi~s~.</String>
        <String xml:lang="pl-PL">Nie możesz ~o~odkuć ~s~kogoś gdy jesteś ~b~paraliżowany~s~.</String>
        <String xml:lang="es-ES">No puedes ~o~desesposar ~s~a alguien cuando estás ~b~aturdido~s~.</String>
        <String xml:lang="pt-BR">Você não pode ~o~tirar as algemas ~s~de alguém quando se está ~b~saturado~s~.</String>
        <String xml:lang="de-DE">Du kannst niemanden ~o~freilassen~s~, während du ~b~überwältigt ~s~bist.</String>
        <String xml:lang="zh-Hant">當你被~b~電擊~s~時，你無法為他人 ~o~解銬~s~.</String>
        <String xml:lang="ar-001">لا يمكنك ~o~فك قيود ~s~شخص ما عندما تكون ~b~فاقد صوابك~s~</String>
        <String xml:lang="id-ID">Anda tidak dapat ~o~membuka borgol ~s~seseorang ketika kalian sedang ~b~terkejut~s~.</String>
        <String xml:lang="th-TH">คุณไม่สามารถ ~o~ปลดกระดุม ~s~ใครบางคนได้ เมื่อคุณกำลัง ~b~ตะลึง~s~</String>
        <String xml:lang="hi-Latn">Aap kisiko ~o~uncuff ~s~nahi kar sakte jab aap ~b~stunned ~s~ho.</String>
    </Entry>

    <Entry Id="police_cant_uncuff_when_cuffed">
        <String xml:lang="en-US">You cannot ~o~uncuff ~s~someone when you're ~b~cuffed ~s~yourself.</String>
        <String xml:lang="nl-NL">Je kan niet iemand's ~o~boeien losmaken ~s~wanneer je zelf bent ~b~geboeid~s~.</String>
        <String xml:lang="it-IT">Non puoi ~o~togliere le manette ~s~a qualcuno mentre sei ~b~ammanettato~s~.</String>
        <String xml:lang="fr-FR">Tu ne peux pas ~o~démenotter ~s~quelqu'un alors que tu es toi-même ~b~menotté~s~.</String>
        <String xml:lang="pl-PL">Nie możesz ~o~odkuć ~s~kogoś gdy sam jesteś ~b~zakuwany~s~.</String>
        <String xml:lang="es-ES">No puedes ~o~quitarle las esposas ~s~a alguien cuando tu estás ~b~esposado~s~.</String>
        <String xml:lang="pt-BR">Você não pode ~o~tirar as algemas ~s~de alguém quando se está ~b~algemado~s~.</String>
        <String xml:lang="de-DE">Du kannst niemanden ~o~freilassen~s~, wenn du selbst ~b~gefesselt ~s~bist.</String>
        <String xml:lang="zh-Hant">當你被~b~上銬~s~時，你無法將他人 ~o~解銬~s~.</String>
        <String xml:lang="ar-001">لا يمكنك ~o~فك قيود ~s~شخص ما عندما تكون ~b~مقيدًا ~s~بنفسك.</String>
        <String xml:lang="id-ID">Anda tidak dapat ~o~membuka borgol ~s~seseorang ketika anda sendiri sedang ~b~terborgol~s~.</String>
        <String xml:lang="th-TH">คุณไม่สามารถ ~o~ปลดกระดุม ~s~ใครบางคน เมื่อคุณ ~b~ถูกใส่กุญแจมือ ~s~ตัวคุณเอง</String>
        <String xml:lang="hi-Latn">Aap kisi aur ko ~o~uncuff ~s~nahi kar sakte jab aap khud ~b~cuffed ~s~kiye jaa rahe ho.</String>
    </Entry>

    <Entry Id="police_no_longer_around">
        <String xml:lang="en-US">The ~b~cops ~s~are no longer around!</String>
        <String xml:lang="nl-NL">De ~b~politie ~s~zijn niet meer in de buurt!</String>
        <String xml:lang="it-IT">Gli ~b~aggenti ~s~non sono più in zona!</String>
        <String xml:lang="fr-FR">Les ~b~policiers ~s~ne sont plus autour!</String>
        <String xml:lang="es-ES">¡Los ~b~policías ~s~ya no están por la zona!</String>
        <String xml:lang="pl-PL">Wstawaj, w pobliżu nie ma już ~b~glin~s~!</String>
        <String xml:lang="pt-BR">A ~b~polícia ~s~não está mais na área!</String>
        <String xml:lang="de-DE">Die ~b~Polizisten ~s~sind nicht mehr anwesend!</String>
        <String xml:lang="zh-Hant">~b~警員 ~s~已不在附近!</String>
        <String xml:lang="ar-001">لم يعد ~b~رجال الشرطة ~s~موجودين!</String>
        <String xml:lang="id-ID">~b~Kepolisian ~s~sudah tidak disekitarmu!</String>
        <String xml:lang="th-TH">~b~ตำรวจ ~s~ไม่อยู่แล้ว!</String>
        <String xml:lang="hi-Latn">~b~Cops ~s~aas paas nahi hain!</String>
    </Entry>

    <Entry Id="police_you_surrendered">
        <String xml:lang="en-US">You surrendered to the ~b~police~s~!</String>
        <String xml:lang="nl-NL">Je hebt je overgegeven aan de ~b~politie~s~!</String>
        <String xml:lang="it-IT">Ti sei arresto alla ~b~polizia~s~!</String>
        <String xml:lang="fr-FR">Tu t'es rendu à la ~b~police~s~!</String>
        <String xml:lang="es-ES">¡Te entregaste a la ~b~policía~s~!</String>
        <String xml:lang="pl-PL">Poddałeś się ~b~glinom~s~!</String>
        <String xml:lang="pt-BR">Você se entregou à ~b~polícia~s~!</String>
        <String xml:lang="de-DE">Du hast dich der ~b~Polizei ~s~ergeben!</String>
        <String xml:lang="zh-Hant">你像 ~b~警員 ~s~投降了!</String>
        <String xml:lang="ar-001">لقد استسلمت ~b~للشرطة~s~!</String>
        <String xml:lang="id-ID">Anda menyerah kepada ~b~kepolisian~s~!</String>
        <String xml:lang="th-TH">คุณได้มอบตัวให้กับ ~b~ตำรวจ~s~!</String>
        <String xml:lang="hi-Latn">Aap surrender kiye ~b~police ~s~ko!</String>
    </Entry>

    <!-- {0} = Player -->
    <Entry Id="police_searching_illegal_items">
        <String xml:lang="en-US">You found ~r~illegal items ~s~on {0}~s~!</String>
        <String xml:lang="nl-NL">Je hebt ~r~illegale items ~s~gevonden op {0}~s~!</String>
        <String xml:lang="it-IT">Hai trovato ~r~oggetti illegali ~s~su {0}~s~!</String>
        <String xml:lang="fr-FR">Tu as trouvé des ~r~objets illégaux ~s~sur {0}~s~!</String>
        <String xml:lang="es-ES">¡Encontraste ~r~artículos ilegales ~s~en las pertenencias de {0}~s~!</String>
        <String xml:lang="pl-PL">Znalazłeś ~r~nielegalne przedmioty ~s~u {0}~s~!</String>
        <String xml:lang="pt-BR">Você encontrou ~r~artigos ~s~ilegais ~s~nos pertences de {0}~s~!</String>
        <String xml:lang="de-DE">Du hast ~r~illegale Gegenstände ~s~bei {0} ~s~gefunden!</String>
        <String xml:lang="zh-Hant">你在 {0} ~s~身上發現了 ~r~違禁品~s~!</String>
        <String xml:lang="ar-001">لقد عثرت على ~r~عناصر غير قانونية ~s~على {0}~s~!</String>
        <String xml:lang="id-ID">Anda menemukan ~r~barang ilegal ~s~pada {0}~s~!</String>
        <String xml:lang="th-TH">คุณพบ ~r~รายการที่ผิดกฎหมาย ~s~บน {0}~s~!</String>
        <String xml:lang="hi-Latn">Aapko ~r~illegal items ~s~mile {0} ~s~se!</String>
    </Entry>

    <Entry Id="police_searching_no_illegal_items">
        <String xml:lang="en-US">You didn't find ~r~anything ~s~on {0}.</String>
        <String xml:lang="nl-NL">Je hebt ~r~niks ~s~gevonden op {0}.</String>
        <String xml:lang="it-IT">Non hai trovato ~r~nulla ~s~su {0}.</String>
        <String xml:lang="fr-FR">Tu n'as ~r~rien ~s~trouvé sur {0}.</String>
        <String xml:lang="es-ES">No encontraste ~r~nada ~s~en las pertenecias de {0}.</String>
        <String xml:lang="pl-PL">Nie znalazłeś ~r~kompletnie niczego ~s~u {0}~s~.</String>
        <String xml:lang="pt-BR">Você não encontrou ~r~nada ~s~nos pertences de {0}.</String>
        <String xml:lang="de-DE">Du hast ~r~nichts ~s~an {0} gefunden.</String>
        <String xml:lang="zh-Hant">你在 {0} ~s~身上沒有發現 ~r~任何 ~s~違禁品.</String>
        <String xml:lang="ar-001">لم تجد ~r~اي شئ ~s~على {0}.</String>
        <String xml:lang="id-ID">Anda tidak dapat menemukan ~r~apapun ~s~pada {0}.</String>
        <String xml:lang="th-TH">คุณไม่พบ ~r~anything ~s~บน {0}.</String>
        <String xml:lang="hi-Latn">Aapko ~r~kuch nahi ~s~mila {0} se.</String>
    </Entry>

    <Entry Id="police_already_searched">
        <String xml:lang="en-US">~r~The suspect has already been searched.</String>
        <String xml:lang="nl-NL">~r~De verdachte is al doorzocht.</String>
        <String xml:lang="it-IT">~r~Il sospettato è già stato perquisito.</String>
        <String xml:lang="fr-FR">~r~Le suspect a déjà été fouillé.</String>
        <String xml:lang="es-ES">~r~El sospechoso ya ha sido cacheado.</String>
        <String xml:lang="pl-PL">~r~Podejrzany został już przeszukany.</String>
        <String xml:lang="pt-BR">~r~O suspeito já foi revistado.</String>
        <String xml:lang="de-DE">~r~Der Verdächtige wurde bereits durchsucht.</String>
        <String xml:lang="zh-Hant">~r~嫌犯已經被搜查過了.</String>
        <String xml:lang="ar-001">~r~تم بالفعل تفتيش المشتبه به.</String>
        <String xml:lang="id-ID">~r~Pelaku sudah digeledah.</String>
        <String xml:lang="th-TH">~r~ผู้ต้องสงสัยได้ถูกตรวจค้นแล้ว</String>
        <String xml:lang="hi-Latn">~r~Suspect ki pehle hi talaashi ho chuki hai.</String>
    </Entry>

    <Entry Id="police_you_asked_for_bribe">
        <String xml:lang="en-US">You asked {0} to ~o~bribe ~s~you.</String>
        <String xml:lang="nl-NL">Je hebt {0} gevraagd om jou ~o~om te kopen~s~.</String>
        <String xml:lang="it-IT">Hai chiesto a {0} di ~o~corromperti~s~.</String>
        <String xml:lang="fr-FR">Tu as demandé à {0} de te donner un ~o~pot-de-vin~s~.</String>
        <String xml:lang="es-ES">Le pediste a {0} que te ofrezca un ~o~soborno~s~.</String>
        <String xml:lang="pl-PL">Zasugerowałeś {0} ~o~łapówkę~s~.</String>
        <String xml:lang="pt-BR">Você pediu a {0} que lhe oferecesse um ~o~suborno~s~.</String>
        <String xml:lang="de-DE">Du hast {0} gefragt, ob er dich ~o~bestechen ~s~will.</String>
        <String xml:lang="zh-Hant">你試問 {0} 是否要賄賂你.</String>
        <String xml:lang="ar-001">لقد طلبت من {0} ~o~رشوتك~s~.</String>
        <String xml:lang="id-ID">Anda meminta {0} untuk ~o~memberikan suap ~s~kepadamu.</String>
        <String xml:lang="th-TH">คุณขอให้ {0} ~o~ติดสินบน ~s~คุณ</String>
        <String xml:lang="hi-Latn">Aap {0} ko ~o~bribe ~s~karne ka offer diye.</String>
    </Entry>

    <Entry Id="police_asked_to_bribe">
        <String xml:lang="en-US">~b~Officer {0} asked you to ~o~bribe ~s~them.</String>
        <String xml:lang="nl-NL">~b~Agent {0} heeft jou gevraagd om hem ~o~om te kopen~s~.</String>
        <String xml:lang="it-IT">L'~b~agente {0} ~s~ti ha chiesto di ~o~corromperlo~s~.</String>
        <String xml:lang="fr-FR">~b~L'agent {0} t'a demandé de lui donner un ~o~pot-de-vin~s~.</String>
        <String xml:lang="es-ES">~b~El oficial {0} te pidió que ~o~lo sobornes~s~.</String>
        <String xml:lang="pl-PL">~b~Oficer {0} zasugerował ~o~łapówkę~s~.</String>
        <String xml:lang="pt-BR">~b~O policial {0} pediu que você o ~o~subornasse~s~.</String>
        <String xml:lang="de-DE">Der ~b~Polizist {0}~s~ hat dich gefragt, ob du ihn ~o~bestechen ~s~willst.</String>
        <String xml:lang="zh-Hant">~b~警員 {0} ~s~問你要不要 ~o~賄賂 ~s~他.</String>
        <String xml:lang="ar-001">~b~الضابط {0} طلب منك ~o~رشوة~s~.</String>
        <String xml:lang="id-ID">~b~Petugas {0} memintamu untuk ~o~memberikan suap ~s~padanya.</String>
        <String xml:lang="th-TH">~b~เจ้าหน้าที่ {0} ขอให้คุณ ~o~ติดสินบน ~s~พวกเขา</String>
        <String xml:lang="hi-Latn">~b~Officer {0} aapko offer diye unhe ~o~bribe ~s~karne ka.</String>
    </Entry>

    <!-- {0} = Player -->
    <Entry Id="police_ignored_bribe">
        <String xml:lang="en-US">You ignored {0}'s bribe offer.</String>
        <String xml:lang="nl-NL">Je hebt {0}'s omkopingsoffer genegeerd.</String>
        <String xml:lang="it-IT">Hai ignorato l'offerta di corruzione di {0}.</String>
        <String xml:lang="fr-FR">Tu as ignoré l'offre de pot-de-vin de {0}.</String>
        <String xml:lang="pl-PL">Zignorowałeś łapówkę {0}.</String>
        <String xml:lang="es-ES">Ignoraste la oferta de soborno de {0}.</String>
        <String xml:lang="pt-BR">Você ignorou a oferta de suborno de {0}.</String>
        <String xml:lang="de-DE">Du hast {0}'s Bestechungsversuch ignoriert.</String>
        <String xml:lang="zh-Hant">你不理會 {0} 的問題.</String>
        <String xml:lang="ar-001">لقد تجاهلت عرض الرشوة المقدم من {0}.</String>
        <String xml:lang="id-ID">Anda menghiraukan tawaran suap dari {0}.</String>
        <String xml:lang="th-TH">คุณเพิกเฉยต่อข้อเสนอสินบนของ {0}</String>
        <String xml:lang="hi-Latn">Aap ignore kar diye {0} ka bribe offer.</String>
    </Entry>

    <Entry Id="police_too_far_to_accept_bribe">
        <String xml:lang="en-US">You are ~r~too far ~s~from {0}, you can't accept or refuse the ~r~bribe~s~.</String>
        <String xml:lang="nl-NL">Je bent ~r~te ver weg ~s~van {0}, je kan de ~r~omkoping~s~ niet accepteren of weigeren.</String>
        <String xml:lang="it-IT">Sei ~r~troppo lontano~s~ da {0}, non puoi accettare o rifiutare l'~r~offerta di corruzione~s~.</String>
        <String xml:lang="fr-FR">Tu es ~r~trop loin ~s~de {0}, tu ne peux pas accepter ou refuser le ~r~pot-de-vin~s~.</String>
        <String xml:lang="pl-PL">Jesteś ~r~za daleko ~s~od {0}, nie możesz akceptować ani odrzucić ~r~łapówki~s~.</String>
        <String xml:lang="es-ES">Estás ~r~demasiado lejos ~s~de {0}, y no puedes aceptar ni rechazar el ~r~soborno~s~.</String>
        <String xml:lang="pt-BR">Você está ~r~muito longe ~s~de {0} e não pode aceitar nem rejeitar o suborno.</String>
        <String xml:lang="de-DE">Du bist zu ~r~weit ~s~von {0} ~r~weg, du kannst Bestechungen ~s~nicht annehmen oder ablehnen.</String>
        <String xml:lang="zh-Hant">你離 {0} ~r~太遠了 ~s~，你不能接受或拒絕他的 ~r~賄賂 ~s~請求.</String>
        <String xml:lang="ar-001">أنت ~r~بعيد~s~ جدًا عن {0}, لا يمكنك قبول أو رفض ~r~الرشوة~s~.</String>
        <String xml:lang="id-ID">Anda ~r~terlalu jauh ~s~dari {0}, anda tidak dapat menerima atau menolak ~r~suap~s~.</String>
        <String xml:lang="th-TH">คุณอยู่ ~r~ไกลเกินไป ~s~จาก {0} คุณไม่สามารถยอมรับหรือปฏิเสธ ~r~สินบน~s~</String>
        <String xml:lang="hi-Latn">Aap ~r~bahut door ~s~ho {0} se, aap accept ya refuse nahi kar sakte unki ~r~bribe~s~.</String>
    </Entry>

    <Entry Id="police_wait_ten_minutes_bribe">
        <String xml:lang="en-US">You must wait 10 minutes before accepting a ~r~bribe ~s~from the same player again.</String>
        <String xml:lang="nl-NL">Je moet 10 minuten wachten voordat je een ~r~omkopingsoffer~s~ kan accepteren van dezelfde speler.</String>
        <String xml:lang="it-IT">Devi aspettare 10 minuti prima di accettare nuovamente un'~r~offerta di corruzione ~s~dallo stesso giocatore.</String>
        <String xml:lang="fr-FR">Tu dois attendre 10 minutes avant d'accepter à nouveau un ~r~pot-de-vin ~s~du même joueur.</String>
        <String xml:lang="pl-PL">Musisz poczekać 10 minut zanim zaakceptujesz ~r~łapówkę ~s~od tego samego gracza.</String>
        <String xml:lang="es-ES">Debes esperar 10 minutos antes de volver a aceptar un ~r~soborno ~s~del mismo jugador.</String>
        <String xml:lang="pt-BR">Você deve esperar 10 minutos antes de aceitar outro ~r~suborno ~s~do mesmo jogador.</String>
        <String xml:lang="de-DE">Du musst 10 Minuten warten, bevor du eine ~r~Bestechung ~s~von dem selben Spieler wieder annehmen kannst.</String>
        <String xml:lang="zh-Hant">你必須要等10分鐘已再次接受同個玩家的 `~r~賄賂~s~.</String>
        <String xml:lang="ar-001">يجب عليك الانتظار لمدة 10 دقائق قبل قبول ~r~الرشوة ~s~من نفس اللاعب مرة أخرى.</String>
        <String xml:lang="id-ID">Anda harus menunggu 10 menit sebelum dapat menerima ~r~suap ~s~dari pemain yang sama lagi.</String>
        <String xml:lang="th-TH">คุณต้องรอ 10 นาทีก่อนที่จะรับ ~r~สินบน ~s~จากผู้เล่นคนเดิมอีกครั้ง</String>
        <String xml:lang="hi-Latn">Aapko 10 minutes rukna hoga koi wahi same player se ~r~bribe ~s~accept karne se pehle.</String>
    </Entry>

    <Entry Id="police_could_not_afford_bribe">
        <String xml:lang="en-US">{0} could not afford the ~r~bribe~s~.</String>
        <String xml:lang="nl-NL">{0} kon de ~r~omkoping~s~ niet betalen.</String>
        <String xml:lang="it-IT">{0} non può permettersi di pagare l'~r~offerta di corruzione~s~.</String>
        <String xml:lang="fr-FR">{0} n'avait pas les moyens de payer le ~r~pot-de-vin~s~.</String>
        <String xml:lang="pl-PL">{0} nie stać na zapłacenie ~r~łapówki~s~.</String>
        <String xml:lang="es-ES">{0} no podía pagar el ~r~soborno~s~.</String>
        <String xml:lang="pt-BR">{0} não podiam pagar os ~r~subornos~s~.</String>
        <String xml:lang="de-DE">{0} kann sich die ~r~Bestechung ~s~nicht leisten.</String>
        <String xml:lang="zh-Hant">{0} 負擔不起 ~r~賄賂~s~.</String>
        <String xml:lang="ar-001">{0} لا يستطيع تحمل تكاليف ~r~الرشوة~s~.</String>
        <String xml:lang="id-ID">{0} tidak mampu membayar ~r~suap~s~.</String>
        <String xml:lang="th-TH">{0} ไม่สามารถจ่าย ~r~สินบน~s~ ได้</String>
        <String xml:lang="hi-Latn">{0} afford nahi kar paa rahe ~r~bribe ~s~offer.</String>
    </Entry>

    <!-- {0} = Player -->
    <!-- {1} = Amount -->
    <Entry Id="police_offered_amount_bribe">
        <String xml:lang="en-US">You offered {0} ~s~a ~g~{1} ~s~bribe.</String>
        <String xml:lang="nl-NL">Je hebt {0} ~s~een ~g~{1} ~s~omkoping aangeboden.</String>
        <String xml:lang="it-IT">Hai offerto ~g~{1} ~s~per corrompere {0}~s~.</String>
        <String xml:lang="fr-FR">Tu as offert à {0} ~s~un pot-de-vin de ~g~{1}~s~.</String>
        <String xml:lang="pl-PL">Oferowałeś {0} ~g~{1} ~s~łapówkę.</String>
        <String xml:lang="es-ES">Ofreciste a {0} ~g~{1} ~s~para sobornarle.</String>
        <String xml:lang="pt-BR">Você ofereceu a {0} ~g~{1} ~s~para suborná-lo.</String>
        <String xml:lang="de-DE">Du hast {0} eine ~g~{1} ~s~Bestechung angeboten.</String>
        <String xml:lang="ar-001">لقد عرضت {0} ~s~ا ~g~{1} ~s~رشوة.</String>
        <String xml:lang="id-ID">Anda menawarkan {0} ~s~suap sebesar ~g~{1}~s~.</String>
        <String xml:lang="zh-Hant">你向 {0} ~s~要求了~g~ {1} ~s~的賄賂.</String>
        <String xml:lang="th-TH">คุณเสนอเงินจำนวน {0} ~s~a ~g~{1} ~s~สินบน</String>
        <String xml:lang="hi-Latn">Aap offer kiye {0} ~s~ko ~g~{1} ~s~as bribe.</String>
    </Entry>

    <Entry Id="police_no_longer_connected_bribe">
        <String xml:lang="en-US">~r~{0} is no longer connected to the server.</String>
        <String xml:lang="nl-NL">~r~{0} is niet meer verbonden met de server.</String>
        <String xml:lang="it-IT">~r~{0} non è più connesso al server.</String>
        <String xml:lang="fr-FR">~r~{0} n'est plus connecté au serveur.</String>
        <String xml:lang="pl-PL">~r~{0} wyszedł z serwera.</String>
        <String xml:lang="es-ES">~r~{0} ya no está conectada al servidor.</String>
        <String xml:lang="pt-BR">~r~{0} não está mais conectado ao servidor.</String>
        <String xml:lang="de-DE">~r~{0} befindet sich nich mehr auf dem Server.</String>
        <String xml:lang="ar-001">~r~{0} لم يعد متصلاً بالخادم.</String>
        <String xml:lang="id-ID">~r~{0} sudah tidak terkoneksi ke server.</String>
        <String xml:lang="zh-Hant">~r~{0} 已經不在線上了.</String>
        <String xml:lang="th-TH">~r~{0} ไม่ได้เชื่อมต่อกับเซิร์ฟเวอร์อีกต่อไป</String>
        <String xml:lang="hi-Latn">~r~{0} ab server mein connect nahi hain.</String>
    </Entry>

    <Entry Id="police_not_close_enough_to_bribe">
        <String xml:lang="en-US">~r~{0} is not close enough to offer them a bribe.</String>
        <String xml:lang="nl-NL">~r~{0} is niet dichtbij genoeg om hem een omkoping aan te bieden.</String>
        <String xml:lang="it-IT">~r~{0} non è abbastanza vicino per fargli un'offerta di corruzione.</String>
        <String xml:lang="fr-FR">~r~{0} n'est pas assez proche pour lui offrir un pot-de-vin.</String>
        <String xml:lang="pl-PL">~r~{0} jest za daleko by oferować mu łapówkę.</String>
        <String xml:lang="es-ES">~r~{0} no está lo suficientemente cerca como para ofrecerles un soborno.</String>
        <String xml:lang="pt-BR">~r~{0} não está perto o suficiente para lhes oferecer um suborno.</String>
        <String xml:lang="de-DE">~r~{0} ist nicht nah genug, damit du ihm eine Bestechung anbieten kannst.</String>
        <String xml:lang="ar-001">~r~{0} ليس قريبًا بدرجة كافية لتقديم رشوة لهم</String>
        <String xml:lang="id-ID">~r~{0} tidak berada cukup dekat untuk menawarkan mereka suap.</String>
        <String xml:lang="zh-Hant">~r~請離{0}近一點你才能詢問他們是否要賄賂你.</String>
        <String xml:lang="th-TH">~r~{0} ไม่ใกล้พอที่จะเสนอสินบนให้พวกเขา</String>
        <String xml:lang="hi-Latn">~r~{0} aap ke paas nahi hain bribe offer karne ke liye.</String>
    </Entry>

    <Entry Id="police_already_have_open_offer">
        <String xml:lang="en-US">~r~You already have an active bribe offer.</String>
        <String xml:lang="nl-NL">~r~Je hebt al een actieve omkopingsoffer.</String>
        <String xml:lang="it-IT">~r~Hai già un'offerta di corruzione attiva.</String>
        <String xml:lang="fr-FR">~r~Tu as déjà une offre de pot-de-vin en cours.</String>
        <String xml:lang="pl-PL">~r~Masz już aktywną ofertę łapówki.</String>
        <String xml:lang="es-ES">~r~Ya tienes una oferta de soborno activa.</String>
        <String xml:lang="pt-BR">~r~Você já tem uma oferta de suborno ativa.</String>
        <String xml:lang="de-DE">~r~Du hast bereits ein aktives Bestechungsangebot.</String>
        <String xml:lang="ar-001">~r~لديك بالفعل عرض رشوة نشط.</String>
        <String xml:lang="id-ID">~r~Anda sudah memiliki penawaran suap kepada petugas.</String>
        <String xml:lang="zh-Hant">~r~你已經有一個可用的賄賂請求了.</String>
        <String xml:lang="th-TH">~r~คุณมีข้อเสนอสินบนที่ยังดำเนินการอยู่</String>
        <String xml:lang="hi-Latn">~r~Aapka pehle hi ek bribe offer active hai.</String>
    </Entry>

    <Entry Id="police_cant_bribe_same_officer_within_ten">
        <String xml:lang="en-US">~r~You cannot bribe the same officer twice within 10 minutes.</String>
        <String xml:lang="nl-NL">~r~Je kan niet dezelfde agent twee keer omkopen binnen 10 minuten.</String>
        <String xml:lang="it-IT">~r~Non puoi corrompere lo stesso agente due volte in 10 minuti.</String>
        <String xml:lang="fr-FR">~r~Tu ne peux pas donner deux pots-de-vin au même agent en l'espace de 10 minutes.</String>
        <String xml:lang="pl-PL">~r~Nie możesz przekupić tego samego gliniarza dwa razy przez 10 minut.</String>
        <String xml:lang="es-ES">~r~No se puede sobornar al mismo oficial dos veces en 10 minutos.</String>
        <String xml:lang="pt-BR">~r~Não é possível subornar o mesmo policial duas vezes em 10 minutos.</String>
        <String xml:lang="de-DE">~r~Du kannst nicht denselben Polizisten innerhalb von 10 Minuten bestechen.</String>
        <String xml:lang="ar-001">~r~لا يمكنك رشوة نفس الضابط مرتين خلال 10 دقائق.</String>
        <String xml:lang="id-ID">~r~Anda tidak dapat menyuap petugas yang sama dua kali dalam kurun waktu 10 menit.</String>
        <String xml:lang="zh-Hant">~r~你不能能在十分鐘內賄賂同個警員兩次.</String>
        <String xml:lang="th-TH">~r~คุณไม่สามารถติดสินบนเจ้าหน้าที่คนเดียวกันสองครั้งภายใน 10 นาที</String>
        <String xml:lang="hi-Latn">~r~Aap dobara wahi officer ko bribe nahi kar sakte 10 minutes ke andar.</String>
    </Entry>

    <Entry Id="police_cant_bribe_after_revive_auto_cuff">
        <String xml:lang="en-US">~r~You cannot bribe a police officer for 2 minutes after being revived and auto-cuffed.</String>
        <String xml:lang="nl-NL">~r~Je kan niet een politieagent omkopen voor 2 minuten na gereanimeerd en auto-cuffed te zijn.</String>
        <String xml:lang="it-IT">~r~Non puoi corrompere un agente di polizia per 2 minuti dopo essere stato rianimato e ammanettato automaticamente.</String>
        <String xml:lang="fr-FR">~r~Tu ne peux pas donner de pot-de-vin à un agent de police pendant 2 minutes après avoir été réanimé et auto-menotté.</String>
        <String xml:lang="pl-PL">~r~Nie możesz przekupić gliniarzy przez 2 minuty po zostaniu ocuconym i automatycznie zakutym.</String>
        <String xml:lang="es-ES">~r~No se puede sobornar a un oficial de policía durante 2 minutos después de haber sido reanimado y esposado automáticamente.</String>
        <String xml:lang="pt-BR">~r~Um policial não pode ser subornado por 2 minutos após ser reanimado e automaticamente algemado.</String>
        <String xml:lang="de-DE">~r~Du kannst keinen Polizeibeamten für 2 Minuten bestechen, nachdem du wiederbelebt und automatisch festgenommen wurdest.</String>
        <String xml:lang="ar-001">~r~لا يمكنك رشوة ضابط شرطة لمدة دقيقتين بعد إحيائه وتقييده تلقائيًا.</String>
        <String xml:lang="id-ID">~r~Anda tidak dapat menyuap petugas kepolisian dalam waktu 2 menit setelah dibangungkan dan diborgol otomatis.</String>
        <String xml:lang="zh-Hant">~r~你不能在醫護治癒您時賄賂警員.</String>
        <String xml:lang="th-TH">~r~คุณไม่สามารถติดสินบนเจ้าหน้าที่ตำรวจได้เป็นเวลา 2 นาทีหลังจากฟื้นคืนชีพและใส่กุญแจมืออัตโนมัติ</String>
        <String xml:lang="hi-Latn">~r~Aap revive aur auto-cuffed hone ke baad 2 minutes tak bribe nahi kar sakte.</String>
    </Entry>

    <Entry Id="police_viewing_bribe">
        <String xml:lang="en-US">{0} is ~y~viewing ~s~your bribe offer.</String>
        <String xml:lang="nl-NL">{0} is jouw omkopingsoffer ~y~aan het bekijken~s~.</String>
        <String xml:lang="it-IT">{0} sta ~y~guardando ~s~la tua offerta di corruzione.</String>
        <String xml:lang="fr-FR">{0} ~y~consulte ~s~ton offre de pot-de-vin.</String>
        <String xml:lang="pl-PL">{0} ~y~ogląda ~s~twoją ofertę łapówki.</String>
        <String xml:lang="es-ES">{0} está ~y~viendo ~s~tu oferta de soborno.</String>
        <String xml:lang="pt-BR">{0} está ~y~vendo ~s~sua oferta de suborno</String>
        <String xml:lang="de-DE">{0} schaut sich dein Bestechungsangebot an.</String>
        <String xml:lang="ar-001">{0} ~y~يشاهد ~s~عرض الرشوة الخاص بك.</String>
        <String xml:lang="id-ID">{0} sedang ~y~melihat ~s~tawaran suap anda.</String>
        <String xml:lang="zh-Hant">{0} 正在 ~y~查看 ~s~你得賄賂.</String>
        <String xml:lang="th-TH">{0} ~y~กำลังดู ~s~ข้อเสนอสินบนของคุณ</String>
        <String xml:lang="hi-Latn">{0} aapka bribe offer ~y~dekh ~s~dekh rahe hain.</String>
    </Entry>

    <Entry Id="police_player_left_canceled_bribe">
        <String xml:lang="en-US">{0} has ~r~left the server ~s~and your bribe offer was canceled.</String>
        <String xml:lang="nl-NL">{0} heeft ~r~de server verlaten ~s~en jouw omkopingsoffer is geannuleerd.</String>
        <String xml:lang="it-IT">{0} è ~r~uscito dal server ~s~e la tua offerta di corruzione è stata annullata.</String>
        <String xml:lang="fr-FR">{0} a ~r~quitté le serveur ~s~et ton offre de pot-de-vin a été annulée.</String>
        <String xml:lang="pl-PL">{0} ~r~wyszedł z serwera~s~, a twoja oferta łapówki została anulowana.</String>
        <String xml:lang="es-ES">{0} ~r~dejó el servidor ~s~y tu oferta de soborno fue cancelada.</String>
        <String xml:lang="pt-BR">{0} ~r~deixou o servidor ~s~e sua oferta de suborno foi cancelada.</String>
        <String xml:lang="de-DE">{0} hat den ~r~Server verlassen ~s~und dein Bestechungsangebot wurde abgebrochen.</String>
        <String xml:lang="ar-001">{0} ~r~غادر السيرفر ~s~وتم إلغاء عرض الرشوة الخاص بك.</String>
        <String xml:lang="id-ID">{0} telah ~r~meninggalkan server ~s~dan penawaran suap telah dibatalkan.</String>
        <String xml:lang="zh-Hant">因為{0} ~r~離開了伺服器 ~s~，你的賄賂邀請已被取消.</String>
        <String xml:lang="th-TH">{0} ~r~ออกจากเซิร์ฟเวอร์ ~s~และข้อเสนอสินบนของคุณถูกยกเลิก</String>
        <String xml:lang="hi-Latn">{0} ne ~r~server chhor diya ~s~aur aapka bribe offer cancel ho gaya.</String>
    </Entry>

    <Entry Id="police_accepted_bribe">
        <String xml:lang="en-US">{0} has ~g~accepted ~s~your bribe offer.</String>
        <String xml:lang="nl-NL">{0} heeft jouw omkopingsoffer ~g~geaccepteerd~s~.</String>
        <String xml:lang="it-IT">{0} ha ~g~accettato ~s~la tua offerta di corruzione.</String>
        <String xml:lang="fr-FR">{0} a ~g~accepté ~s~ton offre de pot-de-vin.</String>
        <String xml:lang="pl-PL">{0} ~g~zaakeceptował ~s~twoją łapówkę.</String>
        <String xml:lang="es-ES">{0} ha ~g~aceptado ~s~tu oferta de soborno.</String>
        <String xml:lang="pt-BR">{0} ~g~aceitou ~s~sua oferta de suborno.</String>
        <String xml:lang="de-DE">{0} hat dein Bestechungsangebot angenommen.</String>
        <String xml:lang="ar-001">~g~لقد وافق {0} ~s~على عرض الرشوة الذي قدمته.</String>
        <String xml:lang="id-ID">{0} telah ~g~menerima ~s~tawaran suapmu.</String>
        <String xml:lang="zh-Hant">{0}接受了你的賄賂請求.</String>
        <String xml:lang="th-TH">{0} ได้ ~g~ยอมรับ ~s~ข้อเสนอสินบนของคุณ</String>
        <String xml:lang="hi-Latn">{0} ne aapka bribe offer ~g~accept ~s~kar liya hai.</String>
    </Entry>

    <Entry Id="police_refused_wanted_level_bribe">
        <String xml:lang="en-US">{0} has ~r~refused ~s~your bribe offer and reported the incident. You gained a wanted level.</String>
        <String xml:lang="nl-NL">{0} heeft jouw omkopingsoffer ~r~geweigerd ~s~en heeft het incident gerapporteerd. Je hebt een wanted level ontvangen.</String>
        <String xml:lang="it-IT">{0} ha ~r~rifiutato ~s~la tua offerta di corruzione e ha segnalato l'incidente. Il tuo livello di ricercato è salito.</String>
        <String xml:lang="fr-FR">{0} a ~r~refusé ~s~ton offre de pot-de-vin et a signalé l'incident. Tu as gagné un niveau de recherche.</String>
        <String xml:lang="pl-PL">{0} ~r~odrzucił ~s~twoją łapówkę i zgłosił zdarzenie. Dostałeś za to poziom pościgu.</String>
        <String xml:lang="es-ES">{0} ~r~rechazó ~s~tu oferta de soborno y denunció el incidente. Obtuviste un nivel de búsqueda.</String>
        <String xml:lang="pt-BR">{0} ~r~recusou ~s~sua oferta de suborno e relatou o incidente. Você obteve um nível de busca</String>
        <String xml:lang="de-DE">{0} hat dein Bestechungsangebot ~r~abgelehnt ~s~und den Vorfall gemeldet. Du hast ein Fahndungslevel dazugewonnen.</String>
        <String xml:lang="ar-001">~r~لقد رفض {0} ~s~عرض الرشوة الخاص بك وأبلغ عن الحادث. لقد حصلت على المستوى مطلوب.</String>
        <String xml:lang="id-ID">{0} telah ~r~menolak ~s~tawaran suap anda dan melaporkan kejadian ini. Tingkat buronan anda telah bertambah.</String>
        <String xml:lang="zh-Hant">{0}~r~拒絕~s~了你的賄賂請求. 你增加了通緝等級.</String>
        <String xml:lang="th-TH">{0} ได้ ~r~ปฏิเสธ ~s~ข้อเสนอสินบนของคุณและรายงานเหตุการณ์ดังกล่าว คุณได้รับระดับที่ต้องการ</String>
        <String xml:lang="hi-Latn">{0} ne aapka bribe offer ~r~refuse ~s~kar diya hai aur report kar diya hai. Aapka wanted level badh gaya hai.</String>
    </Entry>

    <!-- {0} = Player -->
    <!-- {1} = Reason -->
    <Entry Id="police_player_911_call">
        <String xml:lang="en-US">{0} {1}</String>
        <String xml:lang="nl-NL">{0} {1}</String>
        <String xml:lang="it-IT">{0} {1}</String>
        <String xml:lang="fr-FR">{0} {1}</String>
        <String xml:lang="pl-PL">{0} {1}</String>
        <String xml:lang="es-ES">{0} {1}</String>
        <String xml:lang="pt-BR">{0} {1}</String>
        <String xml:lang="de-DE">{0} {1}</String>
        <String xml:lang="ar-001">{0} {1}</String>
        <String xml:lang="id-ID">{0} {1}</String>
        <String xml:lang="zh-Hant">{0} {1}</String>
        <String xml:lang="th-TH">{0} {1}</String>
        <String xml:lang="hi-Latn">{0} {1}</String>
    </Entry>

    <!-- {0} = countdown -->
    <Entry Id="police_leaving_us_offduty">
        <String xml:lang="en-US">~y~Warning: ~s~you are leaving the ~b~United States~s~. You will go off duty in {0} seconds.</String>
        <String xml:lang="nl-NL">~y~Waarschuwing: ~s~je verlaat de ~b~Verenigde Staten~s~. Je gaat uit dienst over {0} seconden.</String>
        <String xml:lang="it-IT">~y~Attenzione: ~s~stai lasciando gli ~b~Stati Uniti~s~. Fra {0} secondi sarai fuori servizio.</String>
        <String xml:lang="fr-FR">~y~Avertissement: ~s~tu quittes les ~b~États-Unis~s~. Tu seras hors service dans {0} secondes.</String>
        <String xml:lang="pl-PL">~y~Ostrzeżenie: ~s~opuszczasz ~b~Stany Zjednoczone~s~. Opuścisz pracę za {0} sekund.</String>
        <String xml:lang="es-ES">~y~Advertencia: ~s~te vas de ~b~Estados Unidos~s~. Saldrás de servicio en {0} segundas.</String>
        <String xml:lang="pt-BR">~y~Advertência: ~s~Você está saindo dos ~b~Estados Unidos~s~. Você partirá para o serviço em {0} segundos.</String>
        <String xml:lang="de-DE">~y~Warnung: ~s~Du verlässt die ~b~Vereinigten Staaten~s~. Du gehst in {0} Sekunden außer Dienst.</String>
        <String xml:lang="ar-001">~y~تحذير: ~s~أنت تغادر ~b~الولايات المتحدة~s~. ستغادر الخدمة خلال {0} ثانية.</String>
        <String xml:lang="id-ID">~y~Peringatan : ~s~anda meninggalkan ~b~Amerika serikat~s~. Anda akan tidak aktif bertugas dalam {0} detik.</String>
        <String xml:lang="zh-Hant">~y~警告: ~s~你正在離境~b~美國~s~. 你將在{0}秒後下班.</String>
        <String xml:lang="th-TH">~y~คำเตือน: ~s~คุณกำลังออกจาก ~b~สหรัฐอเมริกา~s~ คุณจะออกจากหน้าที่ใน {0} วินาที</String>
        <String xml:lang="hi-Latn">~y~Warning: ~s~Aap chhor rahe hain ~b~United States~s~. Aap off duty chale jayenge {0} seconds mein.</String>
    </Entry>

    <Entry Id="police_no_arrest_warrant">
        <String xml:lang="en-US">~r~You do not have an arrest warrant.</String>
        <String xml:lang="nl-NL">~r~Je hebt geen arrestatiebevel.</String>
        <String xml:lang="it-IT">~r~Non hai un mandato d'arresto.</String>
        <String xml:lang="fr-FR">~r~Tu n'as pas de mandat d'arrêt.</String>
        <String xml:lang="pl-PL">~r~Nie masz listu gończego</String>
        <String xml:lang="es-ES">~r~No tienes orden de arresto.</String>
        <String xml:lang="pt-BR">~r~Você não tem um mandado de prisão.</String>
        <String xml:lang="de-DE">~r~Du hast keinen Haftbefehl.</String>
        <String xml:lang="ar-001">~r~ليس لديك مذكرة اعتقال.</String>
        <String xml:lang="id-ID">~r~Anda tidak memiliki perintah penangkapan.</String>
        <String xml:lang="zh-Hant">~r~你並未擁有通緝在身.</String>
        <String xml:lang="th-TH">~r~คุณไม่มีหมายจับ</String>
        <String xml:lang="hi-Latn">~r~Aap pe koi arrest warrant nahi hai.</String>
    </Entry>

    <Entry Id="police_cant_turn_yourself_in_officers_nearby">
        <String xml:lang="en-US">~r~You cannot turn yourself in at the police station because there are police officers nearby.</String>
        <String xml:lang="nl-NL">~r~Je kan niet jezelf aangeven bij het politiebureau omdat er politieagenten in de buurt zijn.</String>
        <String xml:lang="it-IT">~r~Non puoi consegnarti alla stazione di polizia perché ci sono agenti di polizia nelle vicinanze.</String>
        <String xml:lang="fr-FR">~r~Tu ne peux pas te livrer au poste de police parce qu'il y a des policiers à proximité.</String>
        <String xml:lang="pl-PL">~r~Nie możesz poddać się na komendzie bo w pobliżu są gliny</String>
        <String xml:lang="es-ES">~r~No puedes entregarte en la comisaría porque hay policías cerca.</String>
        <String xml:lang="pt-BR">~r~Você não pode se entregar na delegacia de polícia porque há policiais por perto.</String>
        <String xml:lang="de-DE">~r~Du kannst dich nicht an einer Polizeistation stellen, da sich Polizeibeamte in der Nähe befinden.</String>
        <String xml:lang="ar-001">~r~لا يمكنك تسليم نفسك إلى مركز الشرطة لأن هناك ضباط شرطة بالقرب منك.</String>
        <String xml:lang="id-ID">~r~Anda tidak dapat menyerahkan diri di kantor kepolisian karena ada petugas kepolisian didekat sini.</String>
        <String xml:lang="zh-Hant">~r~當附近有警員時,你不能自首.</String>
        <String xml:lang="th-TH">~r~คุณไม่สามารถมอบตัวที่สถานีตำรวจได้เนื่องจากมีเจ้าหน้าที่ตำรวจอยู่ใกล้ๆ</String>
        <String xml:lang="hi-Latn">~r~Aap apne aap ko turn yourself in nahi kar sakte kyunki iss police station ke aas paas police officers hain.</String>
    </Entry>

    <Entry Id="police_unmarked_vehicle">
        <String xml:lang="en-US">~b~Unmarked police vehicle!\n~s~Civilians won't see your marker as ~b~blue ~s~until you get close enough or turn on your siren.</String>
        <String xml:lang="nl-NL">~b~Undercover politie voertuig!\n~s~Burgers zien jouw marker niet als ~b~blauw ~s~totdat je dicht genoeg komt of je zet je sirene aan.</String>
        <String xml:lang="it-IT">~b~Auto borghese della polizia!\n~s~I civili civili non vedranno il tuo indicatore ~b~blu ~s~finché non ti avvicini abbastanza o accendi la sirena.</String>
        <String xml:lang="fr-FR">~b~Véhicule de police banalisé!\n~s~Les civils ne verront pas votre marque en ~b~bleu ~s~jusqu'à ce que tu t'approches suffisamment ou que tu mettes ta sirène en marche.</String>
        <String xml:lang="pl-PL">~b~Nieoznaczony pojazd policyjny!\n~s~Cywile nie zobaczą twojego markera jako ~b~niebieski ~s~dopóki nie będziesz wystarczająco blisko lub aktywujesz syrenę.</String>
        <String xml:lang="es-ES">~b~Vehículo policial sin marcar!\n~s~Los civiles no verán tu marcador como ~b~azul ~s~hasta que te acerques lo suficiente o enciendas la sirena.</String>
        <String xml:lang="pt-BR">~b~Veículo policial sem identificação!\n~s~Os civis não verão seu marcador como ~b~azul ~s~até que você se aproxime o suficiente ou ligue a sirene.</String>
        <String xml:lang="de-DE">~b~Unmarkiertes Polizeifahrzeut!\n~s~Zivilisten werden Marker erst dann als ~b~blau ~s~sehen, wenn sie nah genug sind oder du deine Sirene einschaltest.</String>
        <String xml:lang="ar-001">~b~مركبة شرطة غير مميزة!\n~s~لن يرى المدنيون العلامة الخاصة بك على أنها ~b~زرقاء ~s~حتى تقترب بدرجة كافية أو تقوم بتشغيل صفارة الإنذار.</String>
        <String xml:lang="id-ID">~b~Mobil polisi undercover!\n~s~Warga tidak akan melihat tanda mu dengan ~b~warna biru ~s~hingga kamu berada didekatnya atau menyalakan sirine.</String>
        <String xml:lang="th-TH">~b~รถตำรวจที่ไม่มีเครื่องหมาย!\n~s~พลเรือนจะไม่เห็นเครื่องหมายของคุณเป็น ~b~สีน้ำเงิน ~s~จนกว่าคุณจะเข้าใกล้เพียงพอหรือเปิดเสียงไซเรน.</String>
        <String xml:lang="hi-Latn">~b~Unmarked police vehicle!\n~s~Civilians nahi dekh payenge aapka ~b~blue ~s~marker jab tak aap unke ek dam kareeb na aajaye ya siren on naa karein toh.</String>
    </Entry>

    <!-- {0} = Player -->
    <!-- {1} = Amount -->
    <!-- {2} = Control instructions (for example: "Press Z", "Press Y", "Hold 🔼") -->
    <Entry Id="police_received_bribe">
        <String xml:lang="en-US">{0} ~s~has offered you a ~g~{1} ~s~bribe. {2} to view the offer.</String>
        <String xml:lang="nl-NL">{0} ~s~heeft een omkopingsoffer van ~g~{1} ~s~gestuurd. {2} om het te bekijken.</String>
        <String xml:lang="it-IT">{0} ~s~ti ha fatto un offerta di corruzione di ~g~{1}~s~. {2} per visualizzare l'offerta.</String>
        <String xml:lang="fr-FR">{0} ~s~t'a offert un pot-de-vin de ~g~{1}~s~. {2} pour consulter l'offre.</String>
        <String xml:lang="pl-PL">{0} ~s~oferował ci ~g~{1} ~s~łapówkę. {2} by zobaczyć ofertę.</String>
        <String xml:lang="es-ES">{0} ~s~te ha ofrecido ~g~{1} ~s~para sobornarte. {2} para ver la oferta.</String>
        <String xml:lang="pt-BR">{0} ~s~lhe ofereceu ~g~{1} ~s~para suborná-lo. {2} para ver a oferta.</String>
        <String xml:lang="de-DE">{0} hat dir eine {0}-Bestechung angeboten. {2} um das Angebot anzusehen.</String>
        <String xml:lang="ar-001">{0} ~s~عرض عليك ~g~{1} ~s~رشوة {2}لمشاهدة العرض.</String>
        <String xml:lang="id-ID">{0} ~s~telah menawarkanmu suap sebesar ~g~{1}~s~. {2} untuk melihat penawaran.</String>
        <String xml:lang="th-TH">{0} ~s~เสนอ ~g~{1} ~s~สินบนแก่คุณ {2} เพื่อดูข้อเสนอพิเศษ</String>
        <String xml:lang="hi-Latn">{0} ~s~ne aapko offer kiya ~g~{1} ~s~ki bribe. {2} dabaye offer dekhne ke liye.</String>
    </Entry>

    <Entry Id="police_seized_all">
        <String xml:lang="en-US">You seized all of {0}'s ~r~illegal items~s~.</String>
        <String xml:lang="nl-NL">Je hebt alle ~r~illegale items~s~ van {0} in beslag genomen.</String>
        <String xml:lang="it-IT">Hai sequestrato tutti gli ~r~oggetti illegali~s~ di {0}.</String>
        <String xml:lang="fr-FR">Tu as saisi tous les ~r~objets illégaux~s~ de {0}.</String>
        <String xml:lang="es-ES">Has confiscado todos los ~r~artículos ilegales~s~ de {0}.</String>
        <String xml:lang="pl-PL">Skonfiskowałeś ~r~nielegalne przedmioty~s~ {0}.</String>
        <String xml:lang="pt-BR">Você confiscou todos os ~r~artigos~s~ ilegais ~s~de {0}.</String>
        <String xml:lang="de-DE">Du hast alle ~r~illegalen Gegenstände ~s~von {0} beschlagnahmt~s~.</String>
        <String xml:lang="ar-001">لقد قمت بمصادرة كافة العناصر ~r~غير القانونية~s~ الخاصة بـ {0}.</String>
        <String xml:lang="id-ID">Anda telah menyita seluruh ~r~barang ilegal ~s~milik {0}.</String>
        <String xml:lang="th-TH">คุณยึด ~r~สินค้าผิดกฎหมาย~s~ ของ {0} ทั้งหมดได้</String>
        <String xml:lang="hi-Latn">Aapne {0} ke saare ~r~illegal items ~s~seize kar liye.</String>
    </Entry>

    <Entry Id="stunned_by_police">
        <String xml:lang="en-US">You've been stunned by the ~b~police~s~. You're going nowhere!</String>
        <String xml:lang="nl-NL">Je bent gestunned door de ~b~politie~s~. Je gaat nergens heen!</String>
        <String xml:lang="it-IT">Sei stato stordito dalla ~b~polizia~s~. Non andrai da nessuna parte!</String>
        <String xml:lang="fr-FR">Tu as été étourdi par la ~b~police~s~. Tu ne vas nulle part!</String>
        <String xml:lang="es-ES">Te han aturdido los ~b~policías~s~. ¡No vas a ninguna parte!</String>
        <String xml:lang="pl-PL">Zostałeś sparaliżowany przez ~b~policję~s~. Trzeba było spieprzać szybciej!</String>
        <String xml:lang="pt-BR">Você foi atordoado pela ~b~policia~s~. Você não vai a lugar algum!</String>
        <String xml:lang="de-DE">Du wurdest von der ~b~Polizei ~s~überwältigt. Du gehst nirgendswo hin!</String>
        <String xml:lang="ar-001">لقد صعقتك ~b~الشرطة~s~. أنت لن تذهب إلى أي مكان!</String>
        <String xml:lang="id-ID">Anda telah disetrum oleh ~b~kepolisian~s~. Anda tidak akan bisa lari!</String>
        <String xml:lang="th-TH">คุณตกตะลึงกับ ~b~ตำรวจ~s~ คุณจะไม่ไปไหนเลย!</String>
        <String xml:lang="hi-Latn">Aapko ~b~police ~s~stun kara hai. Aap kahi nahi jaa sakte!</String>
    </Entry>

    <Entry Id="police_break_window_moving">
        <String xml:lang="en-US">The ~r~vehicle~s~ is moving.</String>
        <String xml:lang="nl-NL">Dit ~r~voertuig~s~ is in beweging.</String>
        <String xml:lang="fr-FR">Le ~r~véhicule~s~ est en mouvement.</String>
        <String xml:lang="de-DE">Das ~r~Fahrzeug~s~ bewegt sich.</String>
        <String xml:lang="it-IT">Il ~r~veicolo~s~ è in movimento.</String>
    </Entry>

    <Entry Id="police_break_window_success">
        <String xml:lang="en-US">You smashed {0}'s window and unlocked the door.</String>
        <String xml:lang="nl-NL">Je hebt het raam van {0} ingeslagen en de deur ontgrendeld.</String>
        <String xml:lang="fr-FR">Tu as brisé la fenêtre de {0} et déverrouillé la porte.</String>
        <String xml:lang="de-DE">Du hast die Fenster des {0} eingeschlagen und die Türen entriegelt.</String>
        <String xml:lang="it-IT">Hai sfondato il finestrino di {0} e sbloccato la porta.</String>
    </Entry>

    <Entry Id="police_window_broken">
        <String xml:lang="en-US">Officer {0} smashed your window and unlocked the door.</String>
        <String xml:lang="nl-NL">Agent {0} heeft jouw raam ingeslagen en de deur ontgrendeld.</String>
        <String xml:lang="fr-FR">L'agent {0} a brisé ta fenêtre et déverrouillé la porte.</String>
        <String xml:lang="de-DE">Polizist {0} hat deine Scheiben eingeschlagen und die Türen entriegelt.</String>
        <String xml:lang="it-IT">L'agente {0} ha sfondato il tuo finestrino e sbloccato la porta.</String>
    </Entry>

    <!-- ========================= -->
    <!-- Police officer exam -->
    <!-- ========================= -->

    <Entry Id="police_exam_question_wanted_colors">
        <String xml:lang="en-US">The colors of the name tag and radar icon of wanted suspects are...</String>
        <String xml:lang="nl-NL">De kleuren van de naamtag en radaricoon van gezochte verdachten zijn...</String>
        <String xml:lang="fr-FR">Les couleurs du pseudo et de l'icône sur la mini-carte des suspects recherchés sont...</String>
        <String xml:lang="hi-Latn">Wanted suspecs ke name tag aur radar icon konse color ke hote hain...</String>
        <String xml:lang="de-DE">Die Farbe des Nametags und des Radaricons von gesuchten Verdächtigen ist...</String>
        <String xml:lang="it-IT">I colori del tag giocatore e dell'icona radar dei sospetti ricercati sono di colore...</String>
    </Entry>

    <Entry Id="police_exam_answer_wanted_colors_red">
        <String xml:lang="en-US">Red</String>
        <String xml:lang="nl-NL">Rood</String>
        <String xml:lang="fr-FR">Rouge</String>
        <String xml:lang="hi-Latn">Red (laal)</String>
        <String xml:lang="de-DE">Rot</String>
        <String xml:lang="it-IT">Rosso</String>
    </Entry>

    <Entry Id="police_exam_answer_wanted_colors_orange">
        <String xml:lang="en-US">Orange</String>
        <String xml:lang="nl-NL">Oranje</String>
        <String xml:lang="fr-FR">Orange</String>
        <String xml:lang="hi-Latn">Orange (naarangee)</String>
        <String xml:lang="de-DE">Orange</String>
        <String xml:lang="it-IT">Arancione</String>
    </Entry>

    <Entry Id="police_exam_answer_wanted_colors_white">
        <String xml:lang="en-US">White</String>
        <String xml:lang="nl-NL">Wit</String>
        <String xml:lang="fr-FR">Blanc</String>
        <String xml:lang="hi-Latn">White (safed)</String>
        <String xml:lang="de-DE">Weiß</String>
        <String xml:lang="it-IT">Bianco</String>
    </Entry>

    <Entry Id="police_exam_question_lethal_force">
        <String xml:lang="en-US">A ~b~cop ~s~may use lethal force...</String>
        <String xml:lang="nl-NL">Een ~b~agent ~s~mag dodelijk geweld gebruiken...</String>
        <String xml:lang="fr-FR">Un ~b~policier ~s~peut utiliser la force létale...</String>
        <String xml:lang="hi-Latn">Ek ~b~cop ~s~lethal force ka istemaal kar sakta hai...</String>
        <String xml:lang="de-DE">Ein ~b~Polizist ~s~kann tödliche Gewalt anwenden...</String>
        <String xml:lang="it-IT">Un ~b~poliziotto ~s~può usare forza letale...</String>
    </Entry>

    <Entry Id="police_exam_answer_lethal_force_protect">
        <String xml:lang="en-US">To protect his own life and the life of other officers</String>
        <String xml:lang="nl-NL">Om zijn eigen leven en dat van andere agenten te beschermen</String>
        <String xml:lang="fr-FR">Pour protéger sa propre vie et celle des autres agents</String>
        <String xml:lang="hi-Latn">Apni zindagi aur doosre officers ki zindagi ko bachane ke liye</String>
        <String xml:lang="de-DE">um sein eigenes Leben und das Leben anderer Polizisten zu beschützen</String>
        <String xml:lang="it-IT">Per proteggere la propria vita e quella degli altri agenti</String>
    </Entry>

    <Entry Id="police_exam_answer_lethal_force_car">
        <String xml:lang="en-US">In retaliation for damaging their parked ~y~car~s~</String>
        <String xml:lang="nl-NL">Als wraak voor het beschadigen van zijn geparkeerde ~y~auto~s~</String>
        <String xml:lang="fr-FR">En représailles pour avoir endommagé sa ~y~voiture~s~ en stationnement</String>
        <String xml:lang="hi-Latn">Unke park ki hui ~y~car ~s~ko nuksaan pahunchane ka badla lete hue</String>
        <String xml:lang="de-DE">Aus Rache für das Beschädigen ihres geparkten ~y~Fahrzeuges~s~</String>
        <String xml:lang="it-IT">In rappresaglia per aver danneggiato la loro ~y~auto~s~ parcheggiata</String>
    </Entry>

    <Entry Id="police_exam_answer_lethal_force_respect">
        <String xml:lang="en-US">To teach the ~o~suspect ~s~some respect</String>
        <String xml:lang="nl-NL">Om de ~o~verdachte ~s~een beetje respect te leren</String>
        <String xml:lang="fr-FR">Pour apprendre le respect aux ~o~suspects~s~</String>
        <String xml:lang="hi-Latn">Thodi respect sikhane ke liye ~o~suspect ~s~ko</String>
        <String xml:lang="de-DE">Um den ~o~Verdächtigne ~s~etwas Respekt beizubringen</String>
        <String xml:lang="it-IT">Per insegnare al ~o~sospettato ~s~un po' di rispetto</String>
    </Entry>

    <Entry Id="police_exam_answer_lethal_force_most_wanted">
        <String xml:lang="en-US">To take down a ~r~most wanted ~s~felon</String>
        <String xml:lang="nl-NL">Om een verdachte met ~r~bounty ~s~neer te halen</String>
        <String xml:lang="fr-FR">Pour éliminer le criminel ~r~le plus recherché~s~</String>
        <String xml:lang="hi-Latn">Pakadne ke liye ~r~most wanted ~s~suspect ko</String>
        <String xml:lang="de-DE">Um einen ~r~meistgesuchten ~s~Schwerverbrecher zur Strecke zu bringen</String>
        <String xml:lang="it-IT">Per eliminare il criminale ~r~più ricercato~s~</String>
    </Entry>

    <Entry Id="police_exam_answer_lethal_force_pvp">
        <String xml:lang="en-US">Always, this is a PvP server</String>
        <String xml:lang="nl-NL">Altijd, dit is een PvP server</String>
        <String xml:lang="fr-FR">Toujours, c'est un serveur PvP</String>
        <String xml:lang="hi-Latn">Hamesha, Kyunki yeh ek PvP server hai</String>
        <String xml:lang="de-DE">Immer, das ist ein PvP-Server</String>
        <String xml:lang="it-IT">Sempre, questo è un server PvP</String>
    </Entry>

    <Entry Id="police_exam_question_tires">
        <String xml:lang="en-US">A ~b~cop ~s~may shoot at a ~o~suspect~s~'s tires...</String>
        <String xml:lang="nl-NL">Een ~b~agent ~s~mag schieten op de banden van een ~o~verdachte~s~...</String>
        <String xml:lang="fr-FR">Un ~b~policier ~s~peut tirer sur les pneus d'un ~o~suspect~s~...</String>
        <String xml:lang="hi-Latn">Ek ~b~cop ~s~kab ek ~o~suspect ~s~ke tires shoot kar sakta hai...</String>
        <String xml:lang="de-DE">Ein ~b~Polizist ~s~kann auf die Reifen eines ~o~Verdächt~s~ schießen...</String>
        <String xml:lang="it-IT">Un ~b~poliziotto ~s~può sparare ai pneumatici di un ~o~sospettato~s~...</String>
    </Entry>

    <Entry Id="police_exam_answer_tires_too_fast">
        <String xml:lang="en-US">When the suspect is too fast</String>
        <String xml:lang="nl-NL">Wanneer de verdachte te snel is</String>
        <String xml:lang="fr-FR">Quand le suspect est trop rapide</String>
        <String xml:lang="hi-Latn">Jab suspect bahut tezi se bhag raha ho</String>
        <String xml:lang="de-DE">Wenn der Verdächtige zu schnell ist</String>
        <String xml:lang="it-IT">Quando il sospettato è troppo veloce</String>
    </Entry>

    <Entry Id="police_exam_answer_tires_far_away">
        <String xml:lang="en-US">When the suspect is too far away</String>
        <String xml:lang="nl-NL">Wanneer de verdachte te ver weg is</String>
        <String xml:lang="fr-FR">Quand le suspect est trop éloigné</String>
        <String xml:lang="hi-Latn">Jab suspect bahut door ho aapse</String>
        <String xml:lang="de-DE">Wenn der Verdächtige zu weit weg ist</String>
        <String xml:lang="it-IT">Quando il sospettato è troppo lontano</String>
    </Entry>

    <Entry Id="police_exam_answer_tires_mw">
        <String xml:lang="en-US">When the suspect is ~r~most wanted~s~</String>
        <String xml:lang="nl-NL">Wanneer de verdachte een ~r~bounty~s~ heeft</String>
        <String xml:lang="fr-FR">Quand le suspect est ~r~le plus recherché~s~</String>
        <String xml:lang="hi-Latn">Jab ek suspect ~r~most wanted ~s~ho</String>
        <String xml:lang="de-DE">Wenn der Verdächtige ~r~meistgesucht~s~ ist</String>
        <String xml:lang="it-IT">Quando il sospettato è il ~r~più ricercato~s~</String>
    </Entry>

    <Entry Id="police_exam_answer_tires_ramming">
        <String xml:lang="en-US">When the suspect is ramming their patrol car that they are currently occupying</String>
        <String xml:lang="nl-NL">Wanneer de verdachte het dienstvoertuig ramt waar de agent in zit</String>
        <String xml:lang="fr-FR">Quand le suspect fonce sur la voiture de patrouille occupée par les policiers</String>
        <String xml:lang="hi-Latn">Jab suspect thok raha ho patrol car ko, jisme cops maujood ho</String>
        <String xml:lang="de-DE">Wenn der Verdächtige den Streifenwagen rammt, in dem du dich gerade befindest</String>
        <String xml:lang="it-IT">Quando il sospettato sta tamponando il veicolo di pattuglia che sta attualmente occupando</String>
    </Entry>

    <Entry Id="police_exam_answer_tires_shooting">
        <String xml:lang="en-US">When the suspect is shooting from the vehicle</String>
        <String xml:lang="nl-NL">Wanneer de verdachte vanuit het voertuig schiet</String>
        <String xml:lang="fr-FR">Quand le suspect tire depuis son véhicule</String>
        <String xml:lang="hi-Latn">Jab suspect gaadi se shoot kar raha ho</String>
        <String xml:lang="de-DE">Wenn der Verdächtige vom Fahrzeug aus schießt</String>
        <String xml:lang="it-IT">Quando il sospettato sta sparando dal veicolo</String>
    </Entry>

    <Entry Id="police_exam_question_arrest">
        <String xml:lang="en-US">How can a ~b~cop ~s~arrest a non-complying, non-threatening ~o~suspect~s~?</String>
        <String xml:lang="nl-NL">Hoe kan een ~b~agent ~s~een niet meewerkende, niet bedreigende ~o~verdachte~s~ arresteren?</String>
        <String xml:lang="fr-FR">Comment un ~b~policier ~s~peut-il arrêter un ~o~suspect ~s~qui ne respecte pas la loi et ne représente pas un danger?</String>
        <String xml:lang="hi-Latn">Kaise ek ~b~cop ~s~ek ~o~suspect ~s~ko arrest kare jo baat nahi maan raha, aur khatarnaak nahi hai?</String>
        <String xml:lang="de-DE">Wie kann ein ~b~Polizist ~s~einen a nicht-konformen, nicht bedrohlichen ~o~Verdächtigen~s~ verhaften?</String>
        <String xml:lang="it-IT">Come può un ~b~poliziotto ~s~arrestare un ~o~sospettato~s~ che non collabora e non rappresenta una minaccia?</String>
    </Entry>

    <Entry Id="police_exam_answer_arrest_kill">
        <String xml:lang="en-US">You don't arrest suspects, you just shoot and kill them. This is CnR, not a RP server.</String>
        <String xml:lang="nl-NL">Je arresteert geen verdachten, je schiet ze gewoon dood. Dit is CnR, geen RP server.</String>
        <String xml:lang="fr-FR">Tu n'arrêtes pas les suspects, tu leur tires dessus et tu les tues. C'est CnR, pas un serveur RP.</String>
        <String xml:lang="hi-Latn">Tum suspect ko arrest nahi karte, bas unhe goli maar ke mar dete ho. Yeh CnR hai, RP server nahi.</String>
        <String xml:lang="de-DE">Du verhaftest keine Verdächtigen, du schießt einfach und tötest sie. Das ist CnR, kein RP-Server.</String>
        <String xml:lang="it-IT">Non arresti il sospettato, semplicemente spari e o uccidi. Questo è CnR, non un server RP.</String>
    </Entry>

    <Entry Id="police_exam_answer_arrest_stun">
        <String xml:lang="en-US">By stunning them with a stun gun</String>
        <String xml:lang="nl-NL">Door een tazer te gebruiken</String>
        <String xml:lang="fr-FR">En le neutralisant avec un pistolet paralysant</String>
        <String xml:lang="hi-Latn">Unko stun gun se stun karke</String>
        <String xml:lang="de-DE">indem du sie mit einem Elektroschocker betäubst</String>
        <String xml:lang="it-IT">Stordendolo con un taser</String>
    </Entry>

    <Entry Id="police_exam_answer_arrest_shoot">
        <String xml:lang="en-US">By shooting at them as a warning, while ordering them to stop moving or they'll die</String>
        <String xml:lang="nl-NL">Met een waarschuwingsschot, terwijl je ze beveelt te stoppen met bewegen</String>
        <String xml:lang="fr-FR">En lui tirant dessus en guise d'avertissement, tout en lui ordonnant d'arrêter de bouger sous peine de mort</String>
        <String xml:lang="hi-Latn">Unko goli maar ke warning dena, unko move nahi karna warna maar denge ka order dena</String>
        <String xml:lang="de-DE">indem du als Warnung auf sie schießt, während du ihnen befiehlst, stehen zu bleiben, oder sie würden sterben</String>
        <String xml:lang="it-IT">Sparandoli un colpo di avvertimento, mentre gli ordini di fermarsi altrimenti morirà</String>
    </Entry>

    <Entry Id="police_exam_answer_arrest_baton">
        <String xml:lang="en-US">By using a baton and beating them up</String>
        <String xml:lang="nl-NL">Door een wapenstok te gebruiken en ze in elkaar te slaan</String>
        <String xml:lang="fr-FR">En utilisant sa matraque et en le frappant</String>
        <String xml:lang="hi-Latn">Danda istemal karke unhe pitne se.</String>
        <String xml:lang="de-DE">indem du mit einem Schlagstock auf sie einprügelst</String>
        <String xml:lang="it-IT">Usando un manganello e picchiandoli</String>
    </Entry>

    <Entry Id="police_exam_answer_arrest_tap">
        <String xml:lang="en-US">By using their patrol car to gently tap them at low speed</String>
        <String xml:lang="nl-NL">Door je dienstvoertuig te gebruiken om ze zachtjes aan te tikken</String>
        <String xml:lang="fr-FR">En utilisant sa voiture de patrouille pour le percuter doucement à faible vitesse</String>
        <String xml:lang="hi-Latn">Apni patrol car ka istemal karke unhe halki speed mein unhe dheere se maar ke.</String>
        <String xml:lang="de-DE">indem du sie mit deinem Streifenwagen leicht bei geringer Geschwindigkeit rammst</String>
        <String xml:lang="it-IT">Usando il veicolo di pattuglia per colpirli leggermente a bassa velocità</String>
    </Entry>

    <Entry Id="police_exam_question_radio">
        <String xml:lang="en-US">The emergency radio can be used...</String>
        <String xml:lang="nl-NL">De portofoon kan worden gebruikt...</String>
        <String xml:lang="fr-FR">La radio peut être utilisée...</String>
        <String xml:lang="hi-Latn">Emergency radio use kiya jaa sakta hai...</String>
        <String xml:lang="de-DE">Der Notfunk kann benutzt werden...</String>
        <String xml:lang="it-IT">La radio di emergenza può essere utilizzata...</String>
    </Entry>

    <Entry Id="police_exam_answer_radio_activity">
        <String xml:lang="en-US">To inform other ~b~cops ~s~and ~p~paramedics ~s~of criminal activity in progress</String>
        <String xml:lang="nl-NL">Om andere ~b~politieagenten ~s~en ~p~ambulancebroeders ~s~te informeren over criminele activiteiten</String>
        <String xml:lang="fr-FR">Pour informer les autres ~b~policiers ~s~et ~p~ambulanciers ~s~d'une activité criminelle en cours</String>
        <String xml:lang="hi-Latn">Chal rahe crimes ke bare mein aur ~b~cops ~s~aur ~p~paramedics ~s~ko inform karne ke liye.</String>
        <String xml:lang="de-DE">Um andere ~b~Polizisten ~s~und ~p~Sanitäter ~s~über laufende kriminelle Aktivitäten zu informieren</String>
        <String xml:lang="it-IT">Per informare altri ~b~poliziotti ~s~e ~p~paramedici ~s~di attività criminale in corso</String>
    </Entry>

    <Entry Id="police_exam_answer_radio_hush">
        <String xml:lang="en-US">To tell other cops to ~r~shut up ~s~any time they report a crime</String>
        <String xml:lang="nl-NL">Om andere agenten te vertellen dat ze ~r~hun mond moeten houden ~s~wanneer ze een misdrijf melden</String>
        <String xml:lang="fr-FR">Pour dire aux autres policiers de ~r~se taire ~s~chaque fois qu'ils signalent une activité criminelle</String>
        <String xml:lang="hi-Latn">Doosre cops ko ~r~chup ~s~karane ke liye jab bhi wo ek crime ki report de rahe ho</String>
        <String xml:lang="de-DE">Um anderen Polizisten zu sagen, dass sie ~r~ruhig sein sollen~s~, immer, wenn sie eine Straftat melden.</String>
        <String xml:lang="it-IT">Per dire ad altri poliziotti di ~r~stare zitti ~s~ogni volta che segnalano un crimine</String>
    </Entry>

    <Entry Id="police_exam_answer_radio_coordinate">
        <String xml:lang="en-US">To coordinate and cooperate with other ~b~cops ~s~and ~p~paramedics</String>
        <String xml:lang="nl-NL">Om te coördineren en samen te werken met andere ~b~politieagenten ~s~en ~p~ambulancebroeders</String>
        <String xml:lang="fr-FR">Pour se coordonner et coopérer avec les autres ~b~policiers ~s~et ~p~ambulanciers</String>
        <String xml:lang="hi-Latn">Coordination aur cooperation karne ke liye doosre ~b~cops ~s~aur ~p~paramedics se</String>
        <String xml:lang="de-DE">um sich mit anderen ~b~Polizisten ~s~und ~p~Sanitätern zu koordinieren und mit ihnen zusammenzuarbeiten</String>
        <String xml:lang="it-IT">Per coordinarsi e cooperare con altri ~b~poliziotti ~s~e ~p~paramedici</String>
    </Entry>

    <Entry Id="police_exam_question_suspect_attack">
        <String xml:lang="en-US">A ~o~suspect ~s~can attack and kill a ~b~cop ~s~when</String>
        <String xml:lang="nl-NL">Een ~o~verdachte ~s~kan een ~b~politieagent ~s~aanvallen en vermoorden wanneer</String>
        <String xml:lang="fr-FR">Un ~o~suspect ~s~peut attaquer et tuer un ~b~policier ~s~quand</String>
        <String xml:lang="hi-Latn">Ek ~o~suspect ~s~kab ek ~b~cop ~s~ko attack aur maar sakta hai</String>
        <String xml:lang="de-DE">Ein ~o~Verdächtiger ~s~kann einen ~b~Polizisten ~s~angreifen und töten, wenn</String>
        <String xml:lang="it-IT">Un ~o~sospetto ~s~può attaccare e uccidere un ~b~poliziotto ~s~quando</String>
    </Entry>

    <Entry Id="police_exam_answer_suspect_attack_revenge">
        <String xml:lang="en-US">They want to take ~r~revenge ~s~on the ~b~officer ~s~for a previous negative action in the same session</String>
        <String xml:lang="nl-NL">Ze ~r~wraak ~s~willen nemen op de ~b~politieagent ~s~voor een eerdere negatieve interactie in dezelfde sessie</String>
        <String xml:lang="fr-FR">Il veut se ~r~venger ~s~sur le ~b~policier ~s~pour une action négative antérieure dans la même session</String>
        <String xml:lang="hi-Latn">Wo ~r~revenge ~s~lena chahte hain ~b~officer ~s~se, puchle kuch negative actions ke liye same session ke</String>
        <String xml:lang="de-DE">sie ~r~Rache ~s~an dem ~b~Polizisten ~s~für eine frühere negative Handlung in derselben Sitzung nehmen wollen</String>
        <String xml:lang="it-IT">Vogliono ~r~vendicarsi ~s~del ~b~poliziotto ~s~per una precedente azione negativa nella stessa sessione</String>
    </Entry>

    <Entry Id="police_exam_answer_suspect_attack_rescue">
        <String xml:lang="en-US">They want to rescue a ~g~friend ~s~who is being arrested or killed by the ~b~officer</String>
        <String xml:lang="nl-NL">Ze een ~g~vriend(in) ~s~willen redden die wordt gearresteerd of gedood door de ~b~politieagent</String>
        <String xml:lang="fr-FR">Il veut sauver un ~g~ami ~s~qui a été arrêté ou tué par le ~b~policier</String>
        <String xml:lang="hi-Latn">Wo rescue karna chahte hain apne ~g~friend ~s~jo arrest kiya ja raha hai ya maara ja raha ho ~b~officer se</String>
        <String xml:lang="de-DE">Sie einen ~g~Freund~s~, welcher von einem ~b~Polizisten~s~ verhaftet oder getötet wird, retten wollen~b~</String>
        <String xml:lang="it-IT">Vogliono salvare un ~g~amico ~s~che viene arrestato o ucciso dal ~b~poliziotto</String>
    </Entry>

    <Entry Id="police_exam_answer_suspect_attack_rioter">
        <String xml:lang="en-US">They want to roleplay as a ~o~rioter ~s~who hates the police</String>
        <String xml:lang="nl-NL">Ze willen roleplayen als een ~o~relschopper ~s~die de politie haat</String>
        <String xml:lang="fr-FR">Il veut jouer le rôle d'un ~o~émeutier ~s~qui déteste la police</String>
        <String xml:lang="hi-Latn">Wo roleplay karna chahte hain ek ~o~rioter ~s~ka jo police se nafrat karte hain</String>
        <String xml:lang="de-DE">Sie ein Rollenspiel als ~o~Krawallmacher~s~, welcher die Polizei hasst, spielen wollen</String>
        <String xml:lang="it-IT">Vogliono fare roleplay come un ~o~rivoltoso ~s~che odia la polizia</String>
    </Entry>

    <Entry Id="police_exam_answer_suspect_attack_robbery">
        <String xml:lang="en-US">They are ~r~robbing ~s~a store and the ~b~officer ~s~is getting close</String>
        <String xml:lang="nl-NL">Ze een winkel ~r~beroven ~s~en de ~b~politieagent ~s~komt te dichtbij</String>
        <String xml:lang="fr-FR">Il est en train de ~r~braquer ~s~un magasin et le ~b~policier ~s~est en train de s'approcher</String>
        <String xml:lang="hi-Latn">Wo ek dukaan ~r~loot ~s~rahe ho aur ~b~officer ~s~nazdeek aa rahe ho</String>
        <String xml:lang="de-DE">Sie einen Shop ~r~ausrauben~s~ und ein ~b~Polizist ~s~näher kommt</String>
        <String xml:lang="it-IT">Stanno ~r~rapinando ~s~un negozio e il ~b~poliziotto ~s~si sta avvicinando</String>
    </Entry>

    <Entry Id="police_exam_question_mw">
        <String xml:lang="en-US">As a ~b~cop~s~, you can kill a ~r~most wanted ~s~(red) suspect...</String>
        <String xml:lang="nl-NL">Als ~b~politieagent~s~, mag je een verdachte met ~r~bounty ~s~(rood) vermoorden...</String>
        <String xml:lang="fr-FR">En tant que ~b~policier~s~, tu peux tuer le suspect ~r~le plus recherché ~s~(rouge)</String>
        <String xml:lang="hi-Latn">Ek ~b~cop ~s~hoke, aap maar sakte ho ek ~r~most wanted ~s~(red) suspect ko...</String>
        <String xml:lang="de-DE">Als ~b~Polizist~s~ darfst du ~r~meistgesuchte ~s~(rot) Verdächtige töten...</String>
        <String xml:lang="it-IT">Come ~b~poliziotto~s~, puoi uccidere il sospettato ~r~più ricercato ~s~(rosso)...</String>
    </Entry>

    <Entry Id="police_exam_answer_mw_fleeing">
        <String xml:lang="en-US">When they are fleeing</String>
        <String xml:lang="nl-NL">Wanneer ze vluchten</String>
        <String xml:lang="fr-FR">Quand il s'enfuit</String>
        <String xml:lang="hi-Latn">Jab wo bhaag rahe ho</String>
        <String xml:lang="de-DE">wenn sie flüchten</String>
        <String xml:lang="it-IT">Quando stanno fuggendo</String>
    </Entry>

    <Entry Id="police_exam_answer_mw_surrendering">
        <String xml:lang="en-US">When they are surrendering on their knees</String>
        <String xml:lang="nl-NL">Wanneer ze zich overgeven op hun knieën</String>
        <String xml:lang="fr-FR">Quand il se rend à genoux</String>
        <String xml:lang="hi-Latn">Jab wo ghutno par surrender kar rahe ho</String>
        <String xml:lang="de-DE">wenn sie sich kniend ergeben</String>
        <String xml:lang="it-IT">Quando si arrendono in ginocchio</String>
    </Entry>

    <Entry Id="police_exam_answer_mw_gun">
        <String xml:lang="en-US">When you see them holding a gun</String>
        <String xml:lang="nl-NL">Wanneer je ze een vuurwapen ziet vasthouden</String>
        <String xml:lang="fr-FR">Quand tu le vois tenir une arme</String>
        <String xml:lang="hi-Latn">Jab aap unhe dekhe gun pakde hue</String>
        <String xml:lang="de-DE">wenn du sie siehst, wie sie eine Waffe halten</String>
        <String xml:lang="it-IT">Quando li vedi tenere una pistola</String>
    </Entry>

    <Entry Id="police_exam_answer_mw_cuffed">
        <String xml:lang="en-US">When they are cuffed</String>
        <String xml:lang="nl-NL">Wanneer ze geboeid zijn</String>
        <String xml:lang="fr-FR">Quand il est menotté</String>
        <String xml:lang="hi-Latn">jab wo cuffed ho</String>
        <String xml:lang="de-DE">wenn sie gefesselt sind</String>
        <String xml:lang="it-IT">Quando sono ammanettati</String>
    </Entry>

    <Entry Id="police_exam_answer_mw_shooting">
        <String xml:lang="en-US">When they are shooting at you</String>
        <String xml:lang="nl-NL">Wanneer ze op je schieten</String>
        <String xml:lang="fr-FR">Quand il te tire dessus</String>
        <String xml:lang="hi-Latn">Jab wo aap pe shoot kar rahe ho</String>
        <String xml:lang="de-DE">wenn sie auf dich schießen</String>
        <String xml:lang="it-IT">Quando ti stanno sparando</String>
    </Entry>

    <Entry Id="police_exam_question_ems">
        <String xml:lang="en-US">As a ~b~cop~s~, you're allowed to ride with a ~p~paramedic~s~</String>
        <String xml:lang="nl-NL">Als ~b~politieagent~s~, mag je meerijden met een ~p~ambulancebroeder~s~</String>
        <String xml:lang="fr-FR">En tant que ~b~policier~s~, tu as le droit de rouler avec un ~p~ambulancier~s~</String>
        <String xml:lang="hi-Latn">Ek ~b~cop ~s~hoke, aap allowed ho ~p~paramedic ~s~ke saath ek vehicle me ghumne ke liye</String>
        <String xml:lang="de-DE">Als ~b~Polizist~s~, darfst du mit einem ~p~Sanitäter~s~ zusammen fahren</String>
        <String xml:lang="it-IT">Come ~b~poliziotto~s~, ti è permesso viaggiare con un ~p~paramedico~s~</String>
    </Entry>

    <Entry Id="police_exam_question_ems_never">
        <String xml:lang="en-US">Never</String>
        <String xml:lang="nl-NL">Nooit</String>
        <String xml:lang="fr-FR">Jamais</String>
        <String xml:lang="hi-Latn">Kabhi nahi</String>
        <String xml:lang="de-DE">Niemals</String>
        <String xml:lang="it-IT">Mai</String>
    </Entry>

    <Entry Id="police_exam_question_ems_shooter">
        <String xml:lang="en-US">So that they can be your ~r~shooter~s~</String>
        <String xml:lang="nl-NL">Zodat je jouw ~r~schutter~s~ kunnen zijn</String>
        <String xml:lang="fr-FR">Pour qu'il soit ton ~r~tireur~s~</String>
        <String xml:lang="hi-Latn">Taaki woh aapke ~r~shooter ~s~ban sakein</String>
        <String xml:lang="de-DE">damit sie dein ~r~Schütze~s~ sein können</String>
        <String xml:lang="it-IT">In modo che possano essere il tuo ~r~tiratore~s~</String>
    </Entry>

    <Entry Id="police_exam_question_ems_pocket_healer">
        <String xml:lang="en-US">So that they can be your ~p~pocket healer~s~</String>
        <String xml:lang="nl-NL">Zodat ze je ~p~broekzak healer~s~ kunnen zijn</String>
        <String xml:lang="fr-FR">Pour qu'il soit ton ~p~ambulancier personnel~s~</String>
        <String xml:lang="hi-Latn">Taaki woh aapke ~p~pocket healer ~s~ban sakein</String>
        <String xml:lang="de-DE">damit sie dein ~p~Taschen-Heiler~s~ sein können</String>
        <String xml:lang="it-IT">In modo che possano essere il tuo ~p~guaritore tascabile~s~</String>
    </Entry>

    <Entry Id="police_exam_question_ems_not_involved">
        <String xml:lang="en-US">If you are both not involved in any type of ~b~police ~s~activity, except self-defense</String>
        <String xml:lang="nl-NL">Als jullie beiden niet betrokken zijn bij enige vorm van ~b~politie ~s~activiteit, behalve zelfverdediging</String>
        <String xml:lang="fr-FR">Vous n'êtes tous les deux impliqués dans aucun type d'activité ~b~policière~s~, sauf en cas de légitime défense</String>
        <String xml:lang="hi-Latn">Agar aap kisi bhi prakar ke ~b~police ~s~activity mein involved na ho, siwaya self-defense ke</String>
        <String xml:lang="de-DE">solange ihr beide nicht in irgendeine Art von ~b~polizeilicher ~s~Aktivität verwickelt seid, außer zur Selbstverteidigung</String>
        <String xml:lang="it-IT">Se entrambi non siete coinvolti in alcun tipo di attività ~b~poliziesca~s~, tranne che per legittima difesa</String>
    </Entry>

    <Entry Id="police_exam_error_already_started">
        <String xml:lang="en-US">~r~You are already in an exam.</String>
        <String xml:lang="nl-NL">~r~Je bent al bezig met een examen.</String>
        <String xml:lang="fr-FR">~r~Tu es déjà en examen.</String>
        <String xml:lang="hi-Latn">~r~Aap pehlse se hi ek exam me hain</String>
        <String xml:lang="de-DE">~r~Du bist bereits in einer Prüfung.</String>
        <String xml:lang="it-IT">~r~Sei già in un esame.</String>
    </Entry>

    <Entry Id="police_exam_error_cooldown">
        <String xml:lang="en-US">~r~You must wait one hour between exam attempts.</String>
        <String xml:lang="nl-NL">~r~Je moet een uur wachten tussen examenpogingen.</String>
        <String xml:lang="fr-FR">~r~Tu dois attendre une heure entre chaque tentative d'examen.</String>
        <String xml:lang="hi-Latn">~r~Dobara exam attempt karne ke liye ek hour wait kare.</String>
        <String xml:lang="de-DE">~r~Du musst zwischen deinen Prüfungsversuchen eine Stunde warten.</String>
        <String xml:lang="it-IT">~r~Devi aspettare un'ora tra un tentativo di esame e l'altro.</String>
    </Entry>

    <Entry Id="police_exam_question_menu_title">
        <String xml:lang="en-US">Question</String>
        <String xml:lang="nl-NL">Vraag</String>
        <String xml:lang="fr-FR">Question</String>
        <String xml:lang="hi-Latn">Question</String>
        <String xml:lang="de-DE">Frage</String>
        <String xml:lang="it-IT">Domanda</String>
    </Entry>

    <!-- {0} = Current question index -->
    <!-- {1} = Questions count -->
    <!-- {2} = Score -->
    <Entry Id="police_exam_menu_subtitle">
        <String xml:lang="en-US">Question {0}/{1} ({2} points)</String>
        <String xml:lang="nl-NL">Vraag {0}/{1} ({2} punten)</String>
        <String xml:lang="fr-FR">Question {0}/{1} ({2} points)</String>
        <String xml:lang="hi-Latn">Question {0}/{1} ({2} points)</String>
        <String xml:lang="de-DE">Frage {0}/{1} ({2} Punkte)</String>
        <String xml:lang="it-IT">Domanda {0}/{1} ({2} punti)</String>
    </Entry>

    <Entry Id="police_exam_menu_select_all">
        <String xml:lang="en-US">~y~(select all that apply)</String>
        <String xml:lang="nl-NL">~y~(selecteer alles wat van toepassing is)</String>
        <String xml:lang="fr-FR">~y~(sélectionner toutes les réponses possibles)</String>
        <String xml:lang="hi-Latn">~y~(select karo jo kuch bhi apply ho sake)</String>
        <String xml:lang="de-DE">~y~(wähle alle zutreffenden)</String>
        <String xml:lang="it-IT">~y~(seleziona tutto ciò che si applica)</String>
    </Entry>

    <!-- {0} = Letter -->
    <Entry Id="police_exam_menu_option">
        <String xml:lang="en-US">Option {0}</String>
        <String xml:lang="nl-NL">Optie {0}</String>
        <String xml:lang="fr-FR">Option {0}</String>
        <String xml:lang="hi-Latn">Option (vikalp) {0}</String>
        <String xml:lang="de-DE">Option {0}</String>
        <String xml:lang="it-IT">Opzione {0}</String>
    </Entry>

    <Entry Id="police_exam_menu_next_button_text">
        <String xml:lang="en-US">~g~Next</String>
        <String xml:lang="nl-NL">~g~Volgende</String>
        <String xml:lang="fr-FR">~g~Suivant</String>
        <String xml:lang="hi-Latn">~g~Next (agla)</String>
        <String xml:lang="de-DE">~g~Weiter</String>
        <String xml:lang="it-IT">~g~Prossimo</String>
    </Entry>

    <Entry Id="police_exam_menu_next_button_description">
        <String xml:lang="en-US">~g~Confirm ~s~and go to the next question (you ~r~cannot ~s~review it later).</String>
        <String xml:lang="nl-NL">~g~Bevestig ~s~en ga naar de volgende vraag (je kan het ~r~niet ~s~later bekijken).</String>
        <String xml:lang="fr-FR">~g~Confirmer ~s~et passer à la question suivante (tu ~r~ne pourras pas ~s~la revoir plus tard).</String>
        <String xml:lang="hi-Latn">~g~Confirm ~s~kare aur jaaye next question pe (aap baad mein review ~r~nahi ~s~kar sakte).</String>
        <String xml:lang="de-DE">~g~Bestätige ~s~und gehe zur nächsten Frage (du kannst sie später ~r~nicht ~s~überprüfen.</String>
        <String xml:lang="it-IT">~g~Conferma ~s~e passa alla domanda successiva (non ~r~potrai ~s~rivederla dopo).</String>
    </Entry>

    <Entry Id="police_exam_menu_submit_button_text">
        <String xml:lang="en-US">~g~Submit</String>
        <String xml:lang="nl-NL">~g~Indienen</String>
        <String xml:lang="fr-FR">~g~Envoyer</String>
        <String xml:lang="hi-Latn">~g~Submit (jama)</String>
        <String xml:lang="de-DE">~g~Abgeben</String>
        <String xml:lang="it-IT">~g~Invia</String>
    </Entry>

    <Entry Id="police_exam_menu_submit_button_description">
        <String xml:lang="en-US">~g~Submit ~s~your exam to the server for immediate ~g~automated review~s~.</String>
        <String xml:lang="nl-NL">~g~Dien ~s~je examen in bij de server voor onmiddellijke ~g~(geautomatiseerde) beoordeling~s~.</String>
        <String xml:lang="fr-FR">~g~Envoyer ~s~son examen au serveur pour une révision ~g~automatisée immédiate~s~.</String>
        <String xml:lang="hi-Latn">~g~Submit ~s~kare apna exam aur paaye result turant hamare ~g~automated review ~s~dwara.</String>
        <String xml:lang="de-DE">~g~Gib ~s~deine Prüfung dem Server zur sofortigen ~g~automatisierten Überprüfung~s~.</String>
        <String xml:lang="it-IT">~g~Invia ~s~il tuo esame al server per una ~g~revisione automatica immediata~s~.</String>
    </Entry>

    <Entry Id="police_exam_confirm_title">
        <String xml:lang="en-US">~y~Police Exam</String>
        <String xml:lang="nl-NL">~y~Politie Examen</String>
        <String xml:lang="fr-FR">~y~Examen de police</String>
        <String xml:lang="hi-Latn">~y~Police Ka Exam</String>
        <String xml:lang="de-DE">~y~Polizeiprüfung</String>
        <String xml:lang="it-IT">~y~Esame di Polizia</String>
    </Entry>

    <Entry Id="police_exam_menu_title">
        <String xml:lang="en-US">~y~Police Exam</String>
        <String xml:lang="nl-NL">~y~Politie Examen</String>
        <String xml:lang="fr-FR">~y~Examen de police</String>
        <String xml:lang="hi-Latn">~y~Police Ka Exam</String>
        <String xml:lang="de-DE">~y~Polizeiprüfung</String>
        <String xml:lang="it-IT">~y~Esame di Polizia</String>
    </Entry>

    <!-- {0} = Questions count -->
    <!-- {1} = Passing score -->
    <!-- {2} = Time left in minutes -->
    <Entry Id="police_exam_confirm_message">
        <String xml:lang="en-US">Welcome to the ~y~CnR V ~s~Police Exam.\n\nPlease, learn the police rules at ~b~gtacnr.net/rules ~s~before taking the exam. Correct answers give one or more points. Wrong answers subtract one point. Some of the wrong answers will immediately fail and terminate the exam if selected. If you fail the exam or leave the server, you cannot take it again for one hour. Your answers are immediately reviewed by the server. There are a total of ~y~{0} questions~s~, correct answers give you one or two points and the passing score is ~y~{1} points~s~. You have {2} minutes to submit the exam.\n\n</String>
        <String xml:lang="nl-NL">Welkom bij het ~y~CnR V ~s~Politie Examen.\n\nLees aub eerst de politie regels op ~b~gtacnr.net/rules ~s~voordat je het examen begint. Goede antwoorden geven 1 of meer punten. Verkeerde antwoorden trekken 1 punt af. Sommige verkeerde antwoorden zullen het examen direct laten falen en beëindigen als ze geselecteerd worden. Als je het examen niet haalt of de server verlaat, kan je het examen niet opnieuw doen voor een uur. Je antwoorden worden direct beoordeeld door de server. Er zijn in totaal ~y~{0} vragen~s~, goede antwoorden geven je 1 of 2 punten en het minimaal aantal punten nodig is ~y~{1} punten~s~. Je hebt {2} minuten om het examen te maken.\n\n</String>
        <String xml:lang="fr-FR">Bienvenue à l'examen de police de ~y~CnR V~s~.\n\nMerci d'apprendre les règles de la police sur ~b~gtacnr.net/rules ~s~avant de passer l'examen. Les bonnes réponses donnent un ou plusieurs points. Les mauvaises réponses enlèvent un point. Certaines mauvaises réponses entraînent un échec immédiat et l'abandon de l'examen si elles sont sélectionnées. Si tu échoues à l'examen ou si tu quittes le serveur, tu ne pourras pas le repasser avant une heure. Tes réponses sont immédiatement examinées par le serveur. Il y a un total de ~y~{0} questions~s~, les bonnes réponses te donnent un ou deux points et le score de réussite est de ~y~{1} points~s~. Tu as {2} minutes pour rendre l'examen.\n\n</String>
        <String xml:lang="hi-Latn">Swagat hai aapka ~y~CnR V ~s~Police Exam mein.\n\nPlease, police rules lear kare ~b~gtacnr.net/rules ~s~par exam dene se pehle. Sahi answers aapko ek ya ek se zyada points dete hain. Galat answers aapko ek kam point dete hain. Kuch galat answers turant aapko fail kardenge aur exam se bahar kardenge agar aap galat choose kare to. Agar aap fail hogaye exam me ya server leave kar diye, To aap agle ek hour tak nahi de sakte. Aapke answers turant review kiye jaate hain server dwara. Yaha total ~y~{0} questions ~s~hain, sahi answer aapko 1 ya 2 points dega aur passing score hai ~y~{1} points~s~. Aapke paas {2} minutes hain exam submit karne ke liye.\n\n</String>
        <String xml:lang="de-DE">Willkommen zur ~y~CnR V ~s~Polizeiprüfung.\n\nBitte lerne die Polizeiregeln auf ~b~gtacnr.net/rules~s~, bevor du an der Prüfung teilnimmst. Richtige Antworten geben einen oder mehrere Punkte. Falsche Antworten ziehen einen Punkt ab. Einige Antworten führen zum sofortigen Nichtbestehen und zum Abbruch der Prüfung. Wenn du die Prüfung nicht bestehst oder du den Server verlässt, kannst du sie für eine Stunde nicht erneut ablegen. Deine Antworten werden sofort vom Server überprüft. Insgesamt gibt es ~y~{0} Frage~s~, richtige Antworten geben dir einen oder zwei Punkte und das Bestehen der Prüfung wird mit ~y~{1} Punkten~s~ bewertet. Du hast {2} Minuten, um die Prüfung abzugeben.\n\n</String>
        <String xml:lang="it-IT">Benvenuto all'~y~Esame di Polizia ~s~di CnR V.\n\nPer favore, studia le regole della polizia su ~b~gtacnr.net/rules ~s~prima di sostenere l'esame. Le risposte corrette danno uno o più punti. Le risposte sbagliate sottraggono un punto. Alcune risposte sbagliate comportano un fallimento immediato e la cessazione dell'esame se selezionate. Se fallisci l'esame o lasci il server, non potrai rifarlo per un'ora. Le tue risposte vengono immediatamente valutate dal server. Ci sono un totale di ~y~{0} domande~s~, le risposte corrette ti danno uno o due punti e il punteggio minimo per passare è di ~y~{1} punti~s~. Hai {2} minuti per inviare l'esame.\n\n</String>
    </Entry>

    <Entry Id="police_exam_extremely_wrong_answer">
        <String xml:lang="en-US">~r~You selected an extremely wrong answer. You better go read the rules before attempting to be a police officer.</String>
        <String xml:lang="nl-NL">~r~Je hebt een extreem verkeerd antwoord geselecteerd. Je kan beter de regels lezen voordat je probeert een politieagent te worden.</String>
        <String xml:lang="fr-FR">~r~Tu as choisi une très mauvaise réponse. Tu ferais mieux d'aller lire les règles avant de tenter de devenir policier.</String>
        <String xml:lang="hi-Latn">~r~Aapne ek bohot hi galat answer select kar diya. Behter hoga aap jaaye aur rules padhe dobara police officer ka exam dene se pehle.</String>
        <String xml:lang="de-DE">~r~Du hast eine völlig falsche Antwort gewählt. Du solltest besser die Regeln lesen, bevor du versuchst, ein Polizist zu werden.</String>
        <String xml:lang="it-IT">~r~Hai selezionato una risposta estremamente errata. È meglio che tu legga le regole prima di tentare di diventare un ufficiale di polizia.</String>
    </Entry>

    <Entry Id="police_exam_terminate_title">
        <String xml:lang="en-US">Terminate</String>
        <String xml:lang="nl-NL">Beëindigen</String>
        <String xml:lang="fr-FR">Terminer</String>
        <String xml:lang="hi-Latn">Khatam karo</String>
        <String xml:lang="de-DE">Beenden</String>
        <String xml:lang="it-IT">Termina</String>
    </Entry>

    <Entry Id="police_exam_terminate_message">
        <String xml:lang="en-US">Are you sure you want to terminate the exam?</String>
        <String xml:lang="nl-NL">Weet je zeker dat je het examen wilt beëindigen?</String>
        <String xml:lang="fr-FR">Tu es sûr de vouloir mettre fin à l'examen?</String>
        <String xml:lang="hi-Latn">Kya aap sure hain exam khatam karne ke liye?</String>
        <String xml:lang="de-DE">Bist du sicher, dass du die Prüfung beenden willst?</String>
        <String xml:lang="it-IT">Sei sicuro di voler terminare l'esame?</String>
    </Entry>

    <!-- {0} = Final score -->
    <!-- {1} = Max score -->
    <!-- {2} = Passing score -->
    <Entry Id="police_exam_response_passed">
        <String xml:lang="en-US">~g~Congratulations! ~s~You have passed the exam with ~g~{0}~s~/{1} points ({2} to pass). You can now become a ~b~Police Officer~s~.</String>
        <String xml:lang="nl-NL">~g~Gefeliciteerd! ~s~Je bent geslaagd voor het examen met ~g~{0}~s~/{1} punten ({2} om te slagen). Je kan nu een ~b~Politieagent~s~ worden.</String>
        <String xml:lang="fr-FR">~g~Félicitations! ~s~Tu as réussi l'examen avec ~g~{0}~s~/{1} points ({2} pour passer). Tu peux maintenant devenir un ~b~agent de police~s~.</String>
        <String xml:lang="hi-Latn">~g~Congratulations! ~s~Aapne pass kar liya exam ~g~{0}~s~/{1} points ({2} chahiye pass hone ke liye) se. Aap aap ~b~Police Officer ~s~bann sakte hain.</String>
        <String xml:lang="de-DE">~g~Glückwunsch! ~s~Du hast die Prüfung mit ~g~{0}~s~/{1} Punkte bestanden ({2} um zu bestehen). Du kannst nun ein ~b~PPolizist~s~ werden.</String>
        <String xml:lang="it-IT">~g~Congratulazioni! ~s~Hai superato l'esame con ~g~{0}~s~/{1} punti ({2} per passare). Ora puoi diventare un ~b~Agente di Polizia~s~.</String>
    </Entry>

    <!-- {0} = Final score -->
    <!-- {1} = Max score -->
    <!-- {2} = Passing score -->
    <Entry Id="police_exam_response_failed">
        <String xml:lang="en-US">~r~Sorry! ~s~You have not passed the exam (~r~{0}~s~/{1} points) ({2} to pass).</String>
        <String xml:lang="nl-NL">~r~Sorry! ~s~Je bent niet geslaagd voor het examen (~r~{0}~s~/{1} punten) ({2} om te slagen).</String>
        <String xml:lang="fr-FR">~r~Désolé! ~s~Tu n'as pas réussi l'examen (~r~{0}~s~/{1} points) ({2} pour passer).</String>
        <String xml:lang="hi-Latn">~r~Sorry! ~s~Aap pass nahi kar paye exam (~r~{0}~s~/{1} points) ({2} chahiye pass hone ke liye).</String>
        <String xml:lang="de-DE">~r~Sorry! ~s~Du hast die Prüfung nicht bestanden (~r~{0}~s~/{1} Punkte) ({2} um zu bestehen).</String>
        <String xml:lang="it-IT">~r~Spiacente! ~s~Non hai superato l'esame (~r~{0}~s~/{1} punti) ({2} per passare).</String>
    </Entry>



    <!-- ========================= -->
    <!-- Vehicle export -->
    <!-- ========================= -->
    <!-- {0} = Player -->
    <!-- {1} = Vehicle name -->
    <!-- {2} = Profit -->
    <Entry Id="vehicle_export_mw">
        <String xml:lang="en-US">(C){0}(/C) exported today's most wanted vehicle (C){1}(/C) for (C){2}(/C).</String>
        <String xml:lang="it-IT">(C){0}(/C) ha esportato il veicolo (C){1}(/C) più ricercato di oggi per (C){2}(/C).</String>
        <String xml:lang="nl-NL">(C){0}(/C) heeft het meest gezochte voertuig (C){1}(/C) van vandaag voor (C){2}(/C) geëxporteerd.</String>
        <String xml:lang="fr-FR">(C){0}(/C) a exporté le véhicule le plus recherché aujourd'hui (C){1}(/C) pour (C){2}(/C).</String>
        <String xml:lang="de-DE">(C){0}(/C) hat das meistgesuchte Fahrzeug (C){1}(/C) von heute für (C){2}(/C) exportiert.</String>
        <String xml:lang="tr-TR">(C){0}(/C) bugünün en çok aranan aracını ihraç etti (C){1}(/C) için (C){2}(/C).</String>
        <String xml:lang="es-ES">(C){0}(/C) exportó el vehículo más buscado de hoy (C){1}(/C) por (C){2}(/C).</String>
        <String xml:lang="pl-PL">(C){0}(/C) eksportował dzisiejszy poszukiwany pojazd (C){1}(/C) za (C){2}(/C).</String>
        <String xml:lang="pt-BR">(C){0}(/C) exportou o veículo mais procurado de hoje (C){1}(/C) por (C){2}(/C).</String>
        <String xml:lang="ar-001">(C){0}(/C) قام بتصدير السيارة الأكثر طلبًا اليوم (C){1}(/C) لـ (C){2}(/C).</String>
        <String xml:lang="id-ID">(C){0}(/C) telah mengexport kendaraan paling dicari hari ini (C){1}(/C) untuk (C){2}(/C).</String>
        <String xml:lang="th-TH">(C){0}(/C) ส่งออกยานพาหนะที่เป็นที่ต้องการมากที่สุดในปัจจุบัน (C){1}(/C) สำหรับ (C){2}(/C)</String>
        <String xml:lang="hi-Latn">(C){0}(/C) export kare aaj ki most wanted vehicle (C){1}(/C) (C){2}(/C) pe.</String>
    </Entry>

    <Entry Id="vehicle_export_cant_export">
        <String xml:lang="en-US">Public officers and emergency workers can't illegally export vehicles.</String>
        <String xml:lang="it-IT">Agenti di polizia e soccorritori non possono esportare veicoli illegalmente.</String>
        <String xml:lang="nl-NL">Ambtenaren en noodhulpdiensten kunnen geen voertuigen exporteren op een illegale wijze.</String>
        <String xml:lang="fr-FR">Les agents des services publics et des services d'urgence ne peuvent pas exporter illégalement des véhicules.</String>
        <String xml:lang="de-DE">Beamte und Einsatzkräfte können keine Fahrzeuge illegal exportieren.</String>
        <String xml:lang="tr-TR">Kamu görevlileri ve acil durum çalışanları yasa dışı yollardan araç ihraç edemez.</String>
        <String xml:lang="es-ES">Los oficiales de policia y los trabajadores de emergencia no pueden exportar vehículos ilegalmente.</String>
        <String xml:lang="pl-PL">Gliny i sanitariusze nie mogą nielegalnie eksportować pojazdów.</String>
        <String xml:lang="pt-BR">Policiais e equipes de emergência não têm permissão para exportar veículos ilegalmente.</String>
        <String xml:lang="id-ID">Petugas publik dan pekerja darurat tidak dapat mengexport kendaraan secara ilegal.</String>
        <String xml:lang="th-TH">เจ้าหน้าที่ของรัฐและพนักงานฉุกเฉินไม่สามารถส่งออกยานพาหนะอย่างผิดกฎหมายได้</String>
        <String xml:lang="hi-Latn">Public officers aur emergency workers illegally vehicle export nahi kar sakte.</String>
    </Entry>

    <Entry Id="vehicle_export_no_mw_vehicle">
        <String xml:lang="en-US">There's currently no most wanted vehicle. Please, wait until 5:00am.</String>
        <String xml:lang="it-IT">Non è presente alcun veicolo più ricercato. Perpiacere, aspetta fino alle 5:00.</String>
        <String xml:lang="nl-NL">Op dit moment is er geen meest gezocht voertuig. Wacht alstublieft tot 5:00.</String>
        <String xml:lang="fr-FR">Il n'y a pas actuellement de véhicule le plus recherché. Merci d'attendre jusqu'à 5h00 du matin.</String>
        <String xml:lang="de-DE">Aktuell gibt es kein meistgesuchtes Fahrzeug. Bitte warte bis 5:00 Uhr.</String>
        <String xml:lang="tr-TR">Şu anda en çok aranan araç yok. Lütfen, sabah 5:00'e kadar bekleyin.</String>
        <String xml:lang="es-ES">Actualmente no hay ningún vehículo más buscado. Por favor, espere hasta las 5:00 am.</String>
        <String xml:lang="pl-PL">Nie ma w tej chwili poszukiwanego pojazdu. Proszę, poczekaj do 5:00.</String>
        <String xml:lang="pt-BR">No momento, não há mais veículos procurados. Por favor, aguarde até as 5:00 am.</String>
        <String xml:lang="id-ID">Untuk saat ini tidak ada kendaraan yang paling dicari. Mohon, tunggu hingga pukul 5:00 pagi.</String>
        <String xml:lang="th-TH">ขณะนี้ยังไม่มียานพาหนะที่ต้องการมากที่สุด กรุณารอจนถึง 05.00 น.</String>
        <String xml:lang="hi-Latn">Filhaal koi most wanted vehicle nahi hai. Please, wait kare 5:00am tak.</String>
    </Entry>

    <!-- {0} = Player color (red, ...) -->
    <!-- {1} = Player name-->
    <!-- {2} = Player Id-->
    <!-- {3} = Location name-->
    <!-- {4} = Vehicle Price -->
    <!-- (red name)Sasino (1) has found today's most wanted vehicle in {Legion Square}~s~. Value: $350,000. -->
    <!--   [{0}]  [ {1} ][{2}]                                          [   {3}   ]            [   {4}   ]  -->
    <Entry Id="vehicle_export_player_found_value">
        <String xml:lang="en-US">{0}{1} ({2}) ~s~has found today's ~b~most wanted vehicle ~s~in ~y~{3}~s~. Value: ~g~{4}~s~.</String>
        <String xml:lang="nl-NL">{0}{1} ({2}) ~s~heeft ~b~most wanted vehicle ~s~van vandaag gevonden in ~y~{3}~s~. Waarde: ~g~{4}~s~.</String>
        <String xml:lang="it-IT">{0}{1} ({2}) ~s~hha trovato il ~b~veicolo più ricercato ~s~di oggi in ~y~{3}~s~. Valore: ~g~{4}~s~.</String>
        <String xml:lang="fr-FR">{0}{1} ({2}) ~s~a trouvé le véhicule ~b~le plus recherché ~s~dans ~y~{3}~s~. Valeur: ~g~{4}~s~.</String>
        <String xml:lang="es-ES">{0}{1} ({2}) ~s~ha encontrado el ~b~vehículo más buscado de hoy ~s~en ~y~{3}~s~. Valor: ~g~{4}~s~.</String>
        <String xml:lang="pl-PL">{0}{1} ({2}) ~s~znalazł dzisiejszy ~b~poszukiwany pojazd ~s~w ~y~{3}~s~. Wartość: ~g~{4}~s~.</String>
        <String xml:lang="de-DE">{0}{1} ({2}) ~s~hat das ~b~meistgesuchte Fahrzeug von heute ~s~in ~y~{3}~s~ gefunden. Wert: ~g~{4}~s~.</String>
        <String xml:lang="pt-BR">{0}{1} ({2}) ~s~encontrou o ~b~veículo mais procurado da atualidade ~s~en ~y~{3}~s~. Valor: ~g~{4}~s~.</String>
        <String xml:lang="id-ID">{0}{1} ({2}) ~s~telah menemukan ~b~mobil paling dicari ~s~hari ini di ~y~{3}~s~. Nilai: ~g~{4}~s~.</String>
        <String xml:lang="th-TH">{0}{1} ({2}) ~s~ได้พบ ~b~ยานพาหนะที่เป็นที่ต้องการมากที่สุดของวันนี้ ~s~ใน ~y~{3}~s~ ค่า: ~g~{4}~s~</String>
        <String xml:lang="hi-Latn">{0}{1} ({2}) ~s~ne dhoonda aaj ki ~b~most wanted vehicle ~y~{3} ~s~mein. Value: ~g~{4} ~s~ki.</String>
    </Entry>

    <!-- {0} = Has been "mwveh" (probably for colours) -->
    <!-- {1} = Value -->
    <!-- {2} = Has been "ctrls" -->
    <Entry Id="vehicle_you_can_export">
        <String xml:lang="en-US">{0}You can export this vehicle for ~g~{1}~s~. {2}</String>
        <String xml:lang="nl-NL">{0}Je kan dit voertuig exporteren voor ~g~{1}~s~. {2}</String>
        <String xml:lang="it-IT">{0}Puoi esportare questo veicolo per ~g~{1}~s~. {2}</String>
        <String xml:lang="fr-FR">{0}Tu peux exporter ce véhicule pour ~g~{1}~s~. {2}</String>
        <String xml:lang="pl-PL">{0}Możesz eksportować ten pojazd za ~g~{1}~s~. {2}</String>
        <String xml:lang="es-ES">{0}Puedes exportar este vehículo por ~g~{1}~s~. {2}</String>
        <String xml:lang="pt-BR">{0}Você pode exportar esse veículo por ~g~{1}~s~. {2}</String>
        <String xml:lang="de-DE">{0}Du kannst dieses Fahrzeug für ~g~{1} ~s~exportieren. {2}</String>
        <String xml:lang="id-ID">{0}Anda dapat mengexport kendaraan ini dengan harga ~g~{1}~s~. {2}</String>
        <String xml:lang="th-TH">{0}คุณสามารถส่งออกยานพาหนะนี้ได้ในราคา ~g~{1}~s~ {2}</String>
        <String xml:lang="hi-Latn">{0}Aap ye gaadi export kar sakte ho ~g~{1} ~s~mein. {2}</String>
    </Entry>

    <!-- {0} = Vehicle name -->
    <!-- {1} = Value -->
    <Entry Id="vehicle_you_exported">
        <String xml:lang="en-US">You exported a ~b~{0} ~s~for ~g~{1}~s~.</String>
        <String xml:lang="nl-NL">Je hebt een ~b~{0}~s~ geëxporteerd voor ~g~{1}~s~.</String>
        <String xml:lang="it-IT">Hai esportato un ~b~{0} ~s~per ~g~{1}~s~.</String>
        <String xml:lang="fr-FR">Tu as exporté une ~b~{0} ~s~pour ~g~{1}~s~.</String>
        <String xml:lang="pl-PL">Eksportowałeś ~b~{0} ~s~za ~g~{1}~s~.</String>
        <String xml:lang="es-ES">Exportaste un ~b~{0} ~s~por ~g~{1}~s~.</String>
        <String xml:lang="pt-BR">Você exportou um ~b~{0} ~s~por ~g~{1}~s~.</String>
        <String xml:lang="de-DE">Du hast einen ~b~{0} ~s~für ~g~{1}~s~ exportiert.</String>
        <String xml:lang="id-ID">Anda telah mengexport ~b~{0} ~s~untuk ~g~{1}~s~.</String>
        <String xml:lang="th-TH">คุณได้ส่งออก ~b~{0} ~s~สำหรับ ~g~{1}~s~</String>
        <String xml:lang="hi-Latn">Aapne export kara ~b~{0} ~s~ko ~g~{1} ~s~mein.</String>
    </Entry>

    <Entry Id="vehicle_too_damaged_to_export">
        <String xml:lang="en-US">This vehicle is ~r~too damaged ~s~to be exported!</String>
        <String xml:lang="nl-NL">Dit voertuig is ~r~te erg beschadigd~s~ om geëxporteerd te worden!</String>
        <String xml:lang="it-IT">Questo veicolo è ~r~troppo danneggiato ~s~per essere esportato!</String>
        <String xml:lang="fr-FR">Ce véhicule est ~r~trop endommagé ~s~pour être exporté!</String>
        <String xml:lang="pl-PL">Czy ja ci wyglądam na złomiarza? Ten pojazd jest ~r~zbyt zniszczony ~s~dla eksportu!</String>
        <String xml:lang="es-ES">¡Este vehículo ~r~está demasiado dañado ~s~para ser exportad</String>
        <String xml:lang="pt-BR">Esse veículo ~r~está muito danificado ~s~para ser exportado.</String>
        <String xml:lang="de-DE">Dieses Fahrzeug ist ~r~zu beschädigt~s~, um exportiert zu werden!</String>
        <String xml:lang="id-ID">Kendaraan ini ~r~terlalu rusak ~s~untuk diexport!</String>
        <String xml:lang="th-TH">รถคันนี้ ~r~เสียหายเกินไป ~s~ที่จะส่งออก!</String>
        <String xml:lang="hi-Latn">Yeh vehicle export karne ke liye ~r~bahut damaged ~s~hai!</String>
    </Entry>

    <Entry Id="vehicle_not_wanted_for_export">
        <String xml:lang="en-US">This vehicle is ~r~not wanted ~s~for exportation!</String>
        <String xml:lang="nl-NL">Dit voertuig is ~r~niet gewilt~s~ voor export!</String>
        <String xml:lang="it-IT">Questo veicolo ~r~non è richiesto ~s~per l'esportazione!</String>
        <String xml:lang="fr-FR">Ce véhicule n'est ~r~pas recherché ~s~pour l'exportation!</String>
        <String xml:lang="pl-PL">Ten pojazd nie jest ~r~poszukiwany ~s~do eksportu!</String>
        <String xml:lang="es-ES">¡Este vehículo ~r~no deseado ~s~para la exportación!</String>
        <String xml:lang="pt-BR">Esse veículo não é procurado para exportação!</String>
        <String xml:lang="de-DE">Dieses Fahrzeug ist ~r~nicht ~s~für die Exportierung ~r~gesucht~s~!</String>
        <String xml:lang="id-ID">Kendaraan ini ~r~tidak diinginkan ~s~untuk diexport!</String>
        <String xml:lang="th-TH">รถคันนี้ ~r~ไม่ต้องการ ~s~สำหรับการส่งออก!</String>
        <String xml:lang="hi-Latn">Yeh vehicle ~r~wanted nahi ~s~hai export karne ke liye!</String>
    </Entry>

    <Entry Id="vehicle_cant_illegally_export_on_job">
        <String xml:lang="en-US">~r~You cannot illegally export vehicles on this job!</String>
        <String xml:lang="nl-NL">~r~Je mag met deze baan niet voertuigen illegaal exporteren!</String>
        <String xml:lang="it-IT">~r~Non puoi esportare veicoli illegalmente con questo lavoro!</String>
        <String xml:lang="fr-FR">~r~Tu ne peux pas exporter illégalement des véhicules avec cet emploi!</String>
        <String xml:lang="pl-PL">~r~Nie możesz nielegalnie eksportować fur w tej pracy!</String>
        <String xml:lang="es-ES">~r~En este trabajo no se pueden exportar vehículos ilegalmente.</String>
        <String xml:lang="pt-BR">~r~Nesse trabalho, os veículos não podem ser exportados ilegalmente!.</String>
        <String xml:lang="de-DE">~r~Du kannst keine Fahrzeuge illegal exportieren in diesem Job!</String>
        <String xml:lang="id-ID">~r~Anda tidak dapat mengexport kendaraan secara ilegal dalam pekerjaan ini!</String>
        <String xml:lang="th-TH">~r~คุณไม่สามารถส่งออกยานพาหนะอย่างผิดกฎหมายในงานนี้!</String>
        <String xml:lang="hi-Latn">~r~Aap illegally vehicles export nahi kar sakte is job mein!</String>
    </Entry>

    <Entry Id="vehicle_export_cops_nearby">
        <String xml:lang="en-US">~b~Cops are nearby! ~r~Get rid ~s~of them before exporting the vehicle.</String>
        <String xml:lang="nl-NL">~b~Politie is dichtbij! ~r~Krijg ze weg~s~ voordat je dit voertuig exporteert.</String>
        <String xml:lang="it-IT">~b~La polizia è nelle vicinanze! ~r~Sbarazzatene ~s~prima di esportare il veicolo.</String>
        <String xml:lang="fr-FR">~b~Les policiers sont dans les alentours! ~r~Débarrasse-toi ~s~d'eux avant d'exporter le véhicule.</String>
        <String xml:lang="pl-PL">~b~Gliny tu węszą! ~r~Pozbądź ~s~się ich zanim eksportujesz pojazd.</String>
        <String xml:lang="es-ES">~b~¡La policía está cerca! ~r~Deshazte ~s~de ellos antes de exportar el vehículo.</String>
        <String xml:lang="pt-BR">~b~A polícia está por perto! ~r~Livre-se deles ~s~antes de exportar o veículo.</String>
        <String xml:lang="de-DE">~b~Polizisten befinden sich in der Nähe! ~r~Werde sie los~s~, bevor du das Fahrzeug exportierst.</String>
        <String xml:lang="id-ID">~b~Kepolisian berada didekat sini! ~r~Singkirkan ~s~mereka sebelum mengexport kendaraan.</String>
        <String xml:lang="th-TH">~b~ตำรวจอยู่ใกล้ๆ! ~r~กำจัด ~s~พวกมันก่อนที่จะส่งออกยานพาหนะ</String>
        <String xml:lang="hi-Latn">~b~Aas-paas me cops hain! ~r~Chutkara paaye ~s~pehle unse phir vehicle export karne.</String>
    </Entry>

    <Entry Id="vehicle_export_personal_vehicle">
        <String xml:lang="en-US">~r~You cannot export a personal vehicle!</String>
        <String xml:lang="nl-NL">~r~Persoonlijke voertuigen kan je niet exporteren!</String>
        <String xml:lang="it-IT">~r~Non puoi esportare un veicolo personale!</String>
        <String xml:lang="fr-FR">~r~Tu ne peux pas exporter un véhicule personnel!</String>
        <String xml:lang="pl-PL">~r~Nie możesz eksportować pojazdu osobistego!</String>
        <String xml:lang="es-ES">~r~No se puede exportar un vehículo personal</String>
        <String xml:lang="pt-BR">~r~Não é possível exportar um veículo pessoal</String>
        <String xml:lang="de-DE">~r~Du kannst persönliche Fahrzeuge nicht exportieren!</String>
        <String xml:lang="id-ID">~r~Anda tidak dapat mengexport kendaraan pribadi!</String>
        <String xml:lang="th-TH">~r~คุณไม่สามารถส่งออกยานพาหนะส่วนตัวได้!</String>
        <String xml:lang="hi-Latn">~r~Aap ek personal vehicle export nahi kar sakte!</String>
    </Entry>

    <Entry Id="vehicle_cant_export_vehicle">
        <String xml:lang="en-US">~r~You cannot export this vehicle!</String>
        <String xml:lang="nl-NL">~r~Dit voertuig kan niet geëxporteerd worden!</String>
        <String xml:lang="fr-FR">~r~Tu ne peux pas exporter ce véhicule!</String>
        <String xml:lang="it-IT">~r~Non puoi esportare questo veicolo!</String>
        <String xml:lang="pl-PL">~r~Nie możesz eksportować tego pojazdu!</String>
        <String xml:lang="es-ES">~r~¡No se puede exportar este vehículo!</String>
        <String xml:lang="pt-BR">~r~Esse veículo não pode ser exportado!</String>
        <String xml:lang="de-DE">~r~Du kannst dieses Fahrzeug nicht exportieren!</String>
        <String xml:lang="id-ID">~r~Anda tidak dapat mengexport kendaraan ini!</String>
        <String xml:lang="th-TH">~r~คุณไม่สามารถส่งออกยานพาหนะนี้ได้!</String>
        <String xml:lang="hi-Latn">~r~Aap ye vehicle export nahi kar sakte!</String>
    </Entry>

    <!-- ========================= -->
    <!-- Scrapping -->
    <!-- ========================= -->
    <!-- {0} = Value -->
    <!-- {1} = Has been "ctrls" -->
    <Entry Id="vehicle_scrap_price">
        <String xml:lang="en-US">You can scrap this vehicle for ~g~{0}~s~. {1}</String>
        <String xml:lang="nl-NL">Dit voertuig kan gescrapt worden voor ~g~{0}~s~. {1}</String>
        <String xml:lang="fr-FR">Tu peux mettre ce véhicule à la casse pour ~g~{0}~s~. {1}</String>
        <String xml:lang="it-IT">Puoi smantellare questo veicolo per ~g~{0}~s~. {1}</String>
        <String xml:lang="pl-PL">Możesz zezłomować ten pojazd za ~g~{0}~s~. {1}</String>
        <String xml:lang="es-ES">Puedes desguazar este vehículo por ~g~{0}~s~. {1}</String>
        <String xml:lang="pt-BR">Você pode sucatear esse veículo por ~g~{0}~s~. {1}</String>
        <String xml:lang="de-DE">Du kannst dieses Fahrzeug für ~g~{0}~s~ exportieren, {1}.</String>
        <String xml:lang="id-ID">Anda dapat membongkar kendaraan ini untuk ~g~{0}~s~. {1}.</String>
        <String xml:lang="th-TH">คุณสามารถทำลายยานพาหนะคันนี้ได้ในราคา ~g~{0}~s~ {1}</String>
        <String xml:lang="hi-Latn">Aap ye gaadi scrap kar sakte hain ~g~{0} ~s~mein. {1}</String>
    </Entry>

    <!-- {0} = Vehicle name -->
    <!-- {1} = Value -->
    <Entry Id="vehicle_scrap_sold">
        <String xml:lang="en-US">You sold a ~b~{0} ~s~for ~g~{1}~s~.</String>
        <String xml:lang="nl-NL">Je hebt een ~b~{0}~s~ verkocht voor ~g~{1}~s~.</String>
        <String xml:lang="fr-FR">Tu as vendu une ~b~{0} ~s~pour ~g~{1}~s~.</String>
        <String xml:lang="it-IT">Hai venduto un ~b~{0} ~s~per ~g~{1}~s~.</String>
        <String xml:lang="pl-PL">Sprzedałeś ~b~{0} ~s~za ~g~{1}~s~.</String>
        <String xml:lang="es-ES">Vendiste un ~b~{0} ~s~por ~g~{1}~s~.</String>
        <String xml:lang="pt-BR">Você vendeu um ~b~{0} ~s~por ~g~{1}~s~.</String>
        <String xml:lang="de-DE">Du hast einen ~b~{0} für ~g~{1} ~s~verkauft.</String>
        <String xml:lang="id-ID">Anda menjual ~b~{0} ~s~untuk ~g~{1}~s~.</String>
        <String xml:lang="th-TH">คุณขาย ~b~{0} ~s~สำหรับ ~g~{1}~s~</String>
        <String xml:lang="hi-Latn">Aapne ek ~b~{0} ~g~{1} ~s~mein becha.</String>
    </Entry>

    <Entry Id="vehicle_scrap_not_wanted">
        <String xml:lang="en-US">This vehicle is ~r~not wanted ~s~for scrap!</String>
        <String xml:lang="nl-NL">Dit voertuig is ~r~niet gewilt~s~ voor scrap!</String>
        <String xml:lang="fr-FR">Ce véhicule n'est ~r~pas recherché ~s~pour la casse!</String>
        <String xml:lang="it-IT">Questo veicolo ~r~non è richiesto ~s~per lo smantellamento!</String>
        <String xml:lang="pl-PL">Ten pojazd ~r~nie nadaje się ~s~do zezłomowania!</String>
        <String xml:lang="es-ES">¡Este vehículo es ~r~no se busca ~s~para chatarra!</String>
        <String xml:lang="pt-BR">Este veículo ~r~não é procurado ~s~para sucata!</String>
        <String xml:lang="de-DE">Dieses Fahrzeug ist ~r~nicht ~s~für die Verschrottung ~r~gesucht~s~!</String>
        <String xml:lang="id-ID">Mobil ini ~r~tidak dicari ~s~untuk dibongkar!</String>
        <String xml:lang="th-TH">รถคันนี้ ~r~ไม่ต้องการ ~s~เป็นเศษเหล็ก!</String>
        <String xml:lang="hi-Latn">Yeh vehicle ~r~wanted nahi ~s~hai scrap karne ke liye!</String>
    </Entry>

    <Entry Id="vehicle_scrap_not_on_job">
        <String xml:lang="en-US">~r~You cannot scrap stolen vehicles on this job!</String>
        <String xml:lang="nl-NL">~r~Je kan met deze baan geen gestolen voertuigen scrappen!</String>
        <String xml:lang="fr-FR">~r~Tu ne peux pas mettre à la casse des véhicules volés avec cet emploi!</String>
        <String xml:lang="it-IT">~r~Non puoi smantellare veicoli rubati con questo lavoro!</String>
        <String xml:lang="pl-PL">~r~Nie możesz złomować kradzionych fur w tej pracy!</String>
        <String xml:lang="es-ES">~r~En este trabajo no se pueden desguazar vehículos robados!</String>
        <String xml:lang="pt-BR">~r~Nesse trabalho, os veículos roubados não podem ser sucateados!</String>
        <String xml:lang="de-DE">~r~Du kannst gestohlene Fahrzeuge bei diesem Job nicht verschrotten!</String>
        <String xml:lang="id-ID">~r~Anda tidak dapat membongkar kendaraan curian dalam pekerjaan ini!</String>
        <String xml:lang="th-TH">~r~คุณไม่สามารถทำลายยานพาหนะที่ถูกขโมยได้ในงานนี้!</String>
        <String xml:lang="hi-Latn">~r~Aap vehicles scrap nahi kar sakte is job mein!</String>
    </Entry>

    <Entry Id="vehicle_scrap_personal">
        <String xml:lang="en-US">~r~You cannot scrap a personal vehicle!</String>
        <String xml:lang="nl-NL">~r~Je kan geen persoonlijke voertuigen scrappen!</String>
        <String xml:lang="fr-FR">~r~Tu ne peux pas mettre à la casse un véhicule personnel!</String>
        <String xml:lang="it-IT">~r~Non puoi smantellare un veicolo personale!</String>
        <String xml:lang="pl-PL">~r~Nie możesz zezłomować pojazdu osobistego!</String>
        <String xml:lang="es-ES">~r~No se puede desguazar un vehículo personal.</String>
        <String xml:lang="pt-BR">~r~Um veículo pessoal não pode ser sucateado.</String>
        <String xml:lang="de-DE">~r~Du kannst persönliche Fahrzeuge nicht verschrotten.</String>
        <String xml:lang="id-ID">~r~Anda tidak dapat membongkar kendaraan pribadi!</String>
        <String xml:lang="th-TH">~r~คุณไม่สามารถทำลายยานพาหนะที่ถูกขโมยได้ในงานนี้!</String>
        <String xml:lang="hi-Latn">~r~Aap ek personal vehicle scrap nahi kar sakte!</String>
    </Entry>

    <!-- ========================= -->
    <!-- Criminals -->
    <!-- ========================= -->
    <!-- {0} = "~o~Felony" or "~r~Major felony" -->
    <!-- {1} = Crime description (will get added as strings later)-->
    <!-- You committed a Felony - Vehicle Theft -->
    <!--                  {0}         {1}  -->
    <Entry Id="committed_crime">
        <String xml:lang="en-US">You committed a {0} ~s~- {1}</String>
        <String xml:lang="nl-NL">Je hebt een {0}~s~ gepleegd - {1}</String>
        <String xml:lang="fr-FR">Tu as commis un {0} ~s~- {1}</String>
        <String xml:lang="it-IT">Hai commesso un {0} ~s~- {1}</String>
        <String xml:lang="de-DE">Du hast eine {0}~s~ begangen - {1}</String>
        <String xml:lang="es-ES">Cometiste un {0} ~s~- {1}</String>
        <String xml:lang="pl-PL">Popełniłeś {0} ~s~- {1}</String>
        <String xml:lang="pt-BR">Você cometeu um {0} ~s~- {1}</String>
        <String xml:lang="id-ID">Anda telah melakukan {0} ~s~- {1}</String>
        <String xml:lang="th-TH">คุณคอมมิต {0} ~s~- {1}</String>
        <String xml:lang="hi-Latn">Aapne commit kiya {0} ~s~- {1}</String>
    </Entry>

    <Entry Id="felony">
        <String xml:lang="en-US">~o~Felony</String>
        <String xml:lang="nl-NL">~o~Misdrijf</String>
        <String xml:lang="fr-FR">~o~Délit</String>
        <String xml:lang="it-IT">~o~Reato</String>
        <String xml:lang="de-DE">~o~Straftat</String>
        <String xml:lang="es-ES">~o~Delito</String>
        <String xml:lang="pl-PL">~o~Przestępstwo</String>
        <String xml:lang="pt-BR">~o~Crime</String>
        <String xml:lang="id-ID">~o~Kejahatan</String>
        <String xml:lang="th-TH">~o~ความผิดทางอาญา</String>
        <String xml:lang="hi-Latn">~o~Felony</String>
    </Entry>

    <Entry Id="major_felony">
        <String xml:lang="en-US">~r~Major felony</String>
        <String xml:lang="nl-NL">~r~Groot misdrijf</String>
        <String xml:lang="fr-FR">~r~Délit majeur</String>
        <String xml:lang="it-IT">~r~Reato grave</String>
        <String xml:lang="de-DE">~r~schwere Straftat</String>
        <String xml:lang="es-ES">~r~Delito grave</String>
        <String xml:lang="pl-PL">~r~Wielkie przestępstwo</String>
        <String xml:lang="pt-BR">~r~Crime grave</String>
        <String xml:lang="id-ID">~r~Kejahatan berat</String>
        <String xml:lang="th-TH">~r~อาชญากรรมร้ายแรง</String>
        <String xml:lang="hi-Latn">~r~Major felony</String>
    </Entry>

    <Entry Id="crime_warrant_issued">
        <String xml:lang="en-US">~o~Arrest warrant ~s~issued - leave the area and stay away from the ~b~cops~s~!</String>
        <String xml:lang="nl-NL">~o~Arrestatiebevel ~s~uitgedeeld - verlaat de regio en blijf weg van de ~b~politie~s~!</String>
        <String xml:lang="fr-FR">~o~Mandat d'arrêt ~s~émis - quitte la zone et reste à l'écart des ~b~policiers~s~!</String>
        <String xml:lang="it-IT">~s~Emesso ~o~mandato d'arresto~s~ - lascia l'area e resta lontano dalla ~b~polizia~s~!</String>
        <String xml:lang="de-DE">~o~Haftbefehl ~s~ausgestellt - verlasse das Gebiet und halte dich von den ~b~Polizisten~s~ fern!</String>
        <String xml:lang="es-ES">~o~Orden de arresto ~s~emitida. ¡Abandone el área y manténgase alejado de los ~b~policías~s~!</String>
        <String xml:lang="pl-PL">~o~List gończy ~s~wysłany - ucieknij z okolicy i nie przebywaj blisko ~b~gliniarzy~s~!</String>
        <String xml:lang="pt-BR">~o~Mandado de prisão ~s~emitido. Deixe a área e fique longe da ~b~polícia~s~!</String>
        <String xml:lang="id-ID">~o~Perintah penangkapan ~s~diterbitkan - tinggalkan area dan jauhi ~b~kepolisian~s~!</String>
        <String xml:lang="th-TH">~o~ออกหมายจับ ~s~ออกแล้ว - ออกจากพื้นที่และอยู่ห่างจาก ~b~ตำรวจ~s~!</String>
        <String xml:lang="hi-Latn">~o~Arrest warrant ~s~issue hua hai - leave kardo area aur door raho ~b~cops ~s~se!</String>
    </Entry>

    <Entry Id="crime_most_wanted">
        <String xml:lang="en-US">You are ~r~most wanted~s~ - other players can kill you on sight!</String>
        <String xml:lang="nl-NL">Je bent het ~r~meest gezocht~s~ - andere spelers mogen jou op zicht vermoorden!</String>
        <String xml:lang="fr-FR">Tu es ~r~le plus recherché~s~ - les autres joueurs peuvent te tuer à vue!</String>
        <String xml:lang="it-IT">Sei il ~r~più ricercato~s~ - altri giocatori possono ucciderti a vista!</String>
        <String xml:lang="de-DE">Du bist ~r~meistgesucht~s~ - andere Spieler dürfen dich bei Sichtkontakt töten!</String>
        <String xml:lang="es-ES">Eres ~r~el más buscado~s~ - ¡otros jugadores pueden matarte a si te ven!</String>
        <String xml:lang="pl-PL">Jesteś ~r~najbardziej poszukiwany~s~ - inni gracze mogą cie zabić dla pieniędzy!</String>
        <String xml:lang="pt-BR">Você é o ~r~mais procurado~s~ - os outros jogadores podem matá-lo logo de cara!</String>
        <String xml:lang="id-ID">Anda adalah ~r~Buronan paling dicari~s~ - pemain lain dapat membunuh anda langsung!</String>
        <String xml:lang="th-TH">คุณ ~r~ต้องการตัวมากที่สุด~s~ - ผู้เล่นคนอื่นสามารถฆ่าคุณได้ทันที!</String>
        <String xml:lang="hi-Latn">Aap ~r~most wanted ~s~ho - doosre players aapko dekhte hi maar sakte hain!</String>
    </Entry>

    <!-- ========================= -->
    <!-- Shop at stores -->
    <!-- ========================= -->
    <Entry Id="cannot_shop_gun_story_bounty">
        <String xml:lang="en-US">You cannot shop at gun stores when you have a ~r~bounty~s~.</String>
        <String xml:lang="nl-NL">Je kan niet winkelen bij wapenwinkels wanneer je een ~r~bounty~s~ hebt.</String>
        <String xml:lang="fr-FR">Tu ne peux pas faire des achats dans les magasins d'armes quand tu as une ~r~prime~s~.</String>
        <String xml:lang="it-IT">Non puoi fare acquisti nelle armerie mentre è presente una ~r~taglia~s~ su di te!</String>
        <String xml:lang="de-DE">Du kannst nicht bei Waffenläden einkaufen, wenn du ein ~r~Kopfgeld~s~ hast.</String>
        <String xml:lang="es-ES">No puedes comprar en tiendas de armas cuando tienes una ~r~recompensa~s~.</String>
        <String xml:lang="pl-PL">Nie możesz kupować w sklepach z bronią z ~r~nagrodą za głowę~s~.</String>
        <String xml:lang="pt-BR">Você não pode comprar em lojas de armas quando tiver uma ~r~recompensa~s~. </String>
        <String xml:lang="id-ID">Anda tidak bisa berbelanja di toko senjata ketika memiliki ~r~bounty~s~.</String>
        <String xml:lang="hi-Latn">Jab aap pe ~r~bounty ~s~ho, toh aap gun store par shopping nahi kar sakte.</String>
    </Entry>

    <Entry Id="cannot_shop_store_on_duty">
        <String xml:lang="en-US">You cannot shop at this store when you are ~b~on-duty~s~.</String>
        <String xml:lang="nl-NL">Je kan niet winkelen bij deze winkel wanneer je ~b~in dienst~s~ bent.</String>
        <String xml:lang="fr-FR">Tu ne peux pas faire des achats dans ce magasin quand tu es ~b~en service~s~.</String>
        <String xml:lang="it-IT">Non puoi fare acquisti in questo negozio mentre sei ~b~in servizio~s~!</String>
        <String xml:lang="de-DE">Du kannst bei diesem Laden nicht einkaufen, wenn du ~b~im Dienst~s~ bist.</String>
        <String xml:lang="es-ES">No puedes comprar en esta tienda cuando estás ~b~de servicio~s~.</String>
        <String xml:lang="pl-PL">Nie możesz kupować w tym sklepie ~b~na służbie~s~.</String>
        <String xml:lang="pt-BR">Você não pode fazer compras nesta loja quando ~b~estiver em serviço~s~.</String>
        <String xml:lang="id-ID">Anda tidak dapat berbelanja di toko ini ketika anda ~b~sedang bertugas~s~.</String>
        <String xml:lang="hi-Latn">Jab aap ~b~duty par ~s~ho, toh aap is dukaan se khareedari nahi kar sakte.</String>
    </Entry>

    <Entry Id="only_shop_police">
        <String xml:lang="en-US">Only ~b~police officers ~s~can shop at this store.</String>
        <String xml:lang="nl-NL">Alleen ~b~politieagenten ~s~kunnen winkelen bij deze winkel.</String>
        <String xml:lang="fr-FR">Seuls les ~b~agents de police ~s~peuvent faire des achats dans ce magasin.</String>
        <String xml:lang="it-IT">Solo gli ~b~agenti di polizia ~s~possono fare acquisti in questo negozio!</String>
        <String xml:lang="de-DE">Ausschließlich ~b~Polizisten ~s~können in diesem Laden einkaufen.</String>
        <String xml:lang="es-ES">Solo ~b~los agentes de policía ~s~pueden comprar en esta tienda.</String>
        <String xml:lang="pl-PL">Tylko ~b~gliniarze ~s~mogą kupować w tym sklepie.</String>
        <String xml:lang="pt-BR">Somente ~b~policiais ~s~podem fazer compras nessa loja.</String>
        <String xml:lang="id-ID">Hanya ~b~Petugas kepolisian ~s~yang dapat berbelanja di toko ini.</String>
        <String xml:lang="hi-Latn">Iss shop se keval ~b~police officers ~s~hi khareedari kar sakte hain</String>
    </Entry>

    <!-- ========================= -->
    <!-- Shops -->
    <!-- ========================= -->
    <!-- Gun stores -->
    <Entry Id="disclaimer_illegal_weapons_ammo">
        <String xml:lang="en-US">~r~Illegal weapons and ammo ~s~can be confiscated by the ~b~police ~s~if they search you, however, weapon customizations will save.</String>
        <String xml:lang="nl-NL">~r~Illegale wapens en munitie ~s~kunnen in beslag genomen worden door de ~b~politie ~s~als ze je fouilleren, echter, wapen aanpassingen slaan wel op.</String>
        <String xml:lang="fr-FR">~r~Les armes et munitions illégales ~s~peuvent être confisquées par la ~b~police ~s~si elle vous fouille, cependant, les personnalisations d'armes seront sauvegardées.</String>
        <String xml:lang="it-IT">~r~Armi e munizioni illegali ~s~possono essere confiscate dalla ~b~polizia ~s~se ti perquisiscono, però, le personalizzazioni sulle armi restano salvata.</String>
        <String xml:lang="de-DE">~r~Illegale Waffen und Munition ~s~können von der ~b~Polizei beschlagnahmt werden, ~s~wenn sie dich durchsuchen, Waffenmodifikationen werden jedoch gespeichert.</String>
        <String xml:lang="es-ES">~r~Las armas y municiones ilegales ~s~pueden ser confiscadas por la ~b~policía ~s~si te registran, sin embargo, las personalizaciones de armas se salvarán.</String>
        <String xml:lang="pl-PL">~r~Nielegalne bronie i amunicja ~s~mogą być skonfiskowane przez ~b~policję ~s~przy przeszukaniu, ale dodatki do broni zostaną zapisane.</String>
        <String xml:lang="pt-BR">~r~Armas e munições ilegais ~s~podem ser confiscadas pela ~b~polícia ~s~se você for revistado, mas as personalizações das armas serão salvas.</String>
        <String xml:lang="id-ID">~r~Senjata dan amunisi ilegal ~s~bisa disita oleh ~b~kepolisian ~s~ketika mereka menggeledah mu, tetapi, aksesoris senjata tetap tersimpan.</String>
        <String xml:lang="th-TH">~r~อาวุธและกระสุนผิดกฎหมาย ~s~สามารถยึดได้โดย ~b~ตำรวจ ~s~หากพวกเขาค้นหาคุณ อย่างไรก็ตาม การปรับแต่งอาวุธจะถูกบันทึกไว้</String>
        <String xml:lang="hi-Latn">~r~Illegal weapons aur ammo ~s~confiscate ho sakte hain ~b~police ~s~dwara agar woh aap ko search karein toh, magar, weapon customizations save rahegi.</String>
    </Entry>

    <Entry Id="dont_have_required_level_item">
        <String xml:lang="en-US">~r~You don't have the required level to buy this item!</String>
        <String xml:lang="nl-NL">~r~Je hebt niet het vereiste level om dit item te kunnen kopen!</String>
        <String xml:lang="fr-FR">~r~Tu n'as pas le niveau requis pour acheter cet objet!</String>
        <String xml:lang="it-IT">~r~Non hai il livello richiesto per aqcuistare questo oggetto!</String>
        <String xml:lang="de-DE">~r~Du hast nicht das benötigte Level, um diesen Gegenstand zu kaufen!</String>
        <String xml:lang="es-ES">~r~¡No tienes el nivel necesario para comprar este artículo!</String>
        <String xml:lang="pl-PL">~r~Nie masz wymaganego poziomu by kupić ten przedmiot!</String>
        <String xml:lang="pt-BR">~r~Você não tem o nível necessário para comprar este item!</String>
        <String xml:lang="id-ID">~r~Anda tidak memiliki level yang diperlukan untuk membeli barang ini!</String>
        <String xml:lang="th-TH">~r~คุณไม่มีระดับที่กำหนดในการซื้อไอเท็มนี้!</String>
        <String xml:lang="hi-Latn">~r~Ye item khareed ne ke liye aapke pass paryapt level nahi hai!</String>
    </Entry>

    <Entry Id="item_requires_membership">
        <String xml:lang="en-US">~r~This item requires a premium membership subscription!</String>
        <String xml:lang="nl-NL">~r~Dit item vereist een premium lidmaatschap!</String>
        <String xml:lang="fr-FR">~r~Cet objet nécessite un abonnement premium!</String>
        <String xml:lang="it-IT">~r~Questo oggetto richiede l'iscrizione ad un abbonamento premium!</String>
        <String xml:lang="de-DE">~r~Dieser Gegenstand erfordert ein Premium-Mitgliedschaftsabonnement!</String>
        <String xml:lang="es-ES">~r~¡Este artículo requiere una suscripción de membresía premium!</String>
        <String xml:lang="pl-PL">~r~Ten przedmiot wymaga subskrybcji premium!</String>
        <String xml:lang="pt-BR">~r~Este artigo requer uma assinatura premium!</String>
        <String xml:lang="id-ID">~r~Barang ini membutuhkan langganan keanggotaan premium.</String>
        <String xml:lang="th-TH">~r~คุณไม่มีระดับที่กำหนดในการซื้อไอเท็มนี้!</String>
        <String xml:lang="hi-Latn">~r~Yeh item lene ke liye premium membership ki subscription lagti hai</String>
    </Entry>

    <!-- ========================= -->
    <!-- Robberies -->
    <!-- ========================= -->
    <Entry Id="public_officer_cant_rob">
        <String xml:lang="en-US">~r~Public officers can't shoplift!</String>
        <String xml:lang="nl-NL">~r~Ambtenaren kunnen niet stelen!</String>
        <String xml:lang="fr-FR">~r~Les agents de police ne peuvent pas braquer!</String>
        <String xml:lang="it-IT">~r~Gli aggenti di polizia non possono rubare!</String>
        <String xml:lang="de-DE">~r~Beamte können keinen Laden ausrauben!</String>
        <String xml:lang="es-ES">~r~¡Los oficiales públicos no pueden robar!</String>
        <String xml:lang="pl-PL">~r~Gliny nie mogą zarąbać przedmiotów ze sklepu!</String>
        <String xml:lang="pt-BR">~r~Funcionários públicos não podem roubar!</String>
        <String xml:lang="id-ID">~r~Petugas kepolisian tidak dapat mencuri!</String>
        <String xml:lang="th-TH">~r~เจ้าหน้าที่รัฐขโมยของไม่ได้!</String>
        <String xml:lang="hi-Latn">~r~Public officers shoplift nahi kar sakte!</String>
    </Entry>

    <Entry Id="cannot_rob_same_store_twice">
        <String xml:lang="en-US">You ~r~cannot rob ~s~the same ~y~store ~s~twice in a row.</String>
        <String xml:lang="nl-NL">Je ~r~kan niet~s~ dezelfde ~y~winkel~s~ twee keer achter elkaar ~r~overvallen~s~.</String>
        <String xml:lang="fr-FR">Tu ~r~ne peux pas braquer ~s~le même ~y~magasin ~s~deux fois de suite.</String>
        <String xml:lang="it-IT">~r~Non puoi rapinare ~s~lo stesso ~y~negozio ~s~due volte di fila.</String>
        <String xml:lang="de-DE">Du ~r~kannst nicht ~s~denselben ~y~laden ~s~zwei Mal hintereinander ~r~ausrauben~s~.</String>
        <String xml:lang="es-ES">~r~No puedes robar ~s~la misma ~y~tienda ~s~dos veces seguidas.</String>
        <String xml:lang="pl-PL">~r~Nie możesz rabować ~s~tego samego ~y~sklepu ~s~dwa razy pod rząd.</String>
        <String xml:lang="pt-BR">~r~Não se pode roubar ~s~a mesma ~y~loja ~s~duas vezes seguidas.</String>
        <String xml:lang="id-ID">Anda ~r~tidak bisa merampok ~s~~y~toko ~s~yang sama dua kali berturut-turut.</String>
        <String xml:lang="th-TH">คุณ ~r~ไม่สามารถปล้น ~s~เหมือนเดิม ~y~เก็บ ~s~สองครั้งติดต่อกัน</String>
        <String xml:lang="hi-Latn">Aap ~r~rob nahi ~s~kar sakte same ~y~store ~s~dubara.</String>
    </Entry>

    <Entry Id="business_cannot_be_robbed_yet">
        <String xml:lang="en-US">This business ~r~cannot be robbed ~s~yet. This robbery is coming in a ~b~future update~s~.</String>
        <String xml:lang="nl-NL">Dit bedrijf ~r~kan ~s~nog~r~ niet overvallen worden~s~. Deze overval wordt in een ~b~latere update~s~ toegevoegd.</String>
        <String xml:lang="fr-FR">Ce commerce ~r~ne peut pas être braqué ~s~pour l'instant. Ce braquage est prévu dans une ~b~future mise à jour~s~.</String>
        <String xml:lang="it-IT">Quest'attività ~r~non può essere rapinata ~s~ancora. Questa rapina arriverà in un ~b~update futuro~s~.</String>
        <String xml:lang="de-DE">Dieses Geschäft kann derzeit ~r~noch nicht ausgeraubt ~s~werden. Diese ~b~Raub-Funktion ~s~kommt in einem späteren Update.</String>
        <String xml:lang="es-ES">Este negocio ~r~no puede ser robado ~s~todavía. Este robo llegará en una ~b~actualización futura~s~.</String>
        <String xml:lang="pl-PL">To miejsce ~r~nie może być jeszcze okradzione~s~. Ten napad przyjdzie w ~b~przyszłej aktualizacji~s~.</String>
        <String xml:lang="pt-BR">Esse negócio ainda ~r~não pode ser roubado~s~. Esse roubo ocorrerá em uma ~b~futura atualização~s~.</String>
        <String xml:lang="id-ID">Bisnis ini ~r~tidak dapat dirampok ~s~untuk saat ini. Perampokan ini akan muncul dalam ~b~update yang akan datang~s~.</String>
        <String xml:lang="th-TH">ธุรกิจนี้ ~r~ยังไม่สามารถปล้นได้ ~s~การปล้นครั้งนี้กำลังมาใน ~b~การอัปเดตในอนาคต~s~</String>
        <String xml:lang="hi-Latn">Yeah business ~r~robbed nahi kiya jaa sakta ~s~abhi tak. Yeh robbery aa rahi hai aane waale ~b~future update ~s~me.</String>
    </Entry>

    <Entry Id="business_cannot_be_robbed">
        <String xml:lang="en-US">This business ~r~cannot be robbed~s~.</String>
        <String xml:lang="nl-NL">Dit bedrijf ~r~kan niet worden overvallen~s~.</String>
        <String xml:lang="fr-FR">Cette entreprise ~r~ne peut pas être braquée~s~.</String>
        <String xml:lang="it-IT">Quest'attività ~r~non può essere rapinata~s~.</String>
        <String xml:lang="de-DE">Dises Geschäft ~r~kann nicht ausgeraubt werden~s~.</String>
        <String xml:lang="es-ES">Este negocio ~r~no puede ser robado~s~.</String>
        <String xml:lang="pl-PL">To miejsce ~r~nie może być okradzione~s~.</String>
        <String xml:lang="pt-BR">Esse negócio ~r~não pode ser roubado~s~.</String>
        <String xml:lang="id-ID">Bisnis ini ~r~tidak dapat dirampok~s~.</String>
        <String xml:lang="th-TH">ธุรกิจนี้ ~r~ไม่สามารถปล้นได้~s~</String>
        <String xml:lang="hi-Latn">Yeah business ~r~robbed nahi kiya jaa sakta~s~.</String>
    </Entry>

    <Entry Id="business_recently_robbed">
        <String xml:lang="en-US">This business has been ~r~recently ~s~robbed. Try again later.</String>
        <String xml:lang="nl-NL">Dit bedrijf is ~r~recent ~s~al overvallen. Probeer later nog een keer.</String>
        <String xml:lang="fr-FR">Ce commerce a été ~r~récemment ~s~braqué. Réessaye plus tard.</String>
        <String xml:lang="it-IT">Quest'attività è stata rapinata ~r~recentemente~s~. Prova più tardi.</String>
        <String xml:lang="de-DE">Dieses Geschäft wurde ~r~vor kurzem ~s~ausgeraubt. Versuche es später erneut.</String>
        <String xml:lang="es-ES">Este negocio ha sido ~r~recientemente ~s~robado. Vuelva a intentarlo más tarde.</String>
        <String xml:lang="pl-PL">To miejsce zostało ~r~niedawno ~s~okradzione. Spróbuj ponownie później.</String>
        <String xml:lang="pt-BR">This business has been ~r~recently ~s~robbed. Try again later.</String>
        <String xml:lang="id-ID">Bisnis ini ~r~Baru saja ~s~dirampok. Coba lagi nanti.</String>
        <String xml:lang="th-TH">ธุรกิจนี้ถูก ~r~เมื่อเร็วๆ นี้ ~s~ปล้น ลองอีกครั้งในภายหลัง</String>
        <String xml:lang="hi-Latn">Yeah business ~r~recently ~s~rob hua hai. Try karna baad me.</String>
    </Entry>

    <!-- {0} = Required cops to rob business -->
    <Entry Id="business_not_enough_cops">
        <String xml:lang="en-US">You can't rob this ~r~business ~s~when there are less than ~b~{0} cops ~s~online.</String>
        <String xml:lang="nl-NL">Je kan dit ~r~bedrijf ~s~niet overvallen wanneer er minder dan ~b~{0} agenten ~s~online zijn.</String>
        <String xml:lang="fr-FR">Tu ne peux pas braquer ce ~r~commerce ~s~quand il y a moins de ~b~{0} policiers ~s~en ligne.</String>
        <String xml:lang="it-IT">Non puoi rapinare quest'~r~attività ~s~quando ci sono meno di ~b~{0} poliziotti ~s~online.</String>
        <String xml:lang="de-DE">Du kannst dieses ~r~Geschäft~s~ nicht ausrauben, wenn weniger als ~b~{0} Polizisten ~s~online sind. </String>
        <String xml:lang="es-ES">No puedes robar este ~r~negocio ~s~cuando hay menos de ~b~{0} policías ~s~en línea.</String>
        <String xml:lang="pl-PL">Nie możesz okraść tego ~r~biznesu ~s~gdy na serwerze jest mniej niż ~b~{0} gliniarzy~s~.</String>
        <String xml:lang="pt-BR">Você não pode roubar esse ~r~negócio ~s~quando há menos de ~b~{0} policiais ~s~online.</String>
        <String xml:lang="id-ID">Anda tidak dapat merampok ~r~bisnis ~s~ini ketika polisi kurang dari ~b~{0} petugas ~s~yang bertugas.</String>
        <String xml:lang="th-TH">คุณไม่สามารถปล้น ~r~business ~s~นี้ได้ ในเมื่อมีตำรวจน้อยกว่า ~b~{0} ~s~ออนไลน์</String>
        <String xml:lang="hi-Latn">Jab online ~b~{0} police ~s~se kam ho, toh aap iss ~r~business ~s~ko loot nahin sakte..</String>
    </Entry>

    <!-- {0} = Location -->
    <!-- {1} = Amount -->
    <Entry Id="robbery_complete_cut">
        <String xml:lang="en-US">~b~Robbery complete! ~s~You have successfully robbed ~y~{0}~s~. Your cut is ~g~{1}~s~.</String>
        <String xml:lang="nl-NL">~b~Overval compleet! ~s~Je hebt succesvol ~y~{0}~s~ overvallen. Jouw deel is ~g~{1}~s~.</String>
        <String xml:lang="fr-FR">~b~Braquage terminé! ~s~Tu as réussi à braquer ~y~{0}~s~. Ta part est de ~g~{1}~s~.</String>
        <String xml:lang="it-IT">~b~Rapina completata! ~s~Hai rapinato con successo ~y~{0}~s~. La tua taglia è ~g~{1}~s~.</String>
        <String xml:lang="de-DE">~b~Überfall abgeschlossen! ~s~Du hast erfolgreich ~y~{0}~s~ausgeraubt. Dein Anteil beträgt ~g~{1}~s~.</String>
        <String xml:lang="es-ES">~b~¡Robo completo! ~s~Has robado con éxito ~y~{0}~s~. Tu parte es ~g~{1}~s~.</String>
        <String xml:lang="pl-PL">~b~Napad Udany! ~s~udało ci się okraść ~y~{0}~s~. Twoja działka to ~g~{1}~s~.</String>
        <String xml:lang="pt-BR">~b~Roubo concluído! ~s~Você roubou ~y~{0}~s~ com sucesso. Sua parte é ~g~{1}~s~.</String>
        <String xml:lang="id-ID">~b~Perampokan berhasil! ~s~Anda berhasil mencuri ~y~{0}~s~. Bagian anda ~g~{1}~s~.</String>
        <String xml:lang="th-TH">~b~การปล้นเสร็จสมบูรณ์! ~s~คุณปล้น ~y~{0}~s~ สำเร็จแล้ว การตัดของคุณคือ ~g~{1}~s~</String>
        <String xml:lang="hi-Latn">~b~Chori complete! ~s~Aapne successfully loot liya ~y~{0}~s~. Aapka cut ~g~{1} ~s~hua.</String>
    </Entry>

    <Entry Id="robbery_complete">
        <String xml:lang="en-US">~b~Robbery complete! ~s~You have successfully robbed ~y~{0} ~s~and earned ~g~{1}~s~!</String>
        <String xml:lang="nl-NL">~b~Overval compleet! ~s~Je hebt succesvol ~y~{0}~s~ overvallen en hebt ~g~{1}~s~ verdient!</String>
        <String xml:lang="fr-FR">~b~Braquage terminé! ~s~Tu as réussi à braquer ~y~{0} ~s~et gagné ~g~{1}~s~!</String>
        <String xml:lang="it-IT">~b~Rapina completata! ~s~Hai rapinato con successo ~y~{0} ~s~e guadagnato ~g~{1}~s~!</String>
        <String xml:lang="de-DE">~b~Überfall abgeschlossen! ~s~Du hast ~y~{0} ~s~erfolgreich ausgeraubt und ~g~{1}~s~ verdient!</String>
        <String xml:lang="es-ES">~b~¡Robo completo! ~s~¡Has robado con éxito ~y~{0} ~s~y ganado ~g~{1}~s~!</String>
        <String xml:lang="pl-PL">~b~Napad udany! ~s~udało ci się okraść ~y~{0}~s~ i zdobyć ~g~{1}~s~.</String>
        <String xml:lang="pt-BR">~b~Roubo concluído! ~s~Você roubou com sucesso e ~y~{0} ~s~y ganhou~g~{1}~s~!</String>
        <String xml:lang="id-ID">~b~Perampokan berhasil! ~s~Anda berhasil mencuri ~y~{0} ~s~dan mendapatkan ~g~{1}~s~!</String>
        <String xml:lang="th-TH">~b~การปล้นเสร็จสมบูรณ์! ~s~คุณได้ปล้น ~y~{0} ~s~และได้รับ ~g~{1}~s~ สำเร็จแล้ว!</String>
        <String xml:lang="hi-Latn">~b~Chori complete! ~s~Aapne successfully loot liya ~y~{0} ~s~aur kamaye ~g~{1} ~s~paise!</String>
    </Entry>

    <Entry Id="robbery_clerk_killed_cut">
        <String xml:lang="en-US">~r~Killing the clerk was not in the plan! ~s~Your cut is ~g~{0}~s~.</String>
        <String xml:lang="nl-NL">~r~Het vermoorden van de caissière was niet het plan! ~s~Jouw deel is ~g~{0}~s~.</String>
        <String xml:lang="fr-FR">~r~Tuer l'employé n'était pas dans le plan! ~s~Ta part est de ~g~{0}~s~.</String>
        <String xml:lang="hi-Latn">~r~Clerk ko maarna plan me nahi tha! ~s~Aapka cut ~g~{0} ~s~hua.</String>
        <String xml:lang="de-DE">~r~Den Angestellten töten war nicht im Plan! ~s~Dein Anteil beträgt ~g~{0}~s~.</String>
        <String xml:lang="it-IT">~r~Uccidere il cassiere non era nel piano! ~s~La tua parte è ~g~{0}~s~.</String>
    </Entry>

    <Entry Id="robbery_clerk_killed_complete">
        <String xml:lang="en-US">~r~Killing the clerk was not in the plan! ~s~You earned ~g~{0}~s~.</String>
        <String xml:lang="nl-NL">~r~Het vermoorden van de caissière was niet het plan! ~s~Je hebt ~g~{0}~s~ verdiend.</String>
        <String xml:lang="fr-FR">~r~Tuer l'employé n'était pas dans le plan! ~s~Tu as gagné ~g~{0}~s~.</String>
        <String xml:lang="hi-Latn">~r~Clerk ko maarna plan me nahi tha! ~s~Aap kamaye ~g~{0} ~s~paise.</String>
        <String xml:lang="de-DE">~r~Den Angestellten töten war nicht im Plan! ~s~Du hast ~g~{0}~s~ verdient.</String>
        <String xml:lang="it-IT">~r~Uccidere il cassiere non era nel piano! ~s~Hai guadagnato ~g~{0}~s~.</String>
    </Entry>

    <Entry Id="robbery_clerk_not_intimidated_cut">
        <String xml:lang="en-US">~r~The clerk is no longer intimidated! ~s~Your cut is ~g~{0}~s~.</String>
        <String xml:lang="nl-NL">~r~De caissière is niet meer geïntimideerd! ~s~Jouw deel is ~g~{0}~s~.</String>
        <String xml:lang="fr-FR">~r~L'employé n'est plus intimidé! ~s~Ta part est de ~g~{0}~s~.</String>
        <String xml:lang="hi-Latn">~r~Clerk ko ab darr nahi lag raha! ~s~Aapka cut ~g~{0} ~s~hua.</String>
        <String xml:lang="de-DE">~r~Der Angestellte ist nicht länger eingeschüchtert! ~s~Dein Anteil beträgt ~g~{0}~s~.</String>
        <String xml:lang="it-IT">~r~Il cassiere non è più intimidito! ~s~La tua parte è ~g~{0}~s~.</String>
    </Entry>

    <Entry Id="robbery_clerk_not_intimidated_complete">
        <String xml:lang="en-US">~r~The clerk is no longer intimidated! ~s~You earned ~g~{0}~s~.</String>
        <String xml:lang="nl-NL">~r~De caissière is niet meer geïntimideerd! ~s~Je hebt ~g~{0}~s~ verdiend.</String>
        <String xml:lang="fr-FR">~r~L'employé n'est plus intimidé! ~s~Tu as gagné ~g~{0}~s~.</String>
        <String xml:lang="hi-Latn">~r~Clerk ko ab darr nahi lag raha! ~s~Aap kamaye ~g~{0} ~s~paise.</String>
        <String xml:lang="de-DE">~r~Der Angestellte ist nicht länger eingeschüchtert! ~s~Du hast ~g~{0}~s~ verdient.</String>
        <String xml:lang="it-IT">~r~Il cassiere non è più intimidito! ~s~Hai guadagnato ~g~{0}~s~.</String>
    </Entry>

    <Entry Id="robbery_fail_clerk_killed">
        <String xml:lang="en-US">~r~Robbery failed! Killing the clerk was not in the plan!</String>
        <String xml:lang="nl-NL">~r~Overval mislukt! Het vermoorden van de medewerker was niet het plan!</String>
        <String xml:lang="fr-FR">~r~Le braquage a échoué! Tuer l'employé n'était pas dans le plan!</String>
        <String xml:lang="it-IT">~r~Rapina fallita! Uccidere l'impiegato non era nel piano!</String>
        <String xml:lang="de-DE">~r~Überfall fehlgeschlagen! Den Angestellten zu töten war nicht der Plan!</String>
        <String xml:lang="es-ES">~r~¡El robo falló! ¡Matar al empleado no estaba en el plan!</String>
        <String xml:lang="pl-PL">~r~Napad nieudany! Zabicie sprzedawcy nie było częścią planu!</String>
        <String xml:lang="pt-BR">~r~O roubo falhou e matar o funcionário não estava no plano!</String>
        <String xml:lang="id-ID">~r~Perampokan gagal! Membunuh penjaga toko tidak berada ada di rencana!</String>
        <String xml:lang="th-TH">~r~การปล้นล้มเหลว! การฆ่าเสมียนไม่ได้อยู่ในแผน!</String>
        <String xml:lang="hi-Latn">~r~Chori fail ho gayi! Clerk ko maarna plan me nahi tha!</String>
    </Entry>

    <Entry Id="robbery_fail_clerk_not_intimidated">
        <String xml:lang="en-US">~r~Robbery failed! The clerk is no longer intimidated.</String>
        <String xml:lang="nl-NL">~r~Overval mislukt! De medewerker is niet meer geïntimideerd.</String>
        <String xml:lang="fr-FR">~r~Le braquage a échoué! L'employé n'est plus intimidé.</String>
        <String xml:lang="it-IT">~r~Rapina fallita! L'impiegato non più intimidito.</String>
        <String xml:lang="de-DE">~r~Überfall fehlgeschlagen! Der Angestellte ist nicht länger eingeschüchtert.</String>
        <String xml:lang="es-ES">~r~¡El robo falló! El empleado ya no esta intimidado.</String>
        <String xml:lang="pl-PL">~r~Napad nieudany! Sprzedawca nie jest już wystraszony!</String>
        <String xml:lang="pt-BR">~r~O roubo falhou! O funcionário não se sente mais intimidado.</String>
        <String xml:lang="id-ID">~r~Perampokan gagal! Penjaga toko tidak lagi terintimidasi.</String>
        <String xml:lang="th-TH">~r~การปล้นล้มเหลว! เสมียนไม่หวาดกลัวอีกต่อไป</String>
        <String xml:lang="hi-Latn">~r~Chori fail ho gayi! Clerk ko ab darr nahi lag raha!</String>
    </Entry>

    <Entry Id="robbery_shots_called_police">
        <String xml:lang="en-US">Someone heard shots and called the ~r~police~s~!</String>
        <String xml:lang="nl-NL">Iemand heeft schoten gehoord en heeft de ~r~politie~s~ gebeld!</String>
        <String xml:lang="fr-FR">Quelqu'un a entendu des coups de feu et a appelé la ~r~police~s~!</String>
        <String xml:lang="it-IT">Qualcuno ha sentito gli spari e ha chiamato la ~r~polizia~s~!</String>
        <String xml:lang="de-DE">Jemand hat Schüsse gehört und die ~r~Polizei~s~ gerufen!</String>
        <String xml:lang="es-ES">¡Alguien escuchó disparos y llamó a la ~r~policía~s~!</String>
        <String xml:lang="pl-PL">Ktoś usłyszał strzały i wezwał ~r~policję~s~!</String>
        <String xml:lang="pt-BR">Alguém ouviu tiros e chamou a ~r~polícia~s~!</String>
        <String xml:lang="id-ID">Seseorang mendengar suara tembakan dan memanggil ~r~kepolisian~s~!</String>
        <String xml:lang="th-TH">มีคนได้ยินเสียงปืนจึงแจ้ง ~r~ตำรวจ~s~!</String>
        <String xml:lang="hi-Latn">Kisi ne goliyon ki awaaz suni aur ~r~police ~s~ko call kar diya!</String>
    </Entry>

    <!-- {0} = Player name -->
    <Entry Id="robbery_player_spotted">
        <String xml:lang="en-US">{0} has spotted the robbery!</String>
        <String xml:lang="nl-NL">{0} heeft de overval gespot!</String>
        <String xml:lang="fr-FR">{0} a repéré le braquage!</String>
        <String xml:lang="it-IT">{0} ha individuato la rapina!</String>
        <String xml:lang="de-DE">{0} hat den Überfall gesehen!</String>
        <String xml:lang="es-ES">¡{0} ha visto el robo!</String>
        <String xml:lang="pl-PL">{0} zobaczył napad!</String>
        <String xml:lang="pt-BR">{0} viu o roubo!</String>
        <String xml:lang="ar-001">لقد اكتشف {0} عملية السرقة!</String>
        <String xml:lang="id-ID">{0} telah memergoki perampokan ini!</String>
        <String xml:lang="hi-Latn">{0} ne aapko chori karte hue dekh liya hai!</String>
    </Entry>

    <Entry Id="robbery_player_called_police">
        <String xml:lang="en-US">{0} has called the ~r~police ~s~on you!</String>
        <String xml:lang="nl-NL">{0} heeft de ~r~politie~s~ op jou gebeld!</String>
        <String xml:lang="fr-FR">{0} a appelé la ~r~police ~s~contre toi!</String>
        <String xml:lang="it-IT">{0} ha chiamato la ~r~polizia ~s~su di te!</String>
        <String xml:lang="de-DE">{0} hat die ~r~Polizei ~s~auf dich gehetzt!</String>
        <String xml:lang="es-ES">¡{0} ha llamado a la ~r~policía ~s~sobre ti!</String>
        <String xml:lang="pl-PL">{0} wezwał na ciebie ~r~policję~s~!</String>
        <String xml:lang="pt-BR">{0} chamou a ~r~polícia ~s~sobre você</String>
        <String xml:lang="id-ID">{0} telah menelpon ~r~kepolisian ~s~terhadapmu!</String>
        <String xml:lang="th-TH">{0} ได้เรียก ~r~ตำรวจ ~s~มาหาคุณแล้ว!</String>
        <String xml:lang="hi-Latn">{0} ne call kar diya ~r~police ~s~ko!</String>
    </Entry>

    <!-- {0} = Cooldown -->
    <Entry Id="robbery_caught_shoplifting">
        <String xml:lang="en-US">You have been caught ~r~shoplifting ~s~here. Come back in ~y~{0}~s~.</String>
        <String xml:lang="nl-NL">Je bent gepakt voor ~r~stelen ~s~hier. Kom terug in ~y~{0}~s~.</String>
        <String xml:lang="fr-FR">Tu as été pris en flagrant délit de ~r~vol à l'étalage ~s~ici. Reviens dans ~y~{0}~s~.</String>
        <String xml:lang="it-IT">Sei stato colto in flagrante mentre ~r~rubavi ~s~qui. Torna in ~y~{0}~s~.</String>
        <String xml:lang="de-DE">Du wurdest hier beim ~r~Ladendiebstahl~s~ erwischt. Komm in ~y~{0}~s~ zurück.</String>
        <String xml:lang="es-ES">Te han pillado ~r~robando ~s~aquí. Vuelve en ~y~{0}~s~.</String>
        <String xml:lang="pl-PL">Zostałeś złapany tu na ~r~kradzieży~s~. Wróć za ~y~{0}~s~.</String>
        <String xml:lang="pt-BR">Você foi pego ~r~roubando ~s~aqui. Volte para dentro ~y~{0}~s~.</String>
        <String xml:lang="id-ID">Anda telah kepergok ~r~mencuri ~s~disini. kembali dalam ~y~{0}~s~.</String>
        <String xml:lang="hi-Latn">Aap yaha pakda gaye hain ~r~dukaan se chori ~s~karte hue. Wapas aana ~y~{0} ~s~me.</String>
    </Entry>

    <Entry Id="robbery_caught_shoplifting_cant_buy">
        <String xml:lang="en-US">You have been caught ~r~shoplifting ~s~here. You can't purchase items from this store for ~y~{0} seconds~s~.</String>
        <String xml:lang="nl-NL">Je bent gepakt voor ~r~stelen ~s~hier. Je kan geen items kopen van deze winkel voor ~y~{0} seconden~s~.</String>
        <String xml:lang="fr-FR">Tu as été pris en flagrant délit de ~r~vol à l'étalage ~s~ici. Tu ne peux pas acheter d'objets dans ce magasin pendant ~y~{0} secondes~s~.</String>
        <String xml:lang="it-IT">Sei stato colto in flagrante mentre ~r~rubavi ~s~qui. Non puoi acquistare oggetti da questo negozio per ~y~{0} ~s~secondi.</String>
        <String xml:lang="de-DE">Du wurdest hier beim ~r~Ladendiebstahl ~s~erwischt. Du kannst keine Gegenstände dieses Ladens für ~y~{0} Sekunden~s~ kaufen.</String>
        <String xml:lang="es-ES">Te han pillado ~r~robando ~s~aquí. No puedes comprar artículos en esta tienda durante ~y~{0} segundos~s~.</String>
        <String xml:lang="pl-PL">Zostałeś złapany tu na ~r~kradzieży~s~. Nie możesz kupować przedmiotów z tego sklepu przez ~y~{0} sekund~s~.</String>
        <String xml:lang="pt-BR">Você foi pego ~r~roubando ~s~aqui. Você não poderá comprar itens nesta loja por ~y~{0} segundos~s~.</String>
        <String xml:lang="id-ID">Anda telah kepergok ~r~mencuri ~s~disini. Anda tidak dapat membeli barang dari toko sini selama ~y~{0} detik~s~.</String>
        <String xml:lang="th-TH">คุณถูกจับได้ว่า ~r~ขโมยของในร้าน ~s~ที่นี่ คุณไม่สามารถซื้อสินค้าจากร้านค้านี้ได้เป็นเวลา ~y~{0} วินาที~s~</String>
        <String xml:lang="hi-Latn">Aap yaha pakde gaye hain ~r~dukaan se chori ~s~karte hue. Aap iss dukaan se purchase nahi kar sakte agle ~y~{0} seconds ~s~tak.</String>
    </Entry>

    <Entry Id="robbery_shoplifting_success">
        <String xml:lang="en-US">You've ~r~stolen ~s~a ~p~{0}~s~</String>
        <String xml:lang="nl-NL">Je hebt een ~p~{0} ~s~~r~gestolen~s~</String>
        <String xml:lang="fr-FR">Tu as ~r~volé ~s~un ~p~{0}~s~</String>
        <String xml:lang="hi-Latn">Aap ~r~churaye ~s~ek ~p~{0}~s~</String>
        <String xml:lang="de-DE">Du hast ~s~ein ~p~{0}~s~ ~r~gestohlen~s~.</String>
        <String xml:lang="it-IT">Hai ~r~rubato ~s~un ~p~{0}~s~</String>
    </Entry>

    <Entry Id="robbery_caught_shoplifting_reported_police">
        <String xml:lang="en-US">~r~Your shoplifting attempt has been spotted! You have been reported to the police.</String>
        <String xml:lang="nl-NL">~r~Je diefstal poging is gespot! Je bent aangegeven bij de politie.</String>
        <String xml:lang="fr-FR">~r~Ta tentative de vol à l'étalage a été repérée! Tu as été signalé à la police.</String>
        <String xml:lang="it-IT">~r~Sei stato colto in flagrante mentre cercavi di rubare! Sei stato segnalato alla polizia.</String>
        <String xml:lang="de-DE">~r~Dein Ladendiebstahlversuch wurde bemerkt! Du wurdest bei der Polizei gemeldet.</String>
        <String xml:lang="es-ES">~r~¡Tu intento de robo ha sido detectado! Tu has sido denunciado a la policía.</String>
        <String xml:lang="pl-PL">~r~Próba kradzieży zauważona! Zostałeś zgłoszony na policję.</String>
        <String xml:lang="pt-BR">~r~Sua tentativa de roubo foi detectada! Você foi denunciado à polícia.</String>
        <String xml:lang="ar-001">~r~تم رصد محاولتك للسرقة من المتاجر! لقد تم إبلاغك للشرطة.</String>
        <String xml:lang="id-ID">~r~Percobaan mencuri anda telah diketahui! Anda telah dilaporan kepada kepolisian.</String>
        <String xml:lang="hi-Latn">~r~Aap pakda gaye dukaan se chori karte hue! Aapki report kar di gayi hai police ko.</String>
    </Entry>

    <Entry Id="robbery_caught_shoplifting_wait">
        <String xml:lang="en-US">~r~You need to wait before shoplifting this store again!</String>
        <String xml:lang="nl-NL">~r~Je moet wachten voordat je nog een diefstal poging doet in deze winkel!</String>
        <String xml:lang="fr-FR">~r~Tu dois attendre avant de voler à nouveau dans ce magasin!</String>
        <String xml:lang="it-IT">~r~Devi aspettare prima di rubare in questo negozio di nuovo!</String>
        <String xml:lang="de-DE">~r~Du musst warten, bevor du diesen Laden erneut ausraubst.</String>
        <String xml:lang="es-ES">~r~¡Tienes que esperar antes de volver a robar en esta tienda!</String>
        <String xml:lang="pl-PL">~r~Musisz poczekać zanim znowu okradniesz ten sklep!</String>
        <String xml:lang="pt-BR">~r~Você precisa esperar antes de roubar nessa loja novamente!</String>
        <String xml:lang="ar-001">~r~عليك الانتظار قبل سرقة هذا المتجر مرة أخرى!</String>
        <String xml:lang="id-ID">~r~Anda harus menunggu sebelum mencoba mencuri lagi di toko ini!</String>
        <String xml:lang="th-TH">~r~คุณต้องรอก่อนที่จะขโมยร้านนี้อีกครั้ง!</String>
        <String xml:lang="hi-Latn">~r~Aapko intezaar karna hoga dobara is dukaan se chori karne ke liye!</String>
    </Entry>

    <Entry Id="robbery_steal_weapon">
        <String xml:lang="en-US">~r~You can't steal a weapon!</String>
        <String xml:lang="nl-NL">~r~Je kan geen wapen stelen!</String>
        <String xml:lang="fr-FR">~r~Tu ne peux pas voler une arme!</String>
        <String xml:lang="it-IT">~r~Non puoi rubare un arma!</String>
        <String xml:lang="de-DE">~r~Du kannst keine Waffe stehlen!</String>
        <String xml:lang="es-ES">~r~¡No puedes robar un arma!</String>
        <String xml:lang="pl-PL">~r~Nie możesz ukraść broni!</String>
        <String xml:lang="pt-BR">~r~Você não pode roubar uma arma!</String>
        <String xml:lang="ar-001">~r~لا يمكنك سرقة سلاح!</String>
        <String xml:lang="id-ID">~r~Anda tidak dapat mencuri senjata!</String>
        <String xml:lang="th-TH">~r~คุณไม่สามารถขโมยอาวุธได้!</String>
        <String xml:lang="hi-Latn">~r~Aap ek weapon nahi chura sakte!</String>
    </Entry>

    <Entry Id="robbery_steal_weapon_attachment">
        <String xml:lang="en-US">~r~You can't steal a weapon attachment!</String>
        <String xml:lang="nl-NL">~r~Je kan geen wapen accessoire stelen!</String>
        <String xml:lang="fr-FR">~r~Tu ne peux pas voler un accessoire d'arme!</String>
        <String xml:lang="it-IT">~r~Non puoi rubare un accessorio per le armi!</String>
        <String xml:lang="de-DE">~r~Du kannst kein Waffenzubehör stehlen!</String>
        <String xml:lang="es-ES">~r~¡No puedes robar un accesorio de arma!</String>
        <String xml:lang="pl-PL">~r~Nie możesz ukraść dodatku do broni!</String>
        <String xml:lang="pt-BR">~r~Você não pode roubar um acessório de arma!</String>
        <String xml:lang="ar-001">~r~لا يمكنك سرقة ملحق سلاح!</String>
        <String xml:lang="id-ID">~r~Anda tidak dapat mencuri aksesoris senjata!</String>
        <String xml:lang="th-TH">~r~คุณไม่สามารถขโมยของแต่งปืนมากับอาวุธได้!</String>
        <String xml:lang="hi-Latn">~r~Aap ek weapon ki attachment nahi chura sakte!</String>
    </Entry>

    <!-- ========================= -->
    <!-- Safes -->
    <!-- ========================= -->

    <Entry Id="robbery_player_cracking_safe">
        <String xml:lang="en-US">{0} is cracking the ~b~safe~s~.</String>
        <String xml:lang="it-IT">{0} sta scassinando la ~b~cassaforte~s~.</String>
        <String xml:lang="fr-FR">{0} est en train de percer le ~b~coffre-fort~s~.</String>
        <String xml:lang="nl-NL">{0} is de ~b~kluis~s~ aan het kraken.</String>
        <String xml:lang="de-DE">{0} knackt den ~b~Safe~s~.</String>
        <String xml:lang="tr-TR">{0} kırıyor ~b~kasayı~s~.</String>
        <String xml:lang="es-ES">{0} está rompiendo la ~b~caja fuerte~s~.</String>
        <String xml:lang="pl-PL">{0} rozpracowywuje ~b~sejf~s~.</String>
        <String xml:lang="pt-BR">{0} está quebrando o ~b~cofre de segurança~s~.</String>
        <String xml:lang="id-ID">{0} sedang membobol ~b~brankas~s~.</String>
        <String xml:lang="th-TH">{0} กำลังถอดรหัส ~b~ตู้เซฟ~s~</String>
        <String xml:lang="hi-Latn">{0} crack kar rahe hain ~b~safe~s~.</String>
    </Entry>

    <Entry Id="robbery_player_successfully_cracking_safe">
        <String xml:lang="en-US">{0} has ~g~successfully ~s~cracked the ~b~safe~s~.</String>
        <String xml:lang="it-IT">{0} ha scassinato la ~b~cassaforte ~s~con ~g~successo~s~.</String>
        <String xml:lang="fr-FR">{0} a ~g~réussi ~s~à percer le ~b~coffre-fort~s~.</String>
        <String xml:lang="nl-NL">{0} heeft ~g~met succes~s~ de ~b~kluis~s~ opengebroken.</String>
        <String xml:lang="de-DE">{0} hat den ~b~Safe~s~ ~g~erfolgreich ~s~geknackt.</String>
        <String xml:lang="tr-TR">{0} ~g~başarıyla ~s~kırdı ~b~kasayı~s~.</String>
        <String xml:lang="es-ES">{0} ~g~a abierto ~s~con éxito la ~b~caja fuerte~s~.</String>
        <String xml:lang="pl-PL">{0} ~g~z powodzeniem ~s~rozpracował ~b~sejf~s~.</String>
        <String xml:lang="pt-BR">{0} ~g~abriu ~s~o cofre com ~b~sucesso~s~.</String>
        <String xml:lang="id-ID">{0} telah ~g~berhasil ~s~membobol ~b~brankas~s~.</String>
        <String xml:lang="th-TH">{0} ~g~สำเร็จ ~s~ถอดรหัส ~b~ตู้เซฟ~s~</String>
        <String xml:lang="hi-Latn">{0} ne ~g~successfully ~s~crack kar diya ~b~safe~s~.</String>
    </Entry>

    <Entry Id="robbery_player_failed_cracking_safe">
        <String xml:lang="en-US">{0} has ~r~failed ~s~to crack the ~b~safe~s~.</String>
        <String xml:lang="it-IT">{0} ha ~r~fallito ~s~nel scassinare la ~b~cassaforte~s~.</String>
        <String xml:lang="fr-FR">{0} n'a ~r~pas réussi ~s~à percer le ~b~coffre-fort~s~.</String>
        <String xml:lang="nl-NL">{0} is het ~r~niet gelukt~s~ om de ~b~kluis~s~ open te breken.</String>
        <String xml:lang="de-DE">{0} hat es ~r~nicht geschafft~s~, den ~b~Safe~s~ zu knacken.</String>
        <String xml:lang="tr-TR">{0} ~r~başarısız oldu ~s~kırarken ~b~kasayı~s~.</String>
        <String xml:lang="es-ES">{0} ~r~no ha ~s~abierto la ~b~caja fuerte~s~.</String>
        <String xml:lang="pl-PL">{0} ~r~niw udało się ~s~rozpracować ~b~sejfu~s~.</String>
        <String xml:lang="pt-BR">{0} ~r~não ~s~abriu o ~b~cofre~s~.</String>
        <String xml:lang="id-ID">{0} telah ~r~gagal ~s~membobol ~b~brankas~s~.</String>
        <String xml:lang="th-TH">{0} ~r~ล้มเหลว ~s~ในการถอดรหัส ~b~ตู้เซฟ~s~</String>
        <String xml:lang="hi-Latn">{0} ~r~fail ~s~ho gaye ~b~safe ~s~crack karne mein.</String>
    </Entry>

    <Entry Id="robbery_player_canceled_cracking_safe">
        <String xml:lang="en-US">{0} ~r~canceled ~s~cracking the ~b~safe~s~.</String>
        <String xml:lang="it-IT">{0} ha ~r~smesso ~s~di scassinare la ~b~cassaforte~s~.</String>
        <String xml:lang="fr-FR">{0} a ~r~annulé ~s~le perçage du ~b~coffre-fort~s~.</String>
        <String xml:lang="nl-NL">{0} heeft het kraken van de ~b~kluis ~r~afgebroken~s~.</String>
        <String xml:lang="de-DE">{0} hat das Knacken des ~b~Safes~s~ ~r~abgebrochen~s~.</String>
        <String xml:lang="tr-TR">{0} ~r~iptal edildi ~s~kırma ~b~kasayı~s~.</String>
        <String xml:lang="es-ES">{0} ~r~canceló~s~ en abrir la ~b~caja fuerte~s~.</String>
        <String xml:lang="pl-PL">{0} ~r~anulowano ~s~rozpracowywanie ~b~sejfu~s~.</String>
        <String xml:lang="pt-BR">{0} ~r~cancelado~s~ na abertura do ~b~cofre~s~.</String>
        <String xml:lang="id-ID">{0} ~r~mengagalkan ~s~membobol ~b~brankas~s~.</String>
        <String xml:lang="th-TH">{0} ~r~ยกเลิก ~s~กำลังแคร็ก ~b~ตู้เซฟ~s~</String>
        <String xml:lang="hi-Latn">{0} ~r~cancel ~s~kar diye ~b~safe ~s~crack karna.</String>
    </Entry>

    <Entry Id="robbery_cracked_safe">
        <String xml:lang="en-US">You ~g~successfully ~s~cracked the safe!</String>
        <String xml:lang="nl-NL">Je hebt de kluis ~g~succesvol ~s~gekraakt!</String>
        <String xml:lang="fr-FR">Tu as ~g~réussi à ~s~percer le coffre-fort!</String>
        <String xml:lang="it-IT">Hai scassinato la cassaforte con ~g~successo~s~!</String>
        <String xml:lang="de-DE">Du hast den Safe ~g~erfolgreich~s~ geknackt!</String>
        <String xml:lang="es-ES">¡Has roto ~g~con éxito~s~ la caja fuerte!</String>
        <String xml:lang="pl-PL">~g~Rozpracowałeś sejf~s~!</String>
        <String xml:lang="pt-BR">Você conseguiu "arrombar" o cofre ~g~com sucesso~s~!</String>
        <String xml:lang="id-ID">Anda ~g~berhasil ~s~membobol brankas~s~!</String>
        <String xml:lang="th-TH">คุณ ~g~สำเร็จ ~s~ทำลายตู้เซฟ!</String>
        <String xml:lang="hi-Latn">Aap ~g~successfully ~s~safe crack kar diye!</String>
    </Entry>

    <Entry Id="robbery_cracking_safe">
        <String xml:lang="en-US">You are cracking the ~b~safe~s~.</String>
        <String xml:lang="nl-NL">Je bent de ~b~kluis~s~ aan het kraken.</String>
        <String xml:lang="fr-FR">Tu perces le ~b~coffre-fort~s~.</String>
        <String xml:lang="hi-Latn">Aap ~b~safe ~s~crack kar rahe hain.</String>
        <String xml:lang="de-DE">Du knackst den ~b~Safe~s~.</String>
        <String xml:lang="it-IT">Stai scassinando la ~b~cassaforte~s~.</String>
    </Entry>

    <Entry Id="robbery_extra_security_safe">
        <String xml:lang="en-US">This safe has extra security and you ~r~failed ~s~to crack it!</String>
        <String xml:lang="nl-NL">Deze kluis heeft extra beveiliging en het is ~r~niet gelukt ~s~om het te kraken!</String>
        <String xml:lang="fr-FR">Ce coffre-fort est doté d'une sécurité supplémentaire et tu n'as pas ~r~réussi ~s~à le percer!</String>
        <String xml:lang="it-IT">Questa cassaforte ha sicurezza extra e hai ~r~fallito ~s~nel tentativo di scassinarla!</String>
        <String xml:lang="de-DE">Dieser Safe hat zusätzliche Sicherheitsmechanismen und es ist dir ~r~nicht gelungen~s~, ihn zu knacken.</String>
        <String xml:lang="es-ES">¡Esta caja fuerte tiene seguridad extra y ~r~fallaste ~s~al descifrarla!</String>
        <String xml:lang="pl-PL">Ten sejf ma dodatkową ochronę i ~r~nie udało ~s~ci się go rozpracować!</String>
        <String xml:lang="pt-BR">Esse cofre tem segurança extra e você ~r~não conseguiu ~s~quebrá-lo!</String>
        <String xml:lang="id-ID">Brankas ini memiliki keamanan ganda dan anda ~r~gagal ~s~membobolnya!</String>
        <String xml:lang="th-TH">ตู้เซฟนี้มีการรักษาความปลอดภัยเป็นพิเศษ และคุณ ~r~ล้มเหลว ~s~ในการถอดรหัสมัน!</String>
        <String xml:lang="hi-Latn">Yeh safe mein extra security lagi hui hai aur aap ~r~fail ~s~ho gaye crack karne mein!</String>
    </Entry>

    <Entry Id="robbery_canceled_safe">
        <String xml:lang="en-US">You ~r~canceled ~s~the safe robbery!</String>
        <String xml:lang="nl-NL">Je hebt de kluis overval ~r~geannuleerd~s~!</String>
        <String xml:lang="fr-FR">Tu as ~r~annulé ~s~le braquage du coffre-fort!</String>
        <String xml:lang="it-IT">Hai ~r~smesso ~s~di rapinare la cassaforte!</String>
        <String xml:lang="de-DE">Du hast den Saferaub ~r~abgebrochen~s~!</String>
        <String xml:lang="es-ES">¡Has ~r~cancelado ~s~el robo de la caja fuerte!</String>
        <String xml:lang="pl-PL">~r~Anulowałeś ~s~kradzież sejfu!</String>
        <String xml:lang="pt-BR">Você ~r~cancelou ~s~o roubo do cofre!</String>
        <String xml:lang="id-ID">Anda ~r~membatalkan ~s~perampokan brankas!</String>
        <String xml:lang="th-TH">คุณ ~r~ยกเลิก ~s~การปล้นตู้เซฟ!</String>
        <String xml:lang="hi-Latn">Aap ~r~cancel ~s~kar diye safe churana!</String>
    </Entry>

    <Entry Id="robbery_intimidation_bar">
        <String xml:lang="en-US">INTIMIDATION</String>
        <String xml:lang="nl-NL">INTIMIDATIE</String>
        <String xml:lang="fr-FR">INTIMIDATION</String>
        <String xml:lang="hi-Latn">DARANA</String>
        <String xml:lang="de-DE">EINSCHÜCHTERUNG</String>
        <String xml:lang="it-IT">INTIMIDAZIONE</String>
    </Entry>

    <Entry Id="robbery_take_counter">
        <String xml:lang="en-US">TAKE</String>
        <String xml:lang="nl-NL">DEEL</String>
        <String xml:lang="fr-FR">PRENDRE</String>
        <String xml:lang="hi-Latn">CHORI</String>
        <String xml:lang="de-DE">NEHMEN</String>
        <String xml:lang="it-IT">COLPO</String>
    </Entry>

    <Entry Id="robbery_cut_counter">
        <String xml:lang="en-US">YOUR CUT</String>
        <String xml:lang="nl-NL">JOUW DEEL</String>
        <String xml:lang="fr-FR">TA PART</String>
        <String xml:lang="hi-Latn">AAPKA CUT</String>
        <String xml:lang="de-DE">DEIN ANTEIL</String>
        <String xml:lang="it-IT">LA TUA PARTE</String>
    </Entry>

    <Entry Id="robbery_safe_counter">
        <String xml:lang="en-US">SAFE</String>
        <String xml:lang="nl-NL">KLUIS</String>
        <String xml:lang="fr-FR">COFFRE-FORT</String>
        <String xml:lang="hi-Latn">SAFE</String>
        <String xml:lang="de-DE">SAFE</String>
        <String xml:lang="it-IT">CASSAFORTE</String>
    </Entry>

    <Entry Id="robbery_cash_register_counter">
        <String xml:lang="en-US">CASH REGISTER</String>
        <String xml:lang="nl-NL">KASSA</String>
        <String xml:lang="fr-FR">CAISSE ENREGISTREUSE</String>
        <String xml:lang="hi-Latn">CASH REGISTER</String>
        <String xml:lang="de-DE">KASSE</String>
        <String xml:lang="it-IT">CASSA</String>
    </Entry>

    <Entry Id="robbery_intimidation_hint">
        <String xml:lang="en-US">Keep the ~r~cashier ~s~intimidated.</String>
        <String xml:lang="nl-NL">Houd de ~r~caissière ~s~geïntimideerd.</String>
        <String xml:lang="fr-FR">Garder le ~r~caissier ~s~intimidé.</String>
        <String xml:lang="hi-Latn">~r~cashier ~s~ko daraye rakhna.</String>
        <String xml:lang="de-DE">Sorge dafür, dass der ~r~Kassierer ~s~eingeschüchtert bleibt.</String>
        <String xml:lang="it-IT">Mantieni il ~r~cassiere ~s~intimidito.</String>
    </Entry>

    <Entry Id="robbery_safe_hint">
        <String xml:lang="en-US">You need a ~g~partner ~s~to crack the ~b~safe ~s~open.</String>
        <String xml:lang="nl-NL">Je hebt een ~g~partner ~s~nodig om de ~b~kluis ~s~te kraken.</String>
        <String xml:lang="fr-FR">Tu as besoin d'un ~g~partenaire ~s~pour ouvrir le ~b~coffre-fort~s~.</String>
        <String xml:lang="hi-Latn">Aap ko ek ~g~partner ~s~ki zarurat hogi ~b~safe ~s~crack karne ke liye.</String>
        <String xml:lang="de-DE">Du brauchst einen ~g~Partner~s~, um den ~b~Safe ~s~aufzubrechen.</String>
        <String xml:lang="it-IT">Hai bisogno di un ~g~partner ~s~per aprire la ~b~cassaforte~s~.</String>
    </Entry>

    <Entry Id="robbery_wait_partner_crack_safe">
        <String xml:lang="en-US">Wait for your partner to rob the ~y~store~s~, or crack the ~b~safe~s~.</String>
        <String xml:lang="nl-NL">Wacht totdat je partner klaar is met de ~y~winkeloverval~s~, of kraak de ~b~kluis~s~.</String>
        <String xml:lang="fr-FR">Attends que ton partenaire braque le ~y~magasin~s~, ou perce le ~b~coffre-fort~s~.</String>
        <String xml:lang="hi-Latn">Apne partner ka intezaar karo ki woh ~y~store ~s~loot lein, ya jaa ke ~b~safe ~s~crack karo.</String>
        <String xml:lang="de-DE">Warte darauf, dass dein Partner den ~y~Laden~s~ ausraubt, oder knacke den ~b~Safe~s~.</String>
        <String xml:lang="it-IT">Aspetta che il tuo partner svaligi il ~y~negozio~s~, o scassina la ~b~cassaforte~s~.</String>
    </Entry>

    <Entry Id="robbery_find_safe_hint">
        <String xml:lang="en-US">Find and crack the ~b~safe~s~.</String>
        <String xml:lang="nl-NL">Vind en kraak de ~b~kluis~s~.</String>
        <String xml:lang="fr-FR">Trouve et perce le ~b~coffre-fort~s~.</String>
        <String xml:lang="hi-Latn">Dhoondo aur crack karo ~b~safe~s~.</String>
        <String xml:lang="de-DE">Finde und knacke den ~b~Safe~s~.</String>
        <String xml:lang="it-IT">Trova e scassina la ~b~cassaforte~s~.</String>
    </Entry>

    <Entry Id="robbery_wait_partner">
        <String xml:lang="en-US">Wait for your partner to rob the ~y~store~s~.</String>
        <String xml:lang="nl-NL">Wacht totdat je partner klaar is met de ~y~winkeloverval~s~.</String>
        <String xml:lang="fr-FR">Attends que ton partenaire braque le ~y~magasin~s~.</String>
        <String xml:lang="hi-Latn">Apne partner ka intezaar karo ki woh ~y~store ~s~loot lein.</String>
        <String xml:lang="de-DE">Warte darauf, dass dein Partner den ~y~Laden~s~ ausraubt.</String>
        <String xml:lang="it-IT">Aspetta che il tuo partner svaligi il ~y~negozio~s~.</String>
    </Entry>

    <Entry Id="robbery_eliminate_security">
        <String xml:lang="en-US">Eliminate the ~r~security guards~s~.</String>
        <String xml:lang="nl-NL">Schakel de ~r~beveiligers~s~ uit.</String>
        <String xml:lang="fr-FR">Éliminer les ~r~agents de sécurité~s~.</String>
        <String xml:lang="hi-Latn">Khatam kardo ~r~security guards ~s~ko.</String>
        <String xml:lang="de-DE">Schalte das ~r~Sicherheitspersonal~s~ aus.</String>
        <String xml:lang="it-IT">Elimina le ~r~guardie di sicurezza~s~.</String>
    </Entry>

    <Entry Id="robbery_help_partner">
        <String xml:lang="en-US">Help your partner rob the ~y~store~s~.</String>
        <String xml:lang="nl-NL">Help je partner met de ~y~winkeloverval~s~.</String>
        <String xml:lang="fr-FR">Aide ton partenaire à braquer le ~y~magasin~s~.</String>
        <String xml:lang="hi-Latn">Apne partner ki help karo ~y~store ~s~loot ne mein.</String>
        <String xml:lang="de-DE">Hilf deinem Partner, den ~y~Laden~s~ auszurauben.</String>
        <String xml:lang="it-IT">Aiuta il tuo partner a svaligiare il ~y~negozio~s~.</String>
    </Entry>

    <Entry Id="robbery_instructional_crack">
        <String xml:lang="en-US">Crack</String>
        <String xml:lang="nl-NL">Kraken</String>
        <String xml:lang="fr-FR">Percer</String>
        <String xml:lang="hi-Latn">Crack</String>
        <String xml:lang="de-DE">Knacken</String>
        <String xml:lang="it-IT">Scassina</String>
    </Entry>

    <!-- i.e. stop cracking the safe -->
    <Entry Id="robbery_instructional_stop">
        <String xml:lang="en-US">Stop</String>
        <String xml:lang="nl-NL">Stop</String>
        <String xml:lang="fr-FR">Arrêter</String>
        <String xml:lang="hi-Latn">Stop</String>
        <String xml:lang="de-DE">Stop</String>
        <String xml:lang="it-IT">Fermati</String>
    </Entry>

    <Entry Id="no_nearby_players_give_weapon">
        <String xml:lang="en-US">There are no ~r~nearby players ~s~to give your weapon to.</String>
        <String xml:lang="nl-NL">Er zijn geen ~r~dichtbijzijnde spelers ~s~om je wapen aan te geven.</String>
        <String xml:lang="fr-FR">Il n'y a pas de ~r~joueurs proches ~s~à qui donner ton arme.</String>
        <String xml:lang="it-IT">Non ci sono ~r~giocatori nelle vicinanze ~s~a cui dare la tua arma.</String>
        <String xml:lang="pl-PL">Nie ma w ~r~pobliżu graczy ~s~którym mógłbyś dać swoją broń.</String>
        <String xml:lang="es-ES">No hay ~r~jugadores cercanos ~s~a los que dar tu arma.</String>
        <String xml:lang="pt-BR">Não há ~r~jogadores próximos ~s~a quem você possa dar sua arma.</String>
        <String xml:lang="de-DE">Es befinden sich keine ~r~Spieler in der Nähe~s~, welchen du deine Waffen geben kannst.</String>
        <String xml:lang="id-ID">Tidak ada ~r~pemain disekitar ~s~untuk diberikan senjata.</String>
        <String xml:lang="th-TH">ไม่มี ~r~ผู้เล่นใกล้เคียง ~s~ที่จะมอบอาวุธของคุณให้</String>
        <String xml:lang="hi-Latn">Apna weapon dene ke liye yaha koi ~r~nearby players ~s~nahi hai.</String>
    </Entry>

    <Entry Id="cant_give_weapon_to_dead">
        <String xml:lang="en-US">~r~You can't give a weapon to a dead player.</String>
        <String xml:lang="nl-NL">~r~Je kan je wapen niet geven aan een dode speler.</String>
        <String xml:lang="fr-FR">~r~Tu ne peux pas donner une arme à un joueur mort.</String>
        <String xml:lang="it-IT">~r~Non puoi dare un'arma a un giocatore morto.</String>
        <String xml:lang="pl-PL">~r~Nie możesz dać broni trupowi.</String>
        <String xml:lang="es-ES">~r~No se puede dar un arma a un jugador muerto.</String>
        <String xml:lang="pt-BR">~r~Você não pode dar uma arma a um jogador morto..</String>
        <String xml:lang="de-DE">~r~Du kannst deine Waffen nicht an einen toten Spieler geben.</String>
        <String xml:lang="id-ID">~r~Anda tidak dapat memberikan senjata kepada pemain yang meninggal.</String>
        <String xml:lang="th-TH">~r~คุณไม่สามารถมอบอาวุธให้กับผู้เล่นที่ตายไปแล้วได้</String>
        <String xml:lang="hi-Latn">~r~Aap ek dead player ko weapon nahi de sakte.</String>
    </Entry>

    <Entry Id="player_too_far_give_weapon">
        <String xml:lang="en-US">~r~The player is too far, you can't give them a weapon.</String>
        <String xml:lang="nl-NL">~r~Deze speler is te ver weg, je kan hem geen wapen geven..</String>
        <String xml:lang="fr-FR">~r~Le joueur est trop loin, tu ne peux pas lui donner une arme.</String>
        <String xml:lang="it-IT">~r~Il giocatore è troppo lontano, non puoi dargli un'arma.</String>
        <String xml:lang="pl-PL">~r~Gracz jest za daleko, nie możesz dać mu broni.</String>
        <String xml:lang="es-ES">~r~El jugador está demasiado lejos, no puedes darle un arma.</String>
        <String xml:lang="pt-BR">~r~O jogador está muito longe, não é possível dar a ele uma arma.</String>
        <String xml:lang="de-DE">~r~Der Spieler ist zu weit weg, du kannst ihm keine Waffe geben.</String>
        <String xml:lang="id-ID">~r~Pemain tersebut telalu jauh, anda tidak dapat memberikan dia senjata.</String>
        <String xml:lang="th-TH">~r~ผู้เล่นอยู่ไกลเกินไป คุณไม่สามารถให้อาวุธแก่พวกเขาได้</String>
        <String xml:lang="hi-Latn">~r~Player bahut door hai, aap unhe weapon nahi de sakte.</String>
    </Entry>


    <!-- {0} = Player -->
    <!-- {1} = Weapon -->
    <Entry Id="player_gave_weapon">
        <String xml:lang="en-US">You gave {0} a ~y~{1}~s~.</String>
        <String xml:lang="nl-NL">Je geeft {0} een ~y~{1}~s~.</String>
        <String xml:lang="fr-FR">Tu as donné à {0} un ~y~{1}~s~.</String>
        <String xml:lang="it-IT">Hai dato a {0} un ~y~{1}~s~</String>
        <String xml:lang="pl-PL">Przekazałeś {0} ~y~{1}~s~.</String>
        <String xml:lang="es-ES">Le diste a {0} un ~y~{1}~s~.</String>
        <String xml:lang="pt-BR">Você deu a {0} um ~y~{1}~s~.</String>
        <String xml:lang="de-DE">Du hast {0} ein/e~y~{1}~s~.</String>
        <String xml:lang="id-ID">Anda memberikan {0} kepada ~y~{1}~s~.</String>
        <String xml:lang="th-TH">{0} มี ~y~{1}~s~ อยู่แล้ว</String>
        <String xml:lang="hi-Latn">Aap diye {0} ko ek ~y~{1}~s~.</String>
    </Entry>

    <!-- {0} = Player -->
    <!-- {1} = Weapon -->
    <Entry Id="player_already_has_weapon">
        <String xml:lang="en-US">{0} already has a ~y~{1}~s~.</String>
        <String xml:lang="nl-NL">{0} heeft al een ~y~{1}~s~.</String>
        <String xml:lang="fr-FR">{0} a déjà un ~y~{1}~s~.</String>
        <String xml:lang="it-IT">{0} ha già un {0} ~y~{1}~s~</String>
        <String xml:lang="pl-PL">{0} ma już ~y~{1}~s~.</String>
        <String xml:lang="es-ES">{0} ya tiene un ~y~{1}~s~.</String>
        <String xml:lang="pt-BR">{0} já tem um ~y~{1}~s~.</String>
        <String xml:lang="de-DE">{0} besitzt bereits ein/e ~y~{1}~s~.</String>
        <String xml:lang="id-ID">{0} sudah memiliki ~y~{1}~s~.</String>
        <String xml:lang="th-TH">{0} มี ~y~{1}~s~ อยู่แล้ว</String>
        <String xml:lang="hi-Latn">{0} ke paas pehle se hi ~y~{1} ~s~hai.</String>
    </Entry>

    <!-- {0} = Weapon -->
    <!-- {1} = Player -->
    <Entry Id="player_received_weapon">
        <String xml:lang="en-US">Received a ~y~{0} ~s~from (C){1}(/C).</String>
        <String xml:lang="nl-NL">Je hebt een ~y~{0} ~s~ontvangen van (C){1}(/C).</String>
        <String xml:lang="fr-FR">Reçu un ~y~{0} ~s~de (C){1}(/C).</String>
        <String xml:lang="it-IT">Hai ricevuto un ~y~{0} ~s~da (C){1}(/C).</String>
        <String xml:lang="pl-PL">Dostałeś ~y~{0} ~s~od (C){1}(/C).</String>
        <String xml:lang="es-ES">Recibido un ~y~{0} ~s~de (C){1}(/C).</String>
        <String xml:lang="pt-BR">Recebeu um ~y~{0} ~s~de (C){1}(/C).</String>
        <String xml:lang="de-DE">Du hast ein/e ~y~{0} ~s~von (C){1}(/C).</String>
        <String xml:lang="id-ID">Mendapatkan ~y~{0} ~s~dari (C){1}(/C).</String>
        <String xml:lang="th-TH">ได้รับ ~y~{0} ~s~จาก (C){1}(/C)</String>
        <String xml:lang="hi-Latn">Receive kiye ek ~y~{0} ~s~inse (C){1}(/C).</String>
    </Entry>

    <!-- ========================= -->
    <!-- Dealership -->
    <!-- ========================= -->
    <Entry Id="dealership_getting_too_far_away">
        <String xml:lang="en-US">You are getting ~r~a little too far ~s~from the ~y~dealership~s~!</String>
        <String xml:lang="nl-NL">Je gaat ~r~een beetje te ver weg~s~ van de ~y~dealership~s~!</String>
        <String xml:lang="fr-FR">Tu t'éloignes ~r~un peu trop de la ~y~concession~s~!</String>
        <String xml:lang="it-IT">Ti stai ~r~allontanando un po' troppo~s~ dal ~y~concessionario~s~!</String>
        <String xml:lang="pl-PL">Jesteś ~r~troszkę za daleko ~s~od ~y~salonu~s~!</String>
        <String xml:lang="es-ES">Te estás ~r~alejando demasiado ~s~del ~y~concesionario~s~!</String>
        <String xml:lang="pt-BR">Você está ~r~muito longe ~s~da ~y~concessionária~s~!</String>
        <String xml:lang="de-DE">Du entfernst dich ~r~ein wenig zu weit ~s~von dem ~y~Händler~s~!</String>
        <String xml:lang="id-ID">Anda ~r~sedikit terlalu jauh ~s~dari ~y~dealer kendaraan~s~!</String>
        <String xml:lang="th-TH">คุณกำลัง ~r~ไกลเกินไปหน่อย ~s~จาก ~y~ตัวแทนจำหน่าย~s~!</String>
        <String xml:lang="hi-Latn">Aap ~r~thoda zyada hi door ~s~jaa rahe ho ~y~dealership ~s~se!</String>
    </Entry>

    <!-- {0} = Job name -->
    <Entry Id="dealership_not_accessible_when_job">
        <String xml:lang="en-US">~r~This dealership is not accessible when you are a {0}.</String>
        <String xml:lang="nl-NL">~r~Deze dealership is niet toegankelijk wanneer je een {0} bent.</String>
        <String xml:lang="fr-FR">~r~Cette concession n'est pas accessible lorsque tu es un {0}.</String>
        <String xml:lang="it-IT">~r~Questo concessionario non è accessibile quando sei un {0}.</String>
        <String xml:lang="pl-PL">~r~Ten salon nie jest dostępny gdy jesteś {0}.</String>
        <String xml:lang="es-ES">~r~No se puede acceder a este concesionario cuando se es un {0}.</String>
        <String xml:lang="pt-BR">~r~Não é possível acessar essa concessionária quando você é um {0}.</String>
        <String xml:lang="de-DE">~r~Dieser Händler ist nicht nutzbar, wenn du {0} bist.</String>
        <String xml:lang="ar-001">~r~لا يمكن الوصول إلى هذه الوكالة عندما تكون {0}.</String>
        <String xml:lang="id-ID">~r~Dealer kendaraan ini tidak dapat diakses ketika anda sedang menjadi {0}.</String>
        <String xml:lang="th-TH">~r~ตัวแทนจำหน่ายนี้ไม่สามารถเข้าถึงได้เมื่อคุณเป็น {0}</String>
        <String xml:lang="hi-Latn">~r~Yeh dealership aap access nahi kar sake jab aap {0} ho.</String>

    </Entry>

    <!-- {0} = Job name -->
    <Entry Id="dealership_cant_enter_when_job">
        <String xml:lang="en-US">~r~You cannot enter a vehicle dealership when you are a {0}.</String>
        <String xml:lang="nl-NL">~r~Je kan geen voertuig dealership betreden wanneer je een {0} bent.</String>
        <String xml:lang="fr-FR">~r~Tu ne peux pas entrer dans une concession automobile lorsque tu es un {0}.</String>
        <String xml:lang="it-IT">~r~Non puoi entrare in un concessionario quando sei un {0}.</String>
        <String xml:lang="pl-PL">~r~Nie możesz wejść do salonu gdy jesteś {0}.</String>
        <String xml:lang="es-ES">~r~No se puede entrar en un concesionario de vehículos siendo {0}.</String>
        <String xml:lang="pt-BR">~r~Não é possível entrar em uma concessionária de automóveis sendo um {0}.</String>
        <String xml:lang="de-DE">~r~Du kannst keinen Fahrzeughändler nutzen, wenn du {0} bist.</String>
        <String xml:lang="ar-001">~r~لا يمكنك الدخول إلى وكالة مركبات عندما تكون {0}.</String>
        <String xml:lang="id-ID">~r~Anda tidak dapat memasuka dealer kendaraan ketika anda sedang menjadi {0}.</String>
        <String xml:lang="th-TH">~r~คุณไม่สามารถเข้าสู่ตัวแทนจำหน่ายรถยนต์ได้เมื่อคุณเป็น {0}</String>
        <String xml:lang="hi-Latn">~r~Aap vehicle dealer ship ke andar nahi jaa sakte jab aap {0} ho.</String>
    </Entry>

    <Entry Id="dealership_need_garage_first">
        <String xml:lang="en-US">~r~You need to own a garage before purchasing a vehicle.</String>
        <String xml:lang="nl-NL">~r~Je moet een garage bezitten voordat je een voertuig kan kopen.</String>
        <String xml:lang="fr-FR">~r~Tu dois posséder un garage avant d'acheter un véhicule.</String>
        <String xml:lang="it-IT">~r~Devi possedere un garage prima di acquistare un veicolo.</String>
        <String xml:lang="pl-PL">~r~Musisz posiadać garaż zanim kupisz pojazd.</String>
        <String xml:lang="es-ES">~r~Es necesario tener un garaje antes de comprar un vehículo.</String>
        <String xml:lang="pt-BR">~r~É necessário ter uma garagem antes de comprar um veículo.</String>
        <String xml:lang="de-DE">~r~Du benötigst eine eigene Garage, bevor du ein Fahrzeug kaufen kannst.</String>
        <String xml:lang="ar-001">~r~تحتاج إلى امتلاك مرآب قبل شراء السيارة.</String>
        <String xml:lang="id-ID">~r~Anda harus memiliki garasi sebelum bisa membeli kendaraan.</String>
        <String xml:lang="th-TH">~r~คุณต้องมีโรงรถก่อนที่จะซื้อรถ</String>
        <String xml:lang="hi-Latn">~r~Aapko vehicle khareed ne se pehle ek garage khareed na hoga.</String>
    </Entry>


    <!-- {0} = Verb = rented/purchased -->
    <!-- {1} = Hotkey -->
    <Entry Id="dealership_manage_vehicles_info">
        <String xml:lang="en-US">Manage your {0} vehicles in {1} ~y~Menu ~s~&gt; ~y~Vehicles</String>
        <String xml:lang="nl-NL">Beheer je {0} voertuigen via {1} ~y~Menu ~s~&gt; ~y~Voertuigen</String>
        <String xml:lang="fr-FR">Gérer tes {0} véhicules dans {1} ~y~Menu ~s~&gt; ~y~Véhicules</String>
        <String xml:lang="it-IT">Gestisci i tuoi veicoli da {0} nel ~y~Menu ~s~{1} ~s~&gt; ~y~Veicoli</String>
        <String xml:lang="pl-PL">Manage swoimi {0} pojazdami w {1} ~y~Menu ~s~&gt; ~y~Pojazdów</String>
        <String xml:lang="es-ES">Gestione sus {0} vehículos en {1} ~y~Menu ~s~&gt; ~y~Vehículos</String>
        <String xml:lang="pt-BR">Gerencie seus {0} veículos em {1} ~y~Menu ~s~&gt; ~y~Veículos</String>
        <String xml:lang="de-DE">Verwalte deine {0} Fahrzeuge im {1} ~y~Menü ~s~&gt; ~y~Fahrzeuge</String>
        <String xml:lang="ar-001">قم بإدارة {0} مركبات {1} ~y~القائمة ~s~&gt; ~y~المركبات</String>
        <String xml:lang="id-ID">Kelola kendaran {0} dengan menekan {1} ~y~Menu ~s~&gt; ~y~Kendaraan</String>
        <String xml:lang="th-TH">จัดการยานพาหนะ {0} ของคุณใน {1} ~y~เมนู ~s~&gt; ~y~ยานพาหนะ</String>
        <String xml:lang="hi-Latn">Manage kare {0} vehicles apni {1} ~y~Menu ~s~&gt; ~y~Vehicles</String>
    </Entry>

    <Entry Id="dealership_dont_have_required_membership_tier">
        <String xml:lang="en-US">~p~You don't have the required membership tier.</String>
        <String xml:lang="nl-NL">~p~Je hebt niet de benodigde lidmaatschap.</String>
        <String xml:lang="fr-FR">~p~Tu n'as pas le niveau d'adhésion requis.</String>
        <String xml:lang="it-IT">~p~Non hai l'iscrizione all'abbonamento richiesto.</String>
        <String xml:lang="pl-PL">~p~Nie masz wymaganego stopnia członkostwa.</String>
        <String xml:lang="es-ES">~p~No tiene el nivel de afiliación requerido.</String>
        <String xml:lang="pt-BR">~p~Não tem o nível de associação exigido.</String>
        <String xml:lang="de-DE">~p~Du besitzt nicht die benötigte Mitgliedschafst-Stufe</String>
        <String xml:lang="ar-001">~p~ليس لديك مستوى العضوية المطلوب.</String>
        <String xml:lang="id-ID">~p~Anda tidak memiliki tingkat keanggotaan yang dibutuhkan.</String>
        <String xml:lang="th-TH">~p~คุณไม่มีระดับสมาชิกที่ต้องการ</String>
        <String xml:lang="hi-Latn">~p~Aapke paas zaruri membership tier nahi hai.</String>
    </Entry>

    <Entry Id="dealership_dont_have_required_membership_tier_to_use_garage">
        <String xml:lang="en-US">~p~You don't have the required membership tier to use this garage. Please, select another garage.</String>
        <String xml:lang="nl-NL">~p~Je hebt niet de benodigde lidmaatschap om deze garage te gebruiken. Gebruik alstublieft een andere garage.</String>
        <String xml:lang="fr-FR">~p~Tu n'as pas le niveau d'adhésion requis pour utiliser ce garage. Merci de sélectionner un autre garage.</String>
        <String xml:lang="it-IT">~p~Non hai l'iscrizione all'abbonamento richiesto per utilizzare questo garage. Per favore, seleziona un altro garage.</String>
        <String xml:lang="pl-PL">~p~Nie masz wymaganego stopnia członkostwa by używać tego garażu, wybierz jakiś inny.</String>
        <String xml:lang="es-ES">~p~No tienes el nivel de afiliación requerido para utilizar este garaje. Por favor, selecciona otro garaje.</String>
        <String xml:lang="pt-BR">~p~Você não tem o nível de associação necessário para usar esta garagem. Selecione outra garagem.</String>
        <String xml:lang="de-DE">~p~Du besitzt nicht die benötigte Mitgliedschafst-Stufe, um diese Garage zu verwenden. Bitte wähle eine andere Garage.</String>
        <String xml:lang="ar-001">~p~ليس لديك مستوى العضوية المطلوب لاستخدام هذا المرآب. من فضلك، اختر مرآبًا آخر.</String>
        <String xml:lang="id-ID">~p~Anda tidak memiliki tingkat keanggotaan yang dibutuhkan untuk menggunakan garasi ini. Silahkan, pilih garasi lain.</String>
        <String xml:lang="th-TH">~p~คุณไม่จำเป็นต้องมีระดับสมาชิกที่จำเป็นในการใช้โรงรถนี้ กรุณาเลือกโรงรถอื่น</String>
        <String xml:lang="hi-Latn">~p~Yeh garage use karne ke liye aapke paas zaruri membership tier nahi hai. Please, koi doosra garage select karlo</String>
    </Entry>

    <Entry Id="dealership_dont_have_required_level">
        <String xml:lang="en-US">~b~You don't have the required level.</String>
        <String xml:lang="nl-NL">~b~Je hebt niet de benodigde level.</String>
        <String xml:lang="fr-FR">~b~Tu n'as pas le niveau requis.</String>
        <String xml:lang="it-IT">~b~Non hai il livello richiesto.</String>
        <String xml:lang="pl-PL">~b~Nie masz wymaganego poziomu.</String>
        <String xml:lang="es-ES">~b~No tiene el nivel requerido.</String>
        <String xml:lang="pt-BR">~b~Não tem o nível necessário.</String>
        <String xml:lang="de-DE">~b~Du besitzt nicht das benötigte Level.</String>
        <String xml:lang="ar-001">~b~ليس لديك المستوى المطلوب.</String>
        <String xml:lang="id-ID">~b~Anda tidak memiliki level yang dibutuhkan.</String>
        <String xml:lang="th-TH">~b~คุณไม่มีระดับที่ต้องการ</String>
        <String xml:lang="hi-Latn">~b~Aapka required level nahi hai</String>
    </Entry>

    <Entry Id="dealership_drive_wanted_level">
        <String xml:lang="en-US">You are ~o~wanted ~s~by the police. Get the heck out of my car!</String>
        <String xml:lang="nl-NL">Je wordt ~o~gezocht ~s~door de politie. Weg uit mijn auto! Verdwijn!</String>
        <String xml:lang="de-DE">Du wirst von der Polizei ~o~gesucht~s~. Raus aus meinem Auto, verpiss dich!</String>
        <String xml:lang="fr-FR">Tu es ~o~recherché ~s~par la police. Dégage de ma voiture!</String>
        <String xml:lang="it-IT">Sei ~o~ricercato ~s~dalla polizia. Fuori dalla mia auto!</String>
    </Entry>

    <Entry Id="dealership_drive_time">
        <String xml:lang="en-US">~r~Time is up.</String>
        <String xml:lang="nl-NL">~r~De tijd is voorbij.</String>
        <String xml:lang="de-DE">~r~Die Zeit ist vorbei.</String>
        <String xml:lang="fr-FR">~r~Le temps est écoulé.</String>
        <String xml:lang="it-IT">~r~Il tempo è scaduto.</String>
    </Entry>

    <Entry Id="dealership_drive_left">
        <String xml:lang="en-US">You ~r~left ~s~the ~b~vehicle~s~.</String>
        <String xml:lang="nl-NL">Je hebt het ~b~voertuig ~r~verlaten~s~.</String>
        <String xml:lang="de-DE">Du hast das ~b~Fahrzeug ~r~verlassen~s~.</String>
        <String xml:lang="fr-FR">Tu as ~r~quitté ~s~le ~b~véhicule~s~.</String>
        <String xml:lang="it-IT">Hai ~r~lasciato ~s~il ~b~veicolo~s~.</String>
    </Entry>

    <Entry Id="dealership_drive_too_far_away">
        <String xml:lang="en-US">You went ~r~too far ~s~from the ~y~dealership~s~.</String>
        <String xml:lang="nl-NL">Je bent ~r~te ver weg ~s~van de ~y~dealership~s~.</String>
        <String xml:lang="de-DE">Du hast dich ~r~zu weit ~s~vom ~y~Händler~s~ entfernt.</String>
        <String xml:lang="fr-FR">Tu t'es ~r~trop éloigné ~s~du ~y~concessionnaire~s~.</String>
        <String xml:lang="it-IT">Ti sei ~r~allontanato troppo ~s~dal ~y~concessionario~s~.</String>
    </Entry>

    <Entry Id="dealership_drive_damaged">
        <String xml:lang="en-US">You ~r~damaged ~s~the vehicle! You will not get your deposit back.</String>
        <String xml:lang="nl-NL">Je hebt het voertuig ~r~beschadigd~s~! Je krijgt je borg niet terug.</String>
        <String xml:lang="de-DE">Du hast das Fahrzeug ~r~beschädigt~s~! Du bekommst deine Kaution nicht zurück.</String>
        <String xml:lang="fr-FR">Tu as endommagé le véhicule! Tu ne récupéreras pas ta caution.</String>
        <String xml:lang="it-IT">Hai ~r~danneggiato ~s~il veicolo! Non riceverai indietro il deposito.</String>
    </Entry>

    <Entry Id="dealership_specified_plate_taken">
        <String xml:lang="en-US">~r~The specified license plate is already taken.</String>
        <String xml:lang="nl-NL">~r~Deze kentekenplaat is al in gebruik.</String>
        <String xml:lang="fr-FR">~r~La plaque d'immatriculation spécifiée est déjà prise.</String>
        <String xml:lang="it-IT">~r~La targa specificata è già in uso.</String>
        <String xml:lang="pl-PL">~r~Ta tablica rejestracyjna jest już zajęta.</String>
        <String xml:lang="es-ES">~r~La matrícula indicada ya está ocupada.</String>
        <String xml:lang="pt-BR">~r~A placa de número indicada já está ocupada.</String>
        <String xml:lang="de-DE">~r~Das Wunschkennzeichen ist bereits vergeben.</String>
        <String xml:lang="ar-001">~r~لوحة الترخيص المحددة مأخوذة بالفعل.</String>
        <String xml:lang="id-ID">~r~Plat nomer yang diinginkan sudah terambil.</String>
        <String xml:lang="th-TH">~r~ป้ายทะเบียนที่ระบุถูกยึดไปแล้ว</String>
        <String xml:lang="hi-Latn">~r~Yeh license plate pehle se hi kisi ne li hui hai.</String>
    </Entry>

    <Entry Id="dealership_garage_full_use_another">
        <String xml:lang="en-US">~r~Your garage is full. Please, select another garage.</String>
        <String xml:lang="nl-NL">~r~Je garage is vol. Selecteer alstublieft een andere garage.</String>
        <String xml:lang="fr-FR">~r~Ton garage est plein. Merci de sélectionner un autre garage.</String>
        <String xml:lang="it-IT">~r~Il tuo garage è pieno. Seleziona un altro garage, per favore.</String>
        <String xml:lang="pl-PL">~r~Ten garaż jest pełny, wybierz jakiś inny.</String>
        <String xml:lang="es-ES">~r~Su garaje está lleno. Por favor, seleccione otro garaje.</String>
        <String xml:lang="pt-BR">~r~Sua garagem está cheia. Por favor, selecione outra garagem</String>
        <String xml:lang="de-DE">~r~Deine Garage ist voll. Bitte wähle eine andere Garage.</String>
        <String xml:lang="ar-001">~r~الجراج الخاص بك ممتلئ. من فضلك، اختر جراج آخر.</String>
        <String xml:lang="id-ID">~r~Garasi anda penuh. Silahkan, pilih garasi lain.</String>
        <String xml:lang="th-TH">~r~โรงรถของคุณเต็มแล้ว กรุณาเลือกอู่ซ่อมรถอื่น</String>
        <String xml:lang="hi-Latn">~r~Aapka garage full hai. Please, koi doosra garage select karlo.</String>
    </Entry>

    <Entry Id="job_garage">
        <String xml:lang="en-US">Job Garage</String>
        <String xml:lang="nl-NL">Werk Garage</String>
        <String xml:lang="de-DE">Job-Garage</String>
        <String xml:lang="fr-FR">Job Garage</String>
        <String xml:lang="it-IT">Garage Lavoro</String>
    </Entry>

    <Entry Id="menu_job_garage_subtitle">
        <String xml:lang="en-US">Select a vehicle to take out</String>
        <String xml:lang="nl-NL">Kies een voertuig om uit de garage te halen</String>
        <String xml:lang="de-DE">Wähle ein Fahrzeug zum Herausnehmen</String>
        <String xml:lang="fr-FR">Sélectionner un véhicule à sortir</String>
        <String xml:lang="it-IT">Seleziona un veicolo da prendere</String>
    </Entry>

    <Entry Id="menu_job_garage_empty_text">
        <String xml:lang="en-US">No job vehicles :(</String>
        <String xml:lang="nl-NL">Geen werk voertuigen :(</String>
        <String xml:lang="de-DE">Keine Job-Fahrzeuge :(</String>
        <String xml:lang="fr-FR">Pas de véhicules de travail :(</String>
        <String xml:lang="it-IT">Nessun veicolo da lavoro :(</String>
    </Entry>

    <Entry Id="menu_job_garage_empty_description">
        <String xml:lang="en-US">You don't have any vehicle for your ~b~current job~s~, and you ~r~can't ~s~use your personal vehicles while on this job. Buy job vehicles and they will show up in this menu.</String>
        <String xml:lang="nl-NL">Je hebt geen voertuigen voor je ~b~huidige baan~s~, en je kan je persoonlijke voertuigen ~r~niet ~s~gebruiken terwijl je aan het werk bent. Koop werk voertuigen en ze zullen in dit menu verschijnen.</String>
        <String xml:lang="de-DE">Du besitzt keine Fahrzeuge für deinen ~b~aktuellen Job~s~, und du kannst ~r~keine ~s~persönlichen Fahrzeuge benutzen, solange du diesen Job machst. Kaufe Job-Fahrzeuge. Sie werden in diesem Menü angezeigt.</String>
        <String xml:lang="fr-FR">Tu n'as pas de véhicule pour ton ~b~emploi actuel~s~, et tu ~r~ne peux pas ~s~utiliser tes véhicules personnels pendant ce travail. Achète des véhicules pour ton travail et ils apparaîtront dans ce menu.</String>
        <String xml:lang="it-IT">Non hai veicoli per il tuo ~b~lavoro attuale~s~, e ~r~non puoi ~s~usare i tuoi veicoli personali mentre sei a lavoro. Acquista veicoli da lavoro e compariranno in questo menu.</String>
    </Entry>
    
    <!-- ================================= -->
    <!-- ====== Delivery Driver Job ====== -->
    <!-- ================================= -->

    <Entry Id="ddriver_description">
        <String xml:lang="en-US">~c~(C)Delivery Driver:(/C) ~s~deliver ~b~goods ~s~to earn money.</String>
<<<<<<< HEAD
=======
        <String xml:lang="nl-NL">~c~(C)Pakketbezorger:(/C) ~s~bezorg ~b~goederen ~s~om geld te verdienen.</String>
>>>>>>> d67bec86
    </Entry>
    
    <Entry Id="menu_ddriver_title">
        <String xml:lang="en-US">Delivery Driver</String>
<<<<<<< HEAD
=======
        <String xml:lang="nl-NL">Pakketbezorger</String>
>>>>>>> d67bec86
    </Entry>
    
    <Entry Id="menu_ddriver_deliveries_text">
        <String xml:lang="en-US">Deliveries</String>
<<<<<<< HEAD
=======
        <String xml:lang="nl-NL">Bezorgingen</String>
>>>>>>> d67bec86
    </Entry>
    
    <Entry Id="menu_ddriver_deliveries_descr">
        <String xml:lang="en-US">View the available delivery jobs.</String>
<<<<<<< HEAD
=======
        <String xml:lang="nl-NL">Bekijk de beschikbare bezorgingen.</String>
>>>>>>> d67bec86
    </Entry>
    
    <!-- Try to keep this as short as possible (needs to fit in menu subheader) -->
    <Entry Id="menu_ddriver_deliveries_sorted_by_payout">
        <String xml:lang="en-US">Sorted by payout</String>
<<<<<<< HEAD
=======
        <String xml:lang="nl-NL">Gesorteerd op uitbetaling</String>
>>>>>>> d67bec86
    </Entry>
    
    <!-- Try to keep this as short as possible (needs to fit in menu subheader) -->
    <Entry Id="menu_ddriver_deliveries_sorted_by_distance">
        <String xml:lang="en-US">Sorted by pickup distance</String>
<<<<<<< HEAD
=======
        <String xml:lang="nl-NL">Gesorteerd op afstand</String>
>>>>>>> d67bec86
    </Entry>
    
    <Entry Id="menu_ddriver_history_text">
        <String xml:lang="en-US">History</String>
<<<<<<< HEAD
=======
        <String xml:lang="nl-NL">Geschiedenis</String>
>>>>>>> d67bec86
    </Entry>
    
    <Entry Id="menu_ddriver_history_descr">
        <String xml:lang="en-US">View the delivery jobs that you completed in the current session.</String>
<<<<<<< HEAD
=======
        <String xml:lang="nl-NL">Bekijk de bezorgingen die je hebt voltooid in de huidige sessie.</String>
>>>>>>> d67bec86
    </Entry>
    
    <Entry Id="menu_ddriver_history_subtitle">
        <String xml:lang="en-US">Select a past delivery job</String>
<<<<<<< HEAD
=======
        <String xml:lang="nl-NL">Selecteer een eerdere bezorging</String>
>>>>>>> d67bec86
    </Entry>
    
    <Entry Id="menu_ddriver_current_delivery_text">
        <String xml:lang="en-US">Current Delivery</String>
<<<<<<< HEAD
=======
        <String xml:lang="nl-NL">Huidige bezorging</String>
>>>>>>> d67bec86
    </Entry>
    
    <Entry Id="menu_ddriver_current_delivery_descr">
        <String xml:lang="en-US">View details about the delivery in progress.</String>
<<<<<<< HEAD
    </Entry>
    
    <Entry Id="menu_ddriver_delivery_details_payout">
        <String xml:lang="en-US">Payout</String>
    </Entry>
    
    <Entry Id="menu_ddriver_delivery_details_time_left">
        <String xml:lang="en-US">Time left</String>
    </Entry>
    
    <Entry Id="menu_ddriver_delivery_details_itinerary">
        <String xml:lang="en-US">Itinerary</String>
    </Entry>
    
    <Entry Id="menu_ddriver_delivery_details_other">
        <String xml:lang="en-US">Other info</String>
    </Entry>
    
    <Entry Id="menu_ddriver_delivery_cancel">
        <String xml:lang="en-US">~r~Cancel delivery</String>
    </Entry>
    
    <!-- {0} = Penalty for cancelling -->
    <Entry Id="menu_ddriver_delivery_cancel_desc">
        <String xml:lang="en-US">Abandon your current delivery for ~r~{0}~s~.</String>
=======
        <String xml:lang="nl-NL">Bekijk details over de bezorging die momenteel bezig is.</String>
    </Entry>
    
    <Entry Id="menu_ddriver_delivery_details">
        <String xml:lang="en-US">Details</String>
        <String xml:lang="nl-NL">Details</String>
    </Entry>
    
    <Entry Id="menu_ddriver_delivery_cancel">
        <String xml:lang="en-US">~r~Cancel Delivery</String>
        <String xml:lang="nl-NL">~r~Bezorging annuleren</String>
    </Entry>
    
    <Entry Id="menu_ddriver_delivery_cancel_desc">
        <String xml:lang="en-US">Abandon your current delivery.</String>
        <String xml:lang="nl-NL">Annuleer je huidige bezorging.</String>
>>>>>>> d67bec86
    </Entry>
    
    <Entry Id="ddriver_job_menu_refresh_cooldown">
        <String xml:lang="en-US">You must ~r~wait ~s~before refreshing the deliveries menu again.</String>
<<<<<<< HEAD
=======
        <String xml:lang="nl-NL">Je moet ~r~wachten ~s~voordat je de lijst met bezorgingen mag verversen</String>
>>>>>>> d67bec86
    </Entry>
    
    <!-- {0} = Time to await -->
    <Entry Id="ddriver_job_take_job_cooldown">
        <String xml:lang="en-US">You must wait ~y~{0} ~s~before taking another delivery job.</String>
<<<<<<< HEAD
=======
        <String xml:lang="nl-NL">Je moet ~y~{0} ~s~wachten voordat je een andere bezorging mag aannemen.</String>
>>>>>>> d67bec86
    </Entry>
    
    <!-- {0} = Final destination name -->
    <Entry Id="menu_ddriver_current_delivery_subtitle">
        <String xml:lang="en-US">Delivery to {0}</String>
<<<<<<< HEAD
=======
        <String xml:lang="nl-NL">Bezorging naar {0}</String>
>>>>>>> d67bec86
    </Entry>
    
    <!-- {0} = Number of jobs -->
    <!-- {1} = stp_press or stp_hold (defined in businesses.xml) -->
    <Entry Id="ddriver_n_jobs_available">
        <String xml:lang="en-US">There are ~y~{0} delivery jobs ~s~available at the moment. {1} to open the delivery list.</String>
<<<<<<< HEAD
=======
        <String xml:lang="nl-NL">Er zijn ~y~{0} bezorgingen ~s~beschikbaar op dit moment. {1} om de lijst met bezorgingen te openen.</String>
>>>>>>> d67bec86
    </Entry>
    
    <!-- Shown at the bottom right as an instructional button. -->
    <!-- Can be combined with "Hold" (btn_stp_label_hold) if player is using a gamepad. -->
    <Entry Id="ddriver_view_jobs">
        <String xml:lang="en-US">View jobs</String>
<<<<<<< HEAD
=======
        <String xml:lang="nl-NL">Bekijk opdrachten</String>
>>>>>>> d67bec86
    </Entry>
    
    <Entry Id="ddriver_already_on_job">
        <String xml:lang="en-US">You are already on a delivery job.</String>
<<<<<<< HEAD
=======
        <String xml:lang="nl-NL">Je bent al bezig met een bezorging.</String>
>>>>>>> d67bec86
    </Entry>
    
    <Entry Id="ddriver_job_no_longer_available">
        <String xml:lang="en-US">This delivery job is no longer available.</String>
<<<<<<< HEAD
=======
        <String xml:lang="nl-NL">Deze bezorging is niet langer beschikbaar.</String>
>>>>>>> d67bec86
    </Entry>
    
    <!-- Shown at the bottom as mission text / subtitle -->
    <!-- {0} = Area name -->
    <Entry Id="ddriver_job_go_to_pickup">
        <String xml:lang="en-US">Go to ~y~{0} ~s~and pick up the ~b~goods~s~.</String>
<<<<<<< HEAD
=======
        <String xml:lang="nl-NL">Ga naar ~y~{0} ~s~en haal de ~b~goederen~s~ op.</String>
>>>>>>> d67bec86
    </Entry>
    
    <Entry Id="ddriver_job_pick_up_trailer">
        <String xml:lang="en-US">Pick up the ~y~trailer ~s~using a ~b~semi truck~s~.</String>
<<<<<<< HEAD
=======
        <String xml:lang="nl-NL">Haal de ~y~aanhanger ~s~op met een ~b~vrachtwagen~s~.</String>
>>>>>>> d67bec86
    </Entry>

    <!-- Shown at the bottom as mission text / subtitle -->
    <!-- {0} = Area name -->
    <Entry Id="ddriver_job_go_to_dropoff">
        <String xml:lang="en-US">Go to ~y~{0} ~s~and drop off the ~b~goods~s~.</String>
<<<<<<< HEAD
    </Entry>
    
    <!-- {0} = Area name -->
    <Entry Id="ddriver_job_go_to_dropoff_parcel">
        <String xml:lang="en-US">Go to ~y~{0} ~s~and deliver the next ~b~package~s~.</String>
=======
        <String xml:lang="nl-NL">Ga naar ~y~{0} ~s~en lever de ~b~goederen~s~ af.</String>
>>>>>>> d67bec86
    </Entry>

    <!-- Shown at the bottom right as a box with a health bar (please all uppercase) -->
    <Entry Id="ddriver_trailer_health">
        <String xml:lang="en-US">TRAILER</String>
<<<<<<< HEAD
=======
        <String xml:lang="nl-NL">AANHANGER</String>
>>>>>>> d67bec86
    </Entry>

    <Entry Id="ddriver_truck_health">
        <String xml:lang="en-US">TRUCK</String>
<<<<<<< HEAD
=======
        <String xml:lang="nl-NL">VRACHTWAGEN</String>
>>>>>>> d67bec86
    </Entry>

    <Entry Id="ddriver_num_deliveries">
        <String xml:lang="en-US">DELIVERIES</String>
<<<<<<< HEAD
=======
        <String xml:lang="nl-NL">BEZORGINGEN</String>
>>>>>>> d67bec86
    </Entry>

    <Entry Id="ddriver_job_park_truck_in_area">
        <String xml:lang="en-US">Stop the ~b~truck ~s~in the ~y~marked area~s~.</String>
<<<<<<< HEAD
=======
        <String xml:lang="nl-NL">Parkeer de ~b~vrachtwagen ~s~in het ~y~gemarkeerde gebied~s~.</String>
>>>>>>> d67bec86
    </Entry>

    <Entry Id="ddriver_job_park_trailer_in_area">
        <String xml:lang="en-US">Park the ~b~trailer ~s~in the ~y~marked area~s~.</String>
<<<<<<< HEAD
    </Entry>

    <Entry Id="ddriver_job_deliver_package">
        <String xml:lang="en-US">Deliver the ~b~package~s~.</String>
    </Entry>

    <Entry Id="ddriver_job_recover_vehicle">
        <String xml:lang="en-US">Recover the ~b~delivery vehicle~s~.</String>
=======
        <String xml:lang="nl-NL">Los de ~b~aanhanger ~s~in het ~y~gemarkeerde gebied~s~.</String>
    </Entry>

    <Entry Id="ddriver_job_recover_vehicle">
        <String xml:lang="en-US">Recover the ~b~truck ~s~or ~b~trailer ~s~with the ~y~goods ~s~first.</String>
        <String xml:lang="nl-NL">Haal de ~b~vrachtwagen ~s~of ~b~aanhanger ~s~met de ~y~goederen ~s~eerst op.</String>
>>>>>>> d67bec86
    </Entry>

    <!-- Must be oriented correctly means that the heading/angle of the vehicle must be as 
    per the markers. For example, the marker shows the player that the vehicle must be facing 
    north, then the player must park it north. This explanation was given to avoid mistranslations
    due to missing context. -->
    <Entry Id="ddriver_job_park_truck_correct_heading">
        <String xml:lang="en-US">The ~b~truck ~s~must be oriented as shown by the ~y~arrows~s~.</String>
<<<<<<< HEAD
=======
        <String xml:lang="nl-NL">De ~b~vrachtwagen ~s~moet worden geparkeerd zoals aangegeven door de ~y~pijlen~s~.</String>
>>>>>>> d67bec86
    </Entry>

    <Entry Id="ddriver_job_detach_trailer">
        <String xml:lang="en-US">Detach the ~b~trailer~s~.</String>
<<<<<<< HEAD
=======
        <String xml:lang="nl-NL">Koppel de ~b~aanhanger~s~ los.</String>
>>>>>>> d67bec86
    </Entry>

    <!-- {0} = Type of truck (semi truck, box truck, van) -->
    <Entry Id="ddriver_job_need_truck_type">
        <String xml:lang="en-US">You need a ~b~{0} ~s~to continue this ~y~delivery~s~.</String>
<<<<<<< HEAD
=======
        <String xml:lang="nl-NL">Je hebt een ~b~{0} ~s~nodig om deze ~y~bezorging~s~ voort te zetten.</String>
>>>>>>> d67bec86
    </Entry>

    <!-- {0} = Amount earned -->
    <Entry Id="ddriver_job_success_message">
        <String xml:lang="en-US">You completed the ~b~delivery job ~s~and earned ~g~{0}~s~!</String>
<<<<<<< HEAD
=======
        <String xml:lang="nl-NL">Je hebt de ~b~bezorging ~s~voltooid en ~g~{0} ~s~verdiend!</String>
>>>>>>> d67bec86
    </Entry>

    <!-- {0} = Player name (id) -->
    <!-- {1} = Money amount -->
    <Entry Id="ddriver_job_success_announcement">
        <String xml:lang="en-US">{0} has completed a delivery and earned {1}.</String>
<<<<<<< HEAD
    </Entry>

    <Entry Id="ddriver_job_canceled_by_user">
        <String xml:lang="en-US">~r~You have ~s~canceled ~r~the delivery job.</String>
    </Entry>

    <!-- {0} = Amount charged -->
    <Entry Id="ddriver_job_canceled_penalty">
        <String xml:lang="en-US">You have been charged ~r~{0} ~s~as a cancellation penalty.</String>
=======
        <String xml:lang="nl-NL">{0} heeft een bezorging voltooid en {1} verdiend.</String>
>>>>>>> d67bec86
    </Entry>

    <Entry Id="ddriver_job_goods_destroyed">
        <String xml:lang="en-US">~r~The ~s~goods ~r~have been destroyed.</String>
<<<<<<< HEAD
=======
        <String xml:lang="nl-NL">~r~De ~s~goederen ~r~zijn vernietigd.</String>
>>>>>>> d67bec86
    </Entry>

    <!-- {0} = Amount charged -->
    <Entry Id="ddriver_job_goods_destroyed_charged">
        <String xml:lang="en-US">You have been charged ~r~{0} ~s~to cover the losses</String>
<<<<<<< HEAD
=======
        <String xml:lang="nl-NL">Er is ~r~{0} ~s~in rekening gebracht om de schade te dekken</String>
>>>>>>> d67bec86
    </Entry>

    <!-- {0} = Amount covered -->
    <Entry Id="ddriver_job_goods_destroyed_covered">
        <String xml:lang="en-US">The ~b~insurance company ~s~has fully covered the losses (~r~{0}~s~)</String>
<<<<<<< HEAD
=======
        <String xml:lang="nl-NL">De ~b~verzekeringsmaatschappij ~s~heeft de schade volledig gedekt (~r~{0}~s~)</String>
>>>>>>> d67bec86
    </Entry>

    <Entry Id="ddriver_job_goods_destroyed_not_covered">
        <String xml:lang="en-US">The ~b~insurance company ~s~has rejected your claim</String>
<<<<<<< HEAD
    </Entry>

    <Entry Id="ddriver_job_canceled_error">
        <String xml:lang="en-US">~r~The delivery has been canceled due to an error.</String>
=======
        <String xml:lang="nl-NL">De ~b~verzekeringsmaatschappij ~s~heeft je claim afgewezen</String>
    </Entry>

    <!-- ================================= -->
    <!-- ====== Hitman Job ====== -->
    <!-- ================================= -->

    <Entry Id="hitman_target_selected_hint">
        <String xml:lang="en-US">Use any ~y~payphone~s~ to reveal the nearby location of your ~r~target~s~.</String>
        <String xml:lang="nl-NL">Gebruik een ~y~telefooncel~s~ om de nabijgelegen locatie van je ~r~doelwit~s~ te onthullen.</String>
    </Entry>

    <Entry Id="hitman_payphone_cooldown">
        <String xml:lang="en-US">You need to wait ~r~{0} seconds ~s~before using ~y~payphone~s~ again.</String>
        <String xml:lang="nl-NL">Je moet ~r~{0} seconden ~s~wachten voordat je de ~y~telefooncel~s~ opnieuw kunt gebruiken.</String>
    </Entry>

    <Entry Id="hitman_payphone_no_active_target">
        <String xml:lang="en-US">You need to select a contract before using ~y~payphone~s~.</String>
        <String xml:lang="nl-NL">Je moet eerst een moordcontract selecteren voordat je de ~y~telefooncel~s~ kunt gebruiken.</String>
    </Entry>

    <Entry Id="hitman_payphone_used_hint">
        <String xml:lang="en-US">You can find your ~r~target~s~ in the ~o~orange area~s~ on your map.</String>
        <String xml:lang="nl-NL">Je kunt je ~r~doelwit~s~ vinden in het ~o~oranje gebied~s~ op je kaart.</String>
>>>>>>> d67bec86
    </Entry>
</Entries><|MERGE_RESOLUTION|>--- conflicted
+++ resolved
@@ -127,10 +127,7 @@
 
     <Entry Id="jobs_cant_change_while_on_mission">
         <String xml:lang="en-US">~r~You cannot change your job while you're on a mission.</String>
-<<<<<<< HEAD
-=======
         <String xml:lang="nl-NL">~r~Je kan niet van baan veranderen wanneer je op een missie bent.</String>
->>>>>>> d67bec86
     </Entry>
 
     <Entry Id="jobs_cant_change_inside_vehicle">
@@ -5232,115 +5229,58 @@
 
     <Entry Id="ddriver_description">
         <String xml:lang="en-US">~c~(C)Delivery Driver:(/C) ~s~deliver ~b~goods ~s~to earn money.</String>
-<<<<<<< HEAD
-=======
         <String xml:lang="nl-NL">~c~(C)Pakketbezorger:(/C) ~s~bezorg ~b~goederen ~s~om geld te verdienen.</String>
->>>>>>> d67bec86
     </Entry>
     
     <Entry Id="menu_ddriver_title">
         <String xml:lang="en-US">Delivery Driver</String>
-<<<<<<< HEAD
-=======
         <String xml:lang="nl-NL">Pakketbezorger</String>
->>>>>>> d67bec86
     </Entry>
     
     <Entry Id="menu_ddriver_deliveries_text">
         <String xml:lang="en-US">Deliveries</String>
-<<<<<<< HEAD
-=======
         <String xml:lang="nl-NL">Bezorgingen</String>
->>>>>>> d67bec86
     </Entry>
     
     <Entry Id="menu_ddriver_deliveries_descr">
         <String xml:lang="en-US">View the available delivery jobs.</String>
-<<<<<<< HEAD
-=======
         <String xml:lang="nl-NL">Bekijk de beschikbare bezorgingen.</String>
->>>>>>> d67bec86
     </Entry>
     
     <!-- Try to keep this as short as possible (needs to fit in menu subheader) -->
     <Entry Id="menu_ddriver_deliveries_sorted_by_payout">
         <String xml:lang="en-US">Sorted by payout</String>
-<<<<<<< HEAD
-=======
         <String xml:lang="nl-NL">Gesorteerd op uitbetaling</String>
->>>>>>> d67bec86
     </Entry>
     
     <!-- Try to keep this as short as possible (needs to fit in menu subheader) -->
     <Entry Id="menu_ddriver_deliveries_sorted_by_distance">
         <String xml:lang="en-US">Sorted by pickup distance</String>
-<<<<<<< HEAD
-=======
         <String xml:lang="nl-NL">Gesorteerd op afstand</String>
->>>>>>> d67bec86
     </Entry>
     
     <Entry Id="menu_ddriver_history_text">
         <String xml:lang="en-US">History</String>
-<<<<<<< HEAD
-=======
         <String xml:lang="nl-NL">Geschiedenis</String>
->>>>>>> d67bec86
     </Entry>
     
     <Entry Id="menu_ddriver_history_descr">
         <String xml:lang="en-US">View the delivery jobs that you completed in the current session.</String>
-<<<<<<< HEAD
-=======
         <String xml:lang="nl-NL">Bekijk de bezorgingen die je hebt voltooid in de huidige sessie.</String>
->>>>>>> d67bec86
     </Entry>
     
     <Entry Id="menu_ddriver_history_subtitle">
         <String xml:lang="en-US">Select a past delivery job</String>
-<<<<<<< HEAD
-=======
         <String xml:lang="nl-NL">Selecteer een eerdere bezorging</String>
->>>>>>> d67bec86
     </Entry>
     
     <Entry Id="menu_ddriver_current_delivery_text">
         <String xml:lang="en-US">Current Delivery</String>
-<<<<<<< HEAD
-=======
         <String xml:lang="nl-NL">Huidige bezorging</String>
->>>>>>> d67bec86
     </Entry>
     
     <Entry Id="menu_ddriver_current_delivery_descr">
         <String xml:lang="en-US">View details about the delivery in progress.</String>
-<<<<<<< HEAD
-    </Entry>
-    
-    <Entry Id="menu_ddriver_delivery_details_payout">
-        <String xml:lang="en-US">Payout</String>
-    </Entry>
-    
-    <Entry Id="menu_ddriver_delivery_details_time_left">
-        <String xml:lang="en-US">Time left</String>
-    </Entry>
-    
-    <Entry Id="menu_ddriver_delivery_details_itinerary">
-        <String xml:lang="en-US">Itinerary</String>
-    </Entry>
-    
-    <Entry Id="menu_ddriver_delivery_details_other">
-        <String xml:lang="en-US">Other info</String>
-    </Entry>
-    
-    <Entry Id="menu_ddriver_delivery_cancel">
-        <String xml:lang="en-US">~r~Cancel delivery</String>
-    </Entry>
-    
-    <!-- {0} = Penalty for cancelling -->
-    <Entry Id="menu_ddriver_delivery_cancel_desc">
-        <String xml:lang="en-US">Abandon your current delivery for ~r~{0}~s~.</String>
-=======
         <String xml:lang="nl-NL">Bekijk details over de bezorging die momenteel bezig is.</String>
     </Entry>
     
@@ -5357,140 +5297,91 @@
     <Entry Id="menu_ddriver_delivery_cancel_desc">
         <String xml:lang="en-US">Abandon your current delivery.</String>
         <String xml:lang="nl-NL">Annuleer je huidige bezorging.</String>
->>>>>>> d67bec86
     </Entry>
     
     <Entry Id="ddriver_job_menu_refresh_cooldown">
         <String xml:lang="en-US">You must ~r~wait ~s~before refreshing the deliveries menu again.</String>
-<<<<<<< HEAD
-=======
         <String xml:lang="nl-NL">Je moet ~r~wachten ~s~voordat je de lijst met bezorgingen mag verversen</String>
->>>>>>> d67bec86
     </Entry>
     
     <!-- {0} = Time to await -->
     <Entry Id="ddriver_job_take_job_cooldown">
         <String xml:lang="en-US">You must wait ~y~{0} ~s~before taking another delivery job.</String>
-<<<<<<< HEAD
-=======
         <String xml:lang="nl-NL">Je moet ~y~{0} ~s~wachten voordat je een andere bezorging mag aannemen.</String>
->>>>>>> d67bec86
     </Entry>
     
     <!-- {0} = Final destination name -->
     <Entry Id="menu_ddriver_current_delivery_subtitle">
         <String xml:lang="en-US">Delivery to {0}</String>
-<<<<<<< HEAD
-=======
         <String xml:lang="nl-NL">Bezorging naar {0}</String>
->>>>>>> d67bec86
     </Entry>
     
     <!-- {0} = Number of jobs -->
     <!-- {1} = stp_press or stp_hold (defined in businesses.xml) -->
     <Entry Id="ddriver_n_jobs_available">
         <String xml:lang="en-US">There are ~y~{0} delivery jobs ~s~available at the moment. {1} to open the delivery list.</String>
-<<<<<<< HEAD
-=======
         <String xml:lang="nl-NL">Er zijn ~y~{0} bezorgingen ~s~beschikbaar op dit moment. {1} om de lijst met bezorgingen te openen.</String>
->>>>>>> d67bec86
     </Entry>
     
     <!-- Shown at the bottom right as an instructional button. -->
     <!-- Can be combined with "Hold" (btn_stp_label_hold) if player is using a gamepad. -->
     <Entry Id="ddriver_view_jobs">
         <String xml:lang="en-US">View jobs</String>
-<<<<<<< HEAD
-=======
         <String xml:lang="nl-NL">Bekijk opdrachten</String>
->>>>>>> d67bec86
     </Entry>
     
     <Entry Id="ddriver_already_on_job">
         <String xml:lang="en-US">You are already on a delivery job.</String>
-<<<<<<< HEAD
-=======
         <String xml:lang="nl-NL">Je bent al bezig met een bezorging.</String>
->>>>>>> d67bec86
     </Entry>
     
     <Entry Id="ddriver_job_no_longer_available">
         <String xml:lang="en-US">This delivery job is no longer available.</String>
-<<<<<<< HEAD
-=======
         <String xml:lang="nl-NL">Deze bezorging is niet langer beschikbaar.</String>
->>>>>>> d67bec86
     </Entry>
     
     <!-- Shown at the bottom as mission text / subtitle -->
     <!-- {0} = Area name -->
     <Entry Id="ddriver_job_go_to_pickup">
         <String xml:lang="en-US">Go to ~y~{0} ~s~and pick up the ~b~goods~s~.</String>
-<<<<<<< HEAD
-=======
         <String xml:lang="nl-NL">Ga naar ~y~{0} ~s~en haal de ~b~goederen~s~ op.</String>
->>>>>>> d67bec86
     </Entry>
     
     <Entry Id="ddriver_job_pick_up_trailer">
         <String xml:lang="en-US">Pick up the ~y~trailer ~s~using a ~b~semi truck~s~.</String>
-<<<<<<< HEAD
-=======
         <String xml:lang="nl-NL">Haal de ~y~aanhanger ~s~op met een ~b~vrachtwagen~s~.</String>
->>>>>>> d67bec86
     </Entry>
 
     <!-- Shown at the bottom as mission text / subtitle -->
     <!-- {0} = Area name -->
     <Entry Id="ddriver_job_go_to_dropoff">
         <String xml:lang="en-US">Go to ~y~{0} ~s~and drop off the ~b~goods~s~.</String>
-<<<<<<< HEAD
-    </Entry>
-    
-    <!-- {0} = Area name -->
-    <Entry Id="ddriver_job_go_to_dropoff_parcel">
-        <String xml:lang="en-US">Go to ~y~{0} ~s~and deliver the next ~b~package~s~.</String>
-=======
         <String xml:lang="nl-NL">Ga naar ~y~{0} ~s~en lever de ~b~goederen~s~ af.</String>
->>>>>>> d67bec86
     </Entry>
 
     <!-- Shown at the bottom right as a box with a health bar (please all uppercase) -->
     <Entry Id="ddriver_trailer_health">
         <String xml:lang="en-US">TRAILER</String>
-<<<<<<< HEAD
-=======
         <String xml:lang="nl-NL">AANHANGER</String>
->>>>>>> d67bec86
     </Entry>
 
     <Entry Id="ddriver_truck_health">
         <String xml:lang="en-US">TRUCK</String>
-<<<<<<< HEAD
-=======
         <String xml:lang="nl-NL">VRACHTWAGEN</String>
->>>>>>> d67bec86
     </Entry>
 
     <Entry Id="ddriver_num_deliveries">
         <String xml:lang="en-US">DELIVERIES</String>
-<<<<<<< HEAD
-=======
         <String xml:lang="nl-NL">BEZORGINGEN</String>
->>>>>>> d67bec86
     </Entry>
 
     <Entry Id="ddriver_job_park_truck_in_area">
         <String xml:lang="en-US">Stop the ~b~truck ~s~in the ~y~marked area~s~.</String>
-<<<<<<< HEAD
-=======
         <String xml:lang="nl-NL">Parkeer de ~b~vrachtwagen ~s~in het ~y~gemarkeerde gebied~s~.</String>
->>>>>>> d67bec86
     </Entry>
 
     <Entry Id="ddriver_job_park_trailer_in_area">
         <String xml:lang="en-US">Park the ~b~trailer ~s~in the ~y~marked area~s~.</String>
-<<<<<<< HEAD
     </Entry>
 
     <Entry Id="ddriver_job_deliver_package">
@@ -5499,14 +5390,6 @@
 
     <Entry Id="ddriver_job_recover_vehicle">
         <String xml:lang="en-US">Recover the ~b~delivery vehicle~s~.</String>
-=======
-        <String xml:lang="nl-NL">Los de ~b~aanhanger ~s~in het ~y~gemarkeerde gebied~s~.</String>
-    </Entry>
-
-    <Entry Id="ddriver_job_recover_vehicle">
-        <String xml:lang="en-US">Recover the ~b~truck ~s~or ~b~trailer ~s~with the ~y~goods ~s~first.</String>
-        <String xml:lang="nl-NL">Haal de ~b~vrachtwagen ~s~of ~b~aanhanger ~s~met de ~y~goederen ~s~eerst op.</String>
->>>>>>> d67bec86
     </Entry>
 
     <!-- Must be oriented correctly means that the heading/angle of the vehicle must be as 
@@ -5515,43 +5398,31 @@
     due to missing context. -->
     <Entry Id="ddriver_job_park_truck_correct_heading">
         <String xml:lang="en-US">The ~b~truck ~s~must be oriented as shown by the ~y~arrows~s~.</String>
-<<<<<<< HEAD
-=======
         <String xml:lang="nl-NL">De ~b~vrachtwagen ~s~moet worden geparkeerd zoals aangegeven door de ~y~pijlen~s~.</String>
->>>>>>> d67bec86
     </Entry>
 
     <Entry Id="ddriver_job_detach_trailer">
         <String xml:lang="en-US">Detach the ~b~trailer~s~.</String>
-<<<<<<< HEAD
-=======
         <String xml:lang="nl-NL">Koppel de ~b~aanhanger~s~ los.</String>
->>>>>>> d67bec86
     </Entry>
 
     <!-- {0} = Type of truck (semi truck, box truck, van) -->
     <Entry Id="ddriver_job_need_truck_type">
         <String xml:lang="en-US">You need a ~b~{0} ~s~to continue this ~y~delivery~s~.</String>
-<<<<<<< HEAD
-=======
         <String xml:lang="nl-NL">Je hebt een ~b~{0} ~s~nodig om deze ~y~bezorging~s~ voort te zetten.</String>
->>>>>>> d67bec86
     </Entry>
 
     <!-- {0} = Amount earned -->
     <Entry Id="ddriver_job_success_message">
         <String xml:lang="en-US">You completed the ~b~delivery job ~s~and earned ~g~{0}~s~!</String>
-<<<<<<< HEAD
-=======
         <String xml:lang="nl-NL">Je hebt de ~b~bezorging ~s~voltooid en ~g~{0} ~s~verdiend!</String>
->>>>>>> d67bec86
     </Entry>
 
     <!-- {0} = Player name (id) -->
     <!-- {1} = Money amount -->
     <Entry Id="ddriver_job_success_announcement">
         <String xml:lang="en-US">{0} has completed a delivery and earned {1}.</String>
-<<<<<<< HEAD
+        <String xml:lang="nl-NL">{0} heeft een bezorging voltooid en {1} verdiend.</String>
     </Entry>
 
     <Entry Id="ddriver_job_canceled_by_user">
@@ -5561,46 +5432,32 @@
     <!-- {0} = Amount charged -->
     <Entry Id="ddriver_job_canceled_penalty">
         <String xml:lang="en-US">You have been charged ~r~{0} ~s~as a cancellation penalty.</String>
-=======
-        <String xml:lang="nl-NL">{0} heeft een bezorging voltooid en {1} verdiend.</String>
->>>>>>> d67bec86
     </Entry>
 
     <Entry Id="ddriver_job_goods_destroyed">
         <String xml:lang="en-US">~r~The ~s~goods ~r~have been destroyed.</String>
-<<<<<<< HEAD
-=======
         <String xml:lang="nl-NL">~r~De ~s~goederen ~r~zijn vernietigd.</String>
->>>>>>> d67bec86
     </Entry>
 
     <!-- {0} = Amount charged -->
     <Entry Id="ddriver_job_goods_destroyed_charged">
         <String xml:lang="en-US">You have been charged ~r~{0} ~s~to cover the losses</String>
-<<<<<<< HEAD
-=======
         <String xml:lang="nl-NL">Er is ~r~{0} ~s~in rekening gebracht om de schade te dekken</String>
->>>>>>> d67bec86
     </Entry>
 
     <!-- {0} = Amount covered -->
     <Entry Id="ddriver_job_goods_destroyed_covered">
         <String xml:lang="en-US">The ~b~insurance company ~s~has fully covered the losses (~r~{0}~s~)</String>
-<<<<<<< HEAD
-=======
         <String xml:lang="nl-NL">De ~b~verzekeringsmaatschappij ~s~heeft de schade volledig gedekt (~r~{0}~s~)</String>
->>>>>>> d67bec86
     </Entry>
 
     <Entry Id="ddriver_job_goods_destroyed_not_covered">
         <String xml:lang="en-US">The ~b~insurance company ~s~has rejected your claim</String>
-<<<<<<< HEAD
+        <String xml:lang="nl-NL">De ~b~verzekeringsmaatschappij ~s~heeft je claim afgewezen</String>
     </Entry>
 
     <Entry Id="ddriver_job_canceled_error">
         <String xml:lang="en-US">~r~The delivery has been canceled due to an error.</String>
-=======
-        <String xml:lang="nl-NL">De ~b~verzekeringsmaatschappij ~s~heeft je claim afgewezen</String>
     </Entry>
 
     <!-- ================================= -->
@@ -5625,6 +5482,5 @@
     <Entry Id="hitman_payphone_used_hint">
         <String xml:lang="en-US">You can find your ~r~target~s~ in the ~o~orange area~s~ on your map.</String>
         <String xml:lang="nl-NL">Je kunt je ~r~doelwit~s~ vinden in het ~o~oranje gebied~s~ op je kaart.</String>
->>>>>>> d67bec86
     </Entry>
 </Entries>