<?xml version="1.0" encoding="UTF-8"?>

<Entries>
    <Entry Id="jobs_switch_to">
        <String xml:lang="en-US">Switch to {0}</String>
        <String xml:lang="nl-NL">Wissel naar {0}</String>
        <String xml:lang="fr-FR">Devenir {0}</String>
        <String xml:lang="hi-Latn">Switch karo {0}</String>
        <String xml:lang="es-ES">Cambiar a  {0}</String>
        <String xml:lang="pt-BR">Mudar para  {0}</String>
        <String xml:lang="de-DE">Wechsle zu {0}</String>
        <String xml:lang="it-IT">Passa a {0}</String>
        <String xml:lang="id-ID">Mengganti ke {0}</String>
    </Entry>

    <Entry Id="jobs_switch_to_description">
        <String xml:lang="en-US">Save your current job progress and become a {0}.</String>
        <String xml:lang="nl-NL">Sla je huidige carrière op en word een {0}.</String>
        <String xml:lang="fr-FR">Sauvegarde la progression de ton travail actuel et deviens un {0}.</String>
        <String xml:lang="hi-Latn">Save kare apne haal ki job progress aur bann jao ek {0}.</String>
        <String xml:lang="es-ES">Guarda tu progreso laboral actual y conviértete en {0}.</String>
        <String xml:lang="pt-BR">Salve sua progressão no trabalho atual e torne-se um {0}.</String>
        <String xml:lang="de-DE">Speichere deinen aktuellen Job-Fortschritt und werde ein {0}.</String>
        <String xml:lang="it-IT">Salva i progressi del tuo lavoro attuale e diventa un {0}.</String>
        <String xml:lang="id-ID">Simpan progres pekerjaan anda saat ini dan menjadi {0}.</String>
    </Entry>

    <!-- ========================= -->
    <!-- Job requirements -->
    <!-- {0} = required level -->
    <!-- {1} = Job name -->
    <!-- ========================= -->
    <Entry Id="jobs_min_level">
        <String xml:lang="en-US">You must be at least ~r~level {0} ~s~to become a ~p~{1}~s~.</String>
        <String xml:lang="nl-NL">Je moet minimaal ~r~level {0} ~s~zijn om een ~p~{1}~s~ te kunnen worden.</String>
        <String xml:lang="fr-FR">Tu dois être au moins ~r~niveau {0} ~s~pour devenir ~p~{1}~s~.</String>
        <String xml:lang="it-IT">Devi essere almeno ~r~livello {0} ~s~per diventare un ~p~{1}~s~.</String>
        <String xml:lang="de-DE">Du musst mindestens ~r~Level {0} ~s~sein, um ein ~p~{1}~s~ zu werden.</String>
        <String xml:lang="pl-PL">Musisz być co najmniej ~r~na poziomie {0} ~s~by zostać ~p~{1}~s~.</String>
        <String xml:lang="zh-Hant">您必須至少達到 ~r~級別 {0} ~s~才能成為 ~p~{1}~s~.</String>
        <String xml:lang="zh-Hans">您必须至少达到 ~r~级别 {0} ~s~才能成为 ~p~{1}~s~.</String>
        <String xml:lang="es-ES">Debes de ser minimo ~r~nivel {0} ~s~para convertirte en un ~p~{1}~s~.</String>
        <String xml:lang="pt-BR">Você deve ter pelo menos o ~r~level {0} ~s~to become a ~p~{1}~s~.</String>
        <String xml:lang="ar-001">يجب أن تكون على الأقل ~r~مستوي {0} ~s~لكي تصبح ~p~{1}~s~.</String>
        <String xml:lang="th-TH">คุณต้องมีอย่างน้อย ~r~เลเวล {0} ~s~ถึงจะเป็น ~p~{1}~s~</String>
        <String xml:lang="vi-VN">Bạn cần ít nhất ~r~cấp độ {0} ~s~để trở thành ~p~{1}~s~.</String>
        <String xml:lang="id-ID">Anda harus berada di ~r~level {0} ~s~untuk dapat bekerja sebagai seorang ~p~{1}~s~.</String>
        <String xml:lang="tr-TR">~p~{1}~s~ olabilmek için en az ~r~seviye {0} ~s~olmaslınız.</String>
        <String xml:lang="hi-Latn">Aapko kamse kam ~r~level {0} ~s~hona chahiye ~p~{1} ~s~banne ke liye.</String>
    </Entry>

    <!-- {0} = Job name -->
    <Entry Id="jobs_banned">
        <String xml:lang="en-US">You are temporarily ~r~banned~s~ from the {0} job.</String>
        <String xml:lang="nl-NL">Je bent tijdelijk ~r~verbannen~s~ van de {0} baan.</String>
        <String xml:lang="fr-FR">Tu es temporairement ~r~banni~s~ du travail {0}.</String>
        <String xml:lang="hi-Latn">Aap temporarily ~r~banned ~s~ho {0} ~s~job se.</String>
        <String xml:lang="es-ES">Se le prohíbe temporalmente el trabajo de {0}.</String>
        <String xml:lang="pt-BR">Você está temporariamente proibido de como {0}</String>
        <String xml:lang="de-DE">Du wurdest temporär vom {0}-Job ~r~gebannt~s~.</String>
        <String xml:lang="it-IT">Sei temporaneamente ~r~bannato~s~ dal lavoro di {0}.</String>
        <String xml:lang="id-ID">Kamu ~r~terbanned~s~ sementara dari pekerjaan {0}.</String>
    </Entry>

    <!-- {0} = Job name -->
    <Entry Id="jobs_wanted_level">
        <String xml:lang="en-US">You cannot become a {0} when you are ~o~wanted~s~.</String>
        <String xml:lang="nl-NL">Je kan geen {0} worden wanneer je ~o~gezocht~s~ wordt.</String>
        <String xml:lang="fr-FR">Tu ne peux pas devenir un {0} quand tu es ~o~recherché~s~.</String>
        <String xml:lang="hi-Latn">Aap {0} nahi bann sakte jab aap ~o~wanted ~s~ho.</String>
        <String xml:lang="es-ES">No puedes convertirte en {0} cuando te busca la policia~s~.</String>
        <String xml:lang="pt-BR">Você não pode se tornar um {0} quando está sendo procurado pela polícia.~s~.</String>
        <String xml:lang="de-DE">Du kannst kein {0} werden, wenn du ~o~gesucht~s~ wirst.</String>
        <String xml:lang="it-IT">Non puoi diventare un {0} quando sei ~o~ricercato~s~.</String>
        <String xml:lang="id-ID">Kamu tidak bisa menjadi {0} ketika kamu ~o~buron~s~.</String>
    </Entry>

    <!-- {0} = Job name -->
    <Entry Id="jobs_test_required">
        <String xml:lang="en-US">You need to pass the ~y~Exam~s~ to become a {0}.</String>
        <String xml:lang="nl-NL">Je moet het ~y~Examen~s~ halen om een {0} te worden.</String>
        <String xml:lang="fr-FR">Tu dois réussir l'~y~examen~s~ pour devenir un {0}.</String>
        <String xml:lang="hi-Latn">Aapko ~y~Exam ~s~pass karna hoga {0} banne ke liye.</String>
        <String xml:lang="es-ES">Para ser {0} hay que aprobar el ~y~examen~s~.</String>
        <String xml:lang="pt-BR">É preciso passar no ~y~exame~s~ para se tornar um {0}.</String>
        <String xml:lang="de-DE">Du musst die ~y~Prüfung~s~ bestehen, um ein {0} zu werden.</String>
        <String xml:lang="it-IT">Devi superare l'~y~Esame~s~ per diventare un {0}.</String>
        <String xml:lang="id-ID">Kamu harus lulus dari ~y~Ujian~s~ untuk bisa menjadi {0}.</String>
    </Entry>

    <!-- {0} = Item name -->
    <!-- {1} = Job name -->
    <Entry Id="jobs_license_required">
        <String xml:lang="en-US">You need a ~b~{0}~s~ to become a {1}.</String>
        <String xml:lang="nl-NL">Je hebt een ~b~{0}~s~ nodig om een {1} te worden.</String>
    </Entry>

    <!-- {0} = Job name -->
    <!-- {1} = Percentage -->
    <Entry Id="jobs_player_limit">
        <String xml:lang="en-US">You can't become a {0} because the {1}% player limit has been reached.</String>
        <String xml:lang="nl-NL">Je kan geen {0} worden omdat het limiet van {1}% is bereikt.</String>
        <String xml:lang="fr-FR">Tu ne peux pas devenir un {0} car la limite de joueurs de {1}% a été atteinte.</String>
        <String xml:lang="hi-Latn">Aap {0} nahi bann sakte kyuki {1}% player ki limit lag chuki hai.</String>
        <String xml:lang="es-ES">No puedes convertirte en {0} porque se ha alcanzado el límite del {1}% de jugadores.</String>
        <String xml:lang="pt-BR">Você não pode se tornar um {0} porque o limite de {1}% de jogadores foi atingido.</String>
        <String xml:lang="de-DE">Du kannst kein {0} werden, da das {1}% Spielerlimit erreicht wurde.</String>
        <String xml:lang="it-IT">Non puoi diventare un {0} perché è stato raggiunto il limite del {1}% di giocatori.</String>
        <String xml:lang="id-ID">Kamu tidak bisa menjadi {0} karena batas {1}% pemain yang bekerja itu telah terpenuhi.</String>
    </Entry>

    <!-- {0} = required playtime -->
    <!-- {1} = Job name -->
    <Entry Id="jobs_min_playtime">
        <String xml:lang="en-US">You need to play for ~r~{0} hours ~s~to become a ~p~{1}~s~.</String>
        <String xml:lang="nl-NL">Je moet minimaal ~r~{0} uur ~s~speeltijd hebben om een ~p~{1}~s~ te kunnen worden.</String>
        <String xml:lang="fr-FR">Tu dois jouer ~r~{0} heures ~s~pour devenir ~p~{1}~s~.</String>
        <String xml:lang="it-IT">Devi giocare per almeno ~r~{0} ore ~s~per diventare un ~p~{1}~s~.</String>
        <String xml:lang="de-DE">Du musst mindestens ~r~{0} Stunden ~s~spielen, um ein ~p~{1}~s~ zu werden.</String>
        <String xml:lang="pl-PL">Musisz grać conajmniej ~r~{0} godzin ~s~by zostać ~p~{1}~s~.</String>
        <String xml:lang="zh-Hant">您需要玩 ~r~{0} 小時~s~ 才能成為 ~p~{1}~s~.</String>
        <String xml:lang="zh-Hans">您需要玩 ~r~{0} 小时~s~ 才能成为 ~p~{1}~s~.</String>
        <String xml:lang="es-ES">Necesitas jugar durante ~r~{0} horas ~s~para convertirte en ~p~{1}~s~.</String>
        <String xml:lang="pt-BR">Você precisa jogar por ~r~{0} horas ~s~para ser ~p~{1}~s~.</String>
        <String xml:lang="ar-001">أنت بحاجة للعب لمدة ~r~{0} ساعات ~s~لتصبح ~p~{1}~s~.</String>
        <String xml:lang="th-TH">คุณต้องเล่นเป็นเวลา ~r~{0} ชั่วโมง ~s~เพื่อที่จะกลายเป็น ~p~{1}~s~</String>
        <String xml:lang="vi-VN">Bạn cần phải chơi đủ ~r~{0} hours ~s~để trở thành ~p~{1}~s~.</String>
        <String xml:lang="id-ID">Anda harus bermain selama ~r~{0} jam ~s~sebelum dapat bekerja sebagai seorang ~p~{1}~s~.</String>
        <String xml:lang="tr-TR">~p~{1}~s~ olabilmek için ~r~{0} saat ~s~oynamanız gerekiyor.</String>
        <String xml:lang="hi-Latn">Aapko aur ~r~{0} hours ~s~khelna hoga ~p~{1} ~s~banne ke liye.</String>
    </Entry>

    <!-- {0} = Job name -->
    <Entry Id="jobs_switch_cooldown">
        <String xml:lang="en-US">You need to ~r~wait ~s~before becoming a ~p~{0} ~s~again.</String>
        <String xml:lang="nl-NL">Je moet ~r~wachten ~s~voordat je weer een ~p~{0} ~s~kan worden.</String>
        <String xml:lang="fr-FR">Tu dois ~r~attendre ~s~avant de redevenir ~p~{0}~s~.</String>
        <String xml:lang="it-IT">Devi ~r~aspettare ~s~prima di diventare un ~p~{0} ~s~nuovamente.</String>
        <String xml:lang="de-DE">Du musst ~r~warten~s~, bevor du erneut ein ~p~{0} ~s~werden kannst. </String>
        <String xml:lang="pl-PL">Musisz ~r~poczekać ~s~zanim zostaniesz ~p~{0}em ~s~ponownie.</String>
        <String xml:lang="zh-Hant">你需要 ~r~等待 ~s~才能 ~s~再次成為 ~p~{0}~s~.</String>
        <String xml:lang="zh-Hans">你需要 ~r~等待 ~s~才能 ~s~再次成为 ~p~{0}~s~.</String>
        <String xml:lang="es-ES">Debes ~r~esperar ~s~antes de convertirte en ~p~{0} ~s~nuevamente.</String>
        <String xml:lang="pt-BR">Você deve ~r~esperar ~s~alguns segundos antes transformarse nuevamente em ~p~{0}~s~.</String>
        <String xml:lang="ar-001">أنت بحاجة إلى ~r~الأنتظار ~s~قبل أن تصبح ~p~{0} ~s~مرة أخرى.</String>
        <String xml:lang="th-TH">คุณต้อง ~r~รอ ~s~ก่อนที่จะกลายเป็น ~p~{0} ~s~อีกครั้ง</String>
        <String xml:lang="vi-VN">Bạn cần phải ~r~đoi ~s~trước khi trở thành một ~p~{0} ~s~một lần nữa.</String>
        <String xml:lang="id-ID">Anda harus ~r~menunggu ~s~sebelum dapat bekerja sebagai ~p~{0} ~s~lagi.</String>
        <String xml:lang="tr-TR">Tekrar ~p~{0} ~s~olmadan önce ~r~beklemeniz ~s~gerekiyor.</String>
        <String xml:lang="hi-Latn">Aapko ~r~wait ~s~karna hoga dobara ~p~{0} ~s~banne se pehle.</String>
    </Entry>

    <Entry Id="jobs_cant_change_while_on_mission">
        <String xml:lang="en-US">~r~You cannot change your job while you're on a mission.</String>
        <String xml:lang="nl-NL">~r~Je kan niet van baan veranderen wanneer je op een missie bent.</String>
        <String xml:lang="fr-FR">~r~Tu ne peux pas changer de travail pendant que tu es en mission.</String>
        <String xml:lang="id-ID">~r~Kamu tidak bisa mengganti pekerjaan ketika sedang mengerjakan misi.</String>
        <String xml:lang="it-IT">~r~Non puoi cambiare lavoro mentre sei in missione.</String>
        <String xml:lang="de-DE">~r~Du kannst deinen Job nicht wechseln, während du auf einer Mission bist.</String>
    </Entry>

    <Entry Id="jobs_cant_change_inside_vehicle">
        <String xml:lang="en-US">~r~You cannot change your job while you're in a vehicle.</String>
        <String xml:lang="nl-NL">~r~Je kan niet van baan veranderen wanneer je in een voertuig zit.</String>
        <String xml:lang="fr-FR">~r~Tu ne peux pas changer de travail lorsque tu es dans un véhicule.</String>
        <String xml:lang="it-IT">~r~Non puoi cambiare lavoro mentre sei in un veicolo.</String>
        <String xml:lang="es-ES">~r~No puedes cambiar de trabajo mientras estás en un vehículo.</String>
        <String xml:lang="zh-Hant">~r~你不能在車內更換你的職業.</String>
        <String xml:lang="zh-Hans">~r~你不能在车内更换你的职业.</String>
        <String xml:lang="pl-PL">~r~Nie możesz zmienić pracy w pojeździe.</String>
        <String xml:lang="pt-BR">~r~Você não pode mudar de emprego enquanto estiver em um veículo.</String>
        <String xml:lang="de-DE">~r~Du kannst deinen Job nicht wechseln, während du in einem Fahrzeug bist.</String>
        <String xml:lang="ar-001">~r~لا يمكنك تغيير وظيفتك أثناء وجودك في السيارة.</String>
        <String xml:lang="th-TH">~r~คุณไม่สามารถเปลี่ยนงานในขณะที่อยู่ในยานพาหนะได้</String>
        <String xml:lang="vi-VN">~r~Bạn không thể thay đổi công việc của bạn trong khi bạn đang ngồi trên xe.</String>
        <String xml:lang="id-ID">~r~Anda tidak dapat mengganti pekerjaan anda didalam kendaraan.</String>
        <String xml:lang="tr-TR">~r~Araçta olduğunuz sürece mesleğinizi değiştiremezsiniz.</String>
        <String xml:lang="hi-Latn">~r~Aap job change nahi kar sakte jab ek ek vehicle ke andar ho.</String>
    </Entry>

    <Entry Id="jobs_cant_become_when_wanted">
        <String xml:lang="en-US">You cannot become a ~p~{0} ~s~when you are ~o~wanted~s~.</String>
        <String xml:lang="nl-NL">Je kan geen ~p~{0} ~s~worden wanneer je wordt ~o~gezocht~s~.</String>
        <String xml:lang="fr-FR">Tu ne peux pas devenir un ~p~{0} ~s~quand tu es ~o~recherché~s~.</String>
        <String xml:lang="it-IT">Non puoi diventare un ~p~{0} ~s~quando sei ~o~ricercato~s~.</String>
        <String xml:lang="es-ES">No puedes convertirte en un ~p~{0} ~s~cuando estas ~o~en busqueda y captura.~s~.</String>
        <String xml:lang="zh-Hant">~s~當你被 ~o~通緝時 ~s~你不能成為 ~p~{0}~s~.</String>
        <String xml:lang="zh-Hans">~s~当你被 ~o~通缉时 ~s~你不能成为一个 ~p~{0}~s~.</String>
        <String xml:lang="pl-PL">Nie możesz zostać ~p~{0} ~s~gdy jesteś ~o~poszukiwany~s~.</String>
        <String xml:lang="pt-BR">Você não pode se tornar um ~p~{0} ~s~quando se está ~o~busca e apreensão~s~.</String>
        <String xml:lang="de-DE">Du kannst kein ~p~{0} werden, wenn du ~o~gesucht ~s~wirst.</String>
        <String xml:lang="ar-001">لا يمكنك أن تصبح ~p~{0} ~s~عندما تكون ~o~مطلوب~s~.</String>
        <String xml:lang="th-TH">คุณไม่สามารถเป็น ~p~{0} ~s~ได้เมื่อคุณเป็น ~o~ต้องการ~s~</String>
        <String xml:lang="vi-VN">Bạn không thể trở thành một ~p~{0} ~s~khi bạn đang bị ~o~truy nã~s~.</String>
        <String xml:lang="id-ID">Anda tidak dapat menjadi ~p~{0} ~s~ketika anda sedang ~o~buron~s~.</String>
        <String xml:lang="tr-TR">~o~Aranıyorken ~p~{0} ~s~olamazsınız.</String>
        <String xml:lang="hi-Latn">Aap ek a ~p~{0} ~s~nahi bann sakte jab aap pe ~o~wanted ~s~ho.</String>
    </Entry>

    <!-- Add ban reason & time left here? -->
    <Entry Id="jobs_temp_banned">
        <String xml:lang="en-US">You are temporarily ~r~banned ~s~from the ~p~{0} ~s~job.</String>
        <String xml:lang="nl-NL">Je bent tijdelijk ~r~verbannen ~s~van de ~p~{0} ~s~baan.</String>
        <String xml:lang="fr-FR">Tu es temporairement ~r~banni ~s~du travail ~p~{0}~s~.</String>
        <String xml:lang="it-IT">Sei temporaneamente ~r~bannato ~s~dal lavoro di ~p~{0}~s~.</String>
        <String xml:lang="es-ES">Está ~r~baneado temporalmente ~s~del trabajo de ~p~{0}~s~.</String>
        <String xml:lang="zh-Hant">你已被 ~p~{0} ~s~職業暫時 ~r~封禁~s~.</String>
        <String xml:lang="zh-Hans">你已被 ~p~{0} ~s~职业暂时 ~r~封禁~s~.</String>
        <String xml:lang="pl-PL">Jesteś tymczasowo ~r~zbanowany ~s~z pracy ~p~{0}~s~.</String>
        <String xml:lang="pt-BR">Você esta temporariamente ~r~banido ~s~do ~p~{0} ~s~trabalho.</String>
        <String xml:lang="de-DE">Du bist temporär vom ~p~{0}~s~-Job ~r~gebannt~s~.</String>
        <String xml:lang="ar-001">لقد تم ~r~حظرك مؤقتًا ~s~من ~p~{0} ~s~وظيفة.</String>
        <String xml:lang="th-TH">คุณถูก ~r~แบน ~s~จาก ~p~{0} ~s~งานชั่วคราว</String>
        <String xml:lang="vi-VN">Bạn đang tạm thời ~r~bị cấm ~s~khỏi nghề ~p~{0}~s~.</String>
        <String xml:lang="id-ID">Anda untuk sementara ~r~diban ~s~dari pekerjaan ~p~{0}~s~.</String>
        <String xml:lang="tr-TR">Geçici olarak ~p~{0} ~s~mesleğinden ~r~yasaklandınız~s~.</String>
        <String xml:lang="hi-Latn">Aap temporarily ~r~banned ~s~ho ~p~{0} ~s~job se.</String>
    </Entry>

    <Entry Id="jobs_gps_set_call">
        <String xml:lang="en-US">Your ~b~GPS ~s~has been set to the location of the selected ~y~call~s~.</String>
        <String xml:lang="nl-NL">Je ~b~GPS ~s~is gezet naar de locatie van de geselecteerde ~y~oproep~s~.</String>
        <String xml:lang="fr-FR">Ton ~b~GPS ~s~a été réglé sur l'emplacement de l'~y~call~s~ sélectionné.</String>
        <String xml:lang="it-IT">Il tuo ~b~GPS ~s~è stato impostato sulla posizione della ~y~chiamata~s~ selezionata.</String>
        <String xml:lang="pl-PL">Twój ~b~GPS ~s~został ustawiony do lokalizacji wybranego ~y~zawołania~s~.</String>
        <String xml:lang="es-ES">Tu ~b~GPS ~s~se ha configurado en la ubicación de la ~y~llamada seleccionada~s~.</String>
        <String xml:lang="pt-BR">Seu ~b~GPS ~s~foi definido para o local da ~y~chamada selecionada~s~.</String>
        <String xml:lang="de-DE">Dein ~b~GPS~s~ wurde auf die Position vom gewählten ~y~Anruf ~s~gesetzt.</String>
        <String xml:lang="ar-001">تم ضبط ~b~GPS ~s~على موقع ~y~call~s~ المحدد.</String>
        <String xml:lang="th-TH">~b~GPS ~s~ของคุณได้รับการตั้งค่าไปยังตำแหน่งของ ~y~call~s~ ที่เลือกแล้ว</String>
        <String xml:lang="zh-Hant">您的 ~b~GPS~s~ 已被設置到 ~y~來電~s~ 的位置.</String>
        <String xml:lang="vi-VN">~b~GPS của bạn ~s~đã được đặt ở vị trí của ~y~cuộc gọi đến~s~.</String>
        <String xml:lang="id-ID">~b~GPS ~s~anda telah diaturkan untuk ke lokasi ~y~panggilan~s~.</String>
        <String xml:lang="tr-TR">~b~GPS~s~'niz seçilen ~y~çağrının ~s~konumuna ayarlandı.</String>
        <String xml:lang="hi-Latn">Aapke ~b~GPS ~s~ki location set kar diya gaya hai aapki selected ~y~call ~s~pe.</String>
    </Entry>

    <Entry Id="jobs_ban_info">
        <String xml:lang="en-US">Ban reason: ~r~{0}~s~. Expires ~y~{1}~s~.</String>
        <String xml:lang="nl-NL">Ban reden: ~r~{0}~s~. Verloopt ~y~{1}~s~.</String>        
    </Entry>

    <!-- ========================= -->
    <!-- Sell To Players -->
    <!-- ========================= -->

    <Entry Id="stp_offered_service">
        <String xml:lang="en-US">You've offered your ~y~services ~s~to {0}~s~.</String>
        <String xml:lang="nl-NL">Je hebt je ~y~diensten ~s~aangeboden aan {0}~s~.</String>
        <String xml:lang="fr-FR">Tu as offert tes ~y~services ~s~à {0}~s~.</String>
        <String xml:lang="it-IT">Hai offerto i tuoi ~y~servizi ~s~a {0}~s~.</String>
        <String xml:lang="pl-PL">Zaoferowałeś swoje ~y~usługi ~s~{0}~s~.</String>
        <String xml:lang="es-ES">Has ofrecido tus ~y~servicios ~s~a {0}~s~.</String>
        <String xml:lang="pt-BR">Você ofereceu seus ~y~serviços ~s~para {0}~s~.</String>
        <String xml:lang="de-DE">Du hast {0} deine ~y~Service ~s~angeboten.</String>
        <String xml:lang="ar-001">لقد عرضت ~y~خدماتك ~s~على {0}~s~.</String>
        <String xml:lang="th-TH">คุณได้เสนอ ~y~บริการ ~s~ให้กับ {0}~s~</String>
        <String xml:lang="zh-Hant">您已經把您的~y~服務項目 ~s~給予 {0}~s~查看.</String>
        <String xml:lang="vi-VN">Bạn đã đưa ra đề nghị ~y~dịch vụ ~s~đến {0}~s~.</String>
        <String xml:lang="id-ID">Anda telah menawarkan ~y~jasa anda ~s~kepada {0}~s~.</String>
        <String xml:lang="tr-TR">{0}'ya ~y~hizmetlerinizi ~s~sundunuz.</String>
        <String xml:lang="hi-Latn">Aapne offer kari apni ~y~services ~s~to {0}~s~.</String>
    </Entry>


    <!-- {0} = Player -->
    <!-- {1} = Hotkey -->
    <Entry Id="stp_player_offered_service">
        <String xml:lang="en-US">{0} ~s~has offered you ~y~their services~s~. {1} to view their menu.</String>
        <String xml:lang="nl-NL">{0} ~s~heeft ~y~zijn diensten~s~ aangeboden. {1} om hun menu te bekijken.</String>
        <String xml:lang="fr-FR">{0} ~s~t'a proposé ~y~ses services~s~. {1} pour consulter son menu.</String>
        <String xml:lang="it-IT">{0} ~s~ti ha offerto i ~y~suoi servizi~s~. {1} per visualizzare il suo menu.</String>
        <String xml:lang="pl-PL">{0} ~s~zaoferował ci ~y~swoje usługi~s~. {1} by zobaczyć ich menu.</String>
        <String xml:lang="es-ES">{0} ~s~te a ofrecido sus ~y~servicos~s~. {1} para ver su menú.</String>
        <String xml:lang="pt-BR">{0} ~s~ofereceu seus ~y~serviços~s~ a você. {1} para ver seu menu.</String>
        <String xml:lang="de-DE">{0} ~s~hat dir ~y~seinen Service~s~ angeboten. {1} um das Menü zu sehen.</String>
        <String xml:lang="ar-001">{0} ~s~عرض عليك ~y~خدماته~s~. {1} لعرض القائمة الخاصة به.</String>
        <String xml:lang="th-TH">{0} ~s~ได้เสนอ ~y~บริการของเขา~s~ ให้กับคุณ {1} เพื่อดูเมนูของพวกเขา</String>
        <String xml:lang="zh-Hant">{0} ~s~將 ~y~他的服務項目~s~. {1} 以查看他的服務項目.</String>
        <String xml:lang="vi-VN">{0} ~s~đã đề nghị bạn ~y~dịch vụ của họ~s~. {1} để xem menu của họ.</String>
        <String xml:lang="id-ID">{0} ~s~telah menawarkan anda ~y~jasa mereka~s~. {1} untuk melihat menu mereka.</String>
        <String xml:lang="tr-TR">{0} ~s~size ~y~hizmetlerini ~s~sundu. Menüyü görmek için {1} tuşuna basın.</String>
        <String xml:lang="hi-Latn">{0} ~s~ne offer kiya aapko ~y~unke services~s~. {1} dabaye menu view karne ke liye.</String>
    </Entry>

    <!-- {0} = Job -->
    <!-- {1} = Limit in percentage -->
    <Entry Id="stp_player_limit">
        <String xml:lang="en-US">You can't become a ~b~{0} ~s~because the {1}% player limit has been reached.</String>
        <String xml:lang="nl-NL">Je kan geen ~b~{0} ~s~worden omdat het {1}% speler limiet bereikt is.</String>
        <String xml:lang="fr-FR">Tu ne peux pas devenir ~b~{0} ~s~car la limite de {1}% de joueurs a été atteinte.</String>
        <String xml:lang="it-IT">Non puoi diventare un ~b~{0} ~s~perché è stato raggiunto il limite del {1}% dei giocatori.</String>
        <String xml:lang="pl-PL">Nie możesz zostać ~b~{0} ~s~bo {1}% limit graczy został osiągnięty</String>
        <String xml:lang="es-ES">No puedes convertirte en ~b~{0} ~s~porque se llego al limite del {1}% de jugadores.</String>
        <String xml:lang="pt-BR">Você não pode se tornar um ~b~{0} ~s~porque o limite de {1}% de jogadores foi atingido..</String>
        <String xml:lang="de-DE">Du kannst kein ~b~{0} ~s~werden, da das {1}% Spielerlimit erreicht wurde.</String>
        <String xml:lang="ar-001">لا يمكنك أن تصبح ~b~{0} ~s~لأنه تم الوصول إلى الحد الأقصى لعدد اللاعبين بنسبة {1}%.</String>
        <String xml:lang="th-TH">คุณไม่สามารถเป็น ~b~{0} ~s~ได้เนื่องจากมีผู้เล่นถึงขีดจำกัด {1}% แล้ว</String>
        <String xml:lang="zh-Hant">你不能成為 ~b~{0} ~s~因為有超過 {1}% 的玩家選取了該職業</String>
        <String xml:lang="vi-VN">Bạn không thể trở thành một ~b~{0} ~s~bởi vì {1}% đã chọn nghề này.</String>
        <String xml:lang="id-ID">Anda tidak dapat menjadi ~b~{0} ~s~karena limit {1}% pemain sudah tercapai.</String>
        <String xml:lang="tr-TR">{1}% oyuncu sınırına ulaşıldığı için ~b~{0} ~s~olamazsınız.</String>
        <String xml:lang="hi-Latn">Aap ~b~{0} ~s~nahi bann sakte kyuki {1}% player limit pehle hi lag chuki hai.</String>
    </Entry>

    <Entry Id="stp_too_far">
        <String xml:lang="en-US">{0} is ~r~too far ~s~from you.</String>
        <String xml:lang="nl-NL">{0} is ~r~te ver weg ~s~van jou.</String>
        <String xml:lang="fr-FR">{0} est ~r~trop loin ~s~de toi.</String>
        <String xml:lang="it-IT">{0} è ~r~troppo lontano ~s~da te.</String>
        <String xml:lang="pl-PL">{0} jest ~r~za daleko ~s~od ciebie.</String>
        <String xml:lang="es-ES">{0} esta ~r~muy lejos ~s~de ti.</String>
        <String xml:lang="pt-BR">{0} está ~r~muito longe ~s~de você.</String>
        <String xml:lang="de-DE">{0} ist ~r~zu weit ~s~von dir entfernt.</String>
        <String xml:lang="ar-001">{0} ~r~بعيد جدًا ~s~عنك.</String>
        <String xml:lang="th-TH">{0} ~r~อยู่ไกล ~s~จากคุณมากเกินไป</String>
        <String xml:lang="zh-Hant">{0} ~r~離~s~你太遠了</String>
        <String xml:lang="vi-VN">{0} đã ~r~quá xa ~s~bạn.</String>
        <String xml:lang="id-ID">{0} ~r~terlalu jauh ~s~dari anda.</String>
        <String xml:lang="tr-TR">{0} sizden ~r~çok uzakta~s~.</String>
        <String xml:lang="hi-Latn">{0} aapse ~r~kaafi door ~s~hain.</String>
    </Entry>

    <Entry Id="stp_need_vehicle_to_purchase">
        <String xml:lang="en-US">~r~You need a vehicle to purchase this service.</String>
        <String xml:lang="nl-NL">~r~Je hebt een voertuig nodig om deze dienst te kopen.</String>
        <String xml:lang="fr-FR">~r~Tu as besoin d'un véhicule pour acheter ce service.</String>
        <String xml:lang="it-IT">~r~Ti serve un veicolo per acquistare questo servizio.</String>
        <String xml:lang="pl-PL">~r~Potrzebujesz pojazdu by kupić tą usługę.</String>
        <String xml:lang="es-ES">~r~Necesitas un vehículo para contratar este servicio.</String>
        <String xml:lang="pt-BR">~r~Você precisa de um veículo para adquirir esse serviço.</String>
        <String xml:lang="de-DE">~r~Du brauchst ein Fahrzeug, um diesen Service kaufen zu können.</String>
        <String xml:lang="ar-001">~r~أنت بحاجة إلى سيارة لشراء هذه الخدمة.</String>
        <String xml:lang="th-TH">~r~คุณต้องมียานพาหนะในการซื้อบริการนี้</String>
        <String xml:lang="zh-Hant">~r~您需要一台車輛以使用此服務</String>
        <String xml:lang="vi-VN">~r~Bạn cần có một chiếc xe để có thể mua cái nay</String>
        <String xml:lang="id-ID">~r~Anda membutuhkan sebuah mobil untuk membeli jasa ini.</String>
        <String xml:lang="tr-TR">~r~Bu hizmeti satın almak için bir araca ihtiyacınız var.</String>
        <String xml:lang="hi-Latn">~r~Aapko ek gaadi chahiye hogi yeh service purchase karne ke liye.</String>
    </Entry>

    <Entry Id="stp_cant_purchase_service_while_moving">
        <String xml:lang="en-US">~r~You can't purchase this service when the vehicle is moving.</String>
        <String xml:lang="nl-NL">~r~Je kan deze dienst niet kopen wanneer het voertuig in beweging is.</String>
        <String xml:lang="fr-FR">~r~Tu ne peux pas acheter ce service lorsque le véhicule est en mouvement.</String>
        <String xml:lang="it-IT">~r~Non puoi acquistare questo servizio mentre il veicolo è in movimento.</String>
        <String xml:lang="pl-PL">~r~Nie możesz kupić tej usługi gdy pojazd się rusza.</String>
        <String xml:lang="es-ES">~r~No puedes contratar este servicio cuando el vehículo está en movimiento.</String>
        <String xml:lang="pt-BR">~r~Não é possível contratar esse serviço quando o veículo estiver em movimento.</String>
        <String xml:lang="de-DE">~r~Du kannst diesen Service nicht kaufen, wenn das Fahrzeug in Bewegung ist.</String>
        <String xml:lang="ar-001">~r~لا يمكنك شراء هذه الخدمة أثناء تحرك السيارة.</String>
        <String xml:lang="th-TH">~r~คุณไม่สามารถซื้อบริการนี้ได้ในขณะที่ยานพาหนะกำลังเคลื่อนที่</String>
        <String xml:lang="zh-Hant">~r~您不能再車輛移動時使用此服務</String>
        <String xml:lang="vi-VN">~r~Bạn không thể mua cái này khi chiếc xe đang di chuyển.</String>
        <String xml:lang="id-ID">~r~Anda tidak dapat membeli jasa ini ketika sedang dalam kendaraan yang bergerak.</String>
        <String xml:lang="tr-TR">~r~Araç hareket ederken bu hizmeti satın alamzsınız.</String>
        <String xml:lang="hi-Latn">~r~Aap purchase nahi kar sakte jab aapki gaadi move kar rahi ho.</String>
    </Entry>

    <Entry Id="stp_cant_purchase_when_seller_in_vehicle">
        <String xml:lang="en-US">~r~You can't purchase this service when the seller is inside a vehicle.</String>
        <String xml:lang="nl-NL">~r~Je kan deze dienst niet kopen wanneer de verkoper in een voertuig zit.</String>
        <String xml:lang="fr-FR">~r~Tu ne peux pas acheter ce service lorsque le vendeur se trouve à l'intérieur d'un véhicule.</String>
        <String xml:lang="it-IT">~r~Non puoi acquistare questo servizio mentre il venditore è dentro un veicolo.</String>
        <String xml:lang="pl-PL">~r~Nie możesz kupić tej usługi gdy usługowdawca jest w pojeździe.</String>
        <String xml:lang="es-ES">~r~No puedes contratar este servicio cuando el vendedor se encuentra dentro de un vehículo.</String>
        <String xml:lang="pt-BR">~r~Não é possível contratar esse serviço quando o vendedor estiver dentro de um veículo.</String>
        <String xml:lang="de-DE">~r~Du kannst diesen Service nicht kaufen, wenn der Verkäufer in einem Fahrzeug sitzt.</String>
        <String xml:lang="ar-001">~r~لا يمكنك شراء هذه الخدمة عندما يكون البائع داخل السيارة.</String>
        <String xml:lang="th-TH">~r~คุณไม่สามารถซื้อบริการนี้ได้เมื่อผู้ขายอยู่ภายในยานพาหนะ</String>
        <String xml:lang="zh-Hant">~r~當賣家在車內時，您將不能使用此服務</String>
        <String xml:lang="vi-VN">~r~Bạn không thể mua cái này khi người bán đang ở trong xe.</String>
        <String xml:lang="id-ID">~r~Anda tidak dapat membeli jasa ini ketika penjual sedang didalam kendaraan.</String>
        <String xml:lang="tr-TR">~r~Satıcı araç içindeyken bu hizmeti satın alamazsınız.</String>
        <String xml:lang="hi-Latn">~r~Aap purchase nahi kar sakte jab seller gaadi mein ho.</String>
    </Entry>

    <Entry Id="stp_too_far_from_seller">
        <String xml:lang="en-US">~r~You are too far from the seller!</String>
        <String xml:lang="nl-NL">~r~Je bent te ver weg van de verkoper!</String>
        <String xml:lang="fr-FR">~r~Tu es trop loin du vendeur!</String>
        <String xml:lang="it-IT">~r~Sei troppo lontano dal venditore!</String>
        <String xml:lang="pl-PL">~r~Jesteś za daleko od usługodawcy!</String>
        <String xml:lang="es-ES">~r~¡Estás demasiado lejos de la vendedor/a!</String>
        <String xml:lang="pt-BR">~r~Você está muito longe do vendedor!</String>
        <String xml:lang="de-DE">~r~Du bist zu weit vom Verkäufer entfernt!</String>
        <String xml:lang="ar-001">~r~أنت بعيد جدًا عن البائع!</String>
        <String xml:lang="th-TH">~r~คุณอยู่ไกลจากผู้ขายเกินไป!</String>
        <String xml:lang="zh-Hant">~r~賣家離你太遠了!</String>
        <String xml:lang="vi-VN">~r~Bạn đứng quá xe so với người bán!</String>
        <String xml:lang="id-ID">~r~Anda terlalu jauh dari penjual!</String>
        <String xml:lang="tr-TR">~r~Satıcıya çok uzaksınız!</String>
        <String xml:lang="hi-Latn">~r~Aap bohot door hain seller se!</String>
    </Entry>

    <Entry Id="stp_seller_doesnt_have_enough">
        <String xml:lang="en-US">~r~The seller doesn't have enough {0}!</String>
        <String xml:lang="nl-NL">~r~De verkoper heeft niet genoeg {0}!</String>
        <String xml:lang="fr-FR">~r~Le vendeur n'a pas assez de {0}!</String>
        <String xml:lang="it-IT">~r~Questo venditore non ha abbastanza {0}!</String>
        <String xml:lang="pl-PL">~r~Usługodawca nie ma wystarczająco dużo {0}!</String>
        <String xml:lang="es-ES">~r~El vendedor no tiene suficiente {0}!</String>
        <String xml:lang="pt-BR">~r~O vendedor não tem o suficiente {0}!</String>
        <String xml:lang="de-DE">~r~Der Verkäufer hat nicht genug {0}!</String>
        <String xml:lang="th-TH">~r~ผู้ขายมี {0} ไม่พอ!</String>
        <String xml:lang="zh-Hant">~r~賣家沒有足夠的 {0} 來銷售</String>
        <String xml:lang="ar-001">~r~البائع ليس لديه ما يكفي من {0}!</String>
        <String xml:lang="vi-VN">~r~Người bán hiện không có đủ {0}!</String>
        <String xml:lang="id-ID">~r~Penjual tidak memiliki cukup {0}!</String>
        <String xml:lang="tr-TR">~r~Satıcının yeterince {0} yok!</String>
        <String xml:lang="hi-Latn">~r~Seller ke paas utne {0} nahi hai!</String>
    </Entry>

    <Entry Id="stp_seller_doesnt_have_enough_supplies">
        <String xml:lang="en-US">~r~The seller doesn't have enough supplies to provide the ~s~{0} ~r~service!</String>
        <String xml:lang="nl-NL">~r~De verkoper heeft niet genoeg goederen om de ~s~{0} ~r~dienst te leveren!</String>
        <String xml:lang="fr-FR">~r~Le vendeur n'a pas assez de matériel pour fournir le ~s~{0} ~r~service!</String>
        <String xml:lang="it-IT">~r~Il venditore non ha abbastanza rifornimenti per offrire il servizio ~s~{0}~r~!</String>
        <String xml:lang="pl-PL">~r~usługowdawca nie ma wystarczająco dużo materiałów by wykonać ~s~{0} ~r~usługę!</String>
        <String xml:lang="es-ES">~r~El vendedor no tiene suficientes suministros para brindar el ~s~{0} ~r~servicio!</String>
        <String xml:lang="pt-BR">~r~O fornecedor não tem suprimentos suficientes para prestar o ~s~{0} ~r~serviço!</String>
        <String xml:lang="de-DE">~r~Der Verkäufer hat nicht genug Vorräte, um den ~s~{0}~r~-Service anzubieten!</String>
        <String xml:lang="th-TH">~r~ผู้ขายมีสินค้าไม่เพียงพอที่จะให้บริการ ~s~{0}~r~!</String>
        <String xml:lang="zh-Hant">~r~賣家沒有足夠的補給以實行 ~s~{0}~r~ 業務</String>
        <String xml:lang="ar-001">~r~البائع ليس لديه الإمدادات الكافية لتقديم ~s~{0} ~r~خدمة!</String>
        <String xml:lang="vi-VN">~r~Người bạn hiện không có đủ nguồn vật phẩm ~s~{0} ~r~để phục vụ!</String>
        <String xml:lang="id-ID">~r~Penjual tidak memiliki cukup suplai untuk menyediakan jasa ~s~{0}~r~!</String>
        <String xml:lang="tr-TR">~r~Satıcı, ~s~{0} ~r~hizmetini sağlamak için yeterli malzeme bulundurmuyor!</String>
        <String xml:lang="hi-Latn">~r~Seller ke paas samaan nahi hai aapko ~s~{0} ~r~service dene ke liye!</String>
    </Entry>

    <Entry Id="stp_seller_doesnt_have_required_certification">
        <String xml:lang="en-US">~r~The seller doesn't have the required certification to provide the ~s~{0} ~r~service!</String>
        <String xml:lang="nl-NL">~r~De verkoper heeft niet het verplichte certificaat om de ~s~{0} ~r~dienst te leveren!</String>
        <String xml:lang="fr-FR">~r~Le vendeur n'a pas la certification requise pour fournir le ~s~{0} ~r~service!</String>
        <String xml:lang="it-IT">~r~Il venditore non ha la certificazione necessaria per fornire il servizio di ~s~{0}~r~!</String>
        <String xml:lang="pl-PL">~r~usługowdawca nie ma wymaganej certyfikacji do wykonania ~s~{0} ~r~usługi!</String>
        <String xml:lang="es-ES">~r~El vendedor no tiene la certificación requerida para proporcionar el~s~{0} ~r~servicio!</String>
        <String xml:lang="pt-BR">~r~O fornecedor não tem a certificação necessária para fornecer o ~s~{0} ~r~serviço!</String>
        <String xml:lang="de-DE">~r~Der Verkäufer hat nicht die erforderlichen Zertifikationen, um den ~s~{0}~r~-Service anzubieten!</String>
        <String xml:lang="th-TH">~r~ผู้ขายไม่มีทำหน้าที่ในการให้บริการ ~s~{0}~r~!</String>
        <String xml:lang="zh-Hant">~r~賣家沒有獲得需要的證書以行使 ~s~{0}~r~</String>
        <String xml:lang="ar-001">~r~البائع ليس لديه الشهادة المطلوبة لتقديم خدمة ~s~{0}~r~!</String>
        <String xml:lang="vi-VN">~r~Người bán hiện không có giấy chứng nhận ~s~{0} ~r~để phục vụ!</String>
        <String xml:lang="id-ID">~r~Penjual tidak memenuhi persyaratan sertifikasi untuk menyediakan jasa ~s~{0}~r~!</String>
        <String xml:lang="tr-TR">~r~The seller doesn't have the required certification to provide the ~s~{0} ~r~service!</String>
        <String xml:lang="hi-Latn">~r~Seller ke paas zaruri certification nahi hai aapko ~s~{0} ~r~service dene ke liye!</String>
    </Entry>

    <Entry Id="stp_seller_updated_prices">
        <String xml:lang="en-US">~r~The seller has updated their prices. The menu has been refreshed.</String>
        <String xml:lang="nl-NL">~r~De verkoper heeft zijn prijzen aangepast. Het menu is ververst.</String>
        <String xml:lang="fr-FR">~r~Le vendeur a mis à jour ses prix. Le menu a été actualisé.</String>
        <String xml:lang="it-IT">~r~Il venditore ha aggiornato i prezzi. Il menu è stato aggiornato.</String>
        <String xml:lang="pl-PL">~r~Usługodawca zmienił ceny. Menu zostało odświeżone.</String>
        <String xml:lang="es-ES">~r~El vendedor ha actualizado sus precios. El menú ha sido renovado.</String>
        <String xml:lang="pt-BR">~r~O fornecedor atualizou seus preços. O cardápio foi renovado.</String>
        <String xml:lang="de-DE">~r~Der Verkäufer hat seine Preise aktualisiert. Das Menü wurde aktualisiert.</String>
        <String xml:lang="th-TH">~r~ผู้ขายอัพเดทราคาแล้ว เมนูได้รับการรีเฟรชแล้ว</String>
        <String xml:lang="zh-Hant">~r~賣家已經重新訂價，購買菜單已被重新整理</String>
        <String xml:lang="ar-001">~r~ قام البائع بتحديث أسعاره. تم تحديث القائمة.</String>
        <String xml:lang="vi-VN">~r~Người bạn đã cập nhật giá của họ. Danh mục đã được làm mới.</String>
        <String xml:lang="id-ID">~r~Penjual telah mengubah harganya. Menu telah diperbaharui.</String>
        <String xml:lang="tr-TR">~r~Satıcı fiyatlarını güncelledi. Menü yenilendi.</String>
        <String xml:lang="hi-Latn">~r~Seller apne prices update kiye hain. Menu refresh kar ho gaya hai.</String>
    </Entry>

    <!-- ========================= -->
    <!-- Robbery -->
    <!-- ========================= -->
    <Entry Id="abandoned_robbery">
        <String xml:lang="en-US">~r~You abandoned the robbery!</String>
        <String xml:lang="it-IT">~r~Hai abbandonato la rapina!</String>
        <String xml:lang="nl-NL">~r~De hebt de overval afgebroken!</String>
        <String xml:lang="fr-FR">~r~Tu as abandonné le braquage!</String>
        <String xml:lang="de-DE">~r~Du hast den Überfall abgebrochen!</String>
        <String xml:lang="tr-TR">~r~Soygunu terk ettin!</String>
        <String xml:lang="es-ES">~r~¡Has abandonado el robo!</String>
        <String xml:lang="pl-PL">~r~Porzuciłeś napad!</String>
        <String xml:lang="zh-Hant">~r~你放棄了搶劫!</String>
        <String xml:lang="zh-Hans">~r~你放弃了抢劫!</String>
        <String xml:lang="pt-BR">~r~Você abandonou o roubo!</String>
        <String xml:lang="th-TH">~r~คุณละทิ้งการปล้น!</String>
        <String xml:lang="ar-001">~r~لقد تخليت عن السرقة!</String>
        <String xml:lang="vi-VN">~r~Bạn đã huỷ bỏ vụ cướp!</String>
        <String xml:lang="id-ID">~r~Anda telah meninggalkan perampokan!</String>
        <String xml:lang="hi-Latn">~r~Aapne robbery chhor di hai!</String>
    </Entry>

    <!-- ========================= -->
    <!-- {0} = User -->
    <!-- {1} = Location -->
    <!-- ========================= -->
    <Entry Id="robbing">
        <String xml:lang="en-US">{0} is robbing {1}.</String>
        <String xml:lang="it-IT">{0} sta rapinando {1}.</String>
        <String xml:lang="nl-NL">{0} is {1} aan het beroven.</String>
        <String xml:lang="fr-FR">{0} braque {1}.</String>
        <String xml:lang="de-DE">{0} überfällt {1}.</String>
        <String xml:lang="tr-TR">{0}, {1} soyuyor.</String>
        <String xml:lang="es-ES">{0} está robando {1}.</String>
        <String xml:lang="pl-PL">{0} rabuje {1}.</String>
        <String xml:lang="zh-Hant">{0} 正在搶劫 {1}.</String>
        <String xml:lang="zh-Hans">{0} 正在抢劫 {1}.</String>
        <String xml:lang="pt-BR">{0} está roubando {1}.</String>
        <String xml:lang="th-TH">{0} กำลังปล้น {1}</String>
        <String xml:lang="ar-001">{0} يسرق {1}.</String>
        <String xml:lang="vi-VN">{0} hiện đang cướp {1}.</String>
        <String xml:lang="id-ID">{0} telah melakukan perampokan di{1}.</String>
        <String xml:lang="hi-Latn">{0} loot rahe {1}.</String>
    </Entry>

    <Entry Id="joined_robbery">
        <String xml:lang="en-US">{0} has ~g~joined ~s~the robbery.</String>
        <String xml:lang="it-IT">{0} si è ~g~unito ~s~alla rapina.</String>
        <String xml:lang="nl-NL">{0} is de overval ~g~toegetreden~s~.</String>
        <String xml:lang="fr-FR">{0} a ~g~rejoint ~s~le braquage.</String>
        <String xml:lang="de-DE">{0} ist dem Überfall ~g~beigetreten~s~.</String>
        <String xml:lang="tr-TR">{0} soyguna ~g~katıldı~s~.</String>
        <String xml:lang="es-ES">{0} se ha ~g~unido ~s~al robo.</String>
        <String xml:lang="pl-PL">{0} ~g~dołączył do ~s~napadu.</String>
        <String xml:lang="zh-Hant">{0}已 ~g~加入 ~s~搶劫.</String>
        <String xml:lang="zh-Hans">{0}已 ~g~加入 ~s~抢劫.</String>
        <String xml:lang="pt-BR">{0} se ~g~juntou ~s~ao roubo.</String>
        <String xml:lang="th-TH">{0} ได้ ~g~เข้าร่วม ~s~การปล้น</String>
        <String xml:lang="ar-001">{0} ~g~انضم إلى ~s~السرقة.</String>
        <String xml:lang="vi-VN">{0} đã ~g~tham gia ~s~vào vụ cướp.</String>
        <String xml:lang="id-ID">{0} telah ~g~bergabung ~s~dalam perampokan.</String>
        <String xml:lang="hi-Latn">{0} aapko ~g~join ~s~kare robbery mein.</String>
    </Entry>

    <Entry Id="died_robbery">
        <String xml:lang="en-US">{0} has ~r~died~s~.</String>
        <String xml:lang="it-IT">{0} è ~r~morto~s~.</String>
        <String xml:lang="nl-NL">{0} is ~r~doodgegaan~s~.</String>
        <String xml:lang="fr-FR">{0} est ~r~mort~s~.</String>
        <String xml:lang="de-DE">{0} ist ~r~gestorben~s~.</String>
        <String xml:lang="tr-TR">{0} ~r~öldü~s~.</String>
        <String xml:lang="es-ES">{0} ha ~r~muerto~s~.</String>
        <String xml:lang="pl-PL">{0} ~r~zginął~s~.</String>
        <String xml:lang="zh-Hant">{0} ~r~死了~s~.</String>
        <String xml:lang="zh-Hans">{0} ~r~死了~s~.</String>
        <String xml:lang="pt-BR">{0} está ~r~morto~s~.</String>
        <String xml:lang="th-TH">{0} ได้ ~r~ตายลง~s~</String>
        <String xml:lang="ar-001">{0}~r~مات~s~.</String>
        <String xml:lang="vi-VN">{0} ~r~đã chết~s~.</String>
        <String xml:lang="id-ID">{0} telah ~r~meninggal~s~.</String>
        <String xml:lang="hi-Latn">{0} ki ~r~maut ho gayi hai~s~.</String>
    </Entry>

    <Entry Id="cuffed_robbery">
        <String xml:lang="en-US">{0} has been ~r~cuffed~s~.</String>
        <String xml:lang="it-IT">{0} è stato ~r~ammanettato~s~.</String>
        <String xml:lang="nl-NL">{0} is ~r~geboeid~s~.</String>
        <String xml:lang="fr-FR">{0} a été ~r~menotté~s~.</String>
        <String xml:lang="de-DE">{0} wurde ~r~festgenommen~s~.</String>
        <String xml:lang="tr-TR">{0} ~r~kelepçelendi~s~.</String>
        <String xml:lang="es-ES">{0} ha sido ~r~esposado~s~.</String>
        <String xml:lang="pl-PL">{0} został ~r~zakuty~s~.</String>
        <String xml:lang="zh-Hant">{0} 已被 ~r~上銬~s~.</String>
        <String xml:lang="zh-Hans">{0} 已被 ~r~上铐~s~.</String>
        <String xml:lang="pt-BR">{0} foi ~r~algemado~s~.</String>
        <String xml:lang="th-TH">{0} ถูก ~r~ใส่กุญแจมือ~s~</String>
        <String xml:lang="ar-001">~r~تم تقييد~s~ {0}.</String>
        <String xml:lang="vi-VN">{0} ~r~đã bị còng~s~.</String>
        <String xml:lang="id-ID">{0} telah ~r~diborgol~s~.</String>
        <String xml:lang="hi-Latn">{0} ko ~r~handcuff ~s~kar liya gaya hai.</String>
    </Entry>

    <Entry Id="player_abandoned_robbery">
        <String xml:lang="en-US">{0} has ~r~abandoned ~s~the robbery.</String>
        <String xml:lang="it-IT">{0} ha ~r~abbandonato ~s~la rapina.</String>
        <String xml:lang="nl-NL">{0} is van de overval ~r~afgebroken~s~.</String>
        <String xml:lang="fr-FR">{0} a ~r~abandonné ~s~le braquage.</String>
        <String xml:lang="de-DE">{0} hat den Überfall ~r~abgebrochen~s~.</String>
        <String xml:lang="tr-TR">{0} soygunu ~r~terk etti~s~.</String>
        <String xml:lang="es-ES">{0} ha ~r~abandonado ~s~el robo.</String>
        <String xml:lang="pl-PL">{0} ~r~porzucił ~s~napad.</String>
        <String xml:lang="pt-BR">{0} ~r~abandonou ~s~o roubo.</String>
        <String xml:lang="th-TH">{0} ~r~ละทิ้ง ~s~การปล้นแล้ว</String>
        <String xml:lang="ar-001">{0} ~r~تخلى ~s~عن عملية السرقة.</String>
        <String xml:lang="vi-VN">{0} ~r~đã huỷ bỏ ~s~vụ cướp.</String>
        <String xml:lang="id-ID">{0} telah ~r~meninggalkan ~s~perampokan.</String>
        <String xml:lang="hi-Latn">{0} ne robbery ~r~chhor di hai~s~.</String>
    </Entry>

    <!-- ========================= -->
    <!-- Drug dealer -->
    <!-- {0} = Location name -->
    <!-- {1} = Customer -->
    <!-- ========================= -->

    <Entry Id="player_drug_call">
        <String xml:lang="en-US">Go to ~y~{0} ~s~and sell drugs to {1}.</String>
        <String xml:lang="it-IT">Raggiungi ~y~{0} ~s~e vendi droghe a {1}.</String>
        <String xml:lang="nl-NL">Ga naar ~y~{0} ~s~en verkoop drugs aan {1}.</String>
        <String xml:lang="fr-FR">Va à ~y~{0} ~s~et vend de la drogue à {1}.</String>
        <String xml:lang="de-DE">Gehe zu ~y~{0} ~s~und verkaufe {1} Drogen.</String>
        <String xml:lang="tr-TR">~y~{0}~s~'a git ve {1}'a uyuşturucu sat.</String>
        <String xml:lang="es-ES">Ve a ~y~{0} ~s~y vende drogas a {1}.</String>
        <String xml:lang="pl-PL">Pójdź do ~y~{0} ~s~i sprzedaj narkotyki {1}.</String>
        <String xml:lang="zh-Hant">前往 ~y~{0} ~s~將毒品販售給 {1}.</String>
        <String xml:lang="zh-Hans">前往 ~y~{0} ~s~将毒品贩售给 {1}.</String>
        <String xml:lang="pt-BR">Ir à ~y~{0} ~s~e vender drogas a {1}.</String>
        <String xml:lang="th-TH">ไปที่ ~y~{0} ~s~และขายยาให้กับ {1}</String>
        <String xml:lang="ar-001">اذهب إلى ~y~{0} ~s~وقم ببيع المخدرات إلى {1}.</String>
        <String xml:lang="vi-VN">Đi đến ~y~{0} ~s~và bán hàng cấm cho {1}.</String>
        <String xml:lang="id-ID">Pergi menuju ~y~{0} ~s~dan jual narkoba kepada {1}.</String>
        <String xml:lang="hi-Latn">Jaao ~y~{0} ~s~aur {1} ko drugs becho.</String>
    </Entry>

    <!-- {0} = Amount -->
    <!-- {1} = Item -->
    <!-- {2} = Price -->
    <Entry Id="drug_sell_npc">
        <String xml:lang="en-US">You sold ~p~{0}g ~s~of ~r~{1} ~s~to an NPC for ~g~{2}~s~.</String>
        <String xml:lang="it-IT">Hai venduto ~p~{0}g di ~r~{1} ~s~a un NPC per ~g~{2}~s~.</String>
        <String xml:lang="nl-NL">Je hebt ~p~{0}g ~s~van ~r~{1} ~s~aan een NPC verkocht voor ~g~{2}~s~.</String>
        <String xml:lang="fr-FR">Tu as vendu ~p~{0}g ~s~de ~r~{1} ~s~à un PNJ pour ~g~{2}~s~.</String>
        <String xml:lang="de-DE">Du hast ~p~{0}g~s~ ~r~{1}~s~ an einen NPC für ~g~{2}~s~ verkauft.</String>
        <String xml:lang="tr-TR">Sattın ~p~{0}g ~s~ile ilgili ~r~{1} ~s~için bir NPC'ye ~g~{2}~s~.</String>
        <String xml:lang="es-ES">Vendiste ~p~{0}g ~s~de ~r~{1} ~s~a un NPC por ~g~{2}~s~.</String>
        <String xml:lang="pl-PL">Sprzedałeś ~p~{0}g ~s~~r~{1} ~s~botowi za ~g~{2}~s~.</String>
        <String xml:lang="zh-Hant">你販售了 ~p~{0}g ~s~個 ~r~{1} ~s~給 NPC 並賺取了 ~g~{2}~s~</String>
        <String xml:lang="zh-Hans">你贩售了 ~p~{0}g ~s~个 ~r~{1} ~s~给 NPC 并赚取了 ~g~{2}~s~</String>
        <String xml:lang="pt-BR">Você vendeu ~p~{0}g ~s~de ~r~{1} ~s~a um NPC por ~g~{2}~s~.</String>
        <String xml:lang="th-TH">คุณขาย ~p~{0}g ~s~of ~r~{1} ~s~ให้กับ NPC ในราคา ~g~{2}~s~</String>
        <String xml:lang="ar-001">لقد قمت ببيع ~p~{0}g ~s~من ~r~{1} ~s~إلى البوت ~g~{2}~s~.</String>
        <String xml:lang="vi-VN">Bạn đã bán ~p~{0}g ~s~~r~{1} ~s~đến NPC với giá ~g~{2}~s~.</String>
        <String xml:lang="id-ID">Anda telah menjual ~p~{0}g ~s~dari ~r~{1} ~s~kepada NPC dengan harga ~g~{2}~s~.</String>
        <String xml:lang="hi-Latn">Aapne ~p~{0}g ~s~of ~r~{1} ~s~NPC ko ~g~{2} ~s~mein becha.</String>
    </Entry>

    <Entry Id="drug_buy_from_npc">
        <String xml:lang="en-US">You purchased ~p~{0}g ~s~of ~p~{1} ~s~for ~r~{2}~s~</String>
        <String xml:lang="it-IT">Hai comprato ~p~{0}g ~s~di ~p~{1} ~s~per ~r~{2}~s~</String>
        <String xml:lang="nl-NL">Je hebt ~p~{0}g ~s~van ~p~{1} ~s~gekocht voor ~r~{2}~s~</String>
        <String xml:lang="fr-FR">Tu as acheté ~p~{0}g ~s~de ~p~{1} ~s~pour ~r~{2}~s~</String>
        <String xml:lang="de-DE">Du hast ~p~{0}g~s~ ~p~{1} ~s~für ~r~{2}~s~ gekauft</String>
        <String xml:lang="tr-TR">~p~{0}g {1} ~s~için ~r~{2} ~s~ödediniz</String>
        <String xml:lang="es-ES">Compraste ~p~{0}g ~s~de ~p~{1} ~s~por ~r~{2}~s~</String>
        <String xml:lang="pl-PL">Kupiłeś ~p~{0}g ~s~~p~{1} ~s~za ~r~{2}~s~</String>
        <String xml:lang="zh-Hant">你支付了 ~p~{2}g ~s~來購買 ~p~{0} ~s~個 ~r~{1}~s~</String>
        <String xml:lang="zh-Hans">你支付了 ~p~{2}g ~s~来购买 ~p~{0} ~s~个 ~r~{1}~s~</String>
        <String xml:lang="pt-BR">Você comprou ~p~{0}g ~s~de ~p~{1} ~s~por ~r~{2}~s~</String>
        <String xml:lang="th-TH">คุณซื้อ ~p~{0}g ~s~ของ ~p~{1} ~s~จาก ~r~{2}~s~</String>
        <String xml:lang="ar-001">لقد اشتريت ~p~{0}g ~s~من ~p~{1} ~s~for ~r~{2}~s~</String>
        <String xml:lang="vi-VN">Bạn đã mua ~p~{0}g ~s~~p~{1} ~s~với giá ~r~{2}~s~.</String>
        <String xml:lang="id-ID">Anda membeli ~p~{0}g ~s~dari ~p~{1} ~s~dengan harga ~r~{2}~s~</String>
        <String xml:lang="hi-Latn">Aapne ~p~{0}g ~s~of ~p~{1} ~s~liya ~r~{2} ~s~mein.</String>
    </Entry>

    <Entry Id="dealer_description">
        <String xml:lang="en-US">~c~(C)Drug Dealer:(/C) ~s~sell ~r~drugs ~s~to earn money.</String>
        <String xml:lang="it-IT">~c~(C)Spacciatore:(/C) ~s~vendi ~r~droga ~s~per guadagnare soldi.</String>
        <String xml:lang="nl-NL">~c~(C)Drugsdealer:(/C) ~s~verkoop ~r~drugs ~s~om geld te verdienen.</String>
        <String xml:lang="fr-FR">~c~(C)Trafiquant de drogue:(/C) ~s~vendre ~r~des drogues ~s~pour gagner de l'argent.</String>
        <String xml:lang="de-DE">~c~(C)Drogendealer:(/C) ~s~verkaufe ~r~Drogen~s~, um Geld zu verdienen.</String>
        <String xml:lang="es-ES">~c~(C)Traficante de drogas:(/C) ~s~vende ~r~drogas ~s~para ganar dinero.</String>
        <String xml:lang="pl-PL">~c~(C)Diler Narkotykowy:(/C) ~s~sprzedawaj ~r~narkotyki ~s~by zarabiać forsę.</String>
        <String xml:lang="zh-Hant">~c~(C)毒品販售處:(/C) ~s~販賣 ~r~毒品 ~s~來賺取現金.</String>
        <String xml:lang="zh-Hans">~c~(C)毒品贩售处:(/C) ~s~贩卖 ~r~毒品 ~s~来赚取现金.</String>
        <String xml:lang="pt-BR">~c~(C)Traficante de drogas:(/C) ~s~vende ~r~drogas ~s~para ganhar dinheiro.</String>
        <String xml:lang="th-TH">~c~(C)พ่อค้ายา:(/C) ~s~ขาย ~r~ยาเสพติด ~s~เพื่อหารายได้</String>
        <String xml:lang="ar-001">~c~(C)تاجر المخدرات:(/C) ~s~بيع ~r~المخدرات ~s~لكسب المال.</String>
        <String xml:lang="vi-VN">~c~(C)Kẻ buôn lậu:(/C) ~s~bán ~r~hàng cấm ~s~để kiếm tiền.</String>
        <String xml:lang="id-ID">~c~(C)Penjual Narkoba:(/C) ~s~jual ~r~narkoba ~s~untuk menghasilkan uang.</String>
        <String xml:lang="tr-TR">~c~(C)Uyuşturucu Satıcısı:(/C) ~s~para kazanmak için ~r~uyuşturucu ~s~sat</String>
        <String xml:lang="hi-Latn">~c~(C)Drug Dealer:(/C) ~s~paisa kamane ke liye ~r~drugs ~s~becho.</String>
    </Entry>


    <!-- {0} = Player -->
    <!-- {1} = Location -->
    <Entry Id="dealer_player_looking">
        <String xml:lang="en-US">{0} ~s~is looking for a drug dealer in ~y~{1}~s~.</String>
        <String xml:lang="nl-NL">{0} ~s~zoekt een drugsdealer in ~y~{1}~s~.</String>
        <String xml:lang="fr-FR">{0} ~s~est à la recherche d'un trafiquant de drogue dans ~y~{1}~s~.</String>
        <String xml:lang="pl-PL">{0} ~s~szuka dilera w ~y~{1}~s~.</String>
        <String xml:lang="it-IT">{0} ~s~sta cercando uno spacciatore in ~y~{1}~s~.</String>
        <String xml:lang="de-DE">{0} ~s~sucht nach einem Drogendealer in ~y~{1}~s~.</String>
        <String xml:lang="es-ES">{0} ~s~está buscando un traficante de drogas en ~y~{1}~s~.</String>
        <String xml:lang="zh-Hant">{0} ~s~正在 ~y~{1}~s~ 尋找毒品販售處.</String>
        <String xml:lang="zh-Hans">{0} ~s~正在 ~y~{1}~s~ 寻找毒品贩售处.</String>
        <String xml:lang="pt-BR">{0} ~s~está procurando um traficante de drogas em ~y~{1}~s~.</String>
        <String xml:lang="th-TH">{0} ~s~กำลังมองหาผู้ค้ายาใน ~y~{1}~s~</String>
        <String xml:lang="ar-001">{0} ~s~يبحث عن تاجر مخدرات في ~y~{1}~s~.</String>
        <String xml:lang="vi-VN">{0} ~s~đang tìm người buôn lậu ở ~y~{1}~s~.</String>
        <String xml:lang="id-ID">{0} ~s~sedang mencari pengedar narkoba di ~y~{1}~s~.</String>
        <String xml:lang="tr-TR">{0}, ~y~{1} ~s~taraflarında bir uyuşturucu satıcısı arıyor.</String>
        <String xml:lang="hi-Latn">{0} ~s~ek drug dealer ki talash mein hai ~y~{1} ~s~par.</String>
    </Entry>

    <Entry Id="dealer_on_drug_spot">
        <String xml:lang="en-US">You are in a ~r~drug spot~s~. Stay here and ~y~NPCs ~s~will ask you for drugs.</String>
        <String xml:lang="nl-NL">Je bent in een ~r~drugs plek~s~. Blijf hier en ~y~NPCs ~s~vragen je voor drugs.</String>
        <String xml:lang="fr-FR">Tu es dans un ~r~point de vente de drogue~s~. Reste ici et des ~y~PNJ ~s~te demanderont de la drogue.</String>
        <String xml:lang="it-IT">Sei nella ~r~zona di spaccio~s~. Resta qui e gli ~y~NPC ~s~ti chiederanno la droga.</String>
        <String xml:lang="de-DE">Du befindest dich an einem ~r~Drogenumschlagplatz~s~. Bleibe hier und ~y~NPCs~s~ werden dich nach Drogen fragen.</String>
        <String xml:lang="pl-PL">Jesteś w ~r~ukąciku narkotykowym~s~. Zostań tutaj, a ~y~boty ~s~będą cię prosić o narkotyki.</String>
        <String xml:lang="es-ES">Estás en un ~r~punto de drogas~s~. Quédate aquí y los ~y~NPCs ~s~te pedirán drogas.</String>
        <String xml:lang="zh-Hant">你正在 ~r~毒品販售點~s~. 待在原地然後 ~y~NPCs ~s~會向你索取毒品.</String>
        <String xml:lang="zh-Hans">你正在 ~r~毒品贩售点~s~. 待在原地然后 ~y~NPCs ~s~会向你索取毒品.</String>
        <String xml:lang="pt-BR">Você está em um ~r~ponto de drogas~s~. Fique aqui e os ~y~NPCs ~s~lhe pedirão drogas.</String>
        <String xml:lang="th-TH">คุณอยู่ใน ~r~จุดยาเสพติด~s~ อยู่ที่นี่และ ~y~NPCs ~s~จะขอยาซื้อจากคุณ</String>
        <String xml:lang="ar-001">أنت في ~r~مكان في بيع المخدرات~s~. ابق هنا وسوف تطلب منك ~y~البوتات ~s~المخدرات.</String>
        <String xml:lang="id-ID">Anda sedang berada di ~r~tempat penjualan narkoba~s~. Tunggu disini dan ~y~NPC ~s~akan menanyakan anda perihal narkoba.</String>
        <String xml:lang="vi-VN">Bạn đang trong ~r~chỗ bán hàng lậu~s~. Đứng ở đây và ~y~NPCs ~s~sẽ tới và mua hàng của bạn</String>
        <String xml:lang="tr-TR">~r~Uyuşturucu noktasındasınız~s~. Burada kalın ve ~y~NPC'ler ~s~size uyuşturucu isteyecek.</String>
        <String xml:lang="hi-Latn">Aap ~r~drug spot ~s~mein hain. Yahan rahoge toh ~y~NPCs ~s~aapse drugs maangenge.</String>
    </Entry>

    <!-- {0} = Cooldown -->
    <Entry Id="dealer_called_cops">
        <String xml:lang="en-US">Someone has called the ~b~cops~s~, you can't use this ~r~drug spot ~s~for the next ~p~{0} minutes~s~.</String>
        <String xml:lang="nl-NL">Iemand heeft de ~b~politie~s~ gebeld, je kan deze ~r~drugs plek ~s~niet meer gebruiken voor de komende ~p~{0} minuten~s~.</String>
        <String xml:lang="fr-FR">Quelqu'un a appelé les ~b~policiers~s~, tu ne peux pas utiliser ce ~r~point de drogue ~s~pour les prochaines ~p~{0} minutes~s~.</String>
        <String xml:lang="it-IT">Qualcuno ha chiamato la ~b~polizia~s~, non potrai usare questa ~r~zona di spaccio ~s~per i prossimi ~p~{0} minuti~s~.</String>
        <String xml:lang="de-DE">JEmand hat die ~b~Polizei~s~ gerufen. Du kannst diesen ~r~Drogenumschlagplatz ~s~für die nächsten ~p~{0} Minuten ~s~nicht benutzen. </String>
        <String xml:lang="pl-PL">Konfident zawiadomił ~b~gliny~s~, nie możesz użyć tego ~r~kącika ~s~przez następne ~p~{0} minut~s~.</String>
        <String xml:lang="es-ES">Alguien ha llamado a la ~b~policía~s~, no podras vender en este ~r~punto de drogas ~s~durante los próximos ~p~{0} minutos~s~.</String>
        <String xml:lang="zh-Hant">某人 ~b~告知了警方~s~,這個 ~r~毒品販售點 ~s~在未來的 ~p~{0} 分鐘內將不可用~s~.</String>
        <String xml:lang="zh-Hans">某人 ~b~报警了~s~,这个 ~r~毒品贩售点 ~s~在未来 ~p~{0} 分钟内不可用~s~.</String>
        <String xml:lang="pt-BR">Alguém chamou a ~b~policia~s~, você não poderá vender neste ~r~ponto de drogas ~s~nos próximos ~p~{0} minutos~s~.</String>
        <String xml:lang="th-TH">มีคนโทรหา ~b~ตำรวจ~s~ คุณไม่สามารถใช้ ~r~จุดขายยา ~s~ไปอีก ~p~{0} นาที~s~</String>
        <String xml:lang="ar-001">لقد اتصل شخص ما بـ ~b~الشرطة~s~، لا يمكنك استخدام ~r~مكان بيع المخدرات هذا ~s~لمدة ~p~{0} دقيقة~s~ التالية.</String>
        <String xml:lang="id-ID">Seseorang telah memanggil ~b~kepolisian~s~, Anda tidak dapat menggunakan ~r~tempat penjualan narkoba ~s~ini selama ~p~{0} menit~s~.</String>
        <String xml:lang="tr-TR">Birisi ~b~polisi ~s~aradı, bu ~r~uyuşturucu noktasını ~s~bir sonraki ~p~{0} dakika ~s~boyunca kullanamazsınız.</String>
        <String xml:lang="hi-Latn">Kisi ne ~b~cops ~s~ko call kar diya hai, aap agle ~p~{0} minutes ~s~tak is ~r~drug spot ~s~use nahi kar sakte.</String>
    </Entry>

    <Entry Id="dealer_left_drug_spot">
        <String xml:lang="en-US">You left the ~r~drug spot~s~.</String>
        <String xml:lang="nl-NL">Je hebt de ~r~drugs plek~s~ verlaten.</String>
        <String xml:lang="fr-FR">Tu as quitté le ~r~point de drogue~s~.</String>
        <String xml:lang="it-IT">Hai lasciato la ~r~zona di spaccio~s~.</String>
        <String xml:lang="de-DE">Du hast den ~r~Drogenumschlagplatz ~s~verlassen.</String>
        <String xml:lang="pl-PL">Opuściłeś ~r~kącik narkotykowy~s~.</String>
        <String xml:lang="es-ES">Has abandonado el ~r~punto de drogas~s~.</String>
        <String xml:lang="zh-Hant">你離開了 ~r~毒品販售點~s~.</String>
        <String xml:lang="zh-Hans">你离开了 ~r~毒品贩售点~s~.</String>
        <String xml:lang="pt-BR">Você abandonou o ~r~ponto de drogas~s~.</String>
        <String xml:lang="th-TH">คุณออกจาก ~r~จุดขายยา~s~</String>
        <String xml:lang="ar-001">لقد تركت ~r~مكان بيع المخدرات هذا~s~.</String>
        <String xml:lang="id-ID">Anda telah meninggalkan ~r~tempat penjualan narkoba~s~.</String>
        <String xml:lang="tr-TR">~r~Uyuşturucu noktasını ~s~terk ettiniz.</String>
        <String xml:lang="hi-Latn">Aap ~r~drug spot ~s~chhor diye ho.</String>
    </Entry>

    <Entry Id="dealer_weapon_on_spot">
        <String xml:lang="en-US">You have a weapon! Fewer ~y~NPCs ~s~will buy drugs.</String>
        <String xml:lang="nl-NL">Je hebt een wapen! Minder ~y~NPCs ~s~gaan drugs kopen.</String>
        <String xml:lang="fr-FR">Tu as une arme! Moins de ~y~PNJ ~s~achèteront de la drogue.</String>
        <String xml:lang="it-IT">Hai un arma! Meno ~y~NPC ~s~compreranno la droga.</String>
        <String xml:lang="de-DE">Du hast eine Waffe! Weniger ~y~NPCs ~s~werden Drogen bei dir kaufen.</String>
        <String xml:lang="pl-PL">Jesteś uzbrojony! Mniej ~y~botów ~s~będzie kupować narkotyki.</String>
        <String xml:lang="es-ES">¡Tienes un arma! Menos ~y~NPCs ~s~comprarán drogas.</String>
        <String xml:lang="zh-Hant">你持有武器! 向你購買毒品的 ~y~NPCs ~s~將會減少.</String>
        <String xml:lang="zh-Hans">你持有武器! 向你购买毒品的 ~y~NPCs ~s~将会减少.</String>
        <String xml:lang="pt-BR">Você tem uma arma! Menos ~y~NPCs ~s~comprarão drogas.</String>
        <String xml:lang="th-TH">คุณมีอาวุธ! ~y~NPC ~s~จะซื้อยาน้อยลง</String>
        <String xml:lang="ar-001">لديك سلاح! عدد أقل من ~y~البوتات ~s~سيشتري المخدرات.</String>
        <String xml:lang="id-ID">Anda memegang senjata! Lebih sedikit ~y~NPC ~s~yang akan membeli narkoba.</String>
        <String xml:lang="tr-TR">Silahınız var! Daha az ~y~NPC ~s~uyuşturucu alacak.</String>
        <String xml:lang="hi-Latn">Aapke paas ek weapon hai! Kam ~y~NPCs ~s~drugs kharidenge.</String>
    </Entry>

    <Entry Id="dealer_ongoing_shooting">
        <String xml:lang="en-US">There's an active ~r~shooting~s~! ~y~NPCs ~s~will not buy drugs.</String>
        <String xml:lang="nl-NL">Er wordt op dit moment ~r~geschoten~s~! ~y~NPCs ~s~kopen geen drugs.</String>
        <String xml:lang="fr-FR">Une ~r~fusillade~s~ est en cours! ~y~Les PNJ ~s~n'achèteront pas de drogues.</String>
        <String xml:lang="it-IT">È in corso una ~r~sparatoria~s~! Gli ~y~NPC ~s~non compreranno la droga.</String>
        <String xml:lang="de-DE">Es gibt eine aktive ~r~Schießerei~s~! ~y~NPCs ~s~werden keine Drogen kaufen.</String>
        <String xml:lang="pl-PL">W pobliżu jest ~r~strzelanina~s~! ~y~Boty ~s~nie będą kupować narkotków.</String>
        <String xml:lang="es-ES">¡Hay un ~r~tiroteo~s~ activo! ~y~Los NPC ~s~no comprarán drogas.</String>
        <String xml:lang="zh-Hant">這裡正在進行的 ~r~槍戰~s~! ~y~NPCs ~s~將停止購買毒品.</String>
        <String xml:lang="zh-Hans">这里有正在进行的 ~r~枪战~s~! ~y~NPCs ~s~将停止购买毒品.</String>
        <String xml:lang="pt-BR">Há um ~r~tiroteio ativo~s~! ~y~NPCs ~s~não compraram drogas.</String>
        <String xml:lang="th-TH">มี ~r~การยิง~s~! ~y~NPCs ~s~จะไม่ซื้อยา</String>
        <String xml:lang="ar-001">هناك ~r~ضرب نار~s~ نشط! ~y~البوتات ~s~لن يشتروا المخدرات.</String>
        <String xml:lang="id-ID">Ada ~r~penembakan~s~ yang sedang terjadi! ~y~NPC ~s~tidak akan membeli narkoba.</String>
        <String xml:lang="tr-TR">Aktif bir ~r~silahlı çatışma~s~ var! ~y~NPC'ler ~s~uyuşturucu satın almayacak.</String>
        <String xml:lang="hi-Latn">Yaha active ~r~shooting ~s~ho rahi hai! ~y~NPCs ~s~drugs nahi kharidenge.</String>
    </Entry>

    <Entry Id="dealer_dead_body_nearby">
        <String xml:lang="en-US">There's a ~r~dead body ~s~nearby. ~y~NPCs ~s~will not buy drugs.</String>
        <String xml:lang="nl-NL">Er ligt een ~r~dood lichaam ~s~in de buurt. ~y~NPCs ~s~kopen geen drugs.</String>
        <String xml:lang="fr-FR">Il y a un ~r~corps mort ~s~à proximité. Les ~y~PNJ ~s~n'achèteront pas de drogues.</String>
        <String xml:lang="it-IT">È presente un ~r~cadavere ~s~nelle vicinanze. Gli ~y~NPC ~s~non compreranno la droga.</String>
        <String xml:lang="de-DE">Es gibt eine ~r~Leiche ~s~in der Nähe. ~y~NPCs ~s~werden keine Drogen kaufen.</String>
        <String xml:lang="pl-PL">W pobliżu jest ~r~trup~s~! ~y~Boty ~s~nie będą kupować narkotków.</String>
        <String xml:lang="es-ES">Hay un ~r~cadáver ~s~cerca. ~y~Los NPC ~s~no comprarán drogas.</String>
        <String xml:lang="zh-Hant">~s~旁邊 有個 ~r~屍體. ~y~NPCs ~s~將停止購買毒品.</String>
        <String xml:lang="zh-Hans">~s~旁边 有个 ~r~尸体. ~y~NPCs ~s~将停止购买毒品.</String>
        <String xml:lang="pt-BR">Há um ~r~cadáver ~s~perto e os. ~y~NPCs ~s~não comprarão drogas.</String>
        <String xml:lang="th-TH">มี ~r~ศพ ~s~อยู่ใกล้ๆ ~y~NPCs ~s~จะไม่ซื้อยา</String>
        <String xml:lang="ar-001">هناك ~r~جثة ~s~في مكان قريب. ~y~البوتات ~s~لن يشتروا المخدرات.</String>
        <String xml:lang="id-ID">Ada ~r~mayat ~s~didekat anda. ~y~NPC ~s~tidak akan membeli narkoba.</String>
        <String xml:lang="tr-TR">Yakınlarda bir ~r~ceset ~s~var. ~y~NPC'ler ~s~uyuşturucu satın almayacak.</String>
        <String xml:lang="hi-Latn">Nazdeek mein ek ~r~dead body ~s~hai. ~y~NPCs ~s~drugs nahi kharidenge.</String>
    </Entry>

    <Entry Id="dealer_too_many_dealers">
        <String xml:lang="en-US">There are too many ~r~drug dealers ~s~in the drug spot.</String>
        <String xml:lang="nl-NL">Er zijn te veel ~r~drug dealers ~s~in deze drugs plek.</String>
        <String xml:lang="fr-FR">Il y a trop de ~r~trafiquants de drogue ~s~dans le point de drogue.</String>
        <String xml:lang="it-IT">Sono presenti troppi ~r~spacciatori ~s~in questa zona di spaccio.</String>
        <String xml:lang="de-DE">Es sind zu viele ~r~Drogendealer ~s~an diesem Drogenumschlagplatz.</String>
        <String xml:lang="pl-PL">Za dużo ~r~dilerów ~s~sprzedaje w kąciku.</String>
        <String xml:lang="es-ES">Hay demasiados ~r~traficantes de drogas ~s~en el punto de las drogas.</String>
        <String xml:lang="zh-Hant">這裡已經有太多 ~r~毒品賣家 ~s~在毒品販售點內了.</String>
        <String xml:lang="zh-Hans">这里已经有太多 ~r~毒品买家 ~s~在毒品贩售点内了.</String>
        <String xml:lang="pt-BR">Excesso de ~r~traficantes de drogas ~s~no ponto de venda de drogas.</String>
        <String xml:lang="th-TH">มี ~r~ผู้ค้ายา ~s~อยู่ในจุดขายยามากเกินไป</String>
        <String xml:lang="ar-001">هناك الكثير من ~r~تجار المخدرات ~s~في منطقة المخدرات.</String>
        <String xml:lang="id-ID">Terlalu banyak ~r~pengedar narkoba ~s~di tempat penjualan narkoba.</String>
        <String xml:lang="tr-TR">Uyuşturucu noktasında çok fazla ~r~uyuşturucu satıcısı ~s~var.</String>
        <String xml:lang="hi-Latn">Drug spot mein bahut saare ~r~drug dealers ~s~hain.</String>
    </Entry>

    <!-- {0} = Amount -->
    <!-- {1} = Drug name -->
    <!-- {2} = Offer Text ("Y/Z to sell") -->
    <Entry Id="dealer_npc_wants">
        <String xml:lang="en-US">The ~y~NPC ~s~wants ~p~{0}g ~s~of ~r~{1}~s~. {2}</String>
        <String xml:lang="nl-NL">De ~y~NPC ~s~wilt ~p~{0}g ~s~van ~r~{1}~s~. {2}</String>
        <String xml:lang="fr-FR">Le ~y~PNJ ~s~veut ~p~{0}g ~s~de ~r~{1}~s~. {2}</String>
        <String xml:lang="it-IT">L'~y~NPC ~s~desidera ~p~{0}g ~s~di ~r~{1}~s~. {2}</String>
        <String xml:lang="de-DE">Der ~y~NPC ~s~möchte ~p~{0}g ~r~{1} ~s~kaufen. {2}</String>
        <String xml:lang="pl-PL">~y~Bot ~s~chce ~p~{0}g ~s~~r~{1}~s~. {2}</String>
        <String xml:lang="es-ES">El ~y~NPC ~s~quiere ~p~{0}g ~s~de ~r~{1}~s~. {2}</String>
        <String xml:lang="zh-Hant">這個 ~y~NPC ~s~想要向你購買 ~p~{0}g ~s~個 ~r~{1}~s~. {2}</String>
        <String xml:lang="zh-Hans">这个 ~y~NPC ~s~想要向你购买 ~p~{0}g ~s~个 ~r~{1}~s~. {2}</String>
        <String xml:lang="pt-BR">O ~y~NPC ~s~deseja ~p~{0}g ~s~de ~r~{1}~s~. {2}</String>
        <String xml:lang="th-TH">~y~NPC ~s~ต้องการ ~p~{0}g ~s~ของ ~r~{1}~s~. {2}</String>
        <String xml:lang="ar-001">~y~البوت ~s~يريد ~p~{0}g ~s~من ~r~{1}~s~. {2}</String>
        <String xml:lang="id-ID">~y~NPC ~s~mau ~p~{0}g ~s~dari ~r~{1}~s~. {2}</String>
        <String xml:lang="tr-TR">~y~NPC, ~p~{0}g ~r~{1}~s~ istiyor. {2}</String>
        <String xml:lang="hi-Latn">~y~NPC ko ~p~{0}g ~s~of ~r~{1} ~s~chahiye. {2}</String>
    </Entry>

    <!-- {0} = Drug name -->
    <Entry Id="dealer_not_enough_drug">
        <String xml:lang="en-US">You do not have enough ~r~{0}~s~.</String>
        <String xml:lang="nl-NL">Je hebt niet genoeg ~r~{0}~s~.</String>
        <String xml:lang="fr-FR">Tu n'as pas assez de ~r~{0}~s~.</String>
        <String xml:lang="it-IT">Non hai abbastanza ~r~{0}~s~.</String>
        <String xml:lang="de-DE">Du hast nicht genug ~r~{0}~s~.</String>
        <String xml:lang="pl-PL">Nie masz wystarczająco dużo ~r~{0}~s~.</String>
        <String xml:lang="es-ES">No tienes ~r~{0}~s~ suficiente.</String>
        <String xml:lang="zh-Hant">你沒有足夠的 ~r~{0}~s~.</String>
        <String xml:lang="zh-Hans">你没有足够的 ~r~{0}~s~.</String>
        <String xml:lang="pt-BR">Você não tem ~r~{0}~s~ suficiente.</String>
        <String xml:lang="th-TH">คุณมี ~r~{0}~s~ ไม่เพียงพอ</String>
        <String xml:lang="ar-001">ليس لديك ما يكفي من ~r~{0}~s~.</String>
        <String xml:lang="id-ID">Anda tidak memiliki ~r~{0} ~s~yang mencukupi.</String>
        <String xml:lang="tr-TR">Yeterli miktarda ~r~{0} ~s~yok.</String>
        <String xml:lang="hi-Latn">Aapke paas enough ~r~{0} ~s~nahi hai.</String>
    </Entry>

    <Entry Id="dealer_npc_price_too_high">
        <String xml:lang="en-US">The ~y~NPC ~s~said your price is ~r~too high~s~.</String>
        <String xml:lang="nl-NL">De ~y~NPC ~s~zegt dat de prijs ~r~te hoog~s~ is.</String>
        <String xml:lang="fr-FR">Le ~y~PNJ ~s~dit que ton prix est ~r~trop élevé~s~.</String>
        <String xml:lang="it-IT">L'~y~NPC ~s~ritiene che il tuo prezzo è ~r~troppo alto~s~.</String>
        <String xml:lang="de-DE">Der ~y~NPC ~s~sagte, dass dein Preis ~r~zu hoch ~s~ist.</String>
        <String xml:lang="pl-PL">~y~Bot ~s~powiedział że twoje ceny są ~r~za wysokie~s~.</String>
        <String xml:lang="es-ES">El ~y~NPC ~s~dice que el precio es ~r~demasiado caro~s~.</String>
        <String xml:lang="zh-Hant">這個 ~y~NPC ~s~認為你開出的價格 ~r~過高~s~.</String>
        <String xml:lang="zh-Hans">这个 ~y~NPC ~s~认为你开出的价格 ~r~过高~s~.</String>
        <String xml:lang="pt-BR">O ~y~NPC ~s~diz que o preço é ~r~muito caro~s~.</String>
        <String xml:lang="th-TH">~y~NPC ~s~บอกว่าราคาของคุณสูง ~r~สูงเกินไป~s~</String>
        <String xml:lang="ar-001">قال ~y~البوت ~s~أن سعرك ~r~مرتفع جدًا~s~.</String>
        <String xml:lang="id-ID">~y~NPC ~s~mengatakan harga anda terlalu ~r~mahal~s~.</String>
        <String xml:lang="tr-TR">~y~NPC~s~ fiyatınızın ~r~çok yüksek ~s~olduğunu söyledi.</String>
        <String xml:lang="hi-Latn">~y~NPC ~s~ne kaha tumhara price ~r~bahut zyada ~s~hai.</String>
    </Entry>

    <Entry Id="dealer_npc_no_longer_interested">
        <String xml:lang="en-US">The ~y~NPC ~s~is no longer interested.</String>
        <String xml:lang="nl-NL">De ~y~NPC ~s~is niet meer geïnteresseerd.</String>
        <String xml:lang="fr-FR">Le ~y~PNJ ~s~n'est plus intéressé.</String>
        <String xml:lang="it-IT">L'~y~NPC ~s~non è più interessato.</String>
        <String xml:lang="de-DE">Der ~y~NPC ~s~ist nicht länger interessiert.</String>
        <String xml:lang="pl-PL">~y~Bot ~s~nie jest już zainteresowany.</String>
        <String xml:lang="es-ES">El ~y~NPC ~s~ya no está interesado.</String>
        <String xml:lang="zh-Hant">這個 ~y~NPC ~s~已不再感興趣.</String>
        <String xml:lang="zh-Hans">这个 ~y~NPC ~s~已不再感兴趣.</String>
        <String xml:lang="pt-BR">O ~y~NPC ~s~não está mais interessado.</String>
        <String xml:lang="th-TH">~y~NPC ~s~ไม่สนใจอีกต่อไป</String>
        <String xml:lang="ar-001">لم يعد ~y~البوت ~s~مهتمًا.</String>
        <String xml:lang="id-ID">~y~NPC ~s~tidak lagi tertarik.</String>
        <String xml:lang="tr-TR">~y~NPC ~s~artık ilgilenmiyor.</String>
        <String xml:lang="hi-Latn">~y~NPC ~s~ab interested nahi hai.</String>
    </Entry>

    <!-- {0} = Main menu hotkey (M) -->
    <Entry Id="dealer_manage_supplies">
        <String xml:lang="en-US">You can manage your drug supplies in your {0} ~b~Menu~s~ &gt; ~b~Job Menu.</String>
        <String xml:lang="nl-NL">Je kan je drug goederen beheren in je {0} ~b~Menu~s~ &gt; ~b~Werk Menu.</String>
        <String xml:lang="fr-FR">Tu peux gérer tes réserves de drogues dans ton {0} ~b~Menu~s~ &gt; ~b~Menu Travail.</String>
        <String xml:lang="it-IT">Puoi gestire le tue scorte di droga nel tuo ~b~Menu~s~ {0} &gt; ~b~Menu Lavoro.</String>
        <String xml:lang="de-DE">Du kannst deine Vorräte in deinem {0} ~b~Menu~s~ &gt; ~b~Job Menu verwalten.</String>
        <String xml:lang="pl-PL">Możesz zarządzać swoim towarem w swoim {0} ~b~Menu~s~ &gt; ~b~Menu Pracy.</String>
        <String xml:lang="es-ES">Tu puedes administrar tus suministros de drugas en su {0} ~b~Menú~s~ &gt; ~b~Menú de trabajo.</String>
        <String xml:lang="zh-Hant">你可以在 {0} ~b~選單~s~ &gt; ~b~職業選單 內察看你的毒品供應鏈.</String>
        <String xml:lang="zh-Hans">你可以在 {0} ~b~选单~s~ &gt; ~b~职业选单 内察看你的毒品供应链.</String>
        <String xml:lang="pt-BR">Você pode gerenciar seus suprimentos de drogas em seu {0} ~b~Menu~s~ &gt; ~b~Menu de trabalho.</String>
        <String xml:lang="th-TH">คุณสามารถจัดการยาเสพติดของคุณได้ใน {0} ~b~เมนู~s~ &gt; ~b~เมนูงาน</String>
        <String xml:lang="ar-001">يمكنك إدارة المخدرات الخاصة بك في {0} ~b~القائمة~s~ &gt; ~b~قائمة المهام.</String>
        <String xml:lang="id-ID">Anda dapat mengelola suplai narkoba didalam {0} ~b~Menu~s~ &gt; ~b~Menu Pekerjaan.</String>
        <String xml:lang="tr-TR">Uyuşturucu stoklarınızı {0} ~b~Menüsünde~s~ yönetebilirsiniz &gt; ~b~İş Menüsü.</String>
        <String xml:lang="hi-Latn">Aap apne drug supplies manage kar sakte ho apne {0} ~b~Menu~s~ &gt; ~b~Job Menu.</String>
    </Entry>

    <Entry Id="dealer_have_to_be_dealer_to_purchase">
        <String xml:lang="en-US">~r~You have to be a drug dealer to purchase from this supplier!</String>
        <String xml:lang="nl-NL">~r~Je moet een drugsdealer zijn om te kunnen kopen van deze leverancier!</String>
        <String xml:lang="fr-FR">~r~Tu dois être un trafiquant de drogue pour acheter auprès de ce fournisseur!</String>
        <String xml:lang="it-IT">~r~Devi essere uno spacciatore per poter acquistare da questo fornitore!</String>
        <String xml:lang="de-DE">~r~Du musst ein Drogendealer sein, um von diesem Händler zu kaufen!</String>
        <String xml:lang="pl-PL">~r~Musisz być dilerem by kupić coś z tej dziupli!</String>
        <String xml:lang="es-ES">~r~¡Tienes que ser traficante de drogas para comprarle a este proveedor!</String>
        <String xml:lang="zh-Hant">~r~您必須是藥頭才能從供應商那購買毒品.</String>
        <String xml:lang="zh-Hans">~r~您必须是毒贩才能从该供应商那边购买毒品.</String>
        <String xml:lang="pt-BR">~r~É preciso ser um traficante de drogas para comprar desse fornecedor!</String>
        <String xml:lang="th-TH">"~r~คุณต้องเป็นผู้ค้ายาจึงจะซื้อจากซัพพลาเออร์ยรายนี้ได้!</String>
        <String xml:lang="ar-001">~r~يجب أن تكون تاجر مخدرات لتتمكن من الشراء من هذا المورد!</String>
        <String xml:lang="id-ID">~r~Anda harus menjadi pengedar narkoba untuk membeli dari pengedar ini!</String>
        <String xml:lang="tr-TR">~r~Bu tedarikçiden satın almak için bir uyuşturucu satıcısı olmalısınız!</String>
        <String xml:lang="hi-Latn">~r~Iss supplier se khareedne ke liye aapko ek drug dealer hona chahiye!</String>
    </Entry>

    <!-- {0} = Required level -->
    <Entry Id="dealer_min_level_unlock_supplier">
        <String xml:lang="en-US">You need to be ~b~level {0} ~s~to unlock this ~r~drug supplier~s~. Find another supplier!</String>
        <String xml:lang="nl-NL">Je moet ~b~level {0} ~s~zijn om deze ~r~drug leverancier~s~ te ontgrendelen. Zoek een andere leverancier!</String>
        <String xml:lang="fr-FR">Tu dois être ~b~niveau {0} ~s~pour débloquer ce ~r~fournisseur de drogues~s~. Trouve un autre fournisseur!</String>
        <String xml:lang="it-IT">Devi essere di ~b~livello {0} ~s~per sbloccare questo ~r~spacciatore~s~. Cerca un altro spacciatore!</String>
        <String xml:lang="de-DE">Du musst ~b~Level {0}~s~ sein, um diesen ~r~Händler~s~ freizuschalten. Finde einen anderen Händler!</String>
        <String xml:lang="pl-PL">Musisz mieć co najmniej ~b~poziom {0} ~s~by odblokować tą ~r~dziuplę narkotykową~s~. Znajdź inną!</String>
        <String xml:lang="es-ES">Necesitas ser ~b~nivel {0} ~s~para desbloquear este ~r~proveedor de drogas~s~. ¡Encuentra otro proveedor!</String>
        <String xml:lang="zh-Hant">你必須達到 ~b~等級 {0} ~s~才能解鎖 ~r~藥頭~s~. 尋找其他供應商吧!</String>
        <String xml:lang="zh-Hans">你必须达到 ~b~等级 {0} ~s~才能解锁 ~r~毒品供应商~s~. 寻找其他供应商吧!</String>
        <String xml:lang="pt-BR">Você precisa estar no ~b~nivel {0} ~s~para desbloquear esse ~r~fornecedor de drogas~s~. Encontre outro fornecedor!</String>
        <String xml:lang="th-TH">คุณต้องเป็น ~b~ระดับ {0} ~s~เพื่อปลดล็อก ~r~ผู้จัดหายา~s~ ค้นหาซัพพลายเออร์รายอื่น!</String>
        <String xml:lang="ar-001">يجب أن تكون ~b~المستوى {0} ~s~لفتح ~r~مورد المخدرات~s~. ابحث عن مورد آخر!</String>
        <String xml:lang="id-ID">Anda harus berada di ~b~level {0} ~s~untuk membuka ~r~pengedar narkoba ~s~ini. Cari pengedar yang lain!</String>
        <String xml:lang="tr-TR">Bu ~r~uyuşturucu tedarikçisini~s~ açmak için ~b~{0} level~s~ olmalısınız. Başka bir tedarikçi bulun!</String>
        <String xml:lang="hi-Latn">Iss ~r~drug supplier ~s~ko unlock karne ke liye aapko ~b~level {0} ~s~hona chahiye. Doosra supplier dhoondho!</String>
    </Entry>

    <!-- ========================= -->
    <!-- Mechanic -->
    <!-- {0} = Location name -->
    <!-- {1} = Customer -->
    <!-- ========================= -->

    <Entry Id="player_mechanic_call">
        <String xml:lang="en-US">Go to ~y~{0} ~s~and assist {1}.</String>
        <String xml:lang="it-IT">Raggiungi ~y~{0} ~s~ed aiuta {1}.</String>
        <String xml:lang="nl-NL">Ga naar ~y~{0} ~s~en assisteer {1}.</String>
        <String xml:lang="fr-FR">Aller à ~y~{0} ~s~et assister {1}.</String>
        <String xml:lang="de-DE">Gehe zu ~y~{0} ~s~und hilf {1}.</String>
        <String xml:lang="tr-TR">~y~{0}~s~'a git ve {1}'e yardım et.</String>
        <String xml:lang="es-ES">Ve a ~y~{0} ~s~y ayuda a {1}.</String>
        <String xml:lang="pl-PL">Pójdź do ~y~{0} ~s~i pomóż {1}.</String>
        <String xml:lang="zh-Hant">前往 ~y~{0} ~s~並協助 {1}</String>
        <String xml:lang="zh-Hans">前往 ~y~{0} ~s~并协助 {1}</String>
        <String xml:lang="pt-BR">Vá para ~y~{0} ~s~e ajude {1}.</String>
        <String xml:lang="th-TH">ไปที่ ~y~{0} ~s~และช่วยเหลือ {1}</String>
        <String xml:lang="ar-001">انتقل إلى ~y~{0} ~s~وساعد {1}.</String>
        <String xml:lang="id-ID">Pergi menuju ~y~{0} ~s~dan bantu {1}.</String>
        <String xml:lang="hi-Latn">Jaao ~y~{0} ~s~aur {1} ki help karo.</String>
    </Entry>


    <!-- {0} = Player -->
    <!-- {1} = Location -->
    <Entry Id="mechanic_player_looking">
        <String xml:lang="en-US">{0} ~s~is looking for a mechanic in ~y~{1}~s~.</String>
        <String xml:lang="nl-NL">{0} ~s~zoekt een monteur in ~y~{1}~s~.</String>
        <String xml:lang="it-IT">{0} ~s~sta cercando un meccanico in ~y~{1}~s~.</String>
        <String xml:lang="fr-FR">{0} ~s~est à la recherche d'un mécanicien à ~y~{1}~s~.</String>
        <String xml:lang="de-DE">{0} ~s~is sucht nach einem Mechaniker in ~y~{1}~s~.</String>
        <String xml:lang="es-ES">{0} ~s~está buscando un mecánico en ~y~{1}~s~.</String>
        <String xml:lang="pl-PL">{0} ~s~szuka mechanika w ~y~{1}~s~.</String>
        <String xml:lang="zh-Hant">{0} 正在 ~y~{1} ~s~尋找修車工.</String>
        <String xml:lang="zh-Hans">{0} 正在 ~y~{1} ~s~寻找技师.</String>
        <String xml:lang="pt-BR">{0} ~s~está procurando um mecânico em ~y~{1}~s~.</String>
        <String xml:lang="th-TH">{0} ~s~กำลังมองหาช่างเครื่องใน ~y~{1}~s~</String>
        <String xml:lang="ar-001">{0} ~s~يبحث عن ميكانيكي في ~y~{1}~s~.</String>
        <String xml:lang="id-ID">{0} ~s~sedang mencari mekanik di ~y~{1}~s~.</String>
        <String xml:lang="tr-TR">{0}, ~y~{1} ~s~taraflarında bir mekanik arıyor.</String>
        <String xml:lang="hi-Latn">{0} ~s~ek mechanic ki talash mein hain ~y~{1} ~s~par.</String>
    </Entry>

    <!-- {0} = Paid amount -->
    <!-- {1} = Vehicle name -->
    <Entry Id="mechanic_impound_paid">
        <String xml:lang="en-US">You paid ~g~{0} ~s~to the impound office. Your ~b~{1} ~s~has been returned to your garage.</String>
        <String xml:lang="nl-NL">Je hebt ~g~{0} ~s~betaald aan het in beslag name kantoor. Je ~b~{1} ~s~is terug in je garage gezet.</String>
        <String xml:lang="it-IT">Hai pagato ~g~{0} ~s~all'ufficio deposito. Il tuo ~b~{1} ~s~è stato restituito al tuo garage.</String>
        <String xml:lang="fr-FR">Tu as payé ~g~{0} ~s~à la fourrière. Ta ~b~{1} ~s~a été retournée à ton garage.</String>
        <String xml:lang="de-DE">Du hast ~g~{0} ~s~an die Verwahrstelle bezahlt. Dein ~b~{1} ~s~wurde in deine Garage zurückgebracht. </String>
        <String xml:lang="pl-PL">Zapłaciłeś ~g~{0} ~s~do firmy holowniczej. Twój ~b~{1} ~s~został zwrócony do garażu.</String>
        <String xml:lang="es-ES">Has pagado ~g~{0} ~s~a la oficina de incautación. Tu ~b~{1} ~s~ha sido devuelto a tu garaje.</String>
        <String xml:lang="zh-Hant">你支付了 ~g~{0} ~s~給扣押場的員工. 你的 ~b~{1} ~s~現在已經回到你的車庫.</String>
        <String xml:lang="zh-Hans">你支付了 ~g~{0} ~s~给扣押场的员工. 你的 ~b~{1} ~s~现在已经回到你的车库.</String>
        <String xml:lang="pt-BR">Você pagou ~g~{0} ~s~ao escritório de apreensão e. Seu ~b~{1}~s~ foi devolvido à garagem..</String>
        <String xml:lang="th-TH">คุณจ่ายเงิน ~g~{0} ~s~ให้กับสำนักงานยึดแล้ว ~b~{1} ~s~ของคุณถูกส่งกลับไปยังโรงรถของคุณแล้ว</String>
        <String xml:lang="ar-001">لقد دفعت ~g~{0}~s~لى مكتب الحجز لي ~b~{1} ~s~لقد تم إرجاعها الي الجراج الخاص بك.</String>
        <String xml:lang="id-ID">Anda membayar ~g~{0} ~s~kepada petugas impound. ~b~{1} ~s~anda telah dikembalikan ke garasi.</String>
        <String xml:lang="tr-TR">Çekici Ofisine ~g~{0} ~s~ödediniz.. ~b~{1} ~s~garajınıza geri getirildi.</String>
        <String xml:lang="hi-Latn">Aapne impound office ko ~g~{0} ~s~diya. Aur aapki ~b~{1} ~s~garage mein wapas bhej di gayi hai.</String>
    </Entry>

    <Entry Id="mechanic_cert_obtained">
        <String xml:lang="en-US">You obtained a ~b~{0}~s~!</String>
        <String xml:lang="nl-NL">Je hebt een ~b~{0}~s~ behaald!</String>
        <String xml:lang="fr-FR">Tu as obtenu un ~b~{0}~s~!</String>
        <String xml:lang="hi-Latn">Aapko mila ek ~b~{0}~s~!</String>
        <String xml:lang="de-DE">Du hast ein ~b~{0}~s~ erhalten!</String>
        <String xml:lang="it-IT">Hai ottenuto un ~b~{0}~s~!</String>
        <String xml:lang="id-ID">Kamu mendapatkan ~b~{0}~s~!</String>
    </Entry>

    <Entry Id="mechanic_dont_have_vehicle_repair">
        <String xml:lang="en-US">~r~You don't have a vehicle to repair!</String>
        <String xml:lang="nl-NL">~r~Je hebt geen voertuig om te repareren!</String>
        <String xml:lang="fr-FR">~r~Tu n'as pas de véhicule à réparer!</String>
        <String xml:lang="it-IT">~r~Non hai un veicolo da riparare!</String>
        <String xml:lang="de-DE">~r~Du hast kein Fahrzeug zum Reparieren!</String>
        <String xml:lang="pl-PL">~r~Nie masz pojazdu do naprawy!</String>
        <String xml:lang="es-ES">~r~¡No tienes un vehículo para reparar!</String>
        <String xml:lang="zh-Hant">~r~你沒有可進行維修的車輛!</String>
        <String xml:lang="zh-Hans">~r~你没有可进行维修的车辆!</String>
        <String xml:lang="pt-BR">~r~Você não tem um veículo para reparar!</String>
        <String xml:lang="th-TH">~r~คุณไม่มีรถให้ซ่อม!</String>
        <String xml:lang="ar-001">~r~ليس لديك سيارة لإصلاحها!</String>
        <String xml:lang="id-ID">~r~Anda tidak memiliki kendaraan untuk diperbaiki!</String>
        <String xml:lang="tr-TR">~r~Tamir edilecek bir aracınız yok!</String>
        <String xml:lang="hi-Latn">~r~Aapke paas vehicle repair karne ke liye koi vehicle hi nahi hai!</String>
    </Entry>

    <Entry Id="mechanic_dont_have_vehicle">
        <String xml:lang="en-US">~r~You don't have a vehicle!</String>
        <String xml:lang="nl-NL">~r~Je hebt geen voertuig!</String>
        <String xml:lang="it-IT">~r~Non hai un veicolo!</String>
        <String xml:lang="fr-FR">~r~Tu n'as pas de véhicule!</String>
        <String xml:lang="de-DE">~r~Du hast kein Fahrzeug!</String>
        <String xml:lang="pl-PL">~r~Nie masz pojazdu!</String>
        <String xml:lang="es-ES">~r~¡No tienes vehículo!</String>
        <String xml:lang="zh-Hant">~r~你沒有車子!</String>
        <String xml:lang="zh-Hans">~r~你没有车子!</String>
        <String xml:lang="pt-BR">~r~Você não tem veículo!!</String>
        <String xml:lang="th-TH">~r~คุณไม่มียานพาหนะ!</String>
        <String xml:lang="ar-001">~r~ليس لديك سيارة!</String>
        <String xml:lang="id-ID">~r~Anda tidak memiliki kendaraan!</String>
        <String xml:lang="tr-TR">~r~Aracınız yok!</String>
        <String xml:lang="hi-Latn">~r~Aapke paas koi vehicle nahi hai!</String>
    </Entry>

    <Entry Id="mechanic_invalid_type">
        <String xml:lang="en-US">~r~This type of vehicle cannot be repaired here!</String>
        <String xml:lang="nl-NL">~r~Dit type voertuig kan hier niet worden gerepareerd!</String>
        <String xml:lang="fr-FR">~r~Ce type de véhicule ne peut pas être réparé ici!</String>
        <String xml:lang="hi-Latn">~r~Iss type ki gaadi yaha repair nahi ho sakti!</String>
        <String xml:lang="de-DE">~r~Dieser Fahrzeugtyp kann hier nicht repariert werden!</String>
        <String xml:lang="it-IT">~r~Questo tipo di veicolo non può essere riparato qui!</String>
        <String xml:lang="id-ID">~r~Tipe kendaraan ini tidak bisa diperbaiki disini!</String>
    </Entry>

    <Entry Id="mechanic_cant_change_plate_others">
        <String xml:lang="en-US">~r~You can't change someone else's license plate!</String>
        <String xml:lang="nl-NL">~r~Je kan niet het kentekenplaat van iemand anders aanpassen!</String>
        <String xml:lang="fr-FR">~r~Tu ne peux pas changer la plaque d'immatriculation de quelqu'un d'autre!</String>
        <String xml:lang="it-IT">~r~Non puoi cambiare la targa di qualcun altro!</String>
        <String xml:lang="de-DE">~r~Du kannst das Kennzeichen von jemand anderem nicht ändern!</String>
        <String xml:lang="pl-PL">~r~Nie możesz zmieniać tablic rejestracyjnych innych! </String>
        <String xml:lang="es-ES">~r~¡No puedes cambiar la matrícula de otra persona!</String>
        <String xml:lang="zh-Hant">~r~你不能修改別人的車牌!</String>
        <String xml:lang="zh-Hans">~r~你不能修改别人的车牌!</String>
        <String xml:lang="pt-BR">~r~Não é possível alterar a placa de outra pessoa!</String>
        <String xml:lang="th-TH">~r~คุณไม่สามารถเปลี่ยนป้ายทะเบียนของคนอื่นได้!</String>
        <String xml:lang="ar-001">~r~لا يمكنك تغيير لوحة ترخيص شخص آخر!</String>
        <String xml:lang="id-ID">~r~Anda tidak dapat mengganti plat nomer orang lain!</String>
        <String xml:lang="tr-TR">~r~Bir başkasının plakasını değiştiremezsiniz!</String>
        <String xml:lang="hi-Latn">~r~Aap kisi aur ka license plate nahi badal sakte!</String>
    </Entry>

    <Entry Id="mechanic_vehicle_repair_in_progress">
        <String xml:lang="en-US">Your vehicle is being ~g~repaired~s~. Don't ~r~move ~s~the vehicle!</String>
        <String xml:lang="nl-NL">Je voertuig wordt ~g~gerepareerd~s~. Blijf ~r~stilstaan ~s~tijdens het repareren!</String>
        <String xml:lang="fr-FR">Ton véhicule est en cours de ~g~réparation~s~. Ne ~r~bouge ~s~pas le véhicule!</String>
        <String xml:lang="hi-Latn">Aapki vehicle ~g~repair ho rahi hai~s~. Vehicle ~r~move ~s~mat karna!</String>
        <String xml:lang="es-ES">Su vehículo está siendo ~g~reparado~s~. No ~r~mueva ~s~el vehículo!</String>
        <String xml:lang="pt-BR">Seu veículo está sendo ~g~consertado~s~. Não ~r~mova ~s~o veículo!</String>
        <String xml:lang="de-DE">Dein Fahrzeug wird ~g~repariert~s~. ~r~Bewege ~s~das Fahrzeug nicht!</String>
        <String xml:lang="it-IT">Il tuo veicolo è in fase di ~g~riparazione~s~. Non ~r~muovere ~s~il veicolo!</String>
        <String xml:lang="id-ID">Kendaraanmu sedang ~g~diperbaiki~s~. Jangan ~r~menggerakkan ~s~kendaraan!</String>
    </Entry>

    <Entry Id="mechanic_vehicle_repaired">
        <String xml:lang="en-US">Your vehicle has been ~g~repaired~s~.</String>
        <String xml:lang="nl-NL">Je voertuig is ~g~gerepareerd~s~.</String>
        <String xml:lang="fr-FR">Ton véhicule a été ~g~réparé~s~.</String>
        <String xml:lang="it-IT">Il tuo veicolo è stato ~g~riparato~s~.</String>
        <String xml:lang="de-DE">Dein Fahrzeug wurde ~g~repariert~s~.</String>
        <String xml:lang="pl-PL">Twój pojazd został ~g~naprawiony~s~.</String>
        <String xml:lang="es-ES">Tu vehículo ha sido ~g~reparado~s~.</String>
        <String xml:lang="zh-Hant">你的車子已被 ~g~修復~s~.</String>
        <String xml:lang="zh-Hans">你的车子已被 ~g~修复~s~.</String>
        <String xml:lang="pt-BR">Seu veículo foi~g~reparado~s~.</String>
        <String xml:lang="th-TH">รถของคุณได้รับการ ~g~ซ่อมแซม~s~</String>
        <String xml:lang="ar-001">~g~لقد تم إصلاح~s~ سيارتك.</String>
        <String xml:lang="id-ID">Kendaraan anda telah ~g~diperbaiki~s~.</String>
        <String xml:lang="tr-TR">Aracınız ~g~tamir edildi~s~.</String>
        <String xml:lang="hi-Latn">Aapki vehicle ~g~repair ho gayi ~s~hai.</String>
        
    </Entry>

    <Entry Id="mechanic_too_far_repairpoint">
        <String xml:lang="en-US">~r~You are too far from the mechanic.</String>
        <String xml:lang="nl-NL">~r~Je bent te ver weg van een monteur.</String>
        <String xml:lang="fr-FR">~r~Tu es trop loin du mécanicien.</String>
        <String xml:lang="it-IT">~r~Sei troppo lontano dal meccanico.</String>
        <String xml:lang="de-DE">~r~Du bist zu weit vom Mechaniker entfernt.</String>
        <String xml:lang="pl-PL">~r~Jesteś za daleko od mechanika.</String>
        <String xml:lang="es-ES">~r~Estás demasiado lejos del mecánico.</String>
        <String xml:lang="zh-Hant">~r~你離修車工太遠了.</String>
        <String xml:lang="zh-Hans">~r~你离技工太远了.</String>
        <String xml:lang="pt-BR">~r~Você está muito longe do mecânico.</String>
        <String xml:lang="th-TH">~r~คุณอยู่ไกลจากช่างมากเกินไป</String>
        <String xml:lang="ar-001">~r~أنت بعيد جدًا عن الميكانيكي.</String>
        <String xml:lang="id-ID">~r~Anda terlalu jauh dari mekanik.</String>
        <String xml:lang="tr-TR">~r~Mekanikten çok uzaksınız..</String>
        <String xml:lang="hi-Latn">~r~Aap mechanic se bahut door ho.</String>
    </Entry>

    <Entry Id="mechanic_repaired_too_recently">
        <String xml:lang="en-US">~r~This vehicle was repaired too recently.</String>
        <String xml:lang="nl-NL">~r~Dit voertuig is te recent gerepareerd.</String>
        <String xml:lang="fr-FR">~r~Ce véhicule a été réparé trop récemment.</String>
        <String xml:lang="it-IT">~r~Questo veicolo è stato già riparato recentemente.</String>
        <String xml:lang="de-DE">~r~Dieses Fahrzeug wurde kürzlich repariert.</String>
        <String xml:lang="pl-PL">~r~Ten pojazd został przed chwilą naprawiony.</String>
        <String xml:lang="es-ES">~r~Este vehículo se reparó hace muy poco tiempo.</String>
        <String xml:lang="zh-Hant">~r~這輛車才剛被修好.</String>
        <String xml:lang="zh-Hans">~r~这辆车才刚被修好.</String>
        <String xml:lang="pt-BR">~r~Esse veículo foi consertado muito recentemente.</String>
        <String xml:lang="th-TH">~r~รถคันนี้ได้รับการซ่อมแซมเร็วเกินไป</String>
        <String xml:lang="ar-001">~r~تم إصلاح هذه السيارة مؤخرًا.</String>
        <String xml:lang="id-ID">~r~Kendaraan ini baru saja diperbaiki.</String>
        <String xml:lang="tr-TR">~r~Bu araç çok yakın zamanda tamir edildi.</String>
        <String xml:lang="hi-Latn">~r~Yeh vehicle bahut kam time pehle hi repair hui hai.</String>
    </Entry>

    <Entry Id="mechanic_repair_canceled">
        <String xml:lang="en-US">~r~The repair has been canceled.</String>
        <String xml:lang="nl-NL">~r~De reparatie is geannuleerd.</String>
        <String xml:lang="fr-FR">~r~La réparation a été annulée.</String>
        <String xml:lang="hi-Latn">~r~Repair cancel ho gaya.</String>
        <String xml:lang="es-ES">~r~La reparación ha sido cancelada.</String>
        <String xml:lang="pt-BR">~r~O conserto foi cancelado</String>
        <String xml:lang="de-DE">~r~Die Reparatur wurde abgebrochen.</String>
        <String xml:lang="it-IT">~r~La riparazione è stata annullata.</String>
        <String xml:lang="id-ID">~r~Perbaikan dibatalkan.</String>
    </Entry>

    <Entry Id="mechanic_full_repair">
        <String xml:lang="en-US">Full repair</String>
        <String xml:lang="nl-NL">Volledige reparatie</String>
        <String xml:lang="fr-FR">Réparation complète</String>
        <String xml:lang="hi-Latn">Puri repair</String>
        <String xml:lang="es-ES">Reparación completa</String>
        <String xml:lang="pt-BR">Conserto completo</String>
        <String xml:lang="de-DE">Volle Reparatur</String>
        <String xml:lang="it-IT">Riparazione completa</String>
        <String xml:lang="id-ID">Perbaikan penuh</String>
    </Entry>

    <!-- {0} = seconds needed for the repair -->
    <Entry Id="mechanic_full_repair_desc">
        <String xml:lang="en-US">Fully repair your vehicle. Time: ~b~{0} seconds~s~.</String>
        <String xml:lang="nl-NL">Repareer je voertuig volledig. Tijd: ~b~{0} seconden~s~.</String>
        <String xml:lang="fr-FR">Réparer complètement ton véhicule. Durée: ~b~{0} secondes~s~.</String>
        <String xml:lang="hi-Latn">Puri repair kare apni vehicle. Time: ~b~{0} seconds ~s~mein.</String>
        <String xml:lang="es-ES">Repare por completo su vehículo. Tiempo: ~b~{0} segundos~s~.</String>
        <String xml:lang="pt-BR">Conserte seu veículo completamente. Tempo: ~b~{0} segundos~s~.</String>
        <String xml:lang="de-DE">Dein Fahrzeug wird vollständig repariert. Zeit: ~b~{0} seconds~s~.</String>
        <String xml:lang="it-IT">Ripara completamente il tuo veicolo. Tempo: ~b~{0} secondi~s~.</String>
        <String xml:lang="id-ID">Perbaikan penuh kendaraanmu. Waktu: ~b~{0} detik~s~.</String>
    </Entry>

    <Entry Id="mechanic_quick_repair">
        <String xml:lang="en-US">Quick fix</String>
        <String xml:lang="nl-NL">Snelle reparatie</String>
        <String xml:lang="fr-FR">Réparation rapide</String>
        <String xml:lang="hi-Latn">Turant fix</String>
        <String xml:lang="es-ES">Reparación rápida</String>
        <String xml:lang="pt-BR">Conserto rápido</String>
        <String xml:lang="de-DE">Schnelle Reparatur</String>
        <String xml:lang="it-IT">Riparazione rapida</String>
        <String xml:lang="id-ID">Perbaikan cepat</String>
    </Entry>

    <!-- {0} = seconds needed for the repair -->
    <Entry Id="mechanic_quick_repair_desc">
        <String xml:lang="en-US">Quickly fix your vehicle's engine up to 75% health. Time: ~b~{0} seconds~s~.</String>
        <String xml:lang="nl-NL">Repareer je voertuig snel tot 75%. Tijd: ~b~{0} seconden~s~.</String>
        <String xml:lang="fr-FR">Réparer rapidement le moteur de ton véhicule jusqu'à 75% de santé. Durée: ~b~{0} secondes~s~.</String>
        <String xml:lang="hi-Latn">Turant fix kare apni vehicle ka engine 75% tak ke. Time: ~b~{0} seconds ~s~mein.</String>
        <String xml:lang="es-ES">Repara rápidamente el motor de tu vehículo hasta un 75% de salud. Tiempo: ~b~{0} segundos~s~.</String>
        <String xml:lang="pt-BR">Conserte rapidamente o motor do seu veículo para obter 75% de saúde. Tempo: ~b~{0} segundos~s~.</String>
        <String xml:lang="de-DE">Repariere den Motor deines Fahrzeugs schnell bis zu 75% Gesundheit. Zeit: ~b~{0} seconds~s~.</String>
        <String xml:lang="it-IT">Ripara rapidamente il motore del tuo veicolo fino al 75% di salute. Tempo: ~b~{0} secondi~s~.</String>
        <String xml:lang="id-ID">Perbaiki kendaraanmu secara cepat untuk memulihkan kondisi mesin hingga 75%. Waktu : ~b~{0} detik~s~.</String>
    </Entry>

    <Entry Id="mechanic_tire_repair">
        <String xml:lang="en-US">Fix tires</String>
        <String xml:lang="nl-NL">Bandenwissel</String>
        <String xml:lang="fr-FR">Réparation des pneus</String>
        <String xml:lang="hi-Latn">Fix tires</String>
        <String xml:lang="es-ES">Reparar neumaticos</String>
        <String xml:lang="pt-BR">Conserto de pneus</String>
        <String xml:lang="de-DE">Repariere Reifen</String>
        <String xml:lang="it-IT">Sostituzione pneumatici</String>
        <String xml:lang="id-ID">Perbaiki ban</String>
    </Entry>

    <!-- {0} = seconds needed for the repair -->
    <Entry Id="mechanic_tire_repair_desc">
        <String xml:lang="en-US">Replace your vehicle's tires. Time: ~b~{0} seconds~s~.</String>
        <String xml:lang="nl-NL">Vervang de banden van je voertuig. Tijd: ~b~{0} seconden~s~.</String>
        <String xml:lang="fr-FR">Remplacer les pneus de ton véhicule. Durée: ~b~{0} secondes~s~.</String>
        <String xml:lang="hi-Latn">Replace kare apni vehicle ke tires. Time: ~b~{0} seconds ~s~mein.</String>
        <String xml:lang="es-ES">Cambia los neumáticos de su vehículo. Tiempo: ~b~{0} segundos~s~.</String>
        <String xml:lang="pt-BR">Troque os pneus de seu veículo. Tempo: ~b~{0} segundos~s~.</String>
        <String xml:lang="de-DE">Wechsle die Reifen deines Fahrzeuges. Zeit: ~b~{0} seconds~s~.</String>
        <String xml:lang="it-IT">Sostituisci gli pneumatici del tuo veicolo. Tempo: ~b~{0} secondi~s~.</String>
        <String xml:lang="id-ID">Mengganti ban kendaraanmu. Waktu: ~b~{0} detik~s~.</String>
    </Entry>

    <Entry Id="mechanic_cant_impound_vehicle">
        <String xml:lang="en-US">~r~You can't impound this vehicle.</String>
        <String xml:lang="nl-NL">~r~Je kan dit voertuig niet in beslag nemen.</String>
        <String xml:lang="fr-FR">~r~Tu ne peux pas mettre ce véhicule en fourrière.</String>
        <String xml:lang="it-IT">~r~Non puoi sequestrare questo veicolo.</String>
        <String xml:lang="de-DE">~r~Du kannst dieses Fahrzeug nicht verwahren.</String>
        <String xml:lang="pl-PL">~r~Nie możesz skonfiskować tego pojazdu.</String>
        <String xml:lang="es-ES">~r~No puedes incautar este vehículo.</String>
        <String xml:lang="zh-Hant">~r~你不能扣押這輛車.</String>
        <String xml:lang="zh-Hans">~r~你不能扣押这辆车.</String>
        <String xml:lang="pt-BR">~r~Você não pode apreender este veículo.</String>
        <String xml:lang="th-TH">~r~คุณไม่สามารถยึดรถคันนี้ได้</String>
        <String xml:lang="ar-001">~r~لا يمكنك حجز هذه السيارة.</String>
        <String xml:lang="id-ID">~r~Anda tidak dapat menyita kendaraan ini.</String>
        <String xml:lang="tr-TR">~r~Bu aracı çekemezsiniz.</String>
        <String xml:lang="hi-Latn">~r~Aap is vehicle ko impound nahi kar sakte.</String>
    </Entry>

    <!-- {0} = Hotkey -->
    <Entry Id="mechanic_drop_off_instructions">
        <String xml:lang="en-US">Hold {0} to drop the ~r~vehicle ~s~off.</String>
        <String xml:lang="nl-NL">Houd {0} ingedrukt om het ~r~voertuig ~s~weg te brengen.</String>
        <String xml:lang="fr-FR">Maintenir {0} pour déposer le ~r~véhicule ~s~au sol.</String>
        <String xml:lang="it-IT">Tieni premuto {0} per lasciare il ~r~veicolo~s~.</String>
        <String xml:lang="de-DE">Halte {0} um das ~r~Fahrzeug ~s~abzukoppeln.</String>
        <String xml:lang="pl-PL">Przytrzymaj {0} aby odstawić ~r~pojazd~s~.</String>
        <String xml:lang="es-ES">Mantén pulsado {0} para soltar el ~r~vehículo~s~.</String>
        <String xml:lang="zh-Hant">按住 {0} 將 ~r~車輛 ~s~放下</String>
        <String xml:lang="zh-Hans">按住 {0} 将 ~r~车辆 ~s~放下</String>
        <String xml:lang="pt-BR">Pressione e mantenha pressionado {0} para liberar o ~r~veículo~s~.</String>
        <String xml:lang="th-TH">กด {0} ค้างไว้เพื่อปล่อย ~r~ยานพาหนะ ~s~ออก</String>
        <String xml:lang="ar-001">اضغط مع الاستمرار على {0} لإيقاف تشغيل ~r~السيارة~s~.</String>
        <String xml:lang="id-ID">Tekah {0} untuk menurunkan ~r~kendaraan~s~.</String>
        <String xml:lang="tr-TR">~r~Aracı ~s~bırakmak için {0}'ı basılı tutun.</String>
        <String xml:lang="hi-Latn">Hold karo {0} ~r~vehicle ~s~drop off karne ke liye.</String>
    </Entry>

    <Entry Id="mechanic_tow_instructions">
        <String xml:lang="en-US">Tow illegally parked ~y~vehicles ~s~marked by a yellow cone to an ~g~impound lot~s~.</String>
        <String xml:lang="nl-NL">Sleep illegaal geparkeerde ~y~voertuig ~s~gemarkeerd met een gele pijl naar een ~g~in beslag name opslag~s~.</String>
        <String xml:lang="fr-FR">Remorquer les ~y~véhicules en stationnement illégal ~s~marqués par un cône jaune vers une ~g~fourrière~s~.</String>
        <String xml:lang="it-IT">Traina i ~y~veicoli ~s~parcheggiati abusivamente segnati con un cono giallo al ~g~deposito~s~.</String>
        <String xml:lang="de-DE">Schleppe widerrechtlich geparkte Fahrzeug, die mit einem gelben Kegel markiert sind, zu einem Abschleppplatz.</String>
        <String xml:lang="pl-PL">Holuj nieprawidłowo zaparkowane ~y~pojazdy ~s~zaznaczone żółtym pachołkiem do ~g~biura konfiskat~s~.</String>
        <String xml:lang="es-ES">Remolcar ~y~vehículos aparcados ilegalmente ~s~señalados con un cono amarillo a un ~g~lote incautado~s~.</String>
        <String xml:lang="zh-Hant">將有黃色標記的 ~y~非法停放車輛 拖至 ~g~扣押處~s~.</String>
        <String xml:lang="zh-Hans">将有黄色标记的 ~y~非法停放车辆 拖至 ~g~扣押处~s~.</String>
        <String xml:lang="pt-BR">Reboque de ~y~veiculos ~s~estacionados ilegalmente, marcados com um cone amarelo ~g~para um lote apreendido~s~.</String>
        <String xml:lang="th-TH">ลากจูงจอดอย่างผิดกฎหมาย ~y~ยานพาหนะ ~s~ทำเครื่องหมายด้วยกรวยสีเหลืองถึง ~g~ยึดล็อต~s~</String>
        <String xml:lang="ar-001">قم بسحب ~y~المركبات ~s~والمميزة بمخروط أصفر إلى ~g~منطقة الحجز~s~.</String>
        <String xml:lang="id-ID">Towing ~y~kendaraan ~s~yang parkir liar yang ditandai dengan cone kuning ke ~g~tempat penyitaan~s~.</String>
        <String xml:lang="hi-Latn">Tow karo illegaly parked ~y~vehicles ~s~jo yellow cone se marked ho, unhe ~g~impound ~s~lot mein le jao.</String>
    </Entry>

    <Entry Id="mechanic_description">
        <String xml:lang="en-US">(C)Mechanic:(/C) ~s~repair and mod players' ~y~vehicles ~s~to earn money.</String>
        <String xml:lang="it-IT">(C)Meccanico:(/C) ~s~ripara e modifica i ~y~veicoli ~s~dei giocatori per guadagnare soldi.</String>
        <String xml:lang="fr-FR">(C)Mécanicien:(/C) ~s~répare et modifie les ~y~véhicules des joueurs ~s~pour gagner de l'argent.</String>
        <String xml:lang="nl-NL">(C)Monteur:(/C) ~s~repareer en modificeer spelers' ~y~voertuigen ~s~om geld te verdienen.</String>
        <String xml:lang="de-DE">(C)Mechanic:(/C) ~s~repariere und modifiziere ~y~Fahrzeuge ~s~von Spielern, um Geld zu verdienen.</String>
        <String xml:lang="tr-TR">(C)Tamirci:(/C) ~s~onarım ve mod oyuncuları' ~y~araçlar ~s~para kazanmak.</String>
        <String xml:lang="es-ES">(C)Mecánico:(/C) ~s~repara y modifica los ~y~vehículos de los jugadores ~s~para ganar dinero.</String>
        <String xml:lang="pl-PL">(C)Mechanik:(/C) ~s~naprawiaj i ulepszaj ~y~pojazdy ~s~by zdobywać forsę.</String>
        <String xml:lang="zh-Hant">(C)技工:(/C) ~s~修理和改裝玩家的 ~y~車輛 ~s~來賺取現金.</String>
        <String xml:lang="zh-Hans">(C)技工:(/C) ~s~修理和改装玩家的 ~y~车辆 ~s~来赚取现金.</String>
        <String xml:lang="pt-BR">(C)Mecânico:(/C) ~s~repara e modifica os ~y~veículos ~s~dos jogadores para ganhar dinheiro.</String>
        <String xml:lang="th-TH">(C)ช่างเครื่อง:(/C) ~s~ซ่อมแซมและดัดแปลงผู้เล่น ' ~y~ยานพาหนะ ~s~เพื่อรับเงิน</String>
        <String xml:lang="ar-001">(C)ميكانيكي:(/C) ~s~يقوم بإصلاح وتعديل ~y~مركبات اللاعبين ~s~لكسب المال.</String>
        <String xml:lang="id-ID">(C)Mekanik:(/C) ~s~perbaiki dan modifikasi ~y~kendaraan ~s~pemain untuk mendapatkan uang.</String>
        <String xml:lang="hi-Latn">(C)Mechanic:(/C) ~s~paisa kamane ke liye players ke vehicles ~y~repair aur mod ~s~karo.</String>
    </Entry>

    <Entry Id="mechanic_plate_input_title">
        <String xml:lang="en-US">Vanity plate</String>
        <String xml:lang="nl-NL">Persoonlijke kentekenplaat</String>
        <String xml:lang="fr-FR">Plaque personnalisée</String>
        <String xml:lang="hi-Latn">Custom plate</String>
        <String xml:lang="de-DE">Wunschkennzeichen</String>
        <String xml:lang="it-IT">Targa personalizzata</String>
        <String xml:lang="id-ID">Plat nomor kustom</String>
    </Entry>

    <Entry Id="mechanic_plate_input_text">
        <String xml:lang="en-US">Enter a vanity license plate for this vehicle.\nWarning: when you obtain a license plate, you only own it on the current region (US or EU). When you join another region, the server tries to transfer it there, however, if it's already in use it won't be transferred.</String>
        <String xml:lang="nl-NL">Voer een persoonlijke kentekenplaat in voor dit voertuig.\nWaarschuwing: wanneer je een kentekenplaat verkrijgt, bezit je deze alleen in de huidige regio (US of EU). Wanneer je naar een andere regio gaat, probeert de server deze daarheen te verplaatsen, maar als deze al in gebruik is, wordt deze niet overgezet.</String>
        <String xml:lang="fr-FR">Entrer une plaque d'immatriculation personnalisée pour ce véhicule.\nAvertissement: quand tu obtiens une plaque d'immatriculation, tu ne la possèdes que dans la région actuelle (US ou EU). Quand tu rejoins une autre région, le serveur tente de la transférer, mais si elle est déjà utilisée, elle ne sera pas transférée.</String>
        <String xml:lang="hi-Latn">Is gaadi ke liye ek custom license plate daalein.\nWarning: jab aap ek license plate milta hai, toh aap sirf us region mein use kar sakte hain (US ya EU). Jab aap doosre region mein jaate hain, toh server uss vehicle plate ko tranasfer karne ki koshish karta hai, lekin agar woh pahle se hi istemaal mein hai to usse transfer nahin kiya ja sakta.</String>
        <String xml:lang="de-DE">Gib ein Wunschkennzeichen für dieses Fahrzeug ein.\nWarning: wenn du ein Wunschkennzeichen beanstpruchst, kannst du es ausschließlich in der aktuellen Region (US or EU) verwenden. Wenn du eine andere Region betrittst, wird der Server versuchen, es zu übertragen, sollte das Kennzeichen bereits in Verwendung sein, wird es nicht übertragen.</String>
        <String xml:lang="it-IT">Inserisci una targa personalizzata per questo veicolo.\nAttenzione: quando ottieni una targa, la possiedi solo nella regione attuale (US o EU). Quando ti trasferisci in un'altra regione, il server cercherà di trasferirla lì, tuttavia, se è già in uso, non verrà trasferita.</String>
        <String xml:lang="id-ID">Masukkan plat nomor kustom untuk kendaraan ini. \nPerhatian: Ketika kamu mendapatkan plat nomor, plat nomor itu hanya berlaku di daerah (US atau EU). Ketika kamu bergabung ke daerah lain, server akan mencoba untuk memindahkan plat tersebut, tetapi, jika sudah ada yang menggunakannya maka plat nomor tersebut tidak akan dipindahkan.</String>
    </Entry>

    <Entry Id="mechanic_plate_word">
        <String xml:lang="en-US">~r~Your license plate cannot contain that word.</String>
        <String xml:lang="it-IT">~r~La tua targa non può contenere certe parole.</String>
        <String xml:lang="nl-NL">~r~Je kentekenplaat mag dit woord niet bevatten.</String>
        <String xml:lang="fr-FR">~r~Ta plaque d'immatriculation ne peut contenir ce mot.</String>
        <String xml:lang="de-DE">~r~Dein Wunschkennzeichen kann dieses Wort nicht beinhalten.</String>
        <String xml:lang="tr-TR">~r~Plakanız bu kelimeyi içeremez.</String>
        <String xml:lang="es-ES">~r~Tu matrícula no puede contener esa palabra.</String>
        <String xml:lang="pl-PL">~r~Twoja tablica rejestracyjna nie może zawierać tego słowa.</String>
        <String xml:lang="zh-Hant">~r~你的車牌不能包含這個詞.</String>
        <String xml:lang="zh-Hans">~r~你的车牌不能包含这个词.</String>
        <String xml:lang="pt-BR">~r~Sua placa de identificação não pode conter essa palavra.</String>
        <String xml:lang="th-TH">~r~ป้ายทะเบียนของคุณต้องไม่มีคำนั้น</String>
        <String xml:lang="ar-001">~r~لا يمكن أن تحتوي لوحة الترخيص الخاصة بك على هذه الكلمة.</String>
        <String xml:lang="id-ID">~r~Plat nomer anda tidak dapat mengandung kata kata tersebut.</String>
        <String xml:lang="hi-Latn">~r~Aapka license plate us shabd ko contain nahi kar sakta.</String>
    </Entry>

    <Entry Id="mechanic_plate_numbers_latin">
        <String xml:lang="en-US">~r~Your license plate can only contain numbers and latin letters.</String>
        <String xml:lang="it-IT">~r~La tua targa può solo contenere numeri e caratteri latini.</String>
        <String xml:lang="nl-NL">~r~Je kentekenplaat mag alleen nummers en latijnse letters bevatten.</String>
        <String xml:lang="fr-FR">~r~Ta plaque d'immatriculation ne peut contenir que des chiffres et des lettres latines.</String>
        <String xml:lang="de-DE">~r~Dein Wunschkennzeichen darf ausschließlich Zahlen und lateinische Buchstaben enthalten.</String>
        <String xml:lang="tr-TR">~r~Araç plakanız yalnızca rakamlar ve latin harfleri içerebilir.</String>
        <String xml:lang="es-ES">~r~Tu matrícula solo puede contener números y letras latinas.</String>
        <String xml:lang="pl-PL">~r~Twoja tablica rejestracyjna musi zawierać tylko cyfry i znaki łacińskie (bez znaków polskich).</String>
        <String xml:lang="zh-Hant">~r~您的車牌只能包含數字和拉丁字母.</String>
        <String xml:lang="zh-Hans">~r~您的车牌只能包含数字和拉丁字母.</String>
        <String xml:lang="pt-BR">~r~Sua placa de identificação só pode conter números e letras em latim..</String>
        <String xml:lang="th-TH">~r~ป้ายทะเบียนของคุณต้องมีเฉพาะตัวเลขและตัวอักษรละตินเท่านั้น</String>
        <String xml:lang="ar-001">~r~يمكن أن تحتوي لوحة الترخيص الخاصة بك على أرقام وأحرف لاتينية فقط.</String>
        <String xml:lang="id-ID">~r~Plat nomer anda hanya dapat menggunakan Angka dan huruf latin.</String>
        <String xml:lang="hi-Latn">~r~Aapka license plate sirf numbers aur latin letters contain kar sakta hai.</String>
    </Entry>

    <Entry Id="mechanic_plate_taken">
        <String xml:lang="en-US">~r~This license plate has been taken by someone else.</String>
        <String xml:lang="it-IT">~r~Questa targa è stata già scelta da qualcun altro.</String>
        <String xml:lang="nl-NL">~r~Dit kentekenplaat is al in gebruik door iemand anders.</String>
        <String xml:lang="fr-FR">~r~Cette plaque d'immatriculation a été prise par quelqu'un d'autre.</String>
        <String xml:lang="de-DE">~r~Dieses Wunschkennzeichen wurde von jemand anderem beansprucht.</String>
        <String xml:lang="tr-TR">~r~Bu plaka başkası tarafından alınmış.</String>
        <String xml:lang="es-ES">~r~Otra persona ha elegido esta matrícula.</String>
        <String xml:lang="pl-PL">~r~Ta tablica rejestracyjna jest zajęta.</String>
        <String xml:lang="zh-Hant">~r~這個車牌已被他人使用.</String>
        <String xml:lang="zh-Hans">~r~这个车牌已被他人使用.</String>
        <String xml:lang="pt-BR">~r~Outra pessoa escolheu este prato.</String>
        <String xml:lang="th-TH">~r~ป้ายทะเบียนนี้ถูกคนอื่นเอาไปแล้ว</String>
        <String xml:lang="ar-001">~r~تم أخذ لوحة الترخيص هذه من قبل شخص آخر.</String>
        <String xml:lang="id-ID">~r~Plat nomer ini sudah digunakan orang lain</String>
        <String xml:lang="hi-Latn">~r~Yeh license plate already kisi ne liya hua hai.</String>
    </Entry>

    <!-- {0} = Input -->
    <Entry Id="mechanic_plate_set_saved">
        <String xml:lang="en-US">~p~Your vanity license plate has been set to ~s~{0} ~p~and saved.</String>
        <String xml:lang="it-IT">~p~La tua targa personalizzata è stata impostata a ~s~{0} ~p~e salvata.</String>
        <String xml:lang="nl-NL">~p~Je kentekenplaat is veranderd naar ~s~{0} ~p~en opgeslagen.</String>
        <String xml:lang="fr-FR">~p~Ta plaque d'immatriculation a été attribuée à ~s~{0} ~p~et sauvegardée.</String>
        <String xml:lang="de-DE">~p~Dein Wunschkennzeichen wurde zu ~s~{0}~p~ geändert und gespeichert.</String>
        <String xml:lang="tr-TR">~p~Özel plakanız olarak ayarlandı ~s~{0} ~p~ve kaydedildi.</String>
        <String xml:lang="es-ES">~p~Tu placa personalizada se ha configurado como ~s~{0} ~p~y se ha guardado.</String>
        <String xml:lang="pl-PL">~p~Twoja tablica rejestracyjna została ustawiona do ~s~{0} ~p~i zapisana.</String>
        <String xml:lang="zh-Hant">~p~您的客製化車牌已設置為 ~s~{0} ~p~並已保存.</String>
        <String xml:lang="zh-Hans">~p~您的个性化车牌已设置为 ~s~{0} ~p~并已保存.</String>
        <String xml:lang="pt-BR">~p~Seu crachá personalizado foi configurado como ~s~{0} ~p~e salvo.</String>
        <String xml:lang="th-TH">~p~ป้ายทะเบียนโต๊ะเครื่องแป้งของคุณได้รับการตั้งค่าเป็น ~s~{0} ~p~และบันทึกไว้แล้ว</String>
        <String xml:lang="ar-001">~p~تم تعيين لوحة الترخيص الخاصة بك على ~s~{0} ~p~وتم حفظها.</String>
        <String xml:lang="id-ID">~p~Plat nomer custom anda telah diganti menjadi ~s~{0} ~p~dan berhasil disimpan.</String>
        <String xml:lang="hi-Latn">~p~Aapka vanity license plate set ho gaya hai ~s~{0} ~p~aur save ho gaya hai.</String>
    </Entry>

    <Entry Id="mechanic_plate_stolen_car">
        <String xml:lang="en-US">~r~You cannot change the license plate of a stolen vehicle.</String>
        <String xml:lang="nl-NL">~r~Je kan het kenteken van een gestolen voertuig niet veranderen.</String>
        <String xml:lang="fr-FR">~r~Tu ne peux pas changer la plaque d'immatriculation d'un véhicule volé.</String>
        <String xml:lang="hi-Latn">~r~Aap ek churayi hui gaadi ka license place change nahi kar sakte.</String>
        <String xml:lang="de-DE">~r~Du kannst das Kennzeichen eines gestohlenen Fahrzeuges nicht ändern.</String>
        <String xml:lang="it-IT">~r~Non puoi personalizzare la targa di un veicolo rubato.</String>
        <String xml:lang="id-ID">~r~Kamu tidak bisa merubah plat nomor dari kendaraan curian.</String>
    </Entry>

    <Entry Id="mechanic_plate_rented_car">
        <String xml:lang="en-US">You cannot change the license plate of a rented vehicle.</String>
        <String xml:lang="it-IT">Non puoi cambiare la targa di un veicolo a noleggio.</String>
        <String xml:lang="nl-NL">Van een gehuurd voertuig kan je de kentekenplaat niet bewerken.</String>
        <String xml:lang="fr-FR">Tu ne peux pas changer la plaque d'immatriculation d'un véhicule loué.</String>
        <String xml:lang="de-DE">Du kannst das Kennzeichen eines gemieteten Fahrzeuges nicht ändern.</String>
        <String xml:lang="tr-TR">Kiralanan bir aracın plakasını değiştiremezsiniz.</String>
        <String xml:lang="es-ES">No se puede cambiar la matrícula de un vehículo alquilado.</String>
        <String xml:lang="pl-PL">Nie możesz zmieniać blach na wynajętym pojeździe, ty złodzieju!</String>
        <String xml:lang="zh-Hant">你不能更改租賃車輛的車牌.</String>
        <String xml:lang="zh-Hans">你不能更改租赁车辆的车牌.</String>
        <String xml:lang="pt-BR">Não é possível alterar o número de registro de um veículo alugado.</String>
        <String xml:lang="th-TH">คุณไม่สามารถเปลี่ยนป้ายทะเบียนของรถเช่าได้</String>
        <String xml:lang="ar-001">لا يمكنك تغيير لوحة ترخيص السيارة المستأجرة.</String>
        <String xml:lang="id-ID">Anda tidak dapat mengubah plat nomer kendaraan rental.</String>
        <String xml:lang="hi-Latn">Aap ek rented vehicle ka license plate nahi badal sakte.</String>
    </Entry>

    <!-- {0} = Input -->
    <Entry Id="mechanic_plate_set">
        <String xml:lang="en-US">Your vanity license plate has been set to ~s~{0}~p~.</String>
        <String xml:lang="it-IT">~p~La tua targa personalizzata è stata impostata a ~s~{0}~p~.</String>
        <String xml:lang="nl-NL">~p~Je kentekenplaat is veranderd naar ~s~{0}~p~.</String>
        <String xml:lang="fr-FR">Ta plaque d'immatriculation a été fixée à ~s~{0}~p~.</String>
        <String xml:lang="de-DE">Dein Wunschkennzeichen wurde zu ~s~{0}~p~ geändert.</String>
        <String xml:lang="tr-TR">Özel araç plakanız şu şekilde ayarlandı ~s~{0}~p~.</String>
        <String xml:lang="es-ES">Tu placa personalizada se ha establecido como ~s~{0}~p~.</String>
        <String xml:lang="pl-PL">Twoja tablica rejestracyjna to teraz ~s~{0}~p~.</String>
        <String xml:lang="zh-Hant">你的客製化車牌已被設置為 ~s~{0}~p~.</String>
        <String xml:lang="zh-Hans">你的个性化车牌已被设置为 ~s~{0}~p~.</String>
        <String xml:lang="pt-BR">Seu crachá personalizado foi definido como ~s~{0}~p~.</String>
        <String xml:lang="th-TH">ป้ายทะเบียนโต๊ะเครื่องแป้งของคุณตั้งค่าเป็น ~s~{0}~p~</String>
        <String xml:lang="ar-001">تم ضبط لوحة الترخيص الخاصة بك على ~s~{0}~p~.</String>
        <String xml:lang="id-ID">Plat nomer custom anda telah diganti menjadi ~s~{0}~p~.</String>
        <String xml:lang="hi-Latn">Aapka vanity license plate set ho gaya hai ~s~{0}~p~.</String>
    </Entry>

    <Entry Id="mechanic_cant_modify_rented_vehicle">
        <String xml:lang="en-US">~r~You cannot modify a rented vehicle!</String>
        <String xml:lang="nl-NL">~r~Je kan een gehuurd voertuig niet aanpassen!</String>
        <String xml:lang="it-IT">~r~Non puoi modificare un veicolo noleggiato!</String>
        <String xml:lang="fr-FR">~r~Tu ne peux pas modifier un véhicule loué!</String>
        <String xml:lang="pl-PL">~r~Nie możesz modyfikować wynajętego pojazdu!</String>
        <String xml:lang="zh-Hant">~r~你無法對一台租賃車輛進行調整!</String>
        <String xml:lang="zh-Hans">~r~你无法对一台租赁车辆进行调整!</String>
        <String xml:lang="es-ES">~r~¡No puedes modificar un vehículo alquilado!</String>
        <String xml:lang="pt-BR">~r~Não é possível modificar um veículo alugado!</String>
        <String xml:lang="de-DE">~r~Du kannst ein gemietetes Fahrzeug nicht modifizieren.</String>
        <String xml:lang="th-TH">~r~คุณไม่สามารถปรับเปลี่ยนรถเช่าได้!</String>
        <String xml:lang="ar-001">~r~لا يمكنك تعديل مركبة مستأجرة!</String>
        <String xml:lang="id-ID">~r~Anda tidak dapat modifikasi kendaraan rental!</String>
        <String xml:lang="tr-TR">~r~Kiralık bir aracı değiştiremezsiniz.</String>
        <String xml:lang="hi-Latn">~r~Aap ek rented vehicle ko modify nahi kar sakte!</String>
    </Entry>

    <!-- ========================= -->
    <!-- Tow trucks -->
    <!-- ========================= -->
    <Entry Id="towing_attach_moving">
        <String xml:lang="en-US">You cannot attach a vehicle while ~r~moving~s~.</String>
        <String xml:lang="it-IT">Non puoi agganciare un veicolo mentre ti ~r~muovi~s~.</String>
        <String xml:lang="nl-NL">Je kan een voertuig niet vastmaken terwijl je ~r~beweegt~s~.</String>
        <String xml:lang="fr-FR">Tu ne peux pas attacher un véhicule en ~r~mouvement~s~.</String>
        <String xml:lang="de-DE">Du kannst kein Fahrzeug anhängen, solange du dich ~r~bewegst~s~.</String>
        <String xml:lang="tr-TR">~r~Hareket ~s~halindeyken bir araç bağlayamazsınız.</String>
        <String xml:lang="es-ES">No puedes acoplar un vehículo mientras ~r~te mueves~s~.</String>
        <String xml:lang="pl-PL">Nie możesz podpiąć pojazdu w ~r~ruchu~s~.</String>
        <String xml:lang="zh-Hant">你無法在 ~r~行進中~s~ 連接一輛車.</String>
        <String xml:lang="zh-Hans">你无法在 ~r~行进中~s~ 连接一辆车.</String>
        <String xml:lang="pt-BR">Não é possível engatar um veículo enquanto ~r~em movimento~s~.</String>
        <String xml:lang="th-TH">คุณไม่สามารถแนบยานพาหนะได้ในขณะที่ ~r~กำลังเคลื่อนที่~s~</String>
        <String xml:lang="ar-001">لا يمكنك إرفاق مركبة أثناء ~r~تحركها~s~.</String>
        <String xml:lang="id-ID">Anda tidak dapat menyangkut kendaraan ketika sedang ~r~bergerak~s~.</String>
        <String xml:lang="hi-Latn">Aap ek vehicle ko attach nahi kar sakte jab woh ~r~move ~s~kar rahi ho.</String>
    </Entry>

    <Entry Id="towing_type_cannot_moved">
        <String xml:lang="en-US">Vehicles of this type ~r~cannot be towed~s~.</String>
        <String xml:lang="it-IT">Questo genere di veicoli ~r~non possono essere trainati~s~.</String>
        <String xml:lang="nl-NL">Voertuigen van dit type ~r~kunnen niet worden gesleept~s~.</String>
        <String xml:lang="fr-FR">Les véhicules de ce type ~r~ne peuvent pas être remorqués~s~.</String>
        <String xml:lang="de-DE">Fahrzeuge dieser Art können ~r~nicht angehangen werden.~s~</String>
        <String xml:lang="tr-TR">Bu tip araçlar ~r~çekilemez~s~.</String>
        <String xml:lang="es-ES">Los vehículos de este tipo ~r~no pueden ser remolcados~s~.</String>
        <String xml:lang="pl-PL">Pojazdy tego typu ~r~nie mogą być holowane~s~.</String>
        <String xml:lang="zh-Hant">這種款式的車輛 ~r~無法被拖吊~s~.</String>
        <String xml:lang="zh-Hans">这种款式的车辆 ~r~无法被拖吊~s~.</String>
        <String xml:lang="pt-BR">Veículos desse tipo ~r~não podem ser rebocados~s~.</String>
        <String xml:lang="th-TH">ยานพาหนะประเภทนี้ ~r~ไม่สามารถลากจูงได้~s~</String>
        <String xml:lang="ar-001">لا يمكن ~r~قطر~s~ مركبات من هذا النوع.</String>
        <String xml:lang="id-ID">Tipe kendaraan seperti ini ~r~tidak dapat di towing~s~.</String>
        <String xml:lang="hi-Latn">Is type ke vehicles ko ~r~tow nahi ~s~kiya ja sakta.</String>
    </Entry>

    <Entry Id="towing_already_attached_other">
        <String xml:lang="en-US">The vehicle is ~r~already ~s~attached to another truck.</String>
        <String xml:lang="it-IT">Questo veicolo è ~r~già ~s~agganciato ad un altro carro attrezzi.</String>
        <String xml:lang="nl-NL">Dit voertuig is ~r~al ~s~vastgemaakt aan een ander voertuig.</String>
        <String xml:lang="fr-FR">Le véhicule est ~r~déjà ~s~attaché à un autre camion.</String>
        <String xml:lang="de-DE">Das Fahrzeug ist ~r~bereits~s~ an einem anderen Abschlepper angehangen.</String>
        <String xml:lang="tr-TR">"Araç ~r~zaten ~s~başka bir kamyona bağlanmıştır.</String>
        <String xml:lang="es-ES">El vehículo ~r~ya ~s~esta conectado a otro camión.</String>
        <String xml:lang="pl-PL">Ten pojazd ~r~jest już ~s~podpięty do innej ciężarówki.</String>
        <String xml:lang="zh-Hant">這輛車 ~r~已經 ~s~被連接到其他台卡車上.</String>
        <String xml:lang="zh-Hans">这辆车 ~r~已经 ~s~被连接到其他台卡车上.</String>
        <String xml:lang="pt-BR">O veículo ~r~já ~s~está conectado a outro caminhão.</String>
        <String xml:lang="th-TH">ยานพาหนะคือ ~r~แล้ว ~s~ติดอยู่กับรถบรรทุกคันอื่น</String>
        <String xml:lang="ar-001">السيارة ~r~بالفعل ~s~متصلة بشاحنة أخرى.</String>
        <String xml:lang="id-ID">Kendaraan ini ~r~telah ~s~diangkut truk lain.</String>
        <String xml:lang="hi-Latn">Vehicle ~r~already ~s~doosre truck se attached hai.</String>
    </Entry>

    <Entry Id="towing_vehicle_occupied">
        <String xml:lang="en-US">The vehicle is ~r~occupied~s~.</String>
        <String xml:lang="it-IT">Il veicolo è ~r~occupato~s~.</String>
        <String xml:lang="nl-NL">Dit voertuig is ~r~bezet~s~.</String>
        <String xml:lang="fr-FR">Le véhicule est ~r~occupé~s~.</String>
        <String xml:lang="de-DE">Das Fahrzeug ist ~r~besetzt~s~.</String>
        <String xml:lang="tr-TR">Araç ~r~dolu~s~."</String>
        <String xml:lang="es-ES">El vehículo está ~r~ocupado~s~.</String>
        <String xml:lang="pl-PL">Ktoś przebywa w ~r~pojeździe~s~.</String>
        <String xml:lang="zh-Hant">這輛車上 ~r~已經有人~s~.</String>
        <String xml:lang="zh-Hans">这辆车上 ~r~已经有人~s~.</String>
        <String xml:lang="pt-BR">O veículo está ~r~ocupado~s~.</String>
        <String xml:lang="th-TH">ยานพาหนะคันนี้ ~r~ถูกครอบครอง~s~</String>
        <String xml:lang="ar-001">السيارة ~r~مشغولة~s~.</String>
        <String xml:lang="id-ID">Kendaraan ini ~r~terisi~s~.</String>
        <String xml:lang="hi-Latn">vehicle ~r~occupied ~s~hai.</String>
    </Entry>

    <Entry Id="towing_vehicle_too_big">
        <String xml:lang="en-US">The vehicle is ~r~too big ~s~for this truck.</String>
        <String xml:lang="it-IT">Il veicolo è ~r~troppo grande ~s~per questo carro attrezzi.</String>
        <String xml:lang="nl-NL">Dit voertuig is ~r~te groot~s~ voor deze wagen.</String>
        <String xml:lang="fr-FR">Le véhicule est ~r~trop grand ~s~pour ce camion.</String>
        <String xml:lang="de-DE">Das Fahrzeug ist ~r~zu groß ~s~für diesen Abschlepper.</String>
        <String xml:lang="tr-TR">Araç bu kamyon için ~r~çok büyük~s~.</String>
        <String xml:lang="es-ES">El vehículo es ~r~demasiado grande ~s~para este camión.</String>
        <String xml:lang="pl-PL">Ten pojazd jest ~r~za duży ~s~dla tej ciężarówki.</String>
        <String xml:lang="zh-Hant">這輛載具 對這輛卡車 來說 ~r~太大了~s~.</String>
        <String xml:lang="zh-Hans">这辆载具 对这辆卡车 来说 ~r~太大了~s~.</String>
        <String xml:lang="pt-BR">O veículo é ~r~muito grande ~s~para este caminhão.</String>
        <String xml:lang="th-TH">ยานพาหนะ ~r~ใหญ่เกินไป ~s~สำหรับรถบรรทุกคันนี้</String>
        <String xml:lang="ar-001">السيارة ~r~كبيرة جدًا ~s~بالنسبة لهذه الشاحنة.</String>
        <String xml:lang="id-ID">Kendaran ini ~r~terlalu besar ~s~untuk truk ini.</String>
        <String xml:lang="hi-Latn">Vehicle is truck ke liye ~r~bahut bada ~s~hai.</String>
    </Entry>

    <Entry Id="towing_detach_moving">
        <String xml:lang="en-US">You cannot detach the vehicle while ~r~moving~s~.</String>
        <String xml:lang="it-IT">Non puoi sganciare il veicolo mentre ti ~r~muovi~s~.</String>
        <String xml:lang="nl-NL">Je kan een voertuig niet losmaken terwijl je ~r~beweegt~s~.</String>
        <String xml:lang="fr-FR">Tu ne peux pas détacher le véhicule lorsque tu es en ~r~mouvement~s~.</String>
        <String xml:lang="de-DE">Du kannst das Fahrzeug nicht abkoppeln, solange du dich ~r~bewegst~s~.</String>
        <String xml:lang="tr-TR">~r~Hareket~s~ halindeyken aracı ayıramazsınız.</String>
        <String xml:lang="es-ES">No puede desmontar el vehículo mientras ~r~te mueve~s~.</String>
        <String xml:lang="pl-PL">Nie możesz odpiąć pojazdu w ~r~ruchu~s~.</String>
        <String xml:lang="zh-Hant">你無法在這輛載具 ~r~正在移動時~s~ 將其分離.</String>
        <String xml:lang="zh-Hans">你无法在这辆载具 ~r~正在移动时~s~ 将其分离.</String>
        <String xml:lang="pt-BR">Não é possível desmontar o veículo enquanto o ~r~te se move~s~.</String>
        <String xml:lang="th-TH">คุณไม่สามารถแยกยานพาหนะออกได้ในขณะที่ ~r~กำลังเคลื่อนที่~s~</String>
        <String xml:lang="ar-001">لا يمكنك فصل السيارة أثناء ~r~التحرك~s~.</String>
        <String xml:lang="id-ID">Anda tidak dapat melepaskan kendaraan ketika sedang ~r~bergerak~s~.</String>
        <String xml:lang="hi-Latn">Aap vehicle ko ~r~move ~s~karte hue detach nahi kar sakte.</String>
    </Entry>

    <Entry Id="towing_description">
        <String xml:lang="en-US">You are towing a ~y~player's vehicle ~s~for ~g~extra money~s~, but you have limited time. When the timer ~r~runs out~s~, the owner will be able to ~y~recall ~s~it.</String>
        <String xml:lang="it-IT">Stai trainando il ~y~veicolo di un giocatore ~s~per ~g~soldi extra~s~, ma hai un tempo limitato. Quando il timer ~r~scade~s~ il proprietario sarà in grado di ~y~richiamarlo~s~.</String>
        <String xml:lang="nl-NL">Je bent een ~y~speler's voertuig ~s~aan het slepen voor ~g~extra geld~s~, maar je hebt beperkt tijd. Wanneer de timer ~r~afloopt~s~, kan de eigenaar zijn voertuig ~y~terugroepen~s~.</String>
        <String xml:lang="fr-FR">Tu remorques le véhicule d'un ~y~joueur ~s~pour un ~g~supplément d'argent~s~, mais tu as un temps limité. Lorsque le temps est ~r~écoulé~s~, le propriétaire du véhicule peut le ~y~rappeler~s~.</String>
        <String xml:lang="de-DE">Du schleppst das Fahrzeug eines ~y~Spielers ~s~für ~g~extra Geld~s~ ab, aber du hast nur begrenzte Zeit. Wenn die Zeit ~r~ausläuft~s~, wird der Besitzer in der Lage sein ~y~das Fahrzeug ~s~zurückzurufen.</String>
        <String xml:lang="tr-TR">~g~Ekstra para~s~ karşılığında bir ~y~oyuncunun aracını ~s~çekiyorsunuz, ancak sınırlı bir zamanınız var. Zamanlayıcı ~r~sona erdiğinde~s~, sahibi onu ~y~geri çağırabilecek~s~.</String>
        <String xml:lang="es-ES">Estás remolcando el vehículo de un ~y~jugador ~s~por ~g~dinero extra~s~, pero tienes un tiempo limitado. Cuando el temporizador ~r~se agote~s~, el propietario podrá ~y~llamarlo otravez~s~.</String>
        <String xml:lang="pl-PL">Holujesz ~y~pojazd gracz ~s~dla ~g~dodatkowej forsy~s~, lecz masz limitowany czas. Gdy stoper wybije 0 sekund ~r~upłynie~s~, właściciel będzie mógł ~y~wezwzać ~s~pojazd do siebie.</String>
        <String xml:lang="zh-Hant">你正在為了賺取 ~g~額外的錢~s~ 而拖吊 ~y~玩家的載具~s~, 但你必須在時間內完成. 當計時器 ~r~倒數結束~s~, 車輛的擁有者將會 ~y~調回 ~s~它.</String>
        <String xml:lang="zh-Hans">你正在为了赚取 ~g~额外的钱~s~ 而拖吊 ~y~玩家的载具~s~, 但你必须在时间内完成. 当计时器 ~r~倒数结束~s~, 车辆的拥有者将会 ~y~调回 ~s~它.</String>
        <String xml:lang="pt-BR">Você está rebocando o veículo de um ~y~jogador~s~por ~g~dinheiro extra~s~, mas tem um tempo limitado. ~r~Quando o tempo acabar~s~, o proprietário poderá ~y~chamá-lo ~s~novamente.</String>
        <String xml:lang="th-TH">คุณกำลังลาก ~y~ยานพาหนะของผู้เล่น ~s~สำหรับ ~g~เงินพิเศษ~s~ แต่คุณมีเวลาจำกัด เมื่อเวลา ~r~หมด~s~ เจ้าของจะสามารถ ~y~recall ~s~it</String>
        <String xml:lang="ar-001">أنت تقوم بقطر مركبة أحد ~y~اللاعبين ~s~مقابل أموال ~g~إضافية~s~, ولكن لديك وقت محدود. عندما ~r~ينفد المؤقت~s~, سيكون المالك قادرًا على ~y~استدعائها~s~.</String>
        <String xml:lang="id-ID">Anda sedang towing ~r~kendaraan pemain ~s~untuk ~g~duit tambahan~s~, tapi anda memiliki waktu terbatas. ketika timer ~r~habis~s~, pemilik kendaraan dapat ~y~mengambilnya~s~.</String>
        <String xml:lang="hi-Latn">Aapk ek ~y~player ki vehicle ~s~ko ~g~extra paise ~s~ke liye tow kar rahe ho, lekin aap pe limited time hai. Jab timer ~r~khatam ~s~ho jayega, owner apni vehicle ~y~recall ~s~kar sakta hai.</String>
    </Entry>

    <Entry Id="towing_illegally_parked">
        <String xml:lang="en-US">You have parked your vehicle ~r~illegally ~s~and it might be towed at your expense.</String>
        <String xml:lang="it-IT">Hai parcheggiato il veicolo ~r~abusivamente ~s~e potrebbe essere trainato via a tue spese.</String>
        <String xml:lang="nl-NL">Je hebt je voertuig ~r~op een illegale wijze ~s~geparkeerd en het kan gesleept worden op jouw kosten.</String>
        <String xml:lang="fr-FR">Tu as garé ton véhicule ~r~illégalement ~s~et il risque d'être remorqué à tes frais.</String>
        <String xml:lang="de-DE">Du hast dein Fahrzeug ~r~widerrechtlich ~s~geparkt und es könnte auf deine Kosten abgeschleppt werden.</String>
        <String xml:lang="tr-TR">Aracınızı ~r~yasa dışı ~s~şekilde park ettiniz ve masrafları size ait olmak üzere çekilebilir.</String>
        <String xml:lang="es-ES">Has aparcado tu vehículo ~r~ilegalmente ~s~y podría ser remolcado </String>
        <String xml:lang="pl-PL">Zaparkowałeś ~r~nielegalnie ~s~i twój pojazd może być odholowany na twój koszt.</String>
        <String xml:lang="zh-Hant">您已將車輛停放的位置 ~r~不符合法規 ~s~並且可能會被拖走,費用將由您承擔.</String>
        <String xml:lang="zh-Hans">您已将车辆停放在 ~r~非法地区 ~s~并且可能会被拖走,费用将由您承担.</String>
        <String xml:lang="pt-BR">Você estacionou seu veículo ~r~ilegalmente ~s~e ele pode ser rebocado.</String>
        <String xml:lang="th-TH">คุณได้จอดรถของคุณ ~r~อย่างผิดกฎหมาย ~s~และอาจถูกลากโดยคุณต้องรับผิดชอบค่าใช้จ่ายเอง</String>
        <String xml:lang="ar-001">لقد قمت بإيقاف سيارتك بشكل ~r~غير قانوني ~s~وقد يتم سحبها على نفقتك الخاصة.</String>
        <String xml:lang="id-ID">Anda telah memarkir kendaraan anda ~r~secara ilegal ~s~dan itu dapat mengakibatkan kendaraan anda di towing atas biaya anda.</String>
        <String xml:lang="hi-Latn">Aapne apni vehicle ~r~illegally ~s~park ki hai aur aapki vehicle tow ho sakti hai.</String>
    </Entry>

    <!-- ========================= -->
    <!-- Paramedics -->
    <!-- ========================= -->
    <Entry Id="paramedic_teaming_warning">
        <String xml:lang="en-US">~y~(C)Reminder:(/C) ~s~you can only shoot when there's a threat, and you can't team up with ~o~criminals~s~.</String>
        <String xml:lang="nl-NL">~y~(C)Reminder:(/C) ~s~je kan alleen schieten wanneer er gevaar is. Je mag niet samen spelen men ~o~criminelen~s~.</String>
        <String xml:lang="fr-FR">~y~(C)Rappel:(/C) ~s~tu ne peux tirer que lorsqu'il y a une menace, et tu ne peux pas faire équipe avec des ~o~criminels~s~.</String>
    </Entry>

    <!-- {0} = Clothing name -->
    <Entry Id="paramedic_clothing_obtain">
        <String xml:lang="en-US">You obtained ~b~{0}~s~.</String>
        <String xml:lang="it-IT">Hai ottenuto ~b~{0}~s~.</String>
        <String xml:lang="nl-NL">Je hebt ~b~{0}~s~ gekregen.</String>
        <String xml:lang="fr-FR">Tu as obtenu ~b~{0}~s~.</String>
        <String xml:lang="de-DE">Du hast ~b~{0}~s~ erhalten.</String>
        <String xml:lang="tr-TR">Elde ettin ~b~{0}~s~.</String>
        <String xml:lang="es-ES">Has obtenido ~b~{0}~s~.</String>
        <String xml:lang="pl-PL">Otrzymałeś ~b~{0}~s~.</String>
        <String xml:lang="zh-Hant">您獲得了 ~b~{0}~s~.</String>
        <String xml:lang="zh-Hans">您获得了 ~b~{0}~s~.</String>
        <String xml:lang="pt-BR">Você obteve um(a) ~b~{0}~s~.</String>
        <String xml:lang="th-TH">คุณได้รับ ~b~{0}~s~</String>
        <String xml:lang="ar-001">لقد حصلت على ~b~{0}~s~.</String>
        <String xml:lang="id-ID">Anda mendapatkan ~b~{0}~s~.</String>
        <String xml:lang="hi-Latn">Aapne liya ~b~{0}~s~.</String>
    </Entry>

    <!-- {0} = Location name -->
    <!-- {1} = Customer -->
    <Entry Id="player_paramedic_call">
        <String xml:lang="en-US">Go to ~y~{0} ~s~and assist {1}.</String>
        <String xml:lang="it-IT">Raggiungi ~y~{0} ~s~ed aiuta {1}.</String>
        <String xml:lang="nl-NL">Ga naar ~y~{0} ~s~en assisteer {1}.</String>
        <String xml:lang="fr-FR">Aller à ~y~{0} ~s~et assister {1}.</String>
        <String xml:lang="de-DE">Gehe zu ~y~{0} ~s~und hilf {1}.</String>
        <String xml:lang="tr-TR"> ~y~{0}~s~'a git ve {1}'e yardım et.</String>
        <String xml:lang="es-ES">Ve a ~y~{0} ~s~y ayuda a {1}.</String>
        <String xml:lang="pl-PL">Pójdź do ~y~{0} ~s~i pomóż {1}.</String>
        <String xml:lang="zh-Hant">前往 ~y~{0} ~s~然後協助 {1}.</String>
        <String xml:lang="zh-Hans">前往 ~y~{0} ~s~然后协助 {1}.</String>
        <String xml:lang="pt-BR">Vá para ~y~{0} ~s~e ajude {1}.</String>
        <String xml:lang="th-TH">ไปที่ ~y~{0} ~s~และช่วยเหลือ {1}</String>
        <String xml:lang="ar-001">انتقل إلى ~y~{0} ~s~وساعد {1}.</String>
        <String xml:lang="id-ID">Pergi menuju ~y~{0} ~s~dan bantu {1}.</String>
        <String xml:lang="hi-Latn">Jaao ~y~{0} ~s~aur {1} ki help karo.</String>
    </Entry>

    <!-- {0} = Paramedic -->
    <!-- {1} = Patient -->
    <Entry Id="player_paramedic_call_intern">
        <String xml:lang="en-US">Paramedic {0} has responded to the call of {1}.</String>
        <String xml:lang="nl-NL">Ambulancier {0} heeft de oproep van {1} geaccepteerd.</String>
        <String xml:lang="it-IT">Il paramedico {0} ha risposto alla chiamata di {1}.</String>
        <String xml:lang="fr-FR">L'ambulancier {0} a répondu à l'appel de {1}.</String>
        <String xml:lang="es-ES">El paramédico {0} ha respondido a la llamada en {1}.</String>
        <String xml:lang="pl-PL">Medyk ~p~{0} ~s~odpowiedział do zawołania {1}.</String>
        <String xml:lang="pt-BR">O paramédico {0} respondeu à chamada em {1}.</String>
        <String xml:lang="zh-Hant">護理人員 {0} 已回答 {1} 的呼叫.</String>
        <String xml:lang="de-DE">Der Sanitäter {0} hat auf den Anruf von {1} reagiert.</String>
        <String xml:lang="th-TH">เจ้าหน้าที่การแพทย์ {0} ตอบสนองต่อการโทรของ {1}</String>
        <String xml:lang="ar-001">استجاب المسعف {0} لنداء {1}.</String>
        <String xml:lang="id-ID">Paramedis {1} telah menanggapi panggilan {1}.</String>
        <String xml:lang="tr-TR">Sağlık GÖrevlisi {0}, {1}'in çağrısına yanıt verdi.</String>
        <String xml:lang="hi-Latn">Paramedic {0} ne {1} ki call ka repond kiya hai.</String>
    </Entry>

    <!-- {0} = Paramedic -->
    <Entry Id="player_paramedic_call_responded">
        <String xml:lang="en-US">Paramedic {0} responded to your call.</String>
        <String xml:lang="nl-NL">Ambulancier {0} heeft jouw oproep geaccepteerd.</String>
        <String xml:lang="it-IT">Il paramedico {0} ha risposto alla tua chiamata.</String>
        <String xml:lang="fr-FR">L'ambulancier {0} a répondu à ton appel.</String>
        <String xml:lang="es-ES">El paramédico {0} respondió a su llamada.</String>
        <String xml:lang="pl-PL">Medyk {0} odpowiedział na twoje zawołanie.</String>
        <String xml:lang="pt-BR">O paramédico {0} atendeu seu chamado</String>
        <String xml:lang="zh-Hant">護理人員 {0} 已回答您的呼叫.</String>
        <String xml:lang="de-DE">Der Sanitäter {0} hat auf deinen Anruf reagiert.</String>
        <String xml:lang="th-TH">เจ้าหน้าที่การแพทย์ {0} ตอบรับการโทรของคุณ</String>
        <String xml:lang="ar-001">استجاب المسعف {0} لمكالمتك.</String>
        <String xml:lang="id-ID">Paramedis {1} telah menanggapi panggilanmu.</String>
        <String xml:lang="tr-TR">Sağlık Görevlisi {0}, çağrınıza yanıt verdi.</String>
        <String xml:lang="hi-Latn">Paramedic {0} ne aapki call ka respond kar rahe hain.</String>
    </Entry>

    <Entry Id="paramedic_revival_fail">
        <String xml:lang="en-US">~r~Your revival attempt has failed.</String>
        <String xml:lang="it-IT">~r~Il tuo tentativo di rianimazione è fallito.</String>
        <String xml:lang="nl-NL">~r~Je poging tot reanimatie is mislukt.</String>
        <String xml:lang="fr-FR">~r~Ta tentative de réanimation a échoué.</String>
        <String xml:lang="de-DE">~r~Dein Wiederbelebungsversuch ist gescheitert.</String>
        <String xml:lang="tr-TR">~r~Canlandırma girişiminiz başarısız oldu.</String>
        <String xml:lang="es-ES">~r~Tu intento para revivir ha fallado.</String>
        <String xml:lang="pl-PL">~r~Próba ocucenia nieudana.</String>
        <String xml:lang="pt-BR">~r~Sua tentativa de reviver falhou.</String>
        <String xml:lang="zh-Hant">~r~你嘗試復活但失敗了.</String>
        <String xml:lang="th-TH">~r~ความพยายามในการฟื้นฟูของคุณล้มเหลว</String>
        <String xml:lang="ar-001">~r~لقد فشلت محاولتك للإحياء.</String>
        <String xml:lang="id-ID">~r~Percobaan membangunkan anda telah gagal.</String>
        <String xml:lang="hi-Latn">~r~Aapka revival attempt fail ho gaya hai.</String>
    </Entry>

    <!-- {0} = Player Name -->
    <Entry Id="paramedic_reviving">
        <String xml:lang="en-US">Paramedic {0} is reviving you.</String>
        <String xml:lang="nl-NL">Ambulancier {0} is jou aan het reanimeren.</String>
        <String xml:lang="it-IT">Il paramedico {0} ti sta rianimando.</String>
        <String xml:lang="fr-FR">L'ambulancier {0} te réanime.</String>
        <String xml:lang="es-ES">El paramédico {0} te está reviviendo.</String>
        <String xml:lang="pl-PL">Medyk {0} cię ocuca.</String>
        <String xml:lang="pt-BR">O paramédico {0} está revivendo você.</String>
        <String xml:lang="zh-Hant">醫護人員 {0} 正在復活你.</String>
        <String xml:lang="de-DE">Der Sanitäter {0} belebt dich wieder.</String>
        <String xml:lang="th-TH">เจ้าหน้าที่การแพทย์ {0} กำลังฟื้นคืนชีพคุณ</String>
        <String xml:lang="ar-001">المسعف {0} يقوم بإحيائك.</String>
        <String xml:lang="id-ID">Paramedis {0} mencoba membangunkan anda.</String>
        <String xml:lang="tr-TR">Sağlık Görevlisi {0}, sizi canlandırıyor.</String>
        <String xml:lang="hi-Latn">Paramedic {0} tumhe revive kar rahe hain.</String>
    </Entry>

    <Entry Id="paramedic_npc_loss">
        <String xml:lang="en-US">~p~Paramedics ~s~are expected to save the lives of citizens. Innocent civilian NPC casualties will result in small ~r~XP losses~s~.</String>
        <String xml:lang="it-IT">I ~p~Paramedici ~s~sono tenuti a salvare le vite dei cittadini. Causare vittime civili di NPC innocenti risulterà in piccole ~r~perdite di XP~s~.</String>
        <String xml:lang="nl-NL">~p~Ambulanciers ~s~worden verwacht om levens te redden van burgers. Ongelukken met onschuldige NPCS resulteert in kleine ~r~XP-verliezen~s~.</String>
        <String xml:lang="fr-FR">~p~Les ambulanciers ~s~sont censés sauver la vie des citoyens. Les décès de PNJ civils innocents entraîneront de légères ~r~pertes d'XP~s~.</String>
        <String xml:lang="de-DE">~p~Sanitäter ~s~sollen das Leben der Bürger retten. Das Verletzen unschuldiger NPCs führt zu geringen ~r~XP-Verlusten~s~.</String>
        <String xml:lang="tr-TR">~p~Sağlık görevlileri ~s~vatandaşların hayatlarını kurtarmaları bekleniyor. Masum sivil NPC kayıpları küçük ~r~XP kayıplarına ~s~neden olacaktır.</String>
        <String xml:lang="es-ES">~p~Los paramédicos ~s~deben salvar las vidas de los ciudadanos. El asesinato de civiles inocentes, de NPC resultarán en pequeñas pérdidas de ~r~XP~s~.</String>
        <String xml:lang="pl-PL">~p~Medycy ~s~mają ratować życia mieszkańców. Zabijanie niewinnych botów wiąże się ze ~r~stratami XP~s~.</String>
        <String xml:lang="pt-BR">~p~Os paramédicos devem ~s~devem salvar a vida dos cidadãos. O assassinato de civis inocentes e de NPCs resultará em pequenas perdas de ~r~XP~s~.</String>
        <String xml:lang="zh-Hant">~p~護理人員~s~應該拯救公民的生命.無辜的平民 NPC 傷亡將導致少量的~r~經驗值損失~s~</String>
        <String xml:lang="th-TH">~p~หน่วยแพทย์ ~s~ได้รับการคาดหวังให้ช่วยชีวิตประชาชนได้ การบาดเจ็บล้มตายของ NPC พลเรือนผู้บริสุทธิ์จะส่งผลให้เกิดการสูญเสีย ~r~XP~s~ เล็กน้อย</String>
        <String xml:lang="ar-001">~p~المسعفون ~s~من المتوقع أن يقوموا بإنقاذ حياة المواطنين. ستؤدي الخسائر البشرية الأبرياء من البوتات إلى خسائر صغيرة في ~r~نقاط الخبرة~s~.</String>
        <String xml:lang="id-ID">~p~Paramedis ~s~diharapkan untuk menyelamatkan nyawa warga. Korban warga NPC yang tidak bersalah akan mengakibatkan sedikit ~r~berkurangnya XP~s~.</String>
        <String xml:lang="hi-Latn">~p~Paramedics ~s~ko citizens ki zindagi bachane ki duty hai. Innocent civilian ya NPC ko maarne ke liye woh responsible honge aur ~r~XP losses ~s~face karenge.</String>
    </Entry>

    <!-- {0} = Paramedic -->
    <Entry Id="paramedic_on_scene">
        <String xml:lang="en-US">Paramedic {0} ~s~is on scene!</String>
        <String xml:lang="nl-NL">Ambulancier {0} ~s~is ter plaatse!</String>
        <String xml:lang="it-IT">Il paramedico {0} ~s~è sulla scena!</String>
        <String xml:lang="fr-FR">L'ambulancier {0} ~s~est sur place!</String>
        <String xml:lang="es-ES">¡El paramédico {0} ~s~está en la zona!</String>
        <String xml:lang="pl-PL">Medyk {0} ~s~jest na miejscu wypadku!</String>
        <String xml:lang="de-DE">Der Sanitäter {0} ~s~ist vor Ort!</String>
        <String xml:lang="pt-BR">O paramédico {0} ~s~está na área!</String>
        <String xml:lang="zh-Hant">救護人員 {0} ~s~已經抵達現場!</String>
        <String xml:lang="th-TH">หน่วยแพทย์ {0} ~s~อยู่ในที่เกิดเหตุ!</String>
        <String xml:lang="ar-001">لمسعف {0} ~s~موجود في مكان الحادث!</String>
        <String xml:lang="id-ID">Paramedis {0} ~s~berada di lokasi!</String>
        <String xml:lang="hi-Latn">Paramedic {0} ~s~scene par hain!</String>
    </Entry>

    <Entry Id="paramedic_crossteam_warn">
        <String xml:lang="en-US">You can't heal ~o~criminals ~s~when they're involved in a ~r~shooting ~s~with the ~b~police~s~, as it is considered ~r~cross-teaming~s~.</String>
        <String xml:lang="nl-NL">Je kan geen ~o~criminelen ~s~genezen wanneer ze betrokken zijn in een ~r~schietgevecht ~s~met de ~b~politie~s~, omdat dat wordt gezien als ~r~cross-teaming~s~.</String>
        <String xml:lang="it-IT">Non puoi curare ~o~criminali ~s~mentre sono coinvolti in una ~r~sparatoria ~s~contro la ~b~polizia~s~, poiché è considerato ~r~cross-teaming~s~.</String>
        <String xml:lang="fr-FR">Tu ne peux pas soigner les ~o~criminels ~s~lorsqu'ils sont impliqués dans une ~r~fusillade ~s~avec la ~b~police~s~, car cela est considéré comme du ~r~cross-teaming~s~.</String>
        <String xml:lang="es-ES">No puedes curar ~o~criminales ~s~cuando están involucrados en un ~r~tiroteo ~s~con la ~b~policía~s~, ya que se considera ~r~cross-teaming~s~.</String>
        <String xml:lang="pl-PL">Nie możesz leczyć ~o~kryminalistów ~s~gdy są w ~r~strzelaninie ~s~z ~b~glinami~s~, ajest to uznawane za ~r~cross-teaming~s~.</String>
        <String xml:lang="pt-BR">Você não pode curar ~o~criminosos ~s~quando estiver envolvido em um ~r~tiroteio ~s~com a ~b~polícia~s~, porque isso é considerado ~r~cross-teaming~s~.</String>
        <String xml:lang="zh-Hant">當~o~罪犯~s~與~b~警察~s~參與~r~射擊~s~時,你無法治愈~o~罪犯~s~,因為這被認為是~r~非法組隊~s~.</String>
        <String xml:lang="de-DE">Du kannst keine ~o~Kriminellen~s~ heilen, wenn diese in eine ~r~Schießerei ~s~mit der ~b~Polizei~s~ involviert sind, da es als ~r~Cross-Teaming~s~ gewertet wird.</String>
        <String xml:lang="th-TH">คุณไม่สามารถรักษา ~o~อาชญากร ~s~ได้เมื่อพวกเขาพัวพันกับ ~r~การยิง ~s~กับ ~b~ตำรวจ~s~ เนื่องจากถือว่าเป็น ~r~การร่วมมือกันข้ามทีม~s~</String>
        <String xml:lang="ar-001">لا يمكنك شفاء ~o~المجرمين ~s~عندما يكونون متورطين في عملية ~r~إطلاق نار ~s~مع ~b~الشرطة~s~, حيث يعتبر ذلك بمثابة ~r~فريق مشترك~s~.</String>
        <String xml:lang="id-ID">Anda tidak dapat menyembuhkan ~o~kriminal ~s~ketika mereka terlibat ~r~penembakan ~s~dengan ~b~kepolisian~s~, secara itu dianggap ~r~Cross-Teamin~s~.</String>
        <String xml:lang="hi-Latn">Tum ~o~criminals ~s~ko heal nahi kar sakte jab woh ~b~police ~s~ke saath ~r~shooting ~s~mein involved ho, kyunki yeh ~r~cross-teaming ~s~consider kiya jata hai.</String>
    </Entry>

    <!-- {0} = Patient -->
    <Entry Id="paramedic_heal_player">
        <String xml:lang="en-US">You ~p~healed ~s~{0}.</String>
        <String xml:lang="nl-NL">Je hebt {0} ~p~genezen~s~.</String>
        <String xml:lang="it-IT">Hai ~p~curato ~s~{0}.</String>
        <String xml:lang="fr-FR">Tu as ~p~soigné ~s~{0}.</String>
        <String xml:lang="es-ES">Tú ~p~curaste a ~s~{0}.</String>
        <String xml:lang="pl-PL">~p~Uleczyłeś ~s~{0}.</String>
        <String xml:lang="pt-BR">Você ~p~curou a ~s~{0}.</String>
        <String xml:lang="zh-Hant">你 ~p~治癒了 ~s~{0}.</String>
        <String xml:lang="de-DE">Du hast {0} ~p~geheilt~s~.</String>
        <String xml:lang="th-TH">คุณ ~p~หายเป็นปกติแล้ว ~s~{0}</String>
        <String xml:lang="ar-001">لقد ~p~شفيت ~s~{0}.</String>
        <String xml:lang="id-ID">Anda ~p~mengobati ~s~{0}.</String>
        <String xml:lang="hi-Latn">Aapne {0} ko ~p~heal ~s~kiya.</String>
    </Entry>

    <!-- {0} = Counter -->
    <Entry Id="paramedic_heal_n_players">
        <String xml:lang="en-US">You ~p~healed ~s~{0} players.</String>
        <String xml:lang="nl-NL">Je hebt {0} spelers ~p~genezen~s~.</String>
        <String xml:lang="it-IT">Hai ~p~curato ~s~{0} giocatori.</String>
        <String xml:lang="fr-FR">Tu as ~p~soigné ~s~{0} joueurs.</String>
        <String xml:lang="es-ES">Tú ~p~curaste a ~s~{0} jugadores.</String>
        <String xml:lang="pl-PL">~p~Uleczyłeś ~s~{0} graczy.</String>
        <String xml:lang="pt-BR">Você ~p~curou ~s~{0} jogadores.</String>
        <String xml:lang="zh-Hant">你 ~p~治癒了 ~s~{0} 位玩家.</String>
        <String xml:lang="de-DE">Du hast {0} Spieler ~p~geheilt~s~.</String>
        <String xml:lang="th-TH">คุณ ~p~รักษา ~s~{0} ผู้เล่นแล้ว</String>
        <String xml:lang="ar-001">لقد قمت ~p~بشفاء ~s~{0} اللاعبين.</String>
        <String xml:lang="id-ID">Anda ~p~menyembuhkan ~s~{0} pemain.</String>
        <String xml:lang="hi-Latn">Aapne {0} players ko ~p~heal ~s~kiya hai.</String>
    </Entry>

    <Entry Id="too_far_from_hospital">
        <String xml:lang="en-US">~r~You are too far from the hospital!</String>
        <String xml:lang="nl-NL">~r~Je bent te ver weg van het ziekenhuis!</String>
        <String xml:lang="it-IT">~r~Sei troppo lontano dall'ospedale!</String>
        <String xml:lang="fr-FR">~r~Tu es trop loin de l'hôpital!</String>
        <String xml:lang="es-ES">~r~¡Estás demasiado lejos del hospital!</String>
        <String xml:lang="pl-PL">~r~Jesteś za daleko od szpitala!</String>
        <String xml:lang="pt-BR">~r~Você está muito longe do hospital!</String>
        <String xml:lang="zh-Hant">~r~你離醫院太遠了!</String>
        <String xml:lang="de-DE">~r~Du bist zu weit von einem Krankenhaus entfernt.</String>
        <String xml:lang="th-TH">~r~คุณอยู่ไกลจากโรงพยาบาลเกินไป!</String>
        <String xml:lang="ar-001">~r~أنت بعيد جدًا عن المستشفى!</String>
        <String xml:lang="id-ID">~r~Anda terlalu jauh dari rumah sakit!</String>
        <String xml:lang="hi-Latn">~r~Aap hospital se bahut door ho!</String>
    </Entry>

    <Entry Id="received_med_treatment">
        <String xml:lang="en-US">You have received ~p~medical treatment ~s~at the hospital.</String>
        <String xml:lang="nl-NL">Je hebt ~p~medische behandeling ~s~gekregen bij het ziekenhuis.</String>
        <String xml:lang="it-IT">Hai ricevuto un ~p~trattamento medico ~s~all'ospedale.</String>
        <String xml:lang="fr-FR">Tu as reçu un ~p~traitement médical ~s~à l'hôpital.</String>
        <String xml:lang="es-ES">Has recibido un ~p~tratamiento médico ~s~en el hospital.</String>
        <String xml:lang="pl-PL">Otrzymałeś ~p~pomoc medyczną ~s~w szpitalu.</String>
        <String xml:lang="pt-BR">Você recebeu ~p~tratamento médico ~s~em um hospital.</String>
        <String xml:lang="zh-Hant">你已在醫院接受了 ~p~治療~s~.</String>
        <String xml:lang="de-DE">Du hast eine ~p~medizinische Versorgung ~s~bei einem Krankenhaus erhalten.</String>
        <String xml:lang="th-TH">คุณได้รับ ~p~การรักษาพยาบาล ~s~ที่โรงพยาบาล</String>
        <String xml:lang="ar-001">لقد تلقيت ~p~العلاج الطبي ~s~في المستشفى.</String>
        <String xml:lang="id-ID">Anda telah menerima ~p~perawatan medis ~s~dari rumah sakit.</String>
        <String xml:lang="hi-Latn">Aapko hospital mein ~p~medical treatment ~s~mila.</String>
    </Entry>

    <Entry Id="plastic_surgery_downtown">
        <String xml:lang="en-US">Please go to ~b~Pillbox Hill Medical Center ~s~(Downtown Los Santos) for plastic surgery.</String>
        <String xml:lang="nl-NL">Ga naar ~b~Pillbox Hill Medical Center ~s~(Downtown Los Santos) voor plastische chirurgie.</String>
        <String xml:lang="it-IT">Per favore, vai al ~b~Pillbox Hill Medical Center ~s~(Downtown Los Santos) per la chirurgia plastica.</String>
        <String xml:lang="fr-FR">Merci de te rendre au ~b~Pillbox Hill Medical Center ~s~(Downtown Los Santos) pour la chirurgie plastique.</String>
        <String xml:lang="es-ES">Diríjete al ~b~Centro Médico Pillbox Hill ~s~(Centro de Los Santos) para someterse a una cirugía plástica.</String>
        <String xml:lang="pl-PL">Udaj się do ~b~Pillbox Hill Medical Center ~s~(Downtown Los Santos) dla operacji plastycznej.</String>
        <String xml:lang="pt-BR">Ir para ~b~Pillbox Hill Medical Center ~s~(Centro de Los Santos) para se submeter à uma cirurgia plástica.</String>
        <String xml:lang="zh-Hant">請前往 ~b~Pillbox Hill醫療中心 ~s~(洛聖都市中心) 進行整型手術.</String>
        <String xml:lang="de-DE">Bitte gehe zum ~b~Pillbox Hill Krankenhaus ~s~(Downtown Los Santos) um eine Schönheitsoperation vorzunehmen.</String>
        <String xml:lang="th-TH">โปรดไปที่ ~b~Pillbox Hill Medical Center ~s~(Downtown Los Santos) เพื่อทำศัลยกรรมพลาสติก</String>
        <String xml:lang="ar-001">يرجى الذهاب إلى ~b~Pillbox Hill Medical Center ~s~(Downtown Los Santos) لإجراء الجراحة التجميلية.</String>
        <String xml:lang="id-ID">Silahkan menuju ~b~Rumah sakit Pillbox Hill~s~(Pusat kota Los Santos) untuk operasi plastik.</String>
        <String xml:lang="hi-Latn">Please ~b~Pillbox Hill Medical Center ~s~(Downtown Los Santos) jaao plastic surgery ke liye.</String>
    </Entry>

    <Entry Id="paramedic_wanted_come_back_later">
        <String xml:lang="en-US">You are ~o~wanted ~s~by the police! Please, come back later.</String>
        <String xml:lang="nl-NL">Je wordt ~o~gezocht ~s~door de politie! Kom later terug, aub.</String>
        <String xml:lang="it-IT">Sei ~o~ricercato ~s~dalla polizia! Per favore, torna più tardi.</String>
        <String xml:lang="fr-FR">Tu es ~o~recherché ~s~par la police! Reviens plus tard, s'il te plaît.</String>
        <String xml:lang="es-ES">Estas ~o~siendo buscado ~s~por la policía! Por favor regresa más tarde.</String>
        <String xml:lang="pl-PL">Jesteś ~o~poszukiwany ~s~przez gliny! Wróć jak ich zgubisz.</String>
        <String xml:lang="pt-BR">Você é ~o~procurado ~s~pela polícia! Por favor, volte mais tarde.</String>
        <String xml:lang="zh-Hant">你正在被警察 ~o~通緝~s~! 請稍後再回來.</String>
        <String xml:lang="de-DE">Du wirst von der Polizei ~o~gesucht~s~! Bitte komm später wieder.</String>
        <String xml:lang="th-TH">คุณ ~o~ต้องการ ~s~โดยตำรวจ! โปรดกลับมาใหม่</String>
        <String xml:lang="ar-001">أنت ~o~مطلوب ~s~للشرطة! من فضلك, عود لاحقا</String>
        <String xml:lang="id-ID">Anda ~o~diburu ~s~oleh kepolisian! Silahkan, kembali lagi nanti.</String>
        <String xml:lang="hi-Latn">Aap abhi ~o~wanted ~s~ho police ke taraf se! Please, baad mein wapas aao.</String>
    </Entry>

    <Entry Id="paramedic_active_shootout_cant_revive">
        <String xml:lang="en-US">There's an active ~r~shooting~s~! You can't revive ~o~wanted suspects ~s~now.</String>
        <String xml:lang="nl-NL">Er is een actief ~r~schietgevecht~s~! Je kan geen ~o~gezochte verdachten ~s~reanimeren op dit moment.</String>
        <String xml:lang="it-IT">È in croso una ~r~sparatoria~s~! Non puoi rianimare i ~o~sospettati ~s~per il momento.</String>
        <String xml:lang="fr-FR">Il y a une ~r~fusillade ~s~en cours! Tu ne peux pas réanimer ~o~les suspects recherchés ~s~maintenant.</String>
        <String xml:lang="es-ES">¡Hay un ~r~tiroteo~s~ activo! No puedes revivir ~o~sospechosos en busqueda ~s~ahora.</String>
        <String xml:lang="pl-PL">Jest ~r~strzelanina~s~! Nie możesz ocucać w tej chwili ~o~poszukiwanych kryminalistów~s~.</String>
        <String xml:lang="pt-BR">Há um ~r~tiroteio ativo~s~! Não é possível reanimar ~o~suspeitos em busca ~s~agora.</String>
        <String xml:lang="zh-Hant">這裡正在進行 ~r~槍戰~s~! 你現在無法復活 ~o~通緝犯~s~.</String>
        <String xml:lang="de-DE">Eine aktive ~r~chießerei ~s~findet statt! Du kannst gerade keine ~o~gesuchte Verdächtigen ~s~wiederbeleben.</String>
        <String xml:lang="th-TH">มี ~r~การยิง~s~! คุณไม่สามารถฟื้น ~o~ผู้ต้องสงสัยที่ต้องการ ~s~ตอนนี้ได้</String>
        <String xml:lang="ar-001">هناك ~r~ضرب نار~s~! لا يمكنك إحياء ~o~المشتبه بهم المطلوبين ~s~الآن.</String>
        <String xml:lang="id-ID">Sedang terjadi ~r~penembakan~s~! anda tidak dapat membangunkan ~o~kriminal ~s~sekarang.</String>
        <String xml:lang="hi-Latn">Idhar active ~r~shooting ~s~chal rahi hai! Abhi ~o~wanted suspects ~s~ko revive nahi kar sakte.</String>
    </Entry>

    <!-- {0} = Player name -->
    <Entry Id="paramedic_player_revived">
        <String xml:lang="en-US">You ~p~revived ~s~{0}!</String>
        <String xml:lang="nl-NL">Je hebt {0} ~p~gereanimeerd~s~!</String>
        <String xml:lang="it-IT">Hai ~p~rianimato ~s~{0}!</String>
        <String xml:lang="fr-FR">Tu as ~p~réanimé ~s~{0}!</String>
        <String xml:lang="es-ES">~p~Reviviste ~s~a {0}!</String>
        <String xml:lang="pl-PL">~p~Ocuciłeś ~s~{0}!</String>
        <String xml:lang="pt-BR">Você ~p~reviveu a ~s~{0}!</String>
        <String xml:lang="zh-Hant">你 ~p~復活了 ~s~{0}!</String>
        <String xml:lang="de-DE">Du hast {0} ~p~wiederbelebt~s~!</String>
        <String xml:lang="th-TH">คุณ ~p~ฟื้นคืนชีพแล้ว ~s~{0}!</String>
        <String xml:lang="ar-001">قد قمت ~p~بإحياء ~s~{0}!</String>
        <String xml:lang="id-ID">Anda ~p~membangunkan ~s~{0}</String>
        <String xml:lang="hi-Latn">Aapne {0} ko revive kiya hai!</String>
    </Entry>

    <!-- ========================= -->
    <!-- Police officers -->
    <!-- ========================= -->
    <!-- {0} = Player -->
    <Entry Id="police_cuff_fail">
        <String xml:lang="en-US">~r~You have failed to cuff {0}.</String>
        <String xml:lang="it-IT">~r~Hai fallitto nel ammanettare {0}.</String>
        <String xml:lang="nl-NL">~r~Het is mislukt om {0} te boeien.</String>
        <String xml:lang="fr-FR">~r~Tu n'as pas réussi à menotter {0}.</String>
        <String xml:lang="de-DE">~r~Du hast versagt, {0} festzunehmen.</String>
        <String xml:lang="tr-TR">~r~kelepçelemeyi başaramadın {0}.</String>
        <String xml:lang="es-ES">~r~No ha podido esposar a {0}.</String>
        <String xml:lang="pl-PL">~r~Nie udało ci się zakuć {0}.</String>
        <String xml:lang="pt-BR">~r~Ele não foi capaz de algemar {0}.</String>
        <String xml:lang="zh-Hant">~r~你沒有成功上銬 {0}.</String>
        <String xml:lang="th-TH">~r~คุณล้มเหลวในการใส่กุญแจมือ {0}</String>
        <String xml:lang="ar-001">~r~لقد فشلت في تقييد {0}</String>
        <String xml:lang="id-ID">~r~Anda telah gagal memborgol {0}.</String>
        <String xml:lang="hi-Latn">~r~Aap fail ho gaye {0} ko cuff karne me.</String>
    </Entry>

    <!-- {0} = Location name -->
    <!-- {2} = Caller -->
    <Entry Id="player_police_call">
        <String xml:lang="en-US">Go to ~y~{0} ~s~and assist {1}.</String>
        <String xml:lang="it-IT">Raggiungi ~y~{0} ~s~ed aiuta {1}.</String>
        <String xml:lang="nl-NL">Ga naar ~y~{0} ~s~en assisteer {1}.</String>
        <String xml:lang="fr-FR">Aller à ~y~{0} ~s~et assister {1}.</String>
        <String xml:lang="de-DE">Gehe zu ~y~{0} ~s~und hilf {1}.</String>
        <String xml:lang="tr-TR">Git ~y~{0} ~s~ve yardım et {1}.</String>
        <String xml:lang="es-ES">Ve a ~y~{0} ~s~y ayuda a {1}.</String>
        <String xml:lang="pl-PL">Pójdź do ~y~{0} ~s~i pomóż {1}.</String>
        <String xml:lang="pt-BR">Ir à ~y~{0} ~s~e ajudar o {1}.</String>
        <String xml:lang="zh-Hant">前往 ~y~{0} ~s~並逮捕 {1}.</String>
        <String xml:lang="th-TH">ไปที่ ~y~{0} ~s~และช่วยเหลือ {1}</String>
        <String xml:lang="ar-001">نتقل إلى ~y~{0} ~s~وساعد {1}.</String>
        <String xml:lang="id-ID">Pergi menuju ~y~{0} ~s~dan bantu {1}.</String>
        <String xml:lang="hi-Latn">Jaao ~y~{0} ~s~aur {1} ki madad karo.</String>
    </Entry>

    <Entry Id="police_npc_loss">
        <String xml:lang="en-US">~b~Police officers ~s~are expected to protect and serve citizens. Innocent civilian NPC casualties will result in small ~r~XP losses~s~.</String>
        <String xml:lang="it-IT">Gli ~b~Agenti di Polizia ~s~sono tenuti a proteggere e servire i cittadini. Causare vittime civili di NPC innocenti risulterà in piccole ~r~perdite di XP~s~.</String>
        <String xml:lang="nl-NL">~b~Politieagenten ~s~worden verwacht om om burgers te beschermen en te dienen. Ongelukken met onschuldige NPCS resulteert in kleine ~r~XP-verliezen~s~.</String>
        <String xml:lang="fr-FR">~b~Les agents de police ~s~sont censés protéger et servir les citoyens. Les décès de PNJ civils innocents entraîneront de légères ~r~pertes d'XP~s~.</String>
        <String xml:lang="de-DE">~b~Polizisten ~s~sollten Bürger schützen und ihnen dienen. Das Verletzen unschuldiger NPCs führt zu geringen ~r~XP-Verlusten~s~.</String>
        <String xml:lang="tr-TR">~b~Polis memurları ~s~vatandaşları korumaları ve onlara hizmet etmeleri beklenmektedir. Masum sivil NPC kayıpları küçük ~r~XP kayıpları~s~.</String>
        <String xml:lang="es-ES">~b~Se supone que los oficiales de policía ~s~protejan y sirvan a los ciudadanos. Las bajas civiles inocentes de NPC resultarán en pequeñas pérdidas de ~r~XP~s~.</String>
        <String xml:lang="pl-PL">~b~Gliny ~s~mają chronić i służyć mieszkańcom. Zabijanie niewinnych botów wiąże się ze ~r~stratami XP~s~.</String>
        <String xml:lang="pt-BR">~b~Os policiais devem ~s~proteger e servir os cidadãos. baixas civis inocentes de NPCs resultarão em pequenas perdas de ~r~XP~s~.</String>
        <String xml:lang="zh-Hant">~b~警察~s~應該保護和服務公民.無辜平民 NPC 傷亡將導致少量的 ~r~經驗值損失~s~.</String>
        <String xml:lang="th-TH">~b~เจ้าหน้าที่ตำรวจ ~s~ได้รับการคาดหวังให้ปกป้องและรับใช้ประชาชน การบาดเจ็บล้มตายของ NPC พลเรือนผู้บริสุทธิ์จะส่งผลให้เกิดการสูญเสีย ~r~XP~s~ เล็กน้อย</String>
        <String xml:lang="ar-001">~b~ضباط الشرطة ~s~من المتوقع أن يقوموا بحماية المواطنين وخدمتهم ستؤدي الخسائر البشرية الأبرياء من البوتات إلى خسائر صغيرة في ~r~نقاط الخبرة~s~.</String>
        <String xml:lang="id-ID">~b~Petugas kepolisian ~s~diharapkan menjaga dan melayani warga. Korban warga NPC tidak bersalah akan mengakibatkan sedikit ~r~berkurangnya XP~s~.</String>
        <String xml:lang="hi-Latn">~b~Police officers ~s~ko citizens ki zindagi bachane aur unhe serve karne ki duty hoti hai. Innocent civilian ya NPC ko maarne ke liye woh responsible honge aur ~r~XP losses ~s~face karenge.</String>
    </Entry>

    <!-- {0} = Clothing name -->
    <Entry Id="police_clothing_obtain">
        <String xml:lang="en-US">You obtained ~b~{0}~s~.</String>
        <String xml:lang="it-IT">Hai ottenuto ~b~{0}~s~.</String>
        <String xml:lang="nl-NL">Je hebt ~b~{0}~s~ gekregen.</String>
        <String xml:lang="fr-FR">Tu as obtenu ~b~{0}~s~.</String>
        <String xml:lang="de-DE">Du hast ~b~{0}~s~ erhalten.</String>
        <String xml:lang="tr-TR">Elde ettin ~b~{0}~s~.</String>
        <String xml:lang="es-ES">Has obtenido ~b~{0}~s~.</String>
        <String xml:lang="pl-PL">Otrzymałeś ~b~{0}~s~.</String>
        <String xml:lang="pt-BR">você obteve um (a) ~b~{0}~s~.</String>
        <String xml:lang="zh-Hant">你更換了 ~b~{0}~s~.</String>
        <String xml:lang="th-TH">คุณได้รับ ~b~{0}~s~</String>
        <String xml:lang="ar-001">لقد حصلت على ~b~{0}~s~.</String>
        <String xml:lang="id-ID">Anda mendapatkan ~b~{0}~s~.</String>
        <String xml:lang="hi-Latn">Aapne liya ~b~{0}~s~.</String>
    </Entry>

    <Entry Id="police_shoot_warning">
        <String xml:lang="en-US">~y~(C)Reminder:(/C) ~s~you can only shoot at ~r~most wanted ~s~and threatening ~o~criminals~s~.</String>
        <String xml:lang="it-IT">~y~(C)Promemoria:(/C) ~s~puoi solamente sparare ai ~r~più ricercati ~s~e ~o~criminali ~s~costituenti una minaccia.</String>
        <String xml:lang="nl-NL">~y~(C)Herinnering:(/C) ~s~je mag alleen schieten op de ~r~meest gezochte ~s~en bedreigende ~o~criminelen~s~.</String>
        <String xml:lang="fr-FR">~y~(C)Rappel:(/C) ~s~tu ne peux tirer que sur les ~r~criminels les plus recherchés ~s~et les ~o~criminels menaçants~s~.</String>
        <String xml:lang="de-DE">~y~(C)Erinnerung:(/C) ~s~du darfst nur auf die ~r~meistgesuchten~s~ und bedrohlichen ~o~Kriminelle~s~ schießen.</String>
        <String xml:lang="tr-TR">~y~(C)Hatırlatma:(/C) ~s~sadece şunlara ateş edebilirsin ~r~en çok aranan ~s~ve tehdit oluşturan ~o~suçlular~s~.</String>
        <String xml:lang="es-ES">~y~(C)Recordatorio:(/C) ~s~solo puedes disparar a los ~r~más buscados~s~ amenazantes ~o~criminales~s~.</String>
        <String xml:lang="pl-PL">~y~(C)Przypomnienie:(/C) ~s~możesz tylko strzelać do ~r~najbardziej poszukiwanych ~s~oraz groźnych ~o~kryminalistów~s~.</String>
        <String xml:lang="pt-BR">~y~(C)Lembrança:(/C) ~s~você só pode atirar ~r~nos criminosos~s~,mais procurados e ~o~ameaçadores~s~.</String>
        <String xml:lang="zh-Hant">~y~(C)提醒:(/C) ~s~你只能向~r~通緝犯(紅色玩家)~s~和對你有威脅的~o~罪犯~s~開槍.</String>
        <String xml:lang="th-TH">~y~(C)คำเตือน:(/C) ~s~คุณสามารถยิงได้เฉพาะที่ ~r~ที่ต้องการตัวมากที่สุดเท่านั้น ~s~และคุกคาม ~o~อาชญากร~s~</String>
        <String xml:lang="ar-001">~y~(C)تذكير:(/C) ~s~يمكنك فقط إطلاق النار على ~r~المطلوبين ~s~وتهديد ~o~المجرمين~s~.</String>
        <String xml:lang="id-ID">~y~(C)Pengingat:(/C) ~s~anda hanya dapat menembak ~r~Buronan paling dicari ~s~dan ~o~kriminal ~s~yang mengancam.</String>
        <String xml:lang="hi-Latn">~y~(C)Reminder:(/C) ~s~tum sirf ~r~most wanted ~s~aur threatening ~o~criminals ~s~ko shoot kar sakte ho.</String>
    </Entry>

    <!-- {0} = Player -->
    <!-- {1} = Items (example: "254 LMG Rounds, 155 SMG Incendiary Rounds, 3g Cocaine, 3 ATM Hacking Device, 1 Machine Gun, 1 Gusenberg Sweeper, 1 AP Pistol") -->
    <Entry Id="police_confiscate_weapon">
        <String xml:lang="en-US">Officer {0} has ~r~confiscated ~s~{1} ~s~from you.</String>
        <String xml:lang="nl-NL">Agent {0} heeft {1} ~r~in beslag genomen ~s~van jou.</String>
        <String xml:lang="it-IT">L'agente {0} ti ha ~r~confiscato ~s~{1}~s~.</String>
        <String xml:lang="fr-FR">L'agent {0} a ~r~confisqué ~s~{1} ~s~de toi.</String>
        <String xml:lang="es-ES">El policia {0} ha ~r~confiscado ~s~{1}~s~de ti.</String>
        <String xml:lang="pl-PL">Oficer {0} ~r~skonfiskował ~s~{1} ~s~od ciebie.</String>
        <String xml:lang="de-DE">Der Polizist {0} hat {1} ~s~von dir ~r~beschlagnahmt~s~.</String>
        <String xml:lang="pt-BR">O policial {0} ~r~confiscou ~s~{1} ~s~de você.</String>
        <String xml:lang="zh-Hant">警員 {0} 已經 ~r~沒收了你的 ~s~{1}~s~.</String>
        <String xml:lang="th-TH">เจ้าหน้าที่ {0} ได้ ~r~ยึด ~s~{1} ~s~จากคุณ</String>
        <String xml:lang="ar-001">الضابط {0} قام ~r~بمصادرة ~s~{1} ~s~منك.</String>
        <String xml:lang="id-ID">Petugas {0} telah ~r~menyita ~s~{1} ~s~darimu.</String>
        <String xml:lang="hi-Latn">Officer {0} ne tumse {1} ~r~confiscate ~s~kar liya.</String>
    </Entry>

    <!-- {0} = Officer -->
    <Entry Id="police_respond_call">
        <String xml:lang="en-US">Officer {0} has responded to the call.</String>
        <String xml:lang="nl-NL">Agent {0} heeft jouw oproep geaccepteerd.</String>
        <String xml:lang="it-IT">L'agente {0} ha risposto alla chiamata.</String>
        <String xml:lang="fr-FR">L'agent {0} a répondu à l'appel.</String>
        <String xml:lang="es-ES">El policia {0} ha respondido a la llamada.</String>
        <String xml:lang="pl-PL">Oficer {0} odpowiedział na zawołanie.</String>
        <String xml:lang="de-DE">Der Polizist {0} hat den Anruf angenommen.</String>
        <String xml:lang="pt-BR">O policial {0} respondeu ao chamado.</String>
        <String xml:lang="zh-Hant">警員 {0} 接收到了您的報警.</String>
        <String xml:lang="th-TH">เจ้าหน้าที่ {0} ตอบรับสายแล้ว</String>
        <String xml:lang="ar-001">استجاب الضابط {0} للمكالمة.</String>
        <String xml:lang="id-ID">Petugas {0} telah menanggapi panggilanmu.</String>
        <String xml:lang="hi-Latn">Officer {0} ne call ka repond kiya hai..</String>
    </Entry>

    <!-- {0} = Officers' name -->
    <!-- {1} = Criminals' name -->
    <!-- {2} = Bribe amount -->
    <Entry Id="police_bribe_accepted_not_shared">
        <String xml:lang="en-US">{0} accepted {1}'s ~g~{2} ~s~bribe but didn't share it.</String>
        <String xml:lang="nl-NL">{0} heeft {1}'s ~g~{2} ~s~bribe geaccepteerd maar deelt deze niet.</String>
        <String xml:lang="it-IT">{0} ha accettato l'offerta di corruzione di ~g~{2} ~s~da {1} senza condividerla.</String>
        <String xml:lang="fr-FR">{0} a accepté ~g~{2} ~s~de pot-de-vin de {1} mais ne l'a pas partagé.</String>
        <String xml:lang="es-ES">{0} aceptó ~g~{2} ~s~de soborno de {1} pero no lo compartió.</String>
        <String xml:lang="pl-PL">{0} przyjął ~g~{2} ~s~łapówki {1} ale się nią nie podzielił.</String>
        <String xml:lang="de-DE">{0} nahm {1}'s ~g~{2} ~s~Bestechung aber hat nicht geteilt.</String>
        <String xml:lang="pt-BR">{0} aceitou ~g~{2} ~s~de suborno de {1} mas não o compartilhou.</String>
        <String xml:lang="zh-Hant">{0} 接受了 {1} 的 ~g~{2} ~s~賄絡但並未與其他警員分享.</String>
        <String xml:lang="th-TH">{0} ยอมรับ ~g~{2} ~s~สินบน ของ {1} แต่ไม่ได้แบ่งปัน</String>
        <String xml:lang="ar-001">{0} قبل ~g~رشوة من {1}~s~{2} ولكنه لم يشاركها.</String>
        <String xml:lang="id-ID">{0} menerima suap dari {1} sejumlah ~g~{2} ~s~tetapi tidak berbagi.</String>
        <String xml:lang="hi-Latn">{0} ne {1} ki ~g~{2} ~s~bribe accept kiya lekin share nahi kiya.</String>
    </Entry>

    <!-- {0} = Officers' name -->
    <!-- {1} = Criminals' name -->
    <Entry Id="police_bribe_accepted_shared">
        <String xml:lang="en-US">{0} accepted {1}'s bribe and shared it with nearby officers.</String>
        <String xml:lang="nl-NL">{0} heeft {1}'s bribe geaccepteerd en deelt deze met dichtbijzijnde agenten.</String>
        <String xml:lang="it-IT">{0} ha accettato l'~s~offerta di corruzione da {1} e l'ha condivisa con gli agenti vicini.</String>
        <String xml:lang="fr-FR">{0} a accepté le pot-de-vin de {1} et l'a partagé avec les officiers à proximité.</String>
        <String xml:lang="es-ES">{0} aceptó el soborno de {1} y lo compartió con los policias cercanos.</String>
        <String xml:lang="pl-PL">{0} przyjął łapówkę gracza {1} i podzielił się nią z pobliskimi glinami.</String>
        <String xml:lang="de-DE">{0} hat {1}'s Bestechung angenommen und mit allen Polizisten in der Nähe geteilt.</String>
        <String xml:lang="pt-BR">{0} aceitou o suborno de {1} e o compartilhou com os policiais próximos.</String>
        <String xml:lang="zh-Hant">{0} 接受了 {1} 的賄絡並與附近的警員分享.</String>
        <String xml:lang="th-TH">{0} รับสินบนของ {1} และแบ่งปันให้กับเจ้าหน้าที่ที่อยู่ใกล้เคียง</String>
        <String xml:lang="ar-001">قبل {0} رشوة {1} وشاركها مع الضباط القريبين.</String>
        <String xml:lang="id-ID">{0} menerima suap dari {1} dan berbagi kepada petugas sekitar.</String>
        <String xml:lang="hi-Latn">{0} ne {1} ki bribe accept kiya aur nearby officers ke saath share kiya.</String>
    </Entry>

    <Entry Id="player_called_911">
        <String xml:lang="en-US">{0} ~s~called 911 in ~y~{1}~s~</String>
        <String xml:lang="nl-NL">{0} ~s~belt 911 in ~y~{1}~s~</String>
        <String xml:lang="it-IT">{0} ~s~ha chiamato il 911 in ~y~{1}~s~</String>
        <String xml:lang="fr-FR">{0} ~s~appelle le 911 dans ~y~{1}~s~</String>
        <String xml:lang="es-ES">{0} ~s~llamó al 911 en ~y~{1}~s~</String>
        <String xml:lang="pl-PL">{0} ~s~zadzwonił na 911 ~y~{1}~s~</String>
        <String xml:lang="zh-Hant">{0} 在 ~y~{1} ~s~撥打了 911.</String>
        <String xml:lang="pt-BR">{0} ~s~ligou para o 911 em ~y~{1}~s~</String>
        <String xml:lang="de-DE">{0} hat 911 zu ~y~{1} ~s~gerufen</String>
        <String xml:lang="th-TH">{0} ~s~เรียก 911 ใน ~y~{1}~s~</String>
        <String xml:lang="ar-001">{0} ~s~تم الاتصال بالرقم 911 في ~y~{1}~s~</String>
        <String xml:lang="id-ID">{0} memanggil 911 di ~y~{1}~s~</String>
        <String xml:lang="hi-Latn">{0} ~s~ne 911 call kiya ~y~{1} ~s~se</String>
    </Entry>

    <!-- {0} = Officers' name -->
    <!-- {1} = Criminals' name -->
    <Entry Id="police_officer_holding_in_custody">
        <String xml:lang="en-US">Officer {0} is already holding {1} in custody.</String>
        <String xml:lang="nl-NL">Agent {0} houdt {1} al in hechtenis.</String>
        <String xml:lang="it-IT">L'agente {0} tiene già in custodia {1}.</String>
        <String xml:lang="fr-FR">L'agent {0} a déjà procédé à l'arrestation de {1}.</String>
        <String xml:lang="es-ES">El oficial {0} ya tiene a {1} bajo custodia.</String>
        <String xml:lang="pl-PL">Oficer {0} trzyma już {1} w areszcie.</String>
        <String xml:lang="pt-BR">O policial {0} já tem {1} em custódia.</String>
        <String xml:lang="zh-Hant">警員 {0} 正在拘留 {1}.</String>
        <String xml:lang="de-DE">Der Polizist {0} hält {1} bereits in Gewahrsam.</String>
        <String xml:lang="th-TH">เจ้าหน้าที่ {0} ได้ควบคุมตัว {1} แล้ว</String>
        <String xml:lang="ar-001">الضابط {0} يحتجز {1} بالفعل</String>
        <String xml:lang="id-ID">Petugas {0} sudah menahan {1}.</String>
        <String xml:lang="hi-Latn">Officer {0} already {1} ko custody mein rakhe hain.</String>
    </Entry>

    <Entry Id="police_already_in_custody">
        <String xml:lang="en-US">~o~{0} ~s~is already in police custody.</String>
        <String xml:lang="nl-NL">~o~{0} ~s~is al aangehouden.</String>
        <String xml:lang="it-IT">~o~{0} ~s~è già in custodia della polizia.</String>
        <String xml:lang="fr-FR">~o~{0} ~s~est déjà en état d'arrestation.</String>
        <String xml:lang="es-ES">~o~{0} ~s~ya está bajo custodia policial.</String>
        <String xml:lang="pl-PL">~o~{0} ~s~jest już aresztowany.</String>
        <String xml:lang="pt-BR">~o~{0} ~s~já está sob custódia da polícia.</String>
        <String xml:lang="zh-Hant">~o~{0} ~s~已被警方拘留.</String>
        <String xml:lang="de-DE">~o~{0} ~s~befindet sich bereits in Polizeigewahrsam.</String>
        <String xml:lang="th-TH">~o~{0} ~s~อยู่ในการควบคุมตัวของตำรวจแล้ว</String>
        <String xml:lang="ar-001">~o~{0} ~s~محتجز بالفعل لدى الشرطة</String>
        <String xml:lang="id-ID">~o~{0} ~s~sudah ditahan kepolisian.</String>
        <String xml:lang="hi-Latn">~o~{0} ~s~already police custody mein hai.</String>
    </Entry>

    <Entry Id="police_not_in_custody">
        <String xml:lang="en-US">{0} ~r~is not in custody!</String>
        <String xml:lang="nl-NL">{0} ~r~is niet aangehouden!</String>
        <String xml:lang="it-IT">{0} ~r~non è in custodia!</String>
        <String xml:lang="fr-FR">{0} ~r~n'est pas en état d'arrestation!</String>
        <String xml:lang="es-ES">¡{0} ~r~no está bajo custodia!</String>
        <String xml:lang="pl-PL">{0} ~r~nie jest już trzymany w areszcie!</String>
        <String xml:lang="pt-BR">{0} ~r~não está sob custódia!</String>
        <String xml:lang="zh-Hant">{0} ~r~沒有被拘留!</String>
        <String xml:lang="de-DE">{0} ~r~befindet sich nicht in Gewahrsam!</String>
        <String xml:lang="th-TH">{0} ~r~ไม่ได้ถูกควบคุมตัว!</String>
        <String xml:lang="ar-001">{0} ~r~ليس محتجزًا!</String>
        <String xml:lang="id-ID">{0} ~r~Tidak ditahan!</String>
        <String xml:lang="hi-Latn">{0} ~r~custody mein nahi hain!</String>
    </Entry>

    <Entry Id="police_holding_you_in_custody">
        <String xml:lang="en-US">Officer ~b~{0} ~s~is now holding you in custody.</String>
        <String xml:lang="nl-NL">Agent ~b~{0} ~s~houdt je nu in hechtenis.</String>
        <String xml:lang="it-IT">L'agente ~b~{0} ~s~adesso ti sta tenendo in custodia.</String>
        <String xml:lang="fr-FR">L'agent ~b~{0} ~s~te détient maintenant en état d'arrestation.</String>
        <String xml:lang="pl-PL">Oficer ~b~{0} ~s~trzyma cię w areszcie.</String>
        <String xml:lang="es-ES">El oficial ~b~{0} ~s~ahora lo tiene bajo custodia.</String>
        <String xml:lang="pt-BR">O policial ~b~{0} ~s~agora o tem sob custódia.</String>
        <String xml:lang="zh-Hant">警員 ~b~{0} ~s~現在正將你拘留.</String>
        <String xml:lang="de-DE">Der Polizist ~b~{0} ~s~hält dich nun in gewahrsam.</String>
        <String xml:lang="th-TH">ขณะนี้เจ้าหน้าที่ ~b~{0} ~s~กำลังควบคุมตัวคุณอยู่</String>
        <String xml:lang="ar-001">الضابط ~b~{0} ~s~يحتجزك الآن في الحجز.</String>
        <String xml:lang="id-ID">Petugas ~b~{0} ~s~sedang menahanmu.</String>
        <String xml:lang="hi-Latn">Officer ~b~{0} ~s~ab tumhe custody mein rakhe hain.</String>
    </Entry>

    <Entry Id="police_suspect_arrested_by_other">
        <String xml:lang="en-US">~r~This suspect is being arrested by another police officer.</String>
        <String xml:lang="nl-NL">~r~Deze verdachte wordt aangehouden door een andere politieagent.</String>
        <String xml:lang="it-IT">~r~Questo sospettato sta per essere arrestato da un altro agente di polizia.</String>
        <String xml:lang="fr-FR">~r~Ce suspect est arrêté par un autre policier.</String>
        <String xml:lang="es-ES">~r~Este sospechoso está siendo arrestado por otro oficial de policía.</String>
        <String xml:lang="pl-PL">~r~Ten podejrzany jest już aresztowany przez innego policjanta.</String>
        <String xml:lang="pt-BR">~r~Esse suspeito está sendo preso por outro policial.</String>
        <String xml:lang="zh-Hant">~r~這名嫌犯已被其他警員逮捕.</String>
        <String xml:lang="de-DE">~r~Dieser Verdächtige wird von einem anderen Polizeibeamten festgenommen.</String>
        <String xml:lang="ar-001">~r~تم القبض على هذا المشتبه به من قبل ضابط شرطة آخر.</String>
        <String xml:lang="id-ID">~r~Pelaku ini sudah ditahan oleh petugas kepolisian lain.</String>
        <String xml:lang="hi-Latn">~r~Iss suspect ko kisi aur police officer ne arrest kiya hai.</String>
    </Entry>

    <Entry Id="police_suspect_already_following_other">
        <String xml:lang="en-US">The ~o~suspect ~s~is already following another officer.</String>
        <String xml:lang="nl-NL">De ~o~verdachte ~s~volgt al een andere agent.</String>
        <String xml:lang="it-IT">Il ~o~sospettato ~s~sta già seguendo un altro agente.</String>
        <String xml:lang="fr-FR">Le ~o~suspect ~s~suit déjà un autre agent.</String>
        <String xml:lang="es-ES">El ~o~sospechoso ~s~ya está siguiendo a otro oficial de policia.</String>
        <String xml:lang="pl-PL">~o~Podejrzany ~s~już idzie za innym policjantem.</String>
        <String xml:lang="pt-BR">O ~o~suspeito ~s~já está seguindo outro policial.</String>
        <String xml:lang="zh-Hant">這名 ~o~嫌犯 ~s~已經在跟隨其他警員.</String>
        <String xml:lang="de-DE">Der ~o~Verdächtige ~s~folgt bereits einem anderen Polizist.</String>
        <String xml:lang="th-TH">~o~ผู้ต้องสงสัย ~s~กำลังติดตามเจ้าหน้าที่คนอื่นไปแล้ว</String>
        <String xml:lang="ar-001">~o~لمشتبه به ~s~بالفعل ضابطًا آخر.</String>
        <String xml:lang="id-ID">~o~Pelaku ~s~sudah mengikuti petugas lain.</String>
        <String xml:lang="hi-Latn">Yeh ~o~suspect ~s~pehle se hi doosare officer ke peechhe chal raha hai.</String>
    </Entry>

    <Entry Id="police_cuffing_you">
        <String xml:lang="en-US">Officer {0} is cuffing you.{1}</String>
        <String xml:lang="nl-NL">Agent {0} is jou aan het boeien.{1}</String>
        <String xml:lang="it-IT">L'agente {0} ti sta ammanettando.{1}</String>
        <String xml:lang="fr-FR">L'agent {0} te menotte.{1}</String>
        <String xml:lang="es-ES">El oficial {0} te está esposando.{1}</String>
        <String xml:lang="pl-PL">Oficer {0} cię zakuwa.{1}</String>
        <String xml:lang="pt-BR">O policial {0} está algemando você.{1}</String>
        <String xml:lang="zh-Hant">警員 {0} 正在對你進行上銬.{1}</String>
        <String xml:lang="de-DE">Der Polizist {0} verhaftet dich.{1}</String>
        <String xml:lang="ar-001">الضابط {0} يقيدك.{1}</String>
        <String xml:lang="id-ID">Petugas {0} mencoba memborgolmu.{1}</String>
        <String xml:lang="hi-Latn">Officer {0} aapko cuff kar rahe hain.{1}</String>
    </Entry>

    <Entry Id="police_cuffed_you">
        <String xml:lang="en-US">Officer {0} has cuffed you.</String>
        <String xml:lang="nl-NL">Agent {0} heeft jou geboeid.</String>
        <String xml:lang="it-IT">L'agente {0} ti ha ammanettato.</String>
        <String xml:lang="fr-FR">L'agent {0} t'a menotté.</String>
        <String xml:lang="es-ES">El oficial {0} te ha esposado.</String>
        <String xml:lang="pl-PL">Oficer {0} cię zakuł.</String>
        <String xml:lang="pt-BR">O policial {0} algemou você.</String>
        <String xml:lang="zh-Hant">警員 {0} 正在對你進行上銬.</String>
        <String xml:lang="de-DE">Der Polizist {0} hat dich festgenommen.</String>
        <String xml:lang="ar-001">لقد قام الضابط {0} بتقييدك.</String>
        <String xml:lang="id-ID">Petugas {0} telah memborgol mu.</String>
        <String xml:lang="th-TH">เจ้าหน้าที่ {0} ได้ใส่กุญแจมือคุณ</String>
        <String xml:lang="hi-Latn">Officer {0} aapko cuff kar diye hain.</String>
    </Entry>

    <Entry Id="police_failed_to_cuff_you">
        <String xml:lang="en-US">Officer {0} has failed to cuff you.</String>
        <String xml:lang="nl-NL">Agent {0} is het niet gelukt om jou te boeien.</String>
        <String xml:lang="it-IT">L'agente {0} non è riuscito ad ammanettarti.</String>
        <String xml:lang="fr-FR">L'agent {0} n'a pas réussi à te menotter.</String>
        <String xml:lang="es-ES">El oficial {0} no ha podido esposarte.</String>
        <String xml:lang="pl-PL">Oficerowi {0} nie udało się ciebie zakuć.</String>
        <String xml:lang="pt-BR">O policial {0} não conseguiu algemá-lo.</String>
        <String xml:lang="zh-Hant">警員 {0} 對你進行上銬失敗.</String>
        <String xml:lang="de-DE">Der Polizist {0} hat es nicht geschafft, dich festzunehmen.</String>
        <String xml:lang="ar-001">لقد فشل الضابط {0} في تقييدك.</String>
        <String xml:lang="id-ID">Petugas {0} telah gagal memborgolmu.</String>
        <String xml:lang="th-TH">เจ้าหน้าที่ {0} ล้มเหลวในการใส่กุญแจมือคุณ</String>
        <String xml:lang="hi-Latn">Officer {0} fail ho gaye aap ko cuff karne mein.</String>
    </Entry>

    <Entry Id="police_uncuffing_you">
        <String xml:lang="en-US">Officer {0} ~s~is uncuffing you.</String>
        <String xml:lang="nl-NL">Agent {0} ~s~maakt jouw boeien los.</String>
        <String xml:lang="it-IT">L'agente {0} ~s~ti sta togliendo le manette.</String>
        <String xml:lang="fr-FR">L'agent {0} ~s~te démenotte.</String>
        <String xml:lang="es-ES">El oficial {0} ~s~te está quitando las esposas.</String>
        <String xml:lang="pl-PL">Oficer {0} cię ~s~odkuwa.</String>
        <String xml:lang="pt-BR">O policial {0} ~s~te está removendo suas algemas.</String>
        <String xml:lang="zh-Hant">警員 {0} ~s~正在對你進行解銬.</String>
        <String xml:lang="de-DE">Der Polizist {0} ~s~lässt dich frei.</String>
        <String xml:lang="ar-001">الضابط {0} ~s~يفك قيدك.</String>
        <String xml:lang="id-ID">Petugas {0} ~s~telah melepaskan borgolmu.</String>
        <String xml:lang="th-TH">เจ้าหน้าที่ {0} ~s~กำลังปลดกุญแจมือคุณ</String>
        <String xml:lang="hi-Latn">Officer {0} ~s~aap ko uncuff kar rahe hain.</String>
    </Entry>

    <Entry Id="police_uncuffed_you">
        <String xml:lang="en-US">Officer {0} ~s~uncuffed you.</String>
        <String xml:lang="nl-NL">Agent {0} ~s~heeft jouw boeien losgemaakt.</String>
        <String xml:lang="it-IT">L'agente {0} ~s~ti ha tolto le manette.</String>
        <String xml:lang="fr-FR">L'agent {0} ~s~t'a démenotté.</String>
        <String xml:lang="es-ES">El oficial {0} ~s~te quito las esposas.</String>
        <String xml:lang="pl-PL">Oficer {0} cię ~s~odkuł.</String>
        <String xml:lang="pt-BR">O policial {0} ~s~tirou suas algemas.</String>
        <String xml:lang="zh-Hant">警員 {0} ~s~已解銬你.</String>
        <String xml:lang="de-DE">Der Polizist {0} ~s~hat dich freigelassen</String>
        <String xml:lang="ar-001">قام الضابط {0} ~s~بفك قيودك.</String>
        <String xml:lang="id-ID">Petugas {0} ~s~membuka borgolmu.</String>
        <String xml:lang="th-TH">เจ้าหน้าที่ {0} ~s~ปลดกุญแจมือคุณ</String>
        <String xml:lang="hi-Latn">Officer {0} ~s~aapko uncuff kar diye hain.</String>
    </Entry>

    <Entry Id="police_ordered_you_get_vehicle">
        <String xml:lang="en-US">The ~b~police officers ~s~ordered you to get in the ~b~vehicle~s~.</String>
        <String xml:lang="nl-NL">De ~b~politieagenten ~s~bevelen jou om in het ~b~voertuig~s~ te stappen.</String>
        <String xml:lang="it-IT">Gli ~b~agenti di polizia ~s~ti hanno ordinato di salire nel ~b~veicolo~s~.</String>
        <String xml:lang="fr-FR">Les ~b~agents de police ~s~ont ordonné que tu montes dans le ~b~véhicule~s~.</String>
        <String xml:lang="es-ES">Los ~b~policías ~s~te ordenaron que te subieras en el ~b~vehículo~s~.</String>
        <String xml:lang="pl-PL">~b~Gliniarze ~s~kazali ci wejść do ~b~pojazdu~s~.</String>
        <String xml:lang="pt-BR">A ~b~polícia ~s~ordenou que você entrasse no ~b~veículo~s~.</String>
        <String xml:lang="zh-Hant">~b~警員 ~s~命令你進入 ~b~載具~s~.</String>
        <String xml:lang="de-DE">Der ~b~Polizeibeamte ~s~hat angeordnet, dass du in das ~b~Fahrzeug ~s~einsteigen sollst.</String>
        <String xml:lang="ar-001">لقد ~b~أمرك ~s~ضباط الشرطة بالصعود إلى ~b~السيارة~s~.</String>
        <String xml:lang="id-ID">~b~Petugas kepolisian ~s~memerintahkanmu untuk masuk ~b~kendaraan~s~.</String>
        <String xml:lang="th-TH">~b~เจ้าหน้าที่ตำรวจ ~s~สั่งให้คุณเข้าไปใน ~b~ยานพาหนะ~s~</String>
        <String xml:lang="hi-Latn">Inn ~b~police officers ~s~ne aapko ~b~vehicle ~s~mein baithne ka order diya.</String>
    </Entry>

    <Entry Id="police_officer_ordered_you_get_vehicle">
        <String xml:lang="en-US">~b~Officer {0} ~s~ordered you to get in the ~b~vehicle~s~!</String>
        <String xml:lang="nl-NL">~b~Agent {0} ~s~beveelt jou om in het ~b~voertuig~s~ te stappen!</String>
        <String xml:lang="it-IT">L'~b~agente {0} ~s~ti ha ordinato di salire nel ~b~veicolo~s~!</String>
        <String xml:lang="fr-FR">L'~b~agent {0} ~s~t'a ordonné de monter dans le ~b~véhicule~s~!</String>
        <String xml:lang="es-ES">¡~b~El oficial {0} ~s~te ordenó que te subieras al ~b~vehículo~s~!</String>
        <String xml:lang="pl-PL">~b~Oficer {0} ~s~kazał ci wejść do ~b~pojazdu~s~!</String>
        <String xml:lang="pt-BR">~b~O policial {0} ~s~ordenou que você entrasse no ~b~veículo~s~!</String>
        <String xml:lang="zh-Hant">~b~警員 {0} ~s~命令你進入 ~b~載具~s~!</String>
        <String xml:lang="de-DE">Der ~b~Polizist {0} ~s~hat angeordnet, dass du in das ~b~Fahrzeug ~s~einsteigen sollst.</String>
        <String xml:lang="ar-001">~b~الضابط {0} ~s~أمرك بالصعود إلى ~b~السيارة~s~!</String>
        <String xml:lang="id-ID">~b~Petugas {0} ~s~memerintahkanmu untuk masuk kedalam ~b~kendaraan~s~!</String>
        <String xml:lang="th-TH">~b~เจ้าหน้าที่ {0} ~s~สั่งให้คุณเข้าไปใน ~b~ยานพาหนะ~s~!</String>
        <String xml:lang="hi-Latn">~b~Officer {0} ~s~ne aapko ~b~vehicle ~s~mein baithne ka order diya!</String>
    </Entry>

    <Entry Id="police_you_ordered_suspect_get_vehicle">
        <String xml:lang="en-US">You ordered ~o~{0} ~s~to enter your ~b~vehicle~s~.</String>
        <String xml:lang="nl-NL">Je beveelt ~o~{0} ~s~om in jouw ~b~voertuig~s~ te stappen.</String>
        <String xml:lang="it-IT">Hai ordinato a ~o~{0} ~s~di entrare nel tuo ~b~veicolo~s~.</String>
        <String xml:lang="fr-FR">Tu as demandé à ~o~{0} ~s~d'entrer dans ton ~b~véhicule~s~.</String>
        <String xml:lang="es-ES">Tu ordenaste a ~o~{0} ~s~queentrar en tu ~b~vehículo~s~.</String>
        <String xml:lang="pl-PL">Kazałeś ~o~{0} ~s~wejść do twojego ~b~pojazdu~s~.</String>
        <String xml:lang="pt-BR">Você ordenou que ~o~{0} ~s~entrassem em seu ~b~veículo~s~.</String>
        <String xml:lang="zh-Hant">你命令 ~o~{0} ~s~進入你的 ~b~載具~s~.</String>
        <String xml:lang="de-DE">Du hast ~o~{0} angewiesen, in dein ~b~Fahrzeug ~s~zu steigen.</String>
        <String xml:lang="ar-001">لقد طلبت ~o~{0} ~s~لإدخال ~b~سيارتك~s~.</String>
        <String xml:lang="id-ID">Anda memerintahkan ~o~{0} ~s~untuk masuk kedalam ~b~kendaraan~s~.</String>
        <String xml:lang="th-TH">คุณสั่งให้ ~o~{0} ~s~ป้อน ~b~ยานพาหนะ~s~ ของคุณ</String>
        <String xml:lang="hi-Latn">Aapne ~o~{0} ~s~ko apni ~b~vehicle ~s~mein baithne ka order diya.</String>
    </Entry>

    <Entry Id="police_you_ordered_suspect_exit_vehicle">
        <String xml:lang="en-US">You ordered ~o~{0} ~s~to exit the vehicle.</String>
        <String xml:lang="nl-NL">Je beveelt ~o~{0} ~s~om uit jouw voertuig te stappen.</String>
        <String xml:lang="it-IT">Hai ordinato a ~o~{0} ~s~di uscire dal veicolo.</String>
        <String xml:lang="fr-FR">Tu as ordonné à ~o~{0} ~s~de sortir du véhicule.</String>
        <String xml:lang="es-ES">Tú ordenaste a ~o~{0} ~s~que saliera del vehículo.</String>
        <String xml:lang="pl-PL">Kazałeś ~o~{0} ~s~wyjść z pojazdu.</String>
        <String xml:lang="pt-BR">você ordenou que ~o~{0} ~s~saísse do veículo.</String>
        <String xml:lang="zh-Hant">你命令 ~o~{0} ~s~離開載具.</String>
        <String xml:lang="de-DE">Du hast ~o~{0} ~s~angewiesen, aus dem Fahrzeug auszusteigen.</String>
        <String xml:lang="ar-001">لقد أمرت ~o~{0} ~s~بالخروج من السيارة.</String>
        <String xml:lang="id-ID">Anda memerintahkan ~o~{0} ~s~untuk keluar dari kendaraan.</String>
        <String xml:lang="th-TH">คุณสั่งให้ ~o~{0} ~s~ออกจากยานพาหนะ</String>
        <String xml:lang="hi-Latn">Aapne ~o~{0} ~s~ko vehicle se utarne ka order diya.</String>
    </Entry>

    <Entry Id="police_officer_ordered_you_exit_vehicle">
        <String xml:lang="en-US">~b~Officer {0} ~s~ordered you to exit the ~b~vehicle~s~.</String>
        <String xml:lang="nl-NL">~b~Agent {0} ~s~beveelt jou om uit het ~b~voertuig~s~ te stappen.</String>
        <String xml:lang="it-IT">L'~b~agente {0} ~s~ti ha ordinato di uscire dal ~b~veicolo~s~.</String>
        <String xml:lang="fr-FR">L'~b~officier {0} ~s~t'a ordonné de sortir du ~b~véhicule~s~.</String>
        <String xml:lang="es-ES">~b~El oficial {0} ~s~te ordenó que salieras del ~b~vehículo~s~.</String>
        <String xml:lang="pl-PL">~b~Oficer {0} ~s~kazał ci wyjść z ~b~pojazdu~s~.</String>
        <String xml:lang="pt-BR">~b~O policial {0} ~s~disse para você sair do ~b~veículo~s~.</String>
        <String xml:lang="zh-Hant">~b~警員 {0} ~s~命令你離開 ~b~載具~s~.</String>
        <String xml:lang="de-DE">Der ~b~Polizist {0} ~s~hat angewiesen, dass du sein ~b~Fahrzeug ~s~verlassen sollst.</String>
        <String xml:lang="ar-001">أمرك ~b~الضابط {0} ~s~بالخروج من ~b~السيارة~s~.</String>
        <String xml:lang="id-ID">~b~Petugas {0} ~s~memerintahkan anda untuk keluar dari ~b~kendaraan~s~.</String>
        <String xml:lang="th-TH">~b~เจ้าหน้าที่ {0} ~s~สั่งให้คุณออกจาก ~b~ยานพาหนะ~s~</String>
        <String xml:lang="hi-Latn">~b~Officer {0} ~s~ne aapko ~b~vehicle ~s~se utarne ka order diya.</String>
    </Entry>

    <Entry Id="police_suspect_already_in_vehicle">
        <String xml:lang="en-US">The ~o~suspect ~s~is already in a vehicle.</String>
        <String xml:lang="nl-NL">De ~o~verdachte ~s~zit al in een voertuig.</String>
        <String xml:lang="it-IT">Il ~o~sospettato ~s~è già in un veicolo.</String>
        <String xml:lang="fr-FR">Le ~o~suspect ~s~est déjà dans un véhicule.</String>
        <String xml:lang="es-ES">El ~o~sospechoso ~s~ya está en un vehículo.</String>
        <String xml:lang="pl-PL">~o~Podejrzany ~s~jest już w pojeździe.</String>
        <String xml:lang="pt-BR">O ~o~suspeito ~s~já está em um veículo.</String>
        <String xml:lang="zh-Hant">~o~嫌犯 ~s~已在車內.</String>
        <String xml:lang="de-DE">Der ~o~Verdächtige ~s~befindet sich bereits in einem Fahrzeug.</String>
        <String xml:lang="ar-001">~o~المشتبه به ~s~موجود بالفعل في السيارة.</String>
        <String xml:lang="id-ID">~o~Pelaku ~s~sudah berada di kendaraan.</String>
        <String xml:lang="th-TH">~o~ผู้ต้องสงสัย ~s~อยู่ในยานพาหนะแล้ว</String>
        <String xml:lang="hi-Latn">Yeh ~o~suspect ~s~already ek vehicle mein hain.</String>
    </Entry>

    <Entry Id="police_suspect_not_in_vehicle">
        <String xml:lang="en-US">The ~o~suspect ~s~is not in a vehicle.</String>
        <String xml:lang="nl-NL">De ~o~verdacht ~s~zit niet in een voertuig.</String>
        <String xml:lang="it-IT">Il ~o~sospettato ~s~non è in un veicolo.</String>
        <String xml:lang="fr-FR">Le ~o~suspect ~s~n'est pas dans un véhicule.</String>
        <String xml:lang="es-ES">El ~o~sospechoso ~s~no está en un vehículo.</String>
        <String xml:lang="pl-PL">~o~Podejrzanego ~s~nie ma w pojeździe.</String>
        <String xml:lang="pt-BR">O ~o~suspeito ~s~não está em um veículo.</String>
        <String xml:lang="zh-Hant">~o~嫌犯 ~s~不在載具內.</String>
        <String xml:lang="de-DE">Der ~o~Verdächtige ~s~befindet sich nicht in einem Fahrzeug.</String>
        <String xml:lang="ar-001">~o~المشتبه به ~s~ليس في السيارة.</String>
        <String xml:lang="id-ID">~o~Pelaku ~s~tidak berada didalam kendaraan</String>
        <String xml:lang="th-TH">~o~ผู้ต้องสงสัย ~s~ไม่อยู่ในยานพาหนะ</String>
        <String xml:lang="hi-Latn">Yeh ~o~suspect ~s~koi vehicle me nahi hain.</String>
    </Entry>

    <!-- {0} = Player's name -->
    <!-- {1} = Action (Freeze, ...) -->
    <Entry Id="police_asked_to_action">
        <String xml:lang="en-US">You asked ~o~{0} ~s~to ~b~{1}~s~!</String>
        <String xml:lang="nl-NL">Je vraagt ~o~{0} ~s~om te ~b~{1}~s~!</String>
        <String xml:lang="it-IT">Hai chiesto a ~o~{0} ~s~di ~b~{1}~s~!</String>
        <String xml:lang="fr-FR">Tu as demandé à ~o~{0} ~s~de ~b~{1}~s~!</String>
        <String xml:lang="es-ES">¡Has preguntado a ~o~{0} ~s~que ~b~{1}~s~!</String>
        <String xml:lang="pl-PL">Kazałeś ~o~{0} ~s~się ~b~{1}~s~!</String>
        <String xml:lang="pt-BR">Você já perguntou a ~o~{0} ~s~que ~b~{1}~s~!</String>
        <String xml:lang="de-DE">Du hast ~o~{0} ~s~aufgefordert, ~b~{1}~s~!</String>
        <String xml:lang="zh-Hant">你要求 ~o~{0} ~s~以 ~b~{1}~s~!</String>
        <String xml:lang="ar-001">لقد طلبت ~o~{0} ~s~ل ~b~{1}~s~!</String>
        <String xml:lang="id-ID">Anda meminta ~o~{0} ~s~untuk ~b~{1}~s~!</String>
        <String xml:lang="th-TH">คุณถาม ~o~{0} ~s~ถึง ~b~{1}~s~!</String>
        <String xml:lang="hi-Latn">Aap ~o~{0} ~s~ko kaha to ~b~{1}~s~!</String>
    </Entry>

    <!-- {0} = Officer's name -->
    <!-- {1} = Action (Freeze, ...) -->
    <Entry Id="police_asked_to_action_officer">
        <String xml:lang="en-US">Officer ~b~{0} ~s~asked you to ~r~{1}~s~!</String>
        <String xml:lang="nl-NL">Agent ~b~{0} ~s~vraagt jou om te ~r~{1}~s~!</String>
        <String xml:lang="it-IT">L'agente ~b~{0} ~s~ti ha chiesto di ~r~{1}~s~!</String>
        <String xml:lang="fr-FR">L'agent ~b~{0} ~s~t'a demandé de ~r~{1}~s~!</String>
        <String xml:lang="es-ES">El oficial ~b~{0} ~s~te pidió que ~r~{1}~s~!</String>
        <String xml:lang="pl-PL">Oficer ~b~{0} ~s~kazał ci ~r~{1}~s~!</String>
        <String xml:lang="pt-BR">O oficial ~b~{0} ~s~te pediu que ~r~{1}~s~!</String>
        <String xml:lang="de-DE">Der ~b~Polizist {0} ~s~hat dich aufgefordert ~r~{1}~s~!</String>
        <String xml:lang="zh-Hant">警員 ~b~{0} ~s~要求你 ~r~{1}~s~! </String>
        <String xml:lang="ar-001">الضابط ~b~{0} ~s~طلب منك ~r~{1}~s~!</String>
        <String xml:lang="id-ID">Petugas ~b~{0} ~s~memintamu untuk ~r~{1}~s~!</String>
        <String xml:lang="th-TH">เจ้าหน้าที่ ~b~{0} ~s~ขอให้คุณ ~r~{1}~s~!</String>
        <String xml:lang="hi-Latn">Officer ~b~{0} ~s~ne aapko kaha to ~r~{1}~s~!</String>
    </Entry>

    <Entry Id="police_player_surrender_warn">
        <String xml:lang="en-US">{0} ~s~surrenders! ~r~Do not shoot.</String>
        <String xml:lang="nl-NL">{0} ~s~geeft zich over! ~r~Niet schieten.</String>
        <String xml:lang="it-IT">{0} ~s~si è arreso! ~r~Non sparare.</String>
        <String xml:lang="fr-FR">{0} ~s~se rend! ~r~Ne pas tirer.</String>
        <String xml:lang="es-ES">¡{0} ~s~se rinde! ~r~No dispares.</String>
        <String xml:lang="pl-PL">{0} ~s~się poddaje! ~r~Nie strzelaj.</String>
        <String xml:lang="pt-BR">{0} ~s~se rendeu! ~r~Não atire.</String>
        <String xml:lang="de-DE">{0} ~s~ergibt sich! ~r~Nicht schießen.</String>
        <String xml:lang="zh-Hant">{0} ~s~投降了! ~r~請不要傷害嫌犯.</String>
        <String xml:lang="ar-001">{0} ~s~ستسلم! ~r~لا تطلق النار.</String>
        <String xml:lang="id-ID">{0} ~s~menyerah! ~r~Jangan ditembak.</String>
        <String xml:lang="th-TH">{0} ~s~ยอมแพ้! ~r~อย่ายิง</String>
        <String xml:lang="hi-Latn">{0} ~s~surrender kar rahe hain! ~r~shoot nahi karna.</String>
    </Entry>

    <Entry Id="police_officer_ordered_follow">
        <String xml:lang="en-US">~b~Officer {0} ~s~ordered you to follow them.</String>
        <String xml:lang="nl-NL">~b~Agent {0} ~s~beveelt jou om hem te volgen.</String>
        <String xml:lang="it-IT">L'~b~agente {0} ~s~ti ha ordinato di seguirlo.</String>
        <String xml:lang="fr-FR">L'~b~officier {0} ~s~t'a ordonné de le suivre.</String>
        <String xml:lang="es-ES">~b~El oficial {0} ~s~te ordenó que le siguieras.</String>
        <String xml:lang="pl-PL">~b~Oficer {0} ~s~kazał ci za nim iść.</String>
        <String xml:lang="pt-BR">~b~O policial {0} ~s~ordenou que você o seguisse.</String>
        <String xml:lang="de-DE">Der ~b~Polizist {0} ~s~hat angewiesen, dass du ihm folgen sollst.</String>
        <String xml:lang="zh-Hant">~b~警員 {0} ~s~要求你跟隨他</String>
        <String xml:lang="ar-001">~b~الضابط {0} ~s~أمرك بمتابعتهم.</String>
        <String xml:lang="id-ID">~b~Petugas {0} ~s~memerintakanmu untuk mengikutinya.</String>
        <String xml:lang="th-TH">~b~เจ้าหน้าที่ {0} ~s~สั่งให้คุณติดตามพวกเขา</String>
        <String xml:lang="hi-Latn">~b~Officer {0} ~s~aapko order diye hain unke peeche chalne ka.</String>
    </Entry>

    <Entry Id="police_dont_have_police_vehicle">
        <String xml:lang="en-US">You don't have a ~b~police vehicle~s~.</String>
        <String xml:lang="nl-NL">Je hebt geen ~b~politie voertuig~s~.</String>
        <String xml:lang="it-IT">Non hai un ~b~veicolo della polizia~s~.</String>
        <String xml:lang="fr-FR">Tu n'as pas de ~b~véhicule de police~s~.</String>
        <String xml:lang="pl-PL">Nie masz ~b~pojazdu policyjnego~s~.</String>
        <String xml:lang="es-ES">No tienes un ~b~vehículo policial~s~.</String>
        <String xml:lang="pt-BR">Você não tem um ~b~veículo policial~s~.</String>
        <String xml:lang="de-DE">Du hast kein ~b~Polizeifahrzeug~s~.</String>
        <String xml:lang="zh-Hant">你沒有可用的 ~b~警車~s~</String>
        <String xml:lang="ar-001">ليس لديك ~b~سيارة شرطة~s~.</String>
        <String xml:lang="id-ID">Anda tidak memiliki ~b~kendaraan polisi~s~.</String>
        <String xml:lang="th-TH">คุณไม่มี ~b~รถตำรวจ~s~</String>
        <String xml:lang="hi-Latn">Aap ke paas ek ~b~police vehicle ~s~nahi hai.</String>
    </Entry>

    <Entry Id="police_need_police_vehicle_to_transport">
        <String xml:lang="en-US">You need a ~p~police vehicle ~s~to transport a suspect to jail.</String>
        <String xml:lang="nl-NL">Je hebt een ~p~politie voertuig ~s~nodig om een verdachte te transporteren naar de gevangenis.</String>
        <String xml:lang="it-IT">Hai bisogno di un ~p~veicolo della polizia ~s~per trasportare un sospettato in prigione.</String>
        <String xml:lang="fr-FR">Tu as besoin d'un ~p~véhicule de police ~s~pour transporter un suspect en prison.</String>
        <String xml:lang="es-ES">Necesitas un ~p~vehículo policial ~s~para transportar a un sospechoso a la cárcel.</String>
        <String xml:lang="pl-PL">Potrzebujesz ~p~pojazd policyjny ~s~by transportować podejrzanych na komendę.</String>
        <String xml:lang="pt-BR">Você precisa de um ~p~veículo policial ~s~para transportar um suspeito para a cadeia.</String>
        <String xml:lang="de-DE">Du benötigst ein ~p~Polizeifahrzeug~s~, um einen Verdächtigen zu einem Gefängnis zu transportieren.</String>
        <String xml:lang="zh-Hant">你需邀一輛警車以運送嫌犯至監獄.</String>
        <String xml:lang="ar-001">أنت بحاجة إلي ~p~سيارة شرطة ~s~لنقل المشتبه به إلى السجن.</String>
        <String xml:lang="id-ID">Andan membutuhkan ~p~kendaraan polisi ~s~untuk membawa pelaku ke penjara.</String>
        <String xml:lang="th-TH">คุณต้องมี ~p~รถตำรวจ ~s~เพื่อขนส่งผู้ต้องสงสัยเข้าคุก</String>
        <String xml:lang="hi-Latn">Aapko ek ~p~police vehicle ~s~ki zarurat hogi suspect ko jail le jaane ke liye.</String>
    </Entry>

    <Entry Id="police_need_police_vehicle_with_rearseat_to_transport">
        <String xml:lang="en-US">You need a ~p~vehicle ~s~with rear seats to transport a suspect.</String>
        <String xml:lang="nl-NL">Je hebt een ~p~voertuig ~s~met achterbank nodig om een verdachte te transporteren.</String>
        <String xml:lang="it-IT">Hai bisogno di un ~p~veicolo ~s~con posti posteriori per trasportare un sospettato.</String>
        <String xml:lang="fr-FR">Tu as besoin d'un ~p~véhicule ~s~avec des sièges arrière pour transporter un suspect.</String>
        <String xml:lang="es-ES">Necesita un ~p~vehículo ~s~con asientos traseros para transportar a un sospechoso.</String>
        <String xml:lang="pl-PL">Potrzebujesz ~p~pojazd ~s~z tylnymi siedzeniami transportować podejrzanych na komendę.</String>
        <String xml:lang="pt-BR">Você precisa de um ~p~veículo ~s~com assentos traseiros para transportar um suspeito.</String>
        <String xml:lang="de-DE">Du benötigst ein ~p~Fahrzeug ~s~mit einer Rückbank, um einen Verdächtigen zu transportieren.</String>
        <String xml:lang="zh-Hant">你需要一輛~s~四門的~p~車輛~s~來運送嫌犯.</String>
        <String xml:lang="ar-001">أنت بحاجة إلى ~p~سيارة ~s~ذات مقاعد خلفية لنقل المشتبه به.</String>
        <String xml:lang="id-ID">Anda membutuhkan ~p~Kendaraan ~s~dengan kursi belakang untuk membawa pelaku.</String>
        <String xml:lang="th-TH">คุณต้องมี ~p~ยานพาหนะ ~s~ที่มีเบาะหลังเพื่อขนส่งผู้ต้องสงสัย</String>
        <String xml:lang="hi-Latn">Aapko rear seats wali ek ~p~vehicle ~s~ki zarurat hogi suspect le jaane ke liye.</String>
    </Entry>

    <Entry Id="police_need_police_vehicle_with_backseat_occupied">
        <String xml:lang="en-US">Your ~b~vehicle's back seat ~s~is occupied.</String>
        <String xml:lang="nl-NL">Je ~b~voertuig's achterbank ~s~is bezet.</String>
        <String xml:lang="it-IT">Il ~b~posto posteriore ~s~del tuo ~b~veicolo ~s~è occupato.</String>
        <String xml:lang="fr-FR">La ~b~banquette arrière ~s~de ton ~b~véhicule ~s~est occupée.</String>
        <String xml:lang="es-ES">El ~b~asiento trasero ~s~de su vehículo está ocupado.</String>
        <String xml:lang="pl-PL">~b~Tylne siedzenie twojego pojazdu~s~jest zajęte.</String>
        <String xml:lang="pt-BR">O ~b~banco traseiro ~s~de seu veículo está ocupado.</String>
        <String xml:lang="de-DE">Die ~b~Rückbank deines Fahrzeuges~s~ ist besetzt.</String>
        <String xml:lang="zh-Hant">你的~b~車輛後座 ~s~已經被佔據了.</String>
        <String xml:lang="ar-001">~b~المقعد الخلفي لسيارتك ~s~مستخدم.</String>
        <String xml:lang="id-ID">~b~Kursi belakang kendaraan ~s~mu terisi.</String>
        <String xml:lang="th-TH">~b~เบาะหลังรถของคุณ ~s~ถูกครอบครองแล้ว</String>
        <String xml:lang="hi-Latn">Aapki ~b~vehicle ki rear seat ~s~occupied hui hai.</String>
    </Entry>

    <Entry Id="police_vehicle_too_far">
        <String xml:lang="en-US">Your ~b~vehicle ~s~is ~r~too far~s~.</String>
        <String xml:lang="nl-NL">Je ~b~voertuig ~s~is ~r~te ver weg~s~.</String>
        <String xml:lang="it-IT">Il tuo ~b~veicolo ~s~è ~r~troppo lontano~s~.</String>
        <String xml:lang="fr-FR">Ton ~b~véhicule ~s~est ~r~trop loin~s~.</String>
        <String xml:lang="es-ES">Tu ~b~vehículo ~s~está ~r~demasiado lejos~s~.</String>
        <String xml:lang="pl-PL">Twój ~b~pojazd ~s~jest ~r~za daleko~s~.</String>
        <String xml:lang="pt-BR">Seu ~b~veículo ~s~está ~r~muito longe~s~.</String>
        <String xml:lang="de-DE">Dein ~b~Fahrzeug ~s~ist zu ~r~weit weg~s~.</String>
        <String xml:lang="zh-Hant">你的~b~車輛 ~s~離你 ~r~太遠了~s~.</String>
        <String xml:lang="ar-001">~b~سيارتك ~r~بعيدة جدًا~s~.</String>
        <String xml:lang="id-ID">~b~Kendaraan ~s~anda ~r~terlalu jauh~s~.</String>
        <String xml:lang="th-TH">~b~ยานพาหนะ ~s~ของคุณ ~r~ไกลเกินไป~s~</String>
        <String xml:lang="hi-Latn">Aapki ~b~vehicle ~s~aapse ~r~bohot doorr ~s~hai.</String>
    </Entry>

    <Entry Id="police_you_officer_ordered_follow">
        <String xml:lang="en-US">You ordered ~o~{0} ~s~to follow you.</String>
        <String xml:lang="nl-NL">Je beveelt ~o~{0} ~s~om jou te volgen.</String>
        <String xml:lang="it-IT">Hai ordinato a ~o~{0} ~s~di seguirti.</String>
        <String xml:lang="fr-FR">Tu as ordonné à ~o~{0} ~s~de te suivre.</String>
        <String xml:lang="es-ES">Tu ordenaste a ~o~{0} ~s~que te siguiera.</String>
        <String xml:lang="pl-PL">Kazałeś ~o~{0} ~s~iść za tobą.</String>
        <String xml:lang="pt-BR">Você ordenou que ~o~{0} ~s~o seguisse.</String>
        <String xml:lang="de-DE">Du hast ~o~{0} ~s~angewiesen, dir zu folgen.</String>
        <String xml:lang="zh-Hant">你要求 ~o~{0} ~s~跟隨你.</String>
        <String xml:lang="ar-001">لقد أمرت ~o~{0} ~s~بمتابعتك.</String>
        <String xml:lang="id-ID">Anda memerintahkan ~o~{0} ~s~untuk mengikutimu.</String>
        <String xml:lang="th-TH">เจ้าหน้าที่ ~o~{0} ~s~สั่งให้คุณหยุดติดตาม.</String>
        <String xml:lang="hi-Latn">Aapne ~o~{0} ~s~ko aapko follow karne ka order diya.</String>
    </Entry>

    <Entry Id="police_officer_ordered_stop_follow">
        <String xml:lang="en-US">~b~Officer {0} ~s~ordered you to stop following.</String>
        <String xml:lang="nl-NL">~b~Agent {0} ~s~beveelt jou om te stoppen met volgen.</String>
        <String xml:lang="it-IT">L'~b~agente {0} ~s~ti ha ordinato di smettere di seguirlo.</String>
        <String xml:lang="fr-FR">~b~L'agent {0} ~s~t'a ordonné d'arrêter de le suivre.</String>
        <String xml:lang="es-ES">~b~El oficial {0} ~s~te ordenó que dejara de seguir.</String>
        <String xml:lang="pl-PL">~b~Oficer {0} ~s~kazał ci przestać za nim iść.</String>
        <String xml:lang="pt-BR">~b~O policial {0} ~s~te ordenou que ele parasse de perseguir.</String>
        <String xml:lang="de-DE">Der ~b~Polizist {0} hat ~s~angewiesen, dass du ihm nicht länger folgen sollst.</String>
        <String xml:lang="zh-Hant">~b~警員 {0} ~s~要求你停止跟隨.</String>
        <String xml:lang="ar-001">~b~الضابط {0} ~s~أمرك بالتوقف عن المتابعة.</String>
        <String xml:lang="id-ID">~b~Petugas {0} ~s~memerintahkanmu untuk berhenti mengikutinya.</String>
        <String xml:lang="th-TH">~b~คุณสั่งให้ {0} ~s~หยุดติดตามคุณ.</String>
        <String xml:lang="hi-Latn">~b~Officer {0} ~s~ne aapko follow nahi karne ka order diya.</String>
    </Entry>

    <Entry Id="police_officer_ordered_you_stop_follow">
        <String xml:lang="en-US">You ordered ~o~{0} ~s~to stop following you.</String>
        <String xml:lang="nl-NL">Je beveelt ~o~{0} ~s~om te stoppen met volgen.</String>
        <String xml:lang="it-IT">Hai ordinato a ~o~{0} ~s~di smettere di seguirti.</String>
        <String xml:lang="fr-FR">Tu as ordonné à ~o~{0} ~s~d'arrêter de te suivre.</String>
        <String xml:lang="es-ES">Tu ordenaste a ~o~{0} ~s~que te dejara de seguir.</String>
        <String xml:lang="pl-PL">Kazałeś ~o~{0} ~s~przestać za tobą iść.</String>
        <String xml:lang="pt-BR">Você ordenou que ~o~{0} ~s~parasse de segui-lo.</String>
        <String xml:lang="de-DE">Du hast ~o~{0} ~s~angewiesen, dass er dir nicht länger folgen soll.</String>
        <String xml:lang="zh-Hant">你要求 ~o~{0} ~s~停止跟隨你.</String>
        <String xml:lang="ar-001">لقد أمرت ~o~{0} ~s~بالتوقف عن متابعتك.</String>
        <String xml:lang="id-ID">Anda memerintahkan ~o~{0} ~s~untuk berhenti mengikutimu.</String>
        <String xml:lang="hi-Latn">Aapne ~o~{0} ~s~ko aapko follow nahi karne ka order diya.</String>
    </Entry>

    <Entry Id="police_called_transport_unit_for_you">
        <String xml:lang="en-US">Officer {0} called a transport unit for you.</String>
        <String xml:lang="nl-NL">Agent {0} belt een transport eenheid voor jou.</String>
        <String xml:lang="it-IT">L'agente {0} ha chiamato un'unità di trasporto per te.</String>
        <String xml:lang="fr-FR">L'agent {0} a appelé une unité de transport pour toi.</String>
        <String xml:lang="es-ES">El oficial {0} llamó a una unidad de transporte para ti.</String>
        <String xml:lang="pl-PL">Oficer {0} wezwał dla ciebie transport.</String>
        <String xml:lang="pt-BR">O policial {0} chamou uma unidade de transporte para você.</String>
        <String xml:lang="de-DE">Der Polizist {0} hat eine Transporteinheit für dich angefordert.</String>
        <String xml:lang="zh-Hant">警員 {0} 已請求一支運輸隊伍以將你移送至監獄.</String>
        <String xml:lang="ar-001">اتصل الضابط {0} بوحدة النقل لنقلك.</String>
        <String xml:lang="id-ID">Petugas {0} memanggilkan unit pengantar untukmu.</String>
        <String xml:lang="th-TH">เจ้าหน้าที่ {0} เรียกหน่วยขนส่งมาให้คุณ</String>
        <String xml:lang="hi-Latn">Officer {0} ne ek transport unit call ki aapke liye.</String>
    </Entry>

    <Entry Id="police_not_watching_lockpick">
        <String xml:lang="en-US">The ~b~cops ~s~are not watching you, it's time to go! Use a ~y~lockpick ~s~to unlock your handcuffs.</String>
        <String xml:lang="nl-NL">De ~b~politie ~s~kijken niet naar je, het is tijd om te gaan! Gebruik een ~y~lockpick ~s~om te boeien los te maken.</String>
        <String xml:lang="it-IT">Gli ~b~agenti ~s~non ti stanno guardando, è il momento di andare! Usa un ~y~grimaldello ~s~per toglierti le manette.</String>
        <String xml:lang="fr-FR">Les ~b~policiers ~s~ne te regardent pas, il est temps de partir! Utilise un ~y~outil de crochetage ~s~pour déverrouiller tes menottes.</String>
        <String xml:lang="es-ES">Los ~b~policías ~s~no te están mirando, ¡es hora de irte! Usa una ~y~ganzúa ~s~para liberarte de las esposas.</String>
        <String xml:lang="pl-PL">~b~Gliny ~s~cię nie pilnują, czas spieprzać! Użyj ~y~wytrychów ~s~by odblokować swoje kajdanki.</String>
        <String xml:lang="pt-BR">A ~b~polícia ~s~não está observando você, é hora de ir! Use um ~y~hook ~s~para destravar as algemas.</String>
        <String xml:lang="de-DE">Die ~b~Polizisten ~s~beaufsichtigen dich nicht, es ist Zeit zu flüchten! Nutze einen ~y~Dietrich~s~, um deine Handschellen zu lösen.</String>
        <String xml:lang="zh-Hant">~b~警員 ~s~不在專注在你身上了，是時候用 ~y~萬能鑰匙 ~s~以解鎖你的手銬。</String>
        <String xml:lang="ar-001">~b~رجال الشرطة ~s~لا يراقبونك, حان وقت الرحيل! استخدم ~y~lockpick ~s~لفتح الكلبشات الخاصة بك.</String>
        <String xml:lang="id-ID">~b~Kepolisian ~s~sedang tidak melihatmu, waktunya pergi! Gunakan ~y~lockpick ~s~untuk membuka borgolmu.</String>
        <String xml:lang="th-TH">~b~ตำรวจ ~s~ไม่ได้จับตาดูคุณอยู่ ถึงเวลาไปแล้ว! ใช้ ~y~กุญแจผี ~s~เพื่อปลดล็อคกุญแจมือของคุณ</String>
        <String xml:lang="hi-Latn">Arey wah! ~b~cops ~s~aapko dekh nahi rahe, it's time to go! Use karo ek ~y~lockpick ~s~apne handcuffs unlock karne ke liye.</String>
    </Entry>

    <Entry Id="police_suspect_in_vehicle">
        <String xml:lang="en-US">The ~o~suspect ~s~is in a vehicle.</String>
        <String xml:lang="nl-NL">De ~o~verdachte ~s~zit in een voertuig.</String>
        <String xml:lang="it-IT">Il ~o~sospettato ~s~è in un veicolo.</String>
        <String xml:lang="fr-FR">Le ~o~suspect ~s~est dans un véhicule.</String>
        <String xml:lang="es-ES">El ~o~sospechoso ~s~está en un vehículo.</String>
        <String xml:lang="pl-PL">~o~Podejrzany ~s~jest w pojeździe.</String>
        <String xml:lang="pt-BR">O ~o~suspeito ~s~está em um veículo.</String>
        <String xml:lang="de-DE">Der ~o~Verdächtige ~s~befindet sich in einem Fahrzeug.</String>
        <String xml:lang="zh-Hant">~o~嫌犯 ~s~已經在車輛內.</String>
        <String xml:lang="ar-001">~o~المشتبه به ~s~موجود في السيارة.</String>
        <String xml:lang="id-ID">~o~Pelaku ~s~didalam kendaraan</String>
        <String xml:lang="th-TH">~o~ผู้ต้องสงสัย ~s~อยู่ในยานพาหนะ</String>
        <String xml:lang="hi-Latn">Ye ~o~suspect ~s~ek vehicle me baithe hain.</String>
    </Entry>

    <Entry Id="police_suspect_too_far">
        <String xml:lang="en-US">The ~o~suspect ~s~is ~r~too far~s~.</String>
        <String xml:lang="nl-NL">De ~o~verdachte ~s~is ~r~te ver weg~s~.</String>
        <String xml:lang="it-IT">Il ~o~sospettato ~s~è ~r~troppo lontalo~s~.</String>
        <String xml:lang="fr-FR">Le ~o~suspect ~s~est ~r~trop loin~s~.</String>
        <String xml:lang="es-ES">El ~o~sospechoso ~s~está ~r~demasiado lejos~s~.</String>
        <String xml:lang="pl-PL">~o~Podejrzany ~s~jest ~r~za daleko~s~.</String>
        <String xml:lang="pt-BR">O ~o~suspeito ~s~está ~r~muito longe~s~.</String>
        <String xml:lang="de-DE">Der ~o~Verdächtige ~s~ist zu ~r~weit weg~s~.</String>
        <String xml:lang="zh-Hant">~o~嫌犯 ~s~離你~r~太遠了~s~.</String>
        <String xml:lang="ar-001">إن ~o~المشتبه به ~r~بعيد جدًا~s~.</String>
        <String xml:lang="id-ID">~o~Pelaku ~s~berada ~r~terlalu jauh~s~.</String>
        <String xml:lang="th-TH">~o~ผู้ต้องสงสัย ~s~อยู่ ~r~ไกลเกินไป~s~</String>
        <String xml:lang="hi-Latn">Woh ~o~suspect ~s~aapse ~r~bohut door ~s~hain.</String>
    </Entry>

    <Entry Id="police_suspect_not_cuffed">
        <String xml:lang="en-US">~r~The suspect is not cuffed.</String>
        <String xml:lang="nl-NL">~r~De verdachte is niet geboeid.</String>
        <String xml:lang="it-IT">~r~Il sospettato non è ammanettato.</String>
        <String xml:lang="fr-FR">~r~Le suspect n'est pas menotté.</String>
        <String xml:lang="es-ES">~r~El sospechoso no está esposado.</String>
        <String xml:lang="pl-PL">~r~Podejrzany nie jest zakuty.</String>
        <String xml:lang="pt-BR">~r~O suspeito não está algemado.</String>
        <String xml:lang="de-DE">~r~Der Verdächtige ist nicht festgenommen.</String>
        <String xml:lang="zh-Hant">~r~嫌犯未被上銬.</String>
        <String xml:lang="ar-001">~r~المشتبه به غير مقيد.</String>
        <String xml:lang="id-ID">~r~Pelaku belum terborgol.</String>
        <String xml:lang="th-TH">~r~ผู้ต้องสงสัยไม่ได้ถูกใส่กุญแจมือ</String>
        <String xml:lang="hi-Latn">~r~Ye suspect cuffed nahi hain.</String>
    </Entry>

    <Entry Id="police_called_transport_unit">
        <String xml:lang="en-US">~r~A transport unit has been called for the suspect.</String>
        <String xml:lang="nl-NL">~r~Een transport eenheid is gebeld voor de verdachte.</String>
        <String xml:lang="it-IT">~r~È stata chiamata un'unità di trasporto per il sospettato.</String>
        <String xml:lang="fr-FR">~r~Une unité de transport a été appelée pour le suspect.</String>
        <String xml:lang="es-ES">~r~Se ha llamado a una unidad de transporte para el sospechoso.</String>
        <String xml:lang="pl-PL">~r~Transport został wezwany dla podejrzanego.</String>
        <String xml:lang="pt-BR">~r~Uma unidade de transporte foi chamada para buscar o suspeito.</String>
        <String xml:lang="de-DE">~r~Eine Transporteinheit wurde für den Verdächtigen gerufen.</String>
        <String xml:lang="zh-Hant">~r~運輸隊伍已經被請求了.</String>
        <String xml:lang="ar-001">~r~تم استدعاء وحدة نقل للمشتبه به.</String>
        <String xml:lang="id-ID">~r~Unit pengantar telah dipanggilkan untukmu.</String>
        <String xml:lang="th-TH">~r~หน่วยขนส่งได้ถูกเรียกตัวไปหาผู้ต้องสงสัยแล้ว</String>
        <String xml:lang="hi-Latn">~r~Ek transport unit bula di gayi hai iss suspect ke liye.</String>
    </Entry>

    <Entry Id="police_already_way_transport_unit">
        <String xml:lang="en-US">~r~A transport unit for this suspect is already on the way!</String>
        <String xml:lang="nl-NL">~r~Een transport eenheid voor deze verdachte is al onderweg!</String>
        <String xml:lang="it-IT">~r~È già in arrivo n'unità di trasporto per questo sospettato!</String>
        <String xml:lang="fr-FR">~r~Une unité de transport pour ce suspect est déjà en route!</String>
        <String xml:lang="es-ES">~r~¡Ya está en camino una unidad de transporte para este sospechoso!</String>
        <String xml:lang="pl-PL">~r~Transport dla tego podejrzanego jest już w drodze!</String>
        <String xml:lang="pt-BR">~r~Uma unidade de transporte para esse suspeito já está a caminho!</String>
        <String xml:lang="de-DE">~r~Eine Transporteinheit befindet sich bereits auf dem Weg!</String>
        <String xml:lang="zh-Hant">~r~給此嫌犯的運輸隊伍已經在路上了!</String>
        <String xml:lang="ar-001">~r~وحدة نقل لهذا المشتبه به في الطريق بالفعل!</String>
        <String xml:lang="id-ID">~r~Unit pengantar untuk pelaku ini sedang menuju kesini!</String>
        <String xml:lang="th-TH">~r~หน่วยขนส่งสำหรับผู้ต้องสงสัยรายนี้กำลังเดินทางมาแล้ว!</String>
        <String xml:lang="hi-Latn">~r~Ek transport pehle se hi on the way hai iss suspect ke liye!</String>
    </Entry>

    <Entry Id="police_request_transport_unit">
        <String xml:lang="en-US">You requested a ~b~transport unit ~s~for the suspect!</String>
        <String xml:lang="nl-NL">Je hebt een ~b~transport eenheid ~s~gebeld voor de verdachte!</String>
        <String xml:lang="it-IT">Hai richiesto un'~b~unità di trasporto ~s~per il sospettato!</String>
        <String xml:lang="fr-FR">Tu as demandé une unité de ~b~transport ~s~pour le suspect!</String>
        <String xml:lang="es-ES">Tu has solicitado una ~b~unidad de transporte ~s~para el sospechoso!</String>
        <String xml:lang="pl-PL">Wezwałeś ~b~transport ~s~fdla podejrzanego!</String>
        <String xml:lang="pt-BR">Você solicitou uma ~b~unidade de transporte ~s~para o suspeito!</String>
        <String xml:lang="de-DE">Du hast eine ~b~Transporteinheit ~s~für den Verdächtigen angefordert!</String>
        <String xml:lang="zh-Hant">你給 ~b~嫌犯 請求了 ~s~運輸隊伍.</String>
        <String xml:lang="ar-001">لقد طلبت ~b~وحدة نقل ~s~للمشتبه به!</String>
        <String xml:lang="id-ID">Anda meminta ~b~unit pengantar ~s~untuk pelaku!</String>
        <String xml:lang="th-TH">คุณร้องขอ ~b~หน่วยขนส่ง ~s~สำหรับผู้ต้องสงสัย!</String>
        <String xml:lang="hi-Latn">Aapne requst kiya ek ~b~transport unit ~s~iss suspect ke liye!</String>
    </Entry>

    <Entry Id="police_cant_transport_suspect_not_custody">
        <String xml:lang="en-US">The ~b~transport unit ~s~can't transport a ~o~suspect~s~ that's not in custody.</String>
        <String xml:lang="nl-NL">De ~b~transport eenheid ~s~kan geen ~o~verdachten~s~ transporteren die niet in hechtenis zijn.</String>
        <String xml:lang="it-IT">L'~b~unità di trasporto ~s~non può trasportare un ~o~osospettato~s~ che non è in custodia.</String>
        <String xml:lang="fr-FR">L'~b~unité de transport ~s~ne peut pas transporter un ~o~suspect~s~ qui n'est pas en état d'arrestation.</String>
        <String xml:lang="es-ES">La ~b~unidad de transporte ~s~no puede transportar a un ~o~sospechoso~s~ que no esté bajo custodia.</String>
        <String xml:lang="pl-PL">~b~Jednostka transportowa ~s~nie może przenieść ~o~podejrzanego~s~ który zwiał.</String>
        <String xml:lang="pt-BR">A ~b~unidade de transporte ~s~não pode transportar um ~o~suspeito~s~ que não esteja sob custódia.</String>
        <String xml:lang="de-DE">Die ~b~Transporteinheit ~s~kann einen ~o~Verdächtigen~s~, welcher sich nicht in Gewahrsam findet, transportieren.</String>
        <String xml:lang="zh-Hant">當 ~o~嫌犯 ~s~不被拘留時 ~s~， ~b~運輸隊伍~s~沒辦法運送他至監獄.</String>
        <String xml:lang="ar-001">~b~وحدة النقل ~s~لا تستطيع نقل ~o~المشتبه به~s~ الذي ليس محتجزًا</String>
        <String xml:lang="id-ID">~b~Unit pengantar ~s~tidak dapat mengantarkan ~o~pelaku ~s~yang tidak sedang ditahan.</String>
        <String xml:lang="th-TH">~b~หน่วยขนส่ง ~s~ไม่สามารถขนส่ง ~o~ผู้ต้องสงสัย~s~ ที่ไม่ได้อยู่ในการควบคุมตัวได้</String>
        <String xml:lang="hi-Latn">~b~Transport unit ~s~transport nahi kar paayi uss ~o~suspect~s~ ko jo custody mein nahi hai.</String>
    </Entry>

    <Entry Id="police_transport_unit_couldnt_find_suspect">
        <String xml:lang="en-US">The ~b~transport unit ~s~couldn't find the suspect.</String>
        <String xml:lang="nl-NL">De ~b~transport eenheid ~s~kon de verdachte niet vinden.</String>
        <String xml:lang="it-IT">L'~b~unità di trasporto ~s~non è riuscita a trovare il sospettato.</String>
        <String xml:lang="fr-FR">L'~b~unité de transport ~s~n'a pas trouvé le suspect.</String>
        <String xml:lang="es-ES">La ~b~unidad de transporte ~s~no pudo encontrar al sospechoso.</String>
        <String xml:lang="pl-PL">~b~Jednostka transportowa ~s~nie znalazła podejrzanego.</String>
        <String xml:lang="pt-BR">A ~b~unidade de transporte ~s~não conseguiu encontrar o suspeito.</String>
        <String xml:lang="de-DE">Die ~b~Transporteinheit ~s~konnte den Verdächtigen nicht finden.</String>
        <String xml:lang="zh-Hant"> ~b~運輸隊伍 ~s~找不到嫌犯.</String>
        <String xml:lang="ar-001">~b~وحدة النقل ~s~لم تتمكن من العثور على المشتبه به.</String>
        <String xml:lang="id-ID">~b~Unit pengantar ~s~tidak dapat menemukan suspect.</String>
        <String xml:lang="th-TH">~b~หน่วยขนส่ง ~s~ไม่พบผู้ต้องสงสัย</String>
        <String xml:lang="hi-Latn">~b~Transport unit ~s~ko suspect nahi mila.</String>
    </Entry>

    <Entry Id="police_cant_transport_injured_suspect_not_custody">
        <String xml:lang="en-US">The ~b~transport unit ~s~can't transport an injured ~o~suspect~s~.</String>
        <String xml:lang="nl-NL">De ~b~transport eenheid ~s~kan geen gewonde ~o~verdachten~s~ transporteren.</String>
        <String xml:lang="it-IT">L'~b~unità di trasporto ~s~non può trasportare un ~o~sospettato~s~ ferito.</String>
        <String xml:lang="fr-FR">L'~b~unité de transport ~s~ne peut pas transporter un ~o~suspect~s~ blessé.</String>
        <String xml:lang="es-ES">La ~b~unidad de transporte ~s~no puede transportar a un ~o~sospechoso herido~s~.</String>
        <String xml:lang="pl-PL">~b~Jednostka transportowa ~s~nie może przenosić rannych ~o~podejrzanych~s~.</String>
        <String xml:lang="pt-BR">A ~b~unidade de transporte ~s~não pode transportar um ~o~suspeito ferido~s~.</String>
        <String xml:lang="de-DE">Die ~b~Transporteinheit ~s~kann einen verletzten ~o~Verdächtigen~s~ nicht transportieren.</String>
        <String xml:lang="zh-Hant"> ~b~運輸隊伍 ~s~無法運輸受傷的 ~o~嫌犯~s~.</String>
        <String xml:lang="ar-001">~b~وحدة النقل ~s~لا تستطيع نقل ~o~المشتبه به~s~ المصاب.</String>
        <String xml:lang="id-ID">~b~Unit pengantar ~s~tidak dapat mengantarkan ~o~pelaku ~s~yang terluka.</String>
        <String xml:lang="th-TH">~b~หน่วยขนส่ง ~s~ไม่สามารถขนส่ง ~o~ผู้ต้องสงสัย~s~ ได้</String>
        <String xml:lang="hi-Latn">~b~Transport unit ~s~transport nahi kar paayi ek injured ~o~suspect ~s~ko.</String>
    </Entry>

    <!-- {0} = Player -->
    <Entry Id="police_searching_suspect">
        <String xml:lang="en-US">You are searching {0}~s~.</String>
        <String xml:lang="nl-NL">Je bent {0}~s~ aan het fouilleren.</String>
        <String xml:lang="it-IT">Stai perquisendo {0}~s~.</String>
        <String xml:lang="fr-FR">Tu fouilles {0}~s~.</String>
        <String xml:lang="es-ES">Estás cacheando a {0}~s~.</String>
        <String xml:lang="pl-PL">Przeszukujesz {0}~s~.</String>
        <String xml:lang="pt-BR">você está revistando o {0}~s~.</String>
        <String xml:lang="de-DE">Du durchsuchst {0}~s~.</String>
        <String xml:lang="zh-Hant">你正在搜查 {0}~s~</String>
        <String xml:lang="ar-001">أنت تبحث عن {0}~s~.</String>
        <String xml:lang="id-ID">Anda menggeledah {0}~s~.</String>
        <String xml:lang="th-TH">คุณกำลังค้นหา {0}~s~</String>
        <String xml:lang="hi-Latn">Aap search kar rahe hain {0}~s~.</String>
    </Entry>

    <Entry Id="police_cuffing_suspect">
        <String xml:lang="en-US">You are cuffing {0}.</String>
        <String xml:lang="nl-NL">Je bent {0}~s~ aan het boeien.</String>
        <String xml:lang="it-IT">Stai ammanettando {0}.</String>
        <String xml:lang="fr-FR">Tu menottes {0}.</String>
        <String xml:lang="es-ES">Estás esposando a {0}.</String>
        <String xml:lang="pl-PL">Zakuwasz {0}.</String>
        <String xml:lang="pt-BR">Você está algemando a {0}.</String>
        <String xml:lang="de-DE">Du nimmst {0} fest.</String>
        <String xml:lang="zh-Hant">你正在上銬 {0}.</String>
        <String xml:lang="ar-001">أنت تقييد {0}.</String>
        <String xml:lang="id-ID">Anda mencoba memborgol {0}.</String>
        <String xml:lang="th-TH">คุณกำลังใส่กุญแจมือ {0}</String>
        <String xml:lang="hi-Latn">Aap {0} ko cuff kar rahe hain.</String>
    </Entry>

    <Entry Id="police_cuffed_suspect">
        <String xml:lang="en-US">You have cuffed {0}.</String>
        <String xml:lang="nl-NL">Je hebt {0}~s~ geboeid</String>
        <String xml:lang="it-IT">Hai ammanettando {0}.</String>
        <String xml:lang="fr-FR">Tu as menotté {0}.</String>
        <String xml:lang="es-ES">Has esposado a {0}</String>
        <String xml:lang="pl-PL">Zakułeś {0}.</String>
        <String xml:lang="pt-BR">Você algemou a {0}.</String>
        <String xml:lang="de-DE">Du hast {0} festgenommen.</String>
        <String xml:lang="zh-Hant">你上銬了 {0}.</String>
        <String xml:lang="ar-001">لقد قمت بتقييد {0}.</String>
        <String xml:lang="id-ID">Anda telah memborgol {0}.</String>
        <String xml:lang="th-TH">คุณได้ใส่กุญแจมือ {0}</String>
        <String xml:lang="hi-Latn">Aap {0} ko cuff kiye.</String>
    </Entry>

    <Entry Id="police_already_cuffed_suspect">
        <String xml:lang="en-US">{0} was already cuffed.</String>
        <String xml:lang="nl-NL">{0} was al geboeid.</String>
        <String xml:lang="it-IT">{0} era già ammanettato.</String>
        <String xml:lang="fr-FR">{0} est déjà menotté.</String>
        <String xml:lang="pl-PL">{0} jest już zakuty.</String>
        <String xml:lang="es-ES">{0} ya estaba esposado.</String>
        <String xml:lang="pt-BR">{0} já estava algemado.</String>
        <String xml:lang="de-DE">{0} wurde bereits festgenommen.</String>
        <String xml:lang="zh-Hant">{0} 已經被上銬了.</String>
        <String xml:lang="ar-001">تم تقييد {0} بالفعل.</String>
        <String xml:lang="id-ID">{0} sudah di borgol.</String>
        <String xml:lang="th-TH">{0} ถูกใส่กุญแจมือแล้ว</String>
        <String xml:lang="hi-Latn">{0} pehle se hi cuffed thae.</String>
    </Entry>

    <Entry Id="police_uncuffing_player">
        <String xml:lang="en-US">You are uncuffing {0}.</String>
        <String xml:lang="nl-NL">Je bent de boeien van {0}~s~ aan het losmaken.</String>
        <String xml:lang="it-IT">Stai togliendo le manette a {0}.</String>
        <String xml:lang="fr-FR">Tu démenottes {0}.</String>
        <String xml:lang="es-ES">Estás quitando las esposas a {0}.</String>
        <String xml:lang="pl-PL">Odkuwasz {0}.</String>
        <String xml:lang="pt-BR">Você está tirando as algemas de {0}.</String>
        <String xml:lang="de-DE">Du lässt {0} frei.</String>
        <String xml:lang="zh-Hant">你正在為 {0}解銬.</String>
        <String xml:lang="ar-001">أنت تقوم بفك قيود {0}.</String>
        <String xml:lang="id-ID">Anda membuka borgol {0}</String>
        <String xml:lang="th-TH">คุณกำลังปลดกุญแจมือ {0}</String>
        <String xml:lang="hi-Latn">Aap {0} ko uncuff kar rahe hain.</String>
    </Entry>

    <Entry Id="police_uncuffed_suspect">
        <String xml:lang="en-US">You have uncuffed {0}</String>
        <String xml:lang="nl-NL">Je hebt de boeien van {0}~s~ losgemaakt</String>
        <String xml:lang="it-IT">hai tolto le manette a {0}</String>
        <String xml:lang="fr-FR">Tu as démenotté {0}</String>
        <String xml:lang="es-ES">Has quitado las esposas a {0}</String>
        <String xml:lang="pl-PL">Odkułeś {0}</String>
        <String xml:lang="pt-BR">Você tirou as algemas de {0}</String>
        <String xml:lang="de-DE">Du hast {0} freigelassen.</String>
        <String xml:lang="zh-Hant">你將 {0}解銬了.</String>
        <String xml:lang="ar-001">لقد قمت بفك قيود {0}</String>
        <String xml:lang="id-ID">Anda telah membuka borgol {0}.</String>
        <String xml:lang="th-TH">คุณได้ปลดล็อค {0}</String>
        <String xml:lang="hi-Latn">Aap {0} ko uncuff kiye</String>
    </Entry>

    <Entry Id="police_already_uncuffed_suspect">
        <String xml:lang="en-US">{0} was already uncuffed.</String>
        <String xml:lang="nl-NL">{0}~s~'s boeien waren al los.</String>
        <String xml:lang="it-IT">{0} era già smanettato.</String>
        <String xml:lang="fr-FR">{0} est déjà démenotté.</String>
        <String xml:lang="es-ES">{0} ya estaba sin las esposas.</String>
        <String xml:lang="pl-PL">{0} jest już odkuty.</String>
        <String xml:lang="pt-BR">{0} já estava sem algemas.</String>
        <String xml:lang="de-DE">{0} wurde bereits festgenommen.</String>
        <String xml:lang="zh-Hant">{0} 已經被解銬了.</String>
        <String xml:lang="ar-001">تم فك قيود {0} بالفعل.</String>
        <String xml:lang="id-ID">{0} sudah tidak diborgol.</String>
        <String xml:lang="th-TH">{0} ถูกปลดออกแล้ว</String>
        <String xml:lang="hi-Latn">{0} pehle se hi uncuffed thae.</String>
    </Entry>

    <Entry Id="police_cant_uncuff_when_stunned">
        <String xml:lang="en-US">You cannot ~o~uncuff ~s~someone when you're being ~b~stunned~s~.</String>
        <String xml:lang="nl-NL">Je kan niet iemand's ~o~boeien losmaken ~s~wanneer je bent ~b~gestunned~s~.</String>
        <String xml:lang="it-IT">Non puoi ~o~togliere le manette ~s~a qualcuno mentre sei ~b~stordito~s~.</String>
        <String xml:lang="fr-FR">Tu ne peux pas ~o~démenotter ~s~quelqu'un quand tu es ~b~étourdi~s~.</String>
        <String xml:lang="pl-PL">Nie możesz ~o~odkuć ~s~kogoś gdy jesteś ~b~paraliżowany~s~.</String>
        <String xml:lang="es-ES">No puedes ~o~desesposar ~s~a alguien cuando estás ~b~aturdido~s~.</String>
        <String xml:lang="pt-BR">Você não pode ~o~tirar as algemas ~s~de alguém quando se está ~b~saturado~s~.</String>
        <String xml:lang="de-DE">Du kannst niemanden ~o~freilassen~s~, während du ~b~überwältigt ~s~bist.</String>
        <String xml:lang="zh-Hant">當你被~b~電擊~s~時，你無法為他人 ~o~解銬~s~.</String>
        <String xml:lang="ar-001">لا يمكنك ~o~فك قيود ~s~شخص ما عندما تكون ~b~فاقد صوابك~s~</String>
        <String xml:lang="id-ID">Anda tidak dapat ~o~membuka borgol ~s~seseorang ketika kalian sedang ~b~terkejut~s~.</String>
        <String xml:lang="th-TH">คุณไม่สามารถ ~o~ปลดกระดุม ~s~ใครบางคนได้ เมื่อคุณกำลัง ~b~ตะลึง~s~</String>
        <String xml:lang="hi-Latn">Aap kisiko ~o~uncuff ~s~nahi kar sakte jab aap ~b~stunned ~s~ho.</String>
    </Entry>

    <Entry Id="police_cant_uncuff_when_cuffed">
        <String xml:lang="en-US">You cannot ~o~uncuff ~s~someone when you're ~b~cuffed ~s~yourself.</String>
        <String xml:lang="nl-NL">Je kan niet iemand's ~o~boeien losmaken ~s~wanneer je zelf bent ~b~geboeid~s~.</String>
        <String xml:lang="it-IT">Non puoi ~o~togliere le manette ~s~a qualcuno mentre sei ~b~ammanettato~s~.</String>
        <String xml:lang="fr-FR">Tu ne peux pas ~o~démenotter ~s~quelqu'un alors que tu es toi-même ~b~menotté~s~.</String>
        <String xml:lang="pl-PL">Nie możesz ~o~odkuć ~s~kogoś gdy sam jesteś ~b~zakuwany~s~.</String>
        <String xml:lang="es-ES">No puedes ~o~quitarle las esposas ~s~a alguien cuando tu estás ~b~esposado~s~.</String>
        <String xml:lang="pt-BR">Você não pode ~o~tirar as algemas ~s~de alguém quando se está ~b~algemado~s~.</String>
        <String xml:lang="de-DE">Du kannst niemanden ~o~freilassen~s~, wenn du selbst ~b~gefesselt ~s~bist.</String>
        <String xml:lang="zh-Hant">當你被~b~上銬~s~時，你無法將他人 ~o~解銬~s~.</String>
        <String xml:lang="ar-001">لا يمكنك ~o~فك قيود ~s~شخص ما عندما تكون ~b~مقيدًا ~s~بنفسك.</String>
        <String xml:lang="id-ID">Anda tidak dapat ~o~membuka borgol ~s~seseorang ketika anda sendiri sedang ~b~terborgol~s~.</String>
        <String xml:lang="th-TH">คุณไม่สามารถ ~o~ปลดกระดุม ~s~ใครบางคน เมื่อคุณ ~b~ถูกใส่กุญแจมือ ~s~ตัวคุณเอง</String>
        <String xml:lang="hi-Latn">Aap kisi aur ko ~o~uncuff ~s~nahi kar sakte jab aap khud ~b~cuffed ~s~kiye jaa rahe ho.</String>
    </Entry>

    <Entry Id="police_cant_uncuff_when_in_vehicle">
        <String xml:lang="en-US">You cannot ~o~uncuff ~s~someone when you and the ~r~target ~s~are not in the same ~y~vehicle~s~.</String>
        <String xml:lang="nl-NL">Je kan iemand zijn handboeien ~o~niet losmaken ~s~wanneer jij en het ~r~doelwit ~s~niet in hetzelfde ~y~voertuig ~s~zitten.</String>
    </Entry>

    <Entry Id="police_giving_ticket">
        <String xml:lang="en-US">You are giving {0} a ticket.</String>
        <String xml:lang="nl-NL">Je bent {0} een bekeuring aan het uitschrijven.</String>
        <String xml:lang="id-ID">Kamu memberikan tiket kepada {0}.</String>
        <String xml:lang="it-IT">Stai dando una multa a {0}.</String>
        <String xml:lang="fr-FR">Tu donnes une contravention à {0}.</String>
        <String xml:lang="de-DE">Du gibst {0} einen Strafzettel.</String>
    </Entry>

    <Entry Id="police_giving_ticket_failed">
        <String xml:lang="en-US">~r~You have failed to give {0} a ticket.</String>
        <String xml:lang="nl-NL">~r~Het is niet gelukt om de bekeuring voor {0} uit te schrijven.</String>
        <String xml:lang="id-ID">~r~Kamu gagal memberikan tiket kepada {0}.</String>
        <String xml:lang="it-IT">~r~Non sei riuscito a dare una multa a {0}.</String>
        <String xml:lang="fr-FR">~r~Tu n'as pas réussi à donner une contravention à {0}.</String>
        <String xml:lang="de-DE">~r~Du hast es nicht geschafft, {0} einen Strafzettel zu geben.</String>
    </Entry>

    <Entry Id="police_giving_ticket_succeeded">
        <String xml:lang="en-US">You have given {0} a ~b~{1} ~s~ticket.</String>
        <String xml:lang="nl-NL">Je hebt {0} een ~b~{1} ~s~bekeuring gegeven.</String>
        <String xml:lang="id-ID">Kamu telah memberikan {0} sebuah tiket ~b~{1}~s~.</String>
        <String xml:lang="it-IT">Hai dato una multa di ~b~{1} ~s~a {0}.</String>
        <String xml:lang="fr-FR">Tu as donné une contravention de ~b~{1} ~s~à {0}.</String>
        <String xml:lang="de-DE">Du hast {0} einen ~b~{1}~s~-Strafzettel gegeben.</String>
    </Entry>

    <Entry Id="police_ticket_menu_title">
        <String xml:lang="en-US">Ticket</String>
        <String xml:lang="nl-NL">Bekeuring</String>
        <String xml:lang="id-ID">Tiket</String>
        <String xml:lang="it-IT">Multa</String>
        <String xml:lang="fr-FR">Contravention</String>
        <String xml:lang="de-DE">Strafzettel</String>
    </Entry>

    <Entry Id="police_ticket_menu_subtitle">
        <String xml:lang="en-US">{0} gave you a ticket</String>
        <String xml:lang="nl-NL">{0} heeft je een bekeuring gegeven</String>
        <String xml:lang="id-ID">{0} memberimu tiket.</String>
        <String xml:lang="it-IT">{0} ti ha dato una multa</String>
        <String xml:lang="fr-FR">{0} t'a donné une contravention</String>
        <String xml:lang="de-DE">{0} hat dir einen Strafzettel gegeben</String>
    </Entry>

    <Entry Id="police_ticket_pay">
        <String xml:lang="en-US">Pay</String>
        <String xml:lang="nl-NL">Betalen</String>
        <String xml:lang="id-ID">Membayar</String>
        <String xml:lang="it-IT">Paga</String>
        <String xml:lang="fr-FR">Payer</String>
        <String xml:lang="de-DE">Bezahlen</String>
    </Entry>

    <Entry Id="police_ticket_pay_desc">
        <String xml:lang="en-US">Accept and pay the ~y~fine ~s~right now with a ~g~25% reduction~s~. If you don't have enough funds, the unpaid amount will be added as ~r~debt~s~.</String>
        <String xml:lang="nl-NL">Accepteer en betaal de ~y~boete ~s~nu met een ~g~25% korting~s~. Als je niet genoeg geld hebt, wordt het onbetaalde bedrag toegevoegd als ~r~schuld~s~.</String>
        <String xml:lang="id-ID">Menerima dan membayar ~y~denda ~s~sekarang dengan ~g~25% potongan~s~. Jika kamu tidak mempunyai uang yang cukup, kekurangan akan dimasukkan kedalam ~r~hutang~s~.</String>
        <String xml:lang="it-IT">Accetta e paga la ~y~multa ~s~ora con uno sconto del ~g~25%~s~. Se non hai fondi sufficienti, l'importo non pagato sarà aggiunto come ~r~debito~s~.</String>
        <String xml:lang="fr-FR">Accepter et payer ~y~l'amende ~s~dès maintenant avec une réduction de ~g~25%~s~. Si tu n'as pas assez d'argent, le montant impayé sera ajouté en ~r~dette~s~.</String>
        <String xml:lang="de-DE">Akzeptiere und bezahle die ~y~Geldstrafe ~s~jetzt mit einer ~g~25% Ermäßigung~s~. Wenn du nicht genug Geld hast, wird der Betrag, der nicht bezahlt wurde, als ~r~Schulden~s~ hinzugefügt.</String>
    </Entry>

    <Entry Id="police_ticket_contest">
        <String xml:lang="en-US">Contest</String>
        <String xml:lang="nl-NL">Aanvechten</String>
        <String xml:lang="id-ID">Banding</String>
        <String xml:lang="it-IT">Contesta</String>
        <String xml:lang="fr-FR">Contester</String>
        <String xml:lang="de-DE">Anfechten</String>
    </Entry>

    <Entry Id="police_ticket_contest_desc">
        <String xml:lang="en-US">Fight this ticket in ~b~court~s~. You have a 30% chance of winning and not paying anything.</String>
        <String xml:lang="nl-NL">Vecht de bekeuring aan in de ~b~rechtbank~s~. Je hebt een kans van 30% om te winnen en niets te betalen.</String>
        <String xml:lang="id-ID">Ajukan banding di ~b~pengadilan~s~. Kamu mempunyai 30% kesempatan untuk menang dan tidak membayar apapun.</String>
        <String xml:lang="it-IT">Contesta questa multa in ~b~tribunale~s~. Hai il 30% di possibilità di vincere e non pagare nulla.</String>
        <String xml:lang="fr-FR">Contester cette contravention devant le ~b~tribunal~s~. Tu as 30% de chances de gagner et de ne rien payer.</String>
        <String xml:lang="de-DE">Fechte diesen Strafzettel vor ~b~Gericht~s~ an. Du hast eine 30% Chance, zu Gewinnen, und nichts bezahlen zu müssen.</String>
    </Entry>

    <Entry Id="police_ticket_bribe">
        <String xml:lang="en-US">~o~Bribe</String>
        <String xml:lang="nl-NL">~o~Omkopen</String>
        <String xml:lang="id-ID">~o~Suap</String>
        <String xml:lang="it-IT">~o~Corrompi</String>
        <String xml:lang="fr-FR">~o~Pot-de-vin</String>
        <String xml:lang="de-DE">~o~Bestechen</String>
    </Entry>

    <Entry Id="police_ticket_bribe_desc">
        <String xml:lang="en-US">Attempt to ~o~bribe ~s~the officer to cancel the ticket. There's a significant risk the officer will ~r~refuse ~s~the bribe and charge you with a ~o~felony~s~.</String>
        <String xml:lang="nl-NL">Probeer de agent ~o~om te kopen ~s~om de bekeuring te annuleren. Er is een groot risico dat de agent de ~r~omkoping ~s~zal ~r~weigeren ~s~en je zal aanklagen voor een ~o~misdrijf~s~.</String>
        <String xml:lang="id-ID">Mencoba untuk ~o~menyuap ~s~petugas untuk membatalkan tiket. Ada resiko petugas ~r~menolak ~s~suapmu dan menuntutmu melakukan ~o~tindak pidana~s~.</String>
        <String xml:lang="it-IT">Cerca di ~o~corrompere ~s~l'agente per annullare la multa. C'è un rischio significativo che l'agente ~r~rifiuti ~s~la corruzione e ti denunci per un ~o~reato~s~.</String>
        <String xml:lang="fr-FR">Tenter de ~o~soudoyer ~s~l'agent pour qu'il annule la contravention. Il y a un risque important que l'agent ~r~refuse ~s~le pot-de-vin et t'accuse d'un ~o~délit~s~.</String>
        <String xml:lang="de-DE">Versuch, ~o~den Beamten zu bestechen, um den Strafzettel ungültig zu machen. Es besteht ein erhebliches Risiko, dass der Beamte ~r~die Bestechung ablehnt ~s~und dich wegen eines ~o~Verbrechens~s~ belangt.</String>
    </Entry>
    
    <Entry Id="police_no_longer_around">
        <String xml:lang="en-US">The ~b~cops ~s~are no longer around!</String>
        <String xml:lang="nl-NL">De ~b~politie ~s~zijn niet meer in de buurt!</String>
        <String xml:lang="it-IT">Gli ~b~aggenti ~s~non sono più in zona!</String>
        <String xml:lang="fr-FR">Les ~b~policiers ~s~ne sont plus autour!</String>
        <String xml:lang="es-ES">¡Los ~b~policías ~s~ya no están por la zona!</String>
        <String xml:lang="pl-PL">Wstawaj, w pobliżu nie ma już ~b~glin~s~!</String>
        <String xml:lang="pt-BR">A ~b~polícia ~s~não está mais na área!</String>
        <String xml:lang="de-DE">Die ~b~Polizisten ~s~sind nicht mehr anwesend!</String>
        <String xml:lang="zh-Hant">~b~警員 ~s~已不在附近!</String>
        <String xml:lang="ar-001">لم يعد ~b~رجا ل الشرطة ~s~موجودين!</String>
        <String xml:lang="id-ID">~b~Kepolisian ~s~sudah tidak disekitarmu!</String>
        <String xml:lang="th-TH">~b~ตำรวจ ~s~ไม่อยู่แล้ว!</String>
        <String xml:lang="hi-Latn">~b~Cops ~s~aas paas nahi hain!</String>
    </Entry>

    <Entry Id="police_you_surrendered">
        <String xml:lang="en-US">You surrendered to the ~b~police~s~!</String>
        <String xml:lang="nl-NL">Je hebt je overgegeven aan de ~b~politie~s~!</String>
        <String xml:lang="it-IT">Ti sei arresto alla ~b~polizia~s~!</String>
        <String xml:lang="fr-FR">Tu t'es rendu à la ~b~police~s~!</String>
        <String xml:lang="es-ES">¡Te entregaste a la ~b~policía~s~!</String>
        <String xml:lang="pl-PL">Poddałeś się ~b~glinom~s~!</String>
        <String xml:lang="pt-BR">Você se entregou à ~b~polícia~s~!</String>
        <String xml:lang="de-DE">Du hast dich der ~b~Polizei ~s~ergeben!</String>
        <String xml:lang="zh-Hant">你像 ~b~警員 ~s~投降了!</String>
        <String xml:lang="ar-001">لقد استسلمت ~b~للشرطة~s~!</String>
        <String xml:lang="id-ID">Anda menyerah kepada ~b~kepolisian~s~!</String>
        <String xml:lang="th-TH">คุณได้มอบตัวให้กับ ~b~ตำรวจ~s~!</String>
        <String xml:lang="hi-Latn">Aap surrender kiye ~b~police ~s~ko!</String>
    </Entry>

    <!-- {0} = Player -->
    <Entry Id="police_searching_illegal_items">
        <String xml:lang="en-US">You found ~r~illegal items ~s~on {0}~s~!</String>
        <String xml:lang="nl-NL">Je hebt ~r~illegale items ~s~gevonden op {0}~s~!</String>
        <String xml:lang="it-IT">Hai trovato ~r~oggetti illegali ~s~su {0}~s~!</String>
        <String xml:lang="fr-FR">Tu as trouvé des ~r~objets illégaux ~s~sur {0}~s~!</String>
        <String xml:lang="es-ES">¡Encontraste ~r~artículos ilegales ~s~en las pertenencias de {0}~s~!</String>
        <String xml:lang="pl-PL">Znalazłeś ~r~nielegalne przedmioty ~s~u {0}~s~!</String>
        <String xml:lang="pt-BR">Você encontrou ~r~artigos ~s~ilegais ~s~nos pertences de {0}~s~!</String>
        <String xml:lang="de-DE">Du hast ~r~illegale Gegenstände ~s~bei {0} ~s~gefunden!</String>
        <String xml:lang="zh-Hant">你在 {0} ~s~身上發現了 ~r~違禁品~s~!</String>
        <String xml:lang="ar-001">لقد عثرت على ~r~عناصر غير قانونية ~s~على {0}~s~!</String>
        <String xml:lang="id-ID">Anda menemukan ~r~barang ilegal ~s~pada {0}~s~!</String>
        <String xml:lang="th-TH">คุณพบ ~r~รายการที่ผิดกฎหมาย ~s~บน {0}~s~!</String>
        <String xml:lang="hi-Latn">Aapko ~r~illegal items ~s~mile {0} ~s~se!</String>
    </Entry>

    <Entry Id="police_searching_no_illegal_items">
        <String xml:lang="en-US">You didn't find ~r~anything ~s~on {0}.</String>
        <String xml:lang="nl-NL">Je hebt ~r~niks ~s~gevonden op {0}.</String>
        <String xml:lang="it-IT">Non hai trovato ~r~nulla ~s~su {0}.</String>
        <String xml:lang="fr-FR">Tu n'as ~r~rien ~s~trouvé sur {0}.</String>
        <String xml:lang="es-ES">No encontraste ~r~nada ~s~en las pertenecias de {0}.</String>
        <String xml:lang="pl-PL">Nie znalazłeś ~r~kompletnie niczego ~s~u {0}~s~.</String>
        <String xml:lang="pt-BR">Você não encontrou ~r~nada ~s~nos pertences de {0}.</String>
        <String xml:lang="de-DE">Du hast ~r~nichts ~s~an {0} gefunden.</String>
        <String xml:lang="zh-Hant">你在 {0} ~s~身上沒有發現 ~r~任何 ~s~違禁品.</String>
        <String xml:lang="ar-001">لم تجد ~r~اي شئ ~s~على {0}.</String>
        <String xml:lang="id-ID">Anda tidak dapat menemukan ~r~apapun ~s~pada {0}.</String>
        <String xml:lang="th-TH">คุณไม่พบ ~r~anything ~s~บน {0}.</String>
        <String xml:lang="hi-Latn">Aapko ~r~kuch nahi ~s~mila {0} se.</String>
    </Entry>

    <Entry Id="police_already_searched">
        <String xml:lang="en-US">~r~The suspect has already been searched.</String>
        <String xml:lang="nl-NL">~r~De verdachte is al doorzocht.</String>
        <String xml:lang="it-IT">~r~Il sospettato è già stato perquisito.</String>
        <String xml:lang="fr-FR">~r~Le suspect a déjà été fouillé.</String>
        <String xml:lang="es-ES">~r~El sospechoso ya ha sido cacheado.</String>
        <String xml:lang="pl-PL">~r~Podejrzany został już przeszukany.</String>
        <String xml:lang="pt-BR">~r~O suspeito já foi revistado.</String>
        <String xml:lang="de-DE">~r~Der Verdächtige wurde bereits durchsucht.</String>
        <String xml:lang="zh-Hant">~r~嫌犯已經被搜查過了.</String>
        <String xml:lang="ar-001">~r~تم بالفعل تفتيش المشتبه به.</String>
        <String xml:lang="id-ID">~r~Pelaku sudah digeledah.</String>
        <String xml:lang="th-TH">~r~ผู้ต้องสงสัยได้ถูกตรวจค้นแล้ว</String>
        <String xml:lang="hi-Latn">~r~Suspect ki pehle hi talaashi ho chuki hai.</String>
    </Entry>

    <Entry Id="police_you_asked_for_bribe">
        <String xml:lang="en-US">You asked {0} to ~o~bribe ~s~you.</String>
        <String xml:lang="nl-NL">Je hebt {0} gevraagd om jou ~o~om te kopen~s~.</String>
        <String xml:lang="it-IT">Hai chiesto a {0} di ~o~corromperti~s~.</String>
        <String xml:lang="fr-FR">Tu as demandé à {0} de te donner un ~o~pot-de-vin~s~.</String>
        <String xml:lang="es-ES">Le pediste a {0} que te ofrezca un ~o~soborno~s~.</String>
        <String xml:lang="pl-PL">Zasugerowałeś {0} ~o~łapówkę~s~.</String>
        <String xml:lang="pt-BR">Você pediu a {0} que lhe oferecesse um ~o~suborno~s~.</String>
        <String xml:lang="de-DE">Du hast {0} gefragt, ob er dich ~o~bestechen ~s~will.</String>
        <String xml:lang="zh-Hant">你試問 {0} 是否要賄賂你.</String>
        <String xml:lang="ar-001">لقد طلبت من {0} ~o~رشوتك~s~.</String>
        <String xml:lang="id-ID">Anda meminta {0} untuk ~o~memberikan suap ~s~kepadamu.</String>
        <String xml:lang="th-TH">คุณขอให้ {0} ~o~ติดสินบน ~s~คุณ</String>
        <String xml:lang="hi-Latn">Aap {0} ko ~o~bribe ~s~karne ka offer diye.</String>
    </Entry>

    <Entry Id="police_asked_to_bribe">
        <String xml:lang="en-US">~b~Officer {0} asked you to ~o~bribe ~s~them.</String>
        <String xml:lang="nl-NL">~b~Agent {0} heeft jou gevraagd om hem ~o~om te kopen~s~.</String>
        <String xml:lang="it-IT">L'~b~agente {0} ~s~ti ha chiesto di ~o~corromperlo~s~.</String>
        <String xml:lang="fr-FR">~b~L'agent {0} t'a demandé de lui donner un ~o~pot-de-vin~s~.</String>
        <String xml:lang="es-ES">~b~El oficial {0} te pidió que ~o~lo sobornes~s~.</String>
        <String xml:lang="pl-PL">~b~Oficer {0} zasugerował ~o~łapówkę~s~.</String>
        <String xml:lang="pt-BR">~b~O policial {0} pediu que você o ~o~subornasse~s~.</String>
        <String xml:lang="de-DE">Der ~b~Polizist {0}~s~ hat dich gefragt, ob du ihn ~o~bestechen ~s~willst.</String>
        <String xml:lang="zh-Hant">~b~警員 {0} ~s~問你要不要 ~o~賄賂 ~s~他.</String>
        <String xml:lang="ar-001">~b~الضابط {0} طلب منك ~o~رشوة~s~.</String>
        <String xml:lang="id-ID">~b~Petugas {0} memintamu untuk ~o~memberikan suap ~s~padanya.</String>
        <String xml:lang="th-TH">~b~เจ้าหน้าที่ {0} ขอให้คุณ ~o~ติดสินบน ~s~พวกเขา</String>
        <String xml:lang="hi-Latn">~b~Officer {0} aapko offer diye unhe ~o~bribe ~s~karne ka.</String>
    </Entry>

    <!-- {0} = Player -->
    <Entry Id="police_ignored_bribe">
        <String xml:lang="en-US">You ignored {0}'s bribe offer.</String>
        <String xml:lang="nl-NL">Je hebt {0}'s omkopingsoffer genegeerd.</String>
        <String xml:lang="it-IT">Hai ignorato l'offerta di corruzione di {0}.</String>
        <String xml:lang="fr-FR">Tu as ignoré l'offre de pot-de-vin de {0}.</String>
        <String xml:lang="pl-PL">Zignorowałeś łapówkę {0}.</String>
        <String xml:lang="es-ES">Ignoraste la oferta de soborno de {0}.</String>
        <String xml:lang="pt-BR">Você ignorou a oferta de suborno de {0}.</String>
        <String xml:lang="de-DE">Du hast {0}'s Bestechungsversuch ignoriert.</String>
        <String xml:lang="zh-Hant">你不理會 {0} 的問題.</String>
        <String xml:lang="ar-001">لقد تجاهلت عرض الرشوة المقدم من {0}.</String>
        <String xml:lang="id-ID">Anda menghiraukan tawaran suap dari {0}.</String>
        <String xml:lang="th-TH">คุณเพิกเฉยต่อข้อเสนอสินบนของ {0}</String>
        <String xml:lang="hi-Latn">Aap ignore kar diye {0} ka bribe offer.</String>
    </Entry>

    <Entry Id="police_too_far_to_accept_bribe">
        <String xml:lang="en-US">You are ~r~too far ~s~from {0}, you can't accept or refuse the ~r~bribe~s~.</String>
        <String xml:lang="nl-NL">Je bent ~r~te ver weg ~s~van {0}, je kan de ~r~omkoping~s~ niet accepteren of weigeren.</String>
        <String xml:lang="it-IT">Sei ~r~troppo lontano~s~ da {0}, non puoi accettare o rifiutare l'~r~offerta di corruzione~s~.</String>
        <String xml:lang="fr-FR">Tu es ~r~trop loin ~s~de {0}, tu ne peux pas accepter ou refuser le ~r~pot-de-vin~s~.</String>
        <String xml:lang="pl-PL">Jesteś ~r~za daleko ~s~od {0}, nie możesz akceptować ani odrzucić ~r~łapówki~s~.</String>
        <String xml:lang="es-ES">Estás ~r~demasiado lejos ~s~de {0}, y no puedes aceptar ni rechazar el ~r~soborno~s~.</String>
        <String xml:lang="pt-BR">Você está ~r~muito longe ~s~de {0} e não pode aceitar nem rejeitar o suborno.</String>
        <String xml:lang="de-DE">Du bist zu ~r~weit ~s~von {0} ~r~weg, du kannst Bestechungen ~s~nicht annehmen oder ablehnen.</String>
        <String xml:lang="zh-Hant">你離 {0} ~r~太遠了 ~s~，你不能接受或拒絕他的 ~r~賄賂 ~s~請求.</String>
        <String xml:lang="ar-001">أنت ~r~بعيد~s~ جدًا عن {0}, لا يمكنك قبول أو رفض ~r~الرشوة~s~.</String>
        <String xml:lang="id-ID">Anda ~r~terlalu jauh ~s~dari {0}, anda tidak dapat menerima atau menolak ~r~suap~s~.</String>
        <String xml:lang="th-TH">คุณอยู่ ~r~ไกลเกินไป ~s~จาก {0} คุณไม่สามารถยอมรับหรือปฏิเสธ ~r~สินบน~s~</String>
        <String xml:lang="hi-Latn">Aap ~r~bahut door ~s~ho {0} se, aap accept ya refuse nahi kar sakte unki ~r~bribe~s~.</String>
    </Entry>

    <Entry Id="police_wait_ten_minutes_bribe">
        <String xml:lang="en-US">You must wait 10 minutes before accepting a ~r~bribe ~s~from the same player again.</String>
        <String xml:lang="nl-NL">Je moet 10 minuten wachten voordat je een ~r~omkopingsoffer~s~ kan accepteren van dezelfde speler.</String>
        <String xml:lang="it-IT">Devi aspettare 10 minuti prima di accettare nuovamente un'~r~offerta di corruzione ~s~dallo stesso giocatore.</String>
        <String xml:lang="fr-FR">Tu dois attendre 10 minutes avant d'accepter à nouveau un ~r~pot-de-vin ~s~du même joueur.</String>
        <String xml:lang="pl-PL">Musisz poczekać 10 minut zanim zaakceptujesz ~r~łapówkę ~s~od tego samego gracza.</String>
        <String xml:lang="es-ES">Debes esperar 10 minutos antes de volver a aceptar un ~r~soborno ~s~del mismo jugador.</String>
        <String xml:lang="pt-BR">Você deve esperar 10 minutos antes de aceitar outro ~r~suborno ~s~do mesmo jogador.</String>
        <String xml:lang="de-DE">Du musst 10 Minuten warten, bevor du eine ~r~Bestechung ~s~von dem selben Spieler wieder annehmen kannst.</String>
        <String xml:lang="zh-Hant">你必須要等10分鐘已再次接受同個玩家的 `~r~賄賂~s~.</String>
        <String xml:lang="ar-001">يجب عليك الانتظار لمدة 10 دقائق قبل قبول ~r~الرشوة ~s~من نفس اللاعب مرة أخرى.</String>
        <String xml:lang="id-ID">Anda harus menunggu 10 menit sebelum dapat menerima ~r~suap ~s~dari pemain yang sama lagi.</String>
        <String xml:lang="th-TH">คุณต้องรอ 10 นาทีก่อนที่จะรับ ~r~สินบน ~s~จากผู้เล่นคนเดิมอีกครั้ง</String>
        <String xml:lang="hi-Latn">Aapko 10 minutes rukna hoga koi wahi same player se ~r~bribe ~s~accept karne se pehle.</String>
    </Entry>

    <Entry Id="police_could_not_afford_bribe">
        <String xml:lang="en-US">{0} could not afford the ~r~bribe~s~.</String>
        <String xml:lang="nl-NL">{0} kon de ~r~omkoping~s~ niet betalen.</String>
        <String xml:lang="it-IT">{0} non può permettersi di pagare l'~r~offerta di corruzione~s~.</String>
        <String xml:lang="fr-FR">{0} n'avait pas les moyens de payer le ~r~pot-de-vin~s~.</String>
        <String xml:lang="pl-PL">{0} nie stać na zapłacenie ~r~łapówki~s~.</String>
        <String xml:lang="es-ES">{0} no podía pagar el ~r~soborno~s~.</String>
        <String xml:lang="pt-BR">{0} não podiam pagar os ~r~subornos~s~.</String>
        <String xml:lang="de-DE">{0} kann sich die ~r~Bestechung ~s~nicht leisten.</String>
        <String xml:lang="zh-Hant">{0} 負擔不起 ~r~賄賂~s~.</String>
        <String xml:lang="ar-001">{0} لا يستطيع تحمل تكاليف ~r~الرشوة~s~.</String>
        <String xml:lang="id-ID">{0} tidak mampu membayar ~r~suap~s~.</String>
        <String xml:lang="th-TH">{0} ไม่สามารถจ่าย ~r~สินบน~s~ ได้</String>
        <String xml:lang="hi-Latn">{0} afford nahi kar paa rahe ~r~bribe ~s~offer.</String>
    </Entry>

    <!-- {0} = Player -->
    <!-- {1} = Amount -->
    <Entry Id="police_offered_amount_bribe">
        <String xml:lang="en-US">You offered {0} ~s~a ~g~{1} ~s~bribe.</String>
        <String xml:lang="nl-NL">Je hebt {0} ~s~een ~g~{1} ~s~omkoping aangeboden.</String>
        <String xml:lang="it-IT">Hai offerto ~g~{1} ~s~per corrompere {0}~s~.</String>
        <String xml:lang="fr-FR">Tu as offert à {0} ~s~un pot-de-vin de ~g~{1}~s~.</String>
        <String xml:lang="pl-PL">Oferowałeś {0} ~g~{1} ~s~łapówkę.</String>
        <String xml:lang="es-ES">Ofreciste a {0} ~g~{1} ~s~para sobornarle.</String>
        <String xml:lang="pt-BR">Você ofereceu a {0} ~g~{1} ~s~para suborná-lo.</String>
        <String xml:lang="de-DE">Du hast {0} eine ~g~{1} ~s~Bestechung angeboten.</String>
        <String xml:lang="ar-001">لقد عرضت {0} ~s~ا ~g~{1} ~s~رشوة.</String>
        <String xml:lang="id-ID">Anda menawarkan {0} ~s~suap sebesar ~g~{1}~s~.</String>
        <String xml:lang="zh-Hant">你向 {0} ~s~要求了~g~ {1} ~s~的賄賂.</String>
        <String xml:lang="th-TH">คุณเสนอเงินจำนวน {0} ~s~a ~g~{1} ~s~สินบน</String>
        <String xml:lang="hi-Latn">Aap offer kiye {0} ~s~ko ~g~{1} ~s~as bribe.</String>
    </Entry>

    <Entry Id="police_no_longer_connected_bribe">
        <String xml:lang="en-US">~r~{0} is no longer connected to the server.</String>
        <String xml:lang="nl-NL">~r~{0} is niet meer verbonden met de server.</String>
        <String xml:lang="it-IT">~r~{0} non è più connesso al server.</String>
        <String xml:lang="fr-FR">~r~{0} n'est plus connecté au serveur.</String>
        <String xml:lang="pl-PL">~r~{0} wyszedł z serwera.</String>
        <String xml:lang="es-ES">~r~{0} ya no está conectada al servidor.</String>
        <String xml:lang="pt-BR">~r~{0} não está mais conectado ao servidor.</String>
        <String xml:lang="de-DE">~r~{0} befindet sich nich mehr auf dem Server.</String>
        <String xml:lang="ar-001">~r~{0} لم يعد متصلاً بالسيرفر.</String>
        <String xml:lang="id-ID">~r~{0} sudah tidak terkoneksi ke server.</String>
        <String xml:lang="zh-Hant">~r~{0} 已經不在線上了.</String>
        <String xml:lang="th-TH">~r~{0} ไม่ได้เชื่อมต่อกับเซิร์ฟเวอร์อีกต่อไป</String>
        <String xml:lang="hi-Latn">~r~{0} ab server mein connect nahi hain.</String>
    </Entry>

    <Entry Id="police_not_close_enough_to_bribe">
        <String xml:lang="en-US">~r~{0} is not close enough to offer them a bribe.</String>
        <String xml:lang="nl-NL">~r~{0} is niet dichtbij genoeg om hem een omkoping aan te bieden.</String>
        <String xml:lang="it-IT">~r~{0} non è abbastanza vicino per fargli un'offerta di corruzione.</String>
        <String xml:lang="fr-FR">~r~{0} n'est pas assez proche pour lui offrir un pot-de-vin.</String>
        <String xml:lang="pl-PL">~r~{0} jest za daleko by oferować mu łapówkę.</String>
        <String xml:lang="es-ES">~r~{0} no está lo suficientemente cerca como para ofrecerles un soborno.</String>
        <String xml:lang="pt-BR">~r~{0} não está perto o suficiente para lhes oferecer um suborno.</String>
        <String xml:lang="de-DE">~r~{0} ist nicht nah genug, damit du ihm eine Bestechung anbieten kannst.</String>
        <String xml:lang="ar-001">~r~{0} ليس قريبًا بدرجة كافية لتقديم رشوة لهم</String>
        <String xml:lang="id-ID">~r~{0} tidak berada cukup dekat untuk menawarkan mereka suap.</String>
        <String xml:lang="zh-Hant">~r~請離{0}近一點你才能詢問他們是否要賄賂你.</String>
        <String xml:lang="th-TH">~r~{0} ไม่ใกล้พอที่จะเสนอสินบนให้พวกเขา</String>
        <String xml:lang="hi-Latn">~r~{0} aap ke paas nahi hain bribe offer karne ke liye.</String>
    </Entry>

    <Entry Id="police_already_have_open_offer">
        <String xml:lang="en-US">~r~You already have an active bribe offer.</String>
        <String xml:lang="nl-NL">~r~Je hebt al een actieve omkopingsoffer.</String>
        <String xml:lang="it-IT">~r~Hai già un'offerta di corruzione attiva.</String>
        <String xml:lang="fr-FR">~r~Tu as déjà une offre de pot-de-vin en cours.</String>
        <String xml:lang="pl-PL">~r~Masz już aktywną ofertę łapówki.</String>
        <String xml:lang="es-ES">~r~Ya tienes una oferta de soborno activa.</String>
        <String xml:lang="pt-BR">~r~Você já tem uma oferta de suborno ativa.</String>
        <String xml:lang="de-DE">~r~Du hast bereits ein aktives Bestechungsangebot.</String>
        <String xml:lang="ar-001">~r~لديك بالفعل عرض رشوة نشط.</String>
        <String xml:lang="id-ID">~r~Anda sudah memiliki penawaran suap kepada petugas.</String>
        <String xml:lang="zh-Hant">~r~你已經有一個可用的賄賂請求了.</String>
        <String xml:lang="th-TH">~r~คุณมีข้อเสนอสินบนที่ยังดำเนินการอยู่</String>
        <String xml:lang="hi-Latn">~r~Aapka pehle hi ek bribe offer active hai.</String>
    </Entry>

    <Entry Id="police_cant_bribe_same_officer_within_ten">
        <String xml:lang="en-US">~r~You cannot bribe the same officer twice within 10 minutes.</String>
        <String xml:lang="nl-NL">~r~Je kan niet dezelfde agent twee keer omkopen binnen 10 minuten.</String>
        <String xml:lang="it-IT">~r~Non puoi corrompere lo stesso agente due volte in 10 minuti.</String>
        <String xml:lang="fr-FR">~r~Tu ne peux pas donner deux pots-de-vin au même agent en l'espace de 10 minutes.</String>
        <String xml:lang="pl-PL">~r~Nie możesz przekupić tego samego gliniarza dwa razy przez 10 minut.</String>
        <String xml:lang="es-ES">~r~No se puede sobornar al mismo oficial dos veces en 10 minutos.</String>
        <String xml:lang="pt-BR">~r~Não é possível subornar o mesmo policial duas vezes em 10 minutos.</String>
        <String xml:lang="de-DE">~r~Du kannst nicht denselben Polizisten innerhalb von 10 Minuten bestechen.</String>
        <String xml:lang="ar-001">~r~لا يمكنك رشوة نفس الضابط مرتين خلال 10 دقائق.</String>
        <String xml:lang="id-ID">~r~Anda tidak dapat menyuap petugas yang sama dua kali dalam kurun waktu 10 menit.</String>
        <String xml:lang="zh-Hant">~r~你不能能在十分鐘內賄賂同個警員兩次.</String>
        <String xml:lang="th-TH">~r~คุณไม่สามารถติดสินบนเจ้าหน้าที่คนเดียวกันสองครั้งภายใน 10 นาที</String>
        <String xml:lang="hi-Latn">~r~Aap dobara wahi officer ko bribe nahi kar sakte 10 minutes ke andar.</String>
    </Entry>

    <Entry Id="police_cant_bribe_after_revive_auto_cuff">
        <String xml:lang="en-US">~r~You cannot bribe a police officer for 2 minutes after being revived and auto-cuffed.</String>
        <String xml:lang="nl-NL">~r~Je kan niet een politieagent omkopen voor 2 minuten na gereanimeerd en auto-cuffed te zijn.</String>
        <String xml:lang="it-IT">~r~Non puoi corrompere un agente di polizia per 2 minuti dopo essere stato rianimato e ammanettato automaticamente.</String>
        <String xml:lang="fr-FR">~r~Tu ne peux pas donner de pot-de-vin à un agent de police pendant 2 minutes après avoir été réanimé et auto-menotté.</String>
        <String xml:lang="pl-PL">~r~Nie możesz przekupić gliniarzy przez 2 minuty po zostaniu ocuconym i automatycznie zakutym.</String>
        <String xml:lang="es-ES">~r~No se puede sobornar a un oficial de policía durante 2 minutos después de haber sido reanimado y esposado automáticamente.</String>
        <String xml:lang="pt-BR">~r~Um policial não pode ser subornado por 2 minutos após ser reanimado e automaticamente algemado.</String>
        <String xml:lang="de-DE">~r~Du kannst keinen Polizeibeamten für 2 Minuten bestechen, nachdem du wiederbelebt und automatisch festgenommen wurdest.</String>
        <String xml:lang="ar-001">~r~لا يمكنك رشوة ضابط شرطة لمدة دقيقتين بعد إحيائه وتقييده تلقائيًا.</String>
        <String xml:lang="id-ID">~r~Anda tidak dapat menyuap petugas kepolisian dalam waktu 2 menit setelah dibangungkan dan diborgol otomatis.</String>
        <String xml:lang="zh-Hant">~r~你不能在醫護治癒您時賄賂警員.</String>
        <String xml:lang="th-TH">~r~คุณไม่สามารถติดสินบนเจ้าหน้าที่ตำรวจได้เป็นเวลา 2 นาทีหลังจากฟื้นคืนชีพและใส่กุญแจมืออัตโนมัติ</String>
        <String xml:lang="hi-Latn">~r~Aap revive aur auto-cuffed hone ke baad 2 minutes tak bribe nahi kar sakte.</String>
    </Entry>

    <Entry Id="police_viewing_bribe">
        <String xml:lang="en-US">{0} is ~y~viewing ~s~your bribe offer.</String>
        <String xml:lang="nl-NL">{0} is jouw omkopingsoffer ~y~aan het bekijken~s~.</String>
        <String xml:lang="it-IT">{0} sta ~y~guardando ~s~la tua offerta di corruzione.</String>
        <String xml:lang="fr-FR">{0} ~y~consulte ~s~ton offre de pot-de-vin.</String>
        <String xml:lang="pl-PL">{0} ~y~ogląda ~s~twoją ofertę łapówki.</String>
        <String xml:lang="es-ES">{0} está ~y~viendo ~s~tu oferta de soborno.</String>
        <String xml:lang="pt-BR">{0} está ~y~vendo ~s~sua oferta de suborno</String>
        <String xml:lang="de-DE">{0} schaut sich dein Bestechungsangebot an.</String>
        <String xml:lang="ar-001">{0} ~y~يشاهد ~s~عرض الرشوة الخاص بك.</String>
        <String xml:lang="id-ID">{0} sedang ~y~melihat ~s~tawaran suap anda.</String>
        <String xml:lang="zh-Hant">{0} 正在 ~y~查看 ~s~你得賄賂.</String>
        <String xml:lang="th-TH">{0} ~y~กำลังดู ~s~ข้อเสนอสินบนของคุณ</String>
        <String xml:lang="hi-Latn">{0} aapka bribe offer ~y~dekh ~s~dekh rahe hain.</String>
    </Entry>

    <Entry Id="police_player_left_canceled_bribe">
        <String xml:lang="en-US">{0} has ~r~left the server ~s~and your bribe offer was canceled.</String>
        <String xml:lang="nl-NL">{0} heeft ~r~de server verlaten ~s~en jouw omkopingsoffer is geannuleerd.</String>
        <String xml:lang="it-IT">{0} è ~r~uscito dal server ~s~e la tua offerta di corruzione è stata annullata.</String>
        <String xml:lang="fr-FR">{0} a ~r~quitté le serveur ~s~et ton offre de pot-de-vin a été annulée.</String>
        <String xml:lang="pl-PL">{0} ~r~wyszedł z serwera~s~, a twoja oferta łapówki została anulowana.</String>
        <String xml:lang="es-ES">{0} ~r~dejó el servidor ~s~y tu oferta de soborno fue cancelada.</String>
        <String xml:lang="pt-BR">{0} ~r~deixou o servidor ~s~e sua oferta de suborno foi cancelada.</String>
        <String xml:lang="de-DE">{0} hat den ~r~Server verlassen ~s~und dein Bestechungsangebot wurde abgebrochen.</String>
        <String xml:lang="ar-001">{0} ~r~غادر السيرفر ~s~وتم إلغاء عرض الرشوة الخاص بك.</String>
        <String xml:lang="id-ID">{0} telah ~r~meninggalkan server ~s~dan penawaran suap telah dibatalkan.</String>
        <String xml:lang="zh-Hant">因為{0} ~r~離開了伺服器 ~s~，你的賄賂邀請已被取消.</String>
        <String xml:lang="th-TH">{0} ~r~ออกจากเซิร์ฟเวอร์ ~s~และข้อเสนอสินบนของคุณถูกยกเลิก</String>
        <String xml:lang="hi-Latn">{0} ne ~r~server chhor diya ~s~aur aapka bribe offer cancel ho gaya.</String>
    </Entry>

    <Entry Id="police_accepted_bribe">
        <String xml:lang="en-US">{0} has ~g~accepted ~s~your bribe offer.</String>
        <String xml:lang="nl-NL">{0} heeft jouw omkopingsoffer ~g~geaccepteerd~s~.</String>
        <String xml:lang="it-IT">{0} ha ~g~accettato ~s~la tua offerta di corruzione.</String>
        <String xml:lang="fr-FR">{0} a ~g~accepté ~s~ton offre de pot-de-vin.</String>
        <String xml:lang="pl-PL">{0} ~g~zaakeceptował ~s~twoją łapówkę.</String>
        <String xml:lang="es-ES">{0} ha ~g~aceptado ~s~tu oferta de soborno.</String>
        <String xml:lang="pt-BR">{0} ~g~aceitou ~s~sua oferta de suborno.</String>
        <String xml:lang="de-DE">{0} hat dein Bestechungsangebot angenommen.</String>
        <String xml:lang="ar-001">~g~لقد وافق {0} ~s~على عرض الرشوة الذي قدمته.</String>
        <String xml:lang="id-ID">{0} telah ~g~menerima ~s~tawaran suapmu.</String>
        <String xml:lang="zh-Hant">{0}接受了你的賄賂請求.</String>
        <String xml:lang="th-TH">{0} ได้ ~g~ยอมรับ ~s~ข้อเสนอสินบนของคุณ</String>
        <String xml:lang="hi-Latn">{0} ne aapka bribe offer ~g~accept ~s~kar liya hai.</String>
    </Entry>

    <Entry Id="police_refused_wanted_level_bribe">
        <String xml:lang="en-US">{0} has ~r~refused ~s~your bribe offer and reported the incident. You gained a wanted level.</String>
        <String xml:lang="nl-NL">{0} heeft jouw omkopingsoffer ~r~geweigerd ~s~en heeft het incident gerapporteerd. Je hebt een wanted level ontvangen.</String>
        <String xml:lang="it-IT">{0} ha ~r~rifiutato ~s~la tua offerta di corruzione e ha segnalato l'incidente. Il tuo livello di ricercato è salito.</String>
        <String xml:lang="fr-FR">{0} a ~r~refusé ~s~ton offre de pot-de-vin et a signalé l'incident. Tu as gagné un niveau de recherche.</String>
        <String xml:lang="pl-PL">{0} ~r~odrzucił ~s~twoją łapówkę i zgłosił zdarzenie. Dostałeś za to poziom pościgu.</String>
        <String xml:lang="es-ES">{0} ~r~rechazó ~s~tu oferta de soborno y denunció el incidente. Obtuviste un nivel de búsqueda.</String>
        <String xml:lang="pt-BR">{0} ~r~recusou ~s~sua oferta de suborno e relatou o incidente. Você obteve um nível de busca</String>
        <String xml:lang="de-DE">{0} hat dein Bestechungsangebot ~r~abgelehnt ~s~und den Vorfall gemeldet. Du hast ein Fahndungslevel dazugewonnen.</String>
        <String xml:lang="ar-001">~r~لقد رفض {0} ~s~عرض الرشوة الخاص بك وأبلغ عن الحادث. لقد حصلت على المستوى مطلوب.</String>
        <String xml:lang="id-ID">{0} telah ~r~menolak ~s~tawaran suap anda dan melaporkan kejadian ini. Tingkat buronan anda telah bertambah.</String>
        <String xml:lang="zh-Hant">{0}~r~拒絕~s~了你的賄賂請求. 你增加了通緝等級.</String>
        <String xml:lang="th-TH">{0} ได้ ~r~ปฏิเสธ ~s~ข้อเสนอสินบนของคุณและรายงานเหตุการณ์ดังกล่าว คุณได้รับระดับที่ต้องการ</String>
        <String xml:lang="hi-Latn">{0} ne aapka bribe offer ~r~refuse ~s~kar diya hai aur report kar diya hai. Aapka wanted level badh gaya hai.</String>
    </Entry>

    <!-- {0} = Player -->
    <!-- {1} = Reason -->
    <Entry Id="police_player_911_call">
        <String xml:lang="en-US">{0} {1}</String>
        <String xml:lang="nl-NL">{0} {1}</String>
        <String xml:lang="it-IT">{0} {1}</String>
        <String xml:lang="fr-FR">{0} {1}</String>
        <String xml:lang="pl-PL">{0} {1}</String>
        <String xml:lang="es-ES">{0} {1}</String>
        <String xml:lang="pt-BR">{0} {1}</String>
        <String xml:lang="de-DE">{0} {1}</String>
        <String xml:lang="ar-001">{0} {1}</String>
        <String xml:lang="id-ID">{0} {1}</String>
        <String xml:lang="zh-Hant">{0} {1}</String>
        <String xml:lang="th-TH">{0} {1}</String>
        <String xml:lang="hi-Latn">{0} {1}</String>
    </Entry>

    <!-- {0} = countdown -->
    <Entry Id="police_leaving_us_offduty">
        <String xml:lang="en-US">~y~Warning: ~s~you are leaving the ~b~United States~s~. You will go off duty in {0} seconds.</String>
        <String xml:lang="nl-NL">~y~Waarschuwing: ~s~je verlaat de ~b~Verenigde Staten~s~. Je gaat uit dienst over {0} seconden.</String>
        <String xml:lang="it-IT">~y~Attenzione: ~s~stai lasciando gli ~b~Stati Uniti~s~. Fra {0} secondi sarai fuori servizio.</String>
        <String xml:lang="fr-FR">~y~Avertissement: ~s~tu quittes les ~b~États-Unis~s~. Tu seras hors service dans {0} secondes.</String>
        <String xml:lang="pl-PL">~y~Ostrzeżenie: ~s~opuszczasz ~b~Stany Zjednoczone~s~. Opuścisz pracę za {0} sekund.</String>
        <String xml:lang="es-ES">~y~Advertencia: ~s~te vas de ~b~Estados Unidos~s~. Saldrás de servicio en {0} segundas.</String>
        <String xml:lang="pt-BR">~y~Advertência: ~s~Você está saindo dos ~b~Estados Unidos~s~. Você partirá para o serviço em {0} segundos.</String>
        <String xml:lang="de-DE">~y~Warnung: ~s~Du verlässt die ~b~Vereinigten Staaten~s~. Du gehst in {0} Sekunden außer Dienst.</String>
        <String xml:lang="ar-001">~y~تحذير: ~s~أنت تغادر ~b~الولايات المتحدة~s~. ستغادر الخدمة خلال {0} ثانية.</String>
        <String xml:lang="id-ID">~y~Peringatan : ~s~anda meninggalkan ~b~Amerika serikat~s~. Anda akan tidak aktif bertugas dalam {0} detik.</String>
        <String xml:lang="zh-Hant">~y~警告: ~s~你正在離境~b~美國~s~. 你將在{0}秒後下班.</String>
        <String xml:lang="th-TH">~y~คำเตือน: ~s~คุณกำลังออกจาก ~b~สหรัฐอเมริกา~s~ คุณจะออกจากหน้าที่ใน {0} วินาที</String>
        <String xml:lang="hi-Latn">~y~Warning: ~s~Aap chhor rahe hain ~b~United States~s~. Aap off duty chale jayenge {0} seconds mein.</String>
    </Entry>

    <Entry Id="police_no_arrest_warrant">
        <String xml:lang="en-US">~r~You do not have an arrest warrant.</String>
        <String xml:lang="nl-NL">~r~Je hebt geen arrestatiebevel.</String>
        <String xml:lang="it-IT">~r~Non hai un mandato d'arresto.</String>
        <String xml:lang="fr-FR">~r~Tu n'as pas de mandat d'arrêt.</String>
        <String xml:lang="pl-PL">~r~Nie masz listu gończego</String>
        <String xml:lang="es-ES">~r~No tienes orden de arresto.</String>
        <String xml:lang="pt-BR">~r~Você não tem um mandado de prisão.</String>
        <String xml:lang="de-DE">~r~Du hast keinen Haftbefehl.</String>
        <String xml:lang="ar-001">~r~ليس لديك مذكرة اعتقال.</String>
        <String xml:lang="id-ID">~r~Anda tidak memiliki perintah penangkapan.</String>
        <String xml:lang="zh-Hant">~r~你並未擁有通緝在身.</String>
        <String xml:lang="th-TH">~r~คุณไม่มีหมายจับ</String>
        <String xml:lang="hi-Latn">~r~Aap pe koi arrest warrant nahi hai.</String>
    </Entry>

    <Entry Id="police_cant_turn_yourself_in_officers_nearby">
        <String xml:lang="en-US">~r~You cannot turn yourself in at the police station because there are police officers nearby.</String>
        <String xml:lang="nl-NL">~r~Je kan niet jezelf aangeven bij het politiebureau omdat er politieagenten in de buurt zijn.</String>
        <String xml:lang="it-IT">~r~Non puoi consegnarti alla stazione di polizia perché ci sono agenti di polizia nelle vicinanze.</String>
        <String xml:lang="fr-FR">~r~Tu ne peux pas te livrer au poste de police parce qu'il y a des policiers à proximité.</String>
        <String xml:lang="pl-PL">~r~Nie możesz poddać się na komendzie bo w pobliżu są gliny</String>
        <String xml:lang="es-ES">~r~No puedes entregarte en la comisaría porque hay policías cerca.</String>
        <String xml:lang="pt-BR">~r~Você não pode se entregar na delegacia de polícia porque há policiais por perto.</String>
        <String xml:lang="de-DE">~r~Du kannst dich nicht an einer Polizeistation stellen, da sich Polizeibeamte in der Nähe befinden.</String>
        <String xml:lang="ar-001">~r~لا يمكنك تسليم نفسك إلى مركز الشرطة لأن هناك ضباط شرطة بالقرب منك.</String>
        <String xml:lang="id-ID">~r~Anda tidak dapat menyerahkan diri di kantor kepolisian karena ada petugas kepolisian didekat sini.</String>
        <String xml:lang="zh-Hant">~r~當附近有警員時,你不能自首.</String>
        <String xml:lang="th-TH">~r~คุณไม่สามารถมอบตัวที่สถานีตำรวจได้เนื่องจากมีเจ้าหน้าที่ตำรวจอยู่ใกล้ๆ</String>
        <String xml:lang="hi-Latn">~r~Aap apne aap ko turn yourself in nahi kar sakte kyunki iss police station ke aas paas police officers hain.</String>
    </Entry>

    <Entry Id="police_unmarked_vehicle">
        <String xml:lang="en-US">~b~Unmarked police vehicle!\n~s~Civilians won't see your marker as ~b~blue ~s~until you get close enough or turn on your siren.</String>
        <String xml:lang="nl-NL">~b~Undercover politie voertuig!\n~s~Burgers zien jouw marker niet als ~b~blauw ~s~totdat je dicht genoeg komt of je zet je sirene aan.</String>
        <String xml:lang="it-IT">~b~Auto borghese della polizia!\n~s~I civili civili non vedranno il tuo indicatore ~b~blu ~s~finché non ti avvicini abbastanza o accendi la sirena.</String>
        <String xml:lang="fr-FR">~b~Véhicule de police banalisé!\n~s~Les civils ne verront pas votre marque en ~b~bleu ~s~jusqu'à ce que tu t'approches suffisamment ou que tu mettes ta sirène en marche.</String>
        <String xml:lang="pl-PL">~b~Nieoznaczony pojazd policyjny!\n~s~Cywile nie zobaczą twojego markera jako ~b~niebieski ~s~dopóki nie będziesz wystarczająco blisko lub aktywujesz syrenę.</String>
        <String xml:lang="es-ES">~b~Vehículo policial sin marcar!\n~s~Los civiles no verán tu marcador como ~b~azul ~s~hasta que te acerques lo suficiente o enciendas la sirena.</String>
        <String xml:lang="pt-BR">~b~Veículo policial sem identificação!\n~s~Os civis não verão seu marcador como ~b~azul ~s~até que você se aproxime o suficiente ou ligue a sirene.</String>
        <String xml:lang="de-DE">~b~Unmarkiertes Polizeifahrzeut!\n~s~Zivilisten werden Marker erst dann als ~b~blau ~s~sehen, wenn sie nah genug sind oder du deine Sirene einschaltest.</String>
        <String xml:lang="ar-001">~b~مركبة شرطة غير مميزة!\n~s~لن يرى المدنيون العلامة الخاصة بك على أنها ~b~زرقاء ~s~حتى تقترب بدرجة كافية أو تقوم بتشغيل صفارة الإنذار.</String>
        <String xml:lang="id-ID">~b~Mobil polisi undercover!\n~s~Warga tidak akan melihat tanda mu dengan ~b~warna biru ~s~hingga kamu berada didekatnya atau menyalakan sirine.</String>
        <String xml:lang="th-TH">~b~รถตำรวจที่ไม่มีเครื่องหมาย!\n~s~พลเรือนจะไม่เห็นเครื่องหมายของคุณเป็น ~b~สีน้ำเงิน ~s~จนกว่าคุณจะเข้าใกล้เพียงพอหรือเปิดเสียงไซเรน.</String>
        <String xml:lang="hi-Latn">~b~Unmarked police vehicle!\n~s~Civilians nahi dekh payenge aapka ~b~blue ~s~marker jab tak aap unke ek dam kareeb na aajaye ya siren on naa karein toh.</String>
    </Entry>

    <!-- {0} = Player -->
    <!-- {1} = Amount -->
    <!-- {2} = Control instructions (for example: "Press Z", "Press Y", "Hold 🔼") -->
    <Entry Id="police_received_bribe">
        <String xml:lang="en-US">{0} ~s~has offered you a ~g~{1} ~s~bribe. {2} to view the offer.</String>
        <String xml:lang="nl-NL">{0} ~s~heeft een omkopingsoffer van ~g~{1} ~s~gestuurd. {2} om het te bekijken.</String>
        <String xml:lang="it-IT">{0} ~s~ti ha fatto un offerta di corruzione di ~g~{1}~s~. {2} per visualizzare l'offerta.</String>
        <String xml:lang="fr-FR">{0} ~s~t'a offert un pot-de-vin de ~g~{1}~s~. {2} pour consulter l'offre.</String>
        <String xml:lang="pl-PL">{0} ~s~oferował ci ~g~{1} ~s~łapówkę. {2} by zobaczyć ofertę.</String>
        <String xml:lang="es-ES">{0} ~s~te ha ofrecido ~g~{1} ~s~para sobornarte. {2} para ver la oferta.</String>
        <String xml:lang="pt-BR">{0} ~s~lhe ofereceu ~g~{1} ~s~para suborná-lo. {2} para ver a oferta.</String>
        <String xml:lang="de-DE">{0} hat dir eine {0}-Bestechung angeboten. {2} um das Angebot anzusehen.</String>
        <String xml:lang="ar-001">{0} ~s~عرض عليك ~g~{1} ~s~رشوة {2}لمشاهدة العرض.</String>
        <String xml:lang="id-ID">{0} ~s~telah menawarkanmu suap sebesar ~g~{1}~s~. {2} untuk melihat penawaran.</String>
        <String xml:lang="th-TH">{0} ~s~เสนอ ~g~{1} ~s~สินบนแก่คุณ {2} เพื่อดูข้อเสนอพิเศษ</String>
        <String xml:lang="hi-Latn">{0} ~s~ne aapko offer kiya ~g~{1} ~s~ki bribe. {2} dabaye offer dekhne ke liye.</String>
    </Entry>

    <Entry Id="police_seized_all">
        <String xml:lang="en-US">You seized all of {0}'s ~r~illegal items~s~.</String>
        <String xml:lang="nl-NL">Je hebt alle ~r~illegale items~s~ van {0} in beslag genomen.</String>
        <String xml:lang="it-IT">Hai sequestrato tutti gli ~r~oggetti illegali~s~ di {0}.</String>
        <String xml:lang="fr-FR">Tu as saisi tous les ~r~objets illégaux~s~ de {0}.</String>
        <String xml:lang="es-ES">Has confiscado todos los ~r~artículos ilegales~s~ de {0}.</String>
        <String xml:lang="pl-PL">Skonfiskowałeś ~r~nielegalne przedmioty~s~ {0}.</String>
        <String xml:lang="pt-BR">Você confiscou todos os ~r~artigos~s~ ilegais ~s~de {0}.</String>
        <String xml:lang="de-DE">Du hast alle ~r~illegalen Gegenstände ~s~von {0} beschlagnahmt~s~.</String>
        <String xml:lang="ar-001">لقد قمت بمصادرة كافة العناصر ~r~غير القانونية~s~ الخاصة بـ {0}.</String>
        <String xml:lang="id-ID">Anda telah menyita seluruh ~r~barang ilegal ~s~milik {0}.</String>
        <String xml:lang="th-TH">คุณยึด ~r~สินค้าผิดกฎหมาย~s~ ของ {0} ทั้งหมดได้</String>
        <String xml:lang="hi-Latn">Aapne {0} ke saare ~r~illegal items ~s~seize kar liye.</String>
    </Entry>

    <Entry Id="stunned_by_police">
        <String xml:lang="en-US">You've been stunned by the ~b~police~s~. You're going nowhere!</String>
        <String xml:lang="nl-NL">Je bent gestunned door de ~b~politie~s~. Je gaat nergens heen!</String>
        <String xml:lang="it-IT">Sei stato stordito dalla ~b~polizia~s~. Non andrai da nessuna parte!</String>
        <String xml:lang="fr-FR">Tu as été étourdi par la ~b~police~s~. Tu ne vas nulle part!</String>
        <String xml:lang="es-ES">Te han aturdido los ~b~policías~s~. ¡No vas a ninguna parte!</String>
        <String xml:lang="pl-PL">Zostałeś sparaliżowany przez ~b~policję~s~. Trzeba było spieprzać szybciej!</String>
        <String xml:lang="pt-BR">Você foi atordoado pela ~b~policia~s~. Você não vai a lugar algum!</String>
        <String xml:lang="de-DE">Du wurdest von der ~b~Polizei ~s~überwältigt. Du gehst nirgendswo hin!</String>
        <String xml:lang="ar-001">لقد صعقتك ~b~الشرطة~s~. أنت لن تذهب إلى أي مكان!</String>
        <String xml:lang="id-ID">Anda telah disetrum oleh ~b~kepolisian~s~. Anda tidak akan bisa lari!</String>
        <String xml:lang="th-TH">คุณตกตะลึงกับ ~b~ตำรวจ~s~ คุณจะไม่ไปไหนเลย!</String>
        <String xml:lang="hi-Latn">Aapko ~b~police ~s~stun kara hai. Aap kahi nahi jaa sakte!</String>
    </Entry>

    <Entry Id="police_break_window_moving">
        <String xml:lang="en-US">The ~r~vehicle~s~ is moving.</String>
        <String xml:lang="nl-NL">Dit ~r~voertuig~s~ is in beweging.</String>
        <String xml:lang="fr-FR">Le ~r~véhicule~s~ est en mouvement.</String>
        <String xml:lang="es-ES">El ~r~vehículo~s~ se está moviendo.</String>
        <String xml:lang="pt-BR">O ~r~veículo~s~ está em movimento.</String>
        <String xml:lang="de-DE">Das ~r~Fahrzeug~s~ bewegt sich.</String>
        <String xml:lang="it-IT">Il ~r~veicolo~s~ è in movimento.</String>
        <String xml:lang="id-ID">~r~Kendaraan~s~ ini sedang bergerak.</String>
    </Entry>

    <Entry Id="police_break_window_success">
        <String xml:lang="en-US">You smashed {0}'s window and unlocked the door.</String>
        <String xml:lang="nl-NL">Je hebt het raam van {0} ingeslagen en de deur ontgrendeld.</String>
        <String xml:lang="fr-FR">Tu as brisé la fenêtre de {0} et déverrouillé la porte.</String>
        <String xml:lang="es-ES">Rompiste la ventana de {0} y abriste la puerta.</String>
        <String xml:lang="pt-BR">Você quebrou a janela de {0} e abriu a porta.</String>
        <String xml:lang="de-DE">Du hast die Fenster des {0} eingeschlagen und die Türen entriegelt.</String>
        <String xml:lang="it-IT">Hai sfondato il finestrino di {0} e sbloccato la porta.</String>
        <String xml:lang="id-ID">Kamu memecahkan jendela {0} dan membuka kunci pintu.</String>
    </Entry>

    <Entry Id="police_window_broken">
        <String xml:lang="en-US">Officer {0} smashed your window and unlocked the door.</String>
        <String xml:lang="nl-NL">Agent {0} heeft jouw raam ingeslagen en de deur ontgrendeld.</String>
        <String xml:lang="fr-FR">L'agent {0} a brisé ta fenêtre et déverrouillé la porte.</String>
        <String xml:lang="es-ES">El oficial {0} rompió tu ventana y abrió la puerta.</String>
        <String xml:lang="pt-BR">O policial {0} quebrou sua janela e abriu a porta.</String>
        <String xml:lang="de-DE">Polizist {0} hat deine Scheiben eingeschlagen und die Türen entriegelt.</String>
        <String xml:lang="it-IT">L'agente {0} ha sfondato il tuo finestrino e sbloccato la porta.</String>
        <String xml:lang="id-ID">Petugas {0} memecahkan jendelamu dan membuka kunci pintu.</String>
    </Entry>

    <!-- ========================= -->
    <!-- Police officer exam -->
    <!-- ========================= -->

    <Entry Id="police_exam_question_wanted_colors">
        <String xml:lang="en-US">The colors of the name tag and radar icon of wanted suspects are...</String>
        <String xml:lang="nl-NL">De kleuren van de naamtag en radaricoon van gezochte verdachten zijn...</String>
        <String xml:lang="fr-FR">Les couleurs du pseudo et de l'icône sur la mini-carte des suspects recherchés sont...</String>
        <String xml:lang="hi-Latn">Wanted suspecs ke name tag aur radar icon konse color ke hote hain...</String>
        <String xml:lang="es-ES">Los colores de la etiqueta con el nombre y el icono del radar de los sospechosos buscados son...</String>
        <String xml:lang="pt-BR">As cores da etiqueta com o nome e o ícone do radar dos suspeitos procurados são...</String>
        <String xml:lang="de-DE">Die Farbe des Nametags und des Radaricons von gesuchten Verdächtigen ist...</String>
        <String xml:lang="it-IT">I colori del tag giocatore e dell'icona radar dei sospetti ricercati sono di colore...</String>
        <String xml:lang="id-ID">Warna dari name tag dan ikon radar dari pelaku kejahatan adalah...</String>
    </Entry>

    <Entry Id="police_exam_answer_wanted_colors_red">
        <String xml:lang="en-US">Red</String>
        <String xml:lang="nl-NL">Rood</String>
        <String xml:lang="fr-FR">Rouge</String>
        <String xml:lang="hi-Latn">Red (laal)</String>
        <String xml:lang="es-ES">Rojo</String>
        <String xml:lang="pt-BR">Vermelho</String>
        <String xml:lang="de-DE">Rot</String>
        <String xml:lang="it-IT">Rosso</String>
        <String xml:lang="id-ID">Merah</String>
    </Entry>

    <Entry Id="police_exam_answer_wanted_colors_orange">
        <String xml:lang="en-US">Orange</String>
        <String xml:lang="nl-NL">Oranje</String>
        <String xml:lang="fr-FR">Orange</String>
        <String xml:lang="hi-Latn">Orange (naarangee)</String>
        <String xml:lang="es-ES">Naranja</String>
        <String xml:lang="pt-BR">Laranja</String>
        <String xml:lang="de-DE">Orange</String>
        <String xml:lang="it-IT">Arancione</String>
        <String xml:lang="id-ID">Orange</String>
    </Entry>

    <Entry Id="police_exam_answer_wanted_colors_white">
        <String xml:lang="en-US">White</String>
        <String xml:lang="nl-NL">Wit</String>
        <String xml:lang="fr-FR">Blanc</String>
        <String xml:lang="hi-Latn">White (safed)</String>
        <String xml:lang="es-ES">Blanco</String>
        <String xml:lang="pt-BR">Branco</String>
        <String xml:lang="de-DE">Weiß</String>
        <String xml:lang="it-IT">Bianco</String>
        <String xml:lang="id-ID">Putih</String>
    </Entry>

    <Entry Id="police_exam_question_lethal_force">
        <String xml:lang="en-US">A ~b~cop ~s~may use lethal force...</String>
        <String xml:lang="nl-NL">Een ~b~agent ~s~mag dodelijk geweld gebruiken...</String>
        <String xml:lang="fr-FR">Un ~b~policier ~s~peut utiliser la force létale...</String>
        <String xml:lang="hi-Latn">Ek ~b~cop ~s~lethal force ka istemaal kar sakta hai...</String>
        <String xml:lang="es-ES">Un ~b~policía ~s~puede usar fuerza letal...</String>
        <String xml:lang="pt-BR">Um ~b~policial ~s~pode usar força letal...</String>
        <String xml:lang="de-DE">Ein ~b~Polizist ~s~kann tödliche Gewalt anwenden...</String>
        <String xml:lang="it-IT">Un ~b~poliziotto ~s~può usare forza letale...</String>
        <String xml:lang="id-ID">~b~Polisi ~s~dapat menggunakan kekuatan mematikan ketika...</String>
    </Entry>

    <Entry Id="police_exam_answer_lethal_force_protect">
        <String xml:lang="en-US">To protect his own life and the life of other officers</String>
        <String xml:lang="nl-NL">Om zijn eigen leven en dat van andere agenten te beschermen</String>
        <String xml:lang="fr-FR">Pour protéger sa propre vie et celle des autres agents</String>
        <String xml:lang="hi-Latn">Apni zindagi aur doosre officers ki zindagi ko bachane ke liye</String>
        <String xml:lang="es-ES">Para proteger su propia vida y la de otros agentes</String>
        <String xml:lang="pt-BR">Para proteger suas próprias vidas e as vidas de outros participantes</String>
        <String xml:lang="de-DE">um sein eigenes Leben und das Leben anderer Polizisten zu beschützen</String>
        <String xml:lang="it-IT">Per proteggere la propria vita e quella degli altri agenti</String>
        <String xml:lang="id-ID">Untuk melindungi nyawanya dan nyawa dari petugas lain</String>
    </Entry>

    <Entry Id="police_exam_answer_lethal_force_car">
        <String xml:lang="en-US">In retaliation for damaging their parked ~y~car~s~</String>
        <String xml:lang="nl-NL">Als wraak voor het beschadigen van zijn geparkeerde ~y~auto~s~</String>
        <String xml:lang="fr-FR">En représailles pour avoir endommagé sa ~y~voiture~s~ en stationnement</String>
        <String xml:lang="hi-Latn">Unke park ki hui ~y~car ~s~ko nuksaan pahunchane ka badla lete hue</String>
        <String xml:lang="es-ES">En represalia por dañar su ~y~coche~s~ aparcado</String>
        <String xml:lang="pt-BR">Em retaliação por ter danificado seu ~y~carro ~s~estacionado</String>
        <String xml:lang="de-DE">Aus Rache für das Beschädigen ihres geparkten ~y~Fahrzeuges~s~</String>
        <String xml:lang="it-IT">In rappresaglia per aver danneggiato la loro ~y~auto~s~ parcheggiata</String>
        <String xml:lang="id-ID">Untuk membalas dendam karena merusak ~y~mobil~s~ mereka yang terparkir</String>
    </Entry>

    <Entry Id="police_exam_answer_lethal_force_respect">
        <String xml:lang="en-US">To teach the ~o~suspect ~s~some respect</String>
        <String xml:lang="nl-NL">Om de ~o~verdachte ~s~een beetje respect te leren</String>
        <String xml:lang="fr-FR">Pour apprendre le respect aux ~o~suspects~s~</String>
        <String xml:lang="hi-Latn">Thodi respect sikhane ke liye ~o~suspect ~s~ko</String>
        <String xml:lang="es-ES">Para enseñar al ~o~sospechoso ~s~algo de respeto</String>
        <String xml:lang="pt-BR">Para ensinar ao ~o~suspeito ~s~algum respeito</String>
        <String xml:lang="de-DE">Um den ~o~Verdächtigne ~s~etwas Respekt beizubringen</String>
        <String xml:lang="it-IT">Per insegnare al ~o~sospettato ~s~un po' di rispetto</String>
        <String xml:lang="id-ID">Untuk mengajarkan ~o~pelaku ~s~rasa hormat</String>
    </Entry>

    <Entry Id="police_exam_answer_lethal_force_most_wanted">
        <String xml:lang="en-US">To take down a ~r~most wanted ~s~felon</String>
        <String xml:lang="nl-NL">Om een verdachte met ~r~bounty ~s~neer te halen</String>
        <String xml:lang="fr-FR">Pour éliminer le criminel ~r~le plus recherché~s~</String>
        <String xml:lang="hi-Latn">Pakadne ke liye ~r~most wanted ~s~suspect ko</String>
        <String xml:lang="es-ES">Para atrapar al ~r~delincuente más buscado~s~</String>
        <String xml:lang="pt-BR">Para capturar o ~r~criminoso mais procurado~s~</String>
        <String xml:lang="de-DE">Um einen ~r~meistgesuchten ~s~Schwerverbrecher zur Strecke zu bringen</String>
        <String xml:lang="it-IT">Per eliminare il criminale ~r~più ricercato~s~</String>
        <String xml:lang="id-ID">Untuk melumpuhkan buronan ~r~paling dicari~s~.</String>
    </Entry>

    <Entry Id="police_exam_answer_lethal_force_pvp">
        <String xml:lang="en-US">Always, this is a PvP server</String>
        <String xml:lang="nl-NL">Altijd, dit is een PvP server</String>
        <String xml:lang="fr-FR">Toujours, c'est un serveur PvP</String>
        <String xml:lang="hi-Latn">Hamesha, Kyunki yeh ek PvP server hai</String>
        <String xml:lang="es-ES">Siempre, este es un servidor PvP</String>
        <String xml:lang="pt-BR">Sempre, este é um servidor PvP</String>
        <String xml:lang="de-DE">Immer, das ist ein PvP-Server</String>
        <String xml:lang="it-IT">Sempre, questo è un server PvP</String>
        <String xml:lang="id-ID">Selalu, ini server PVP</String>
    </Entry>

    <Entry Id="police_exam_question_tires">
        <String xml:lang="en-US">A ~b~cop ~s~may shoot at a ~o~suspect~s~'s tires...</String>
        <String xml:lang="nl-NL">Een ~b~agent ~s~mag schieten op de banden van een ~o~verdachte~s~...</String>
        <String xml:lang="fr-FR">Un ~b~policier ~s~peut tirer sur les pneus d'un ~o~suspect~s~...</String>
        <String xml:lang="hi-Latn">Ek ~b~cop ~s~kab ek ~o~suspect ~s~ke tires shoot kar sakta hai...</String>
        <String xml:lang="es-ES">Un ~b~policía ~s~puede disparar a los neumáticos de un ~o~ospechoso~s~...</String>
        <String xml:lang="pt-BR">Um ~b~policial ~s~pode atirar nos pneus de um ~o~suspeito~s~...</String>
        <String xml:lang="de-DE">Ein ~b~Polizist ~s~kann auf die Reifen eines ~o~Verdächt~s~ schießen...</String>
        <String xml:lang="it-IT">Un ~b~poliziotto ~s~può sparare ai pneumatici di un ~o~sospettato~s~...</String>
        <String xml:lang="id-ID">~b~Polisi ~s~boleh menembak ban ~o~pelaku~s~ ketika...</String>
    </Entry>

    <Entry Id="police_exam_answer_tires_too_fast">
        <String xml:lang="en-US">When the suspect is too fast</String>
        <String xml:lang="nl-NL">Wanneer de verdachte te snel is</String>
        <String xml:lang="fr-FR">Quand le suspect est trop rapide</String>
        <String xml:lang="hi-Latn">Jab suspect bahut tezi se bhag raha ho</String>
        <String xml:lang="es-ES">Cuando el sospechoso es demasiado rápido</String>
        <String xml:lang="pt-BR">Quando o suspeito é muito rápido</String>
        <String xml:lang="de-DE">Wenn der Verdächtige zu schnell ist</String>
        <String xml:lang="it-IT">Quando il sospettato è troppo veloce</String>
        <String xml:lang="id-ID">Ketika pelaku terlalu cepat.</String>
    </Entry>

    <Entry Id="police_exam_answer_tires_far_away">
        <String xml:lang="en-US">When the suspect is too far away</String>
        <String xml:lang="nl-NL">Wanneer de verdachte te ver weg is</String>
        <String xml:lang="fr-FR">Quand le suspect est trop éloigné</String>
        <String xml:lang="hi-Latn">Jab suspect bahut door ho aapse</String>
        <String xml:lang="es-ES">Cuando el sospechoso está demasiado lejos</String>
        <String xml:lang="pt-BR">Quando o suspeito está muito longe</String>
        <String xml:lang="de-DE">Wenn der Verdächtige zu weit weg ist</String>
        <String xml:lang="it-IT">Quando il sospettato è troppo lontano</String>
        <String xml:lang="id-ID">Ketika pelaku terlalu jauh</String>
    </Entry>

    <Entry Id="police_exam_answer_tires_mw">
        <String xml:lang="en-US">When the suspect is ~r~most wanted~s~</String>
        <String xml:lang="nl-NL">Wanneer de verdachte een ~r~bounty~s~ heeft</String>
        <String xml:lang="fr-FR">Quand le suspect est ~r~le plus recherché~s~</String>
        <String xml:lang="hi-Latn">Jab ek suspect ~r~most wanted ~s~ho</String>
        <String xml:lang="es-ES">Cuando el sospechoso es el ~r~más buscado~s~</String>
        <String xml:lang="pt-BR">Quando o suspeito é o ~r~mais procurado~s~</String>
        <String xml:lang="de-DE">Wenn der Verdächtige ~r~meistgesucht~s~ ist</String>
        <String xml:lang="it-IT">Quando il sospettato è il ~r~più ricercato~s~</String>
        <String xml:lang="id-ID">Ketika pelaku merupakan ~r~buronan paling dicari~s~</String>
    </Entry>

    <Entry Id="police_exam_answer_tires_ramming">
        <String xml:lang="en-US">When the suspect is ramming their patrol car that they are currently occupying</String>
        <String xml:lang="nl-NL">Wanneer de verdachte het dienstvoertuig ramt waar de agent in zit</String>
        <String xml:lang="fr-FR">Quand le suspect fonce sur la voiture de patrouille occupée par les policiers</String>
        <String xml:lang="hi-Latn">Jab suspect thok raha ho patrol car ko, jisme cops maujood ho</String>
        <String xml:lang="es-ES">Cuando el sospechoso embiste contra la patrulla que están ocupando en ese momento</String>
        <String xml:lang="pt-BR">Quando o suspeito bateu no carro de patrulha que eles estavam ocupando no momento.</String>
        <String xml:lang="de-DE">Wenn der Verdächtige den Streifenwagen rammt, in dem du dich gerade befindest</String>
        <String xml:lang="it-IT">Quando il sospettato sta tamponando il veicolo di pattuglia che sta attualmente occupando</String>
        <String xml:lang="id-ID">Ketika pelaku menabrak mobil patroli yang sedang dikendarai.</String>
    </Entry>

    <Entry Id="police_exam_answer_tires_shooting">
        <String xml:lang="en-US">When the suspect is shooting from the vehicle</String>
        <String xml:lang="nl-NL">Wanneer de verdachte vanuit het voertuig schiet</String>
        <String xml:lang="fr-FR">Quand le suspect tire depuis son véhicule</String>
        <String xml:lang="hi-Latn">Jab suspect gaadi se shoot kar raha ho</String>
        <String xml:lang="es-ES">Cuando el sospechoso dispara desde el vehículo</String>
        <String xml:lang="pt-BR">Quando o suspeito dispara do veículo</String>
        <String xml:lang="de-DE">Wenn der Verdächtige vom Fahrzeug aus schießt</String>
        <String xml:lang="it-IT">Quando il sospettato sta sparando dal veicolo</String>
        <String xml:lang="id-ID">Ketika pelaku menembak dari kendaraan</String>
    </Entry>

    <Entry Id="police_exam_question_arrest">
        <String xml:lang="en-US">How can a ~b~cop ~s~arrest a non-complying, non-threatening ~o~suspect~s~?</String>
        <String xml:lang="nl-NL">Hoe kan een ~b~agent ~s~een niet meewerkende, niet bedreigende ~o~verdachte~s~ arresteren?</String>
        <String xml:lang="fr-FR">Comment un ~b~policier ~s~peut-il arrêter un ~o~suspect ~s~qui ne respecte pas la loi et ne représente pas un danger?</String>
        <String xml:lang="hi-Latn">Kaise ek ~b~cop ~s~ek ~o~suspect ~s~ko arrest kare jo baat nahi maan raha, aur khatarnaak nahi hai?</String>
        <String xml:lang="es-ES">¿Cómo puede un ~b~policía ~s~detener a un ~o~sospechoso ~s~que no obedece pero no amenaza?</String>
        <String xml:lang="pt-BR">Como um ~b~policial ~s~pode prender um ~o~suspeito ~s~que não obedece, mas não ameaça?</String>
        <String xml:lang="de-DE">Wie kann ein ~b~Polizist ~s~einen a nicht-konformen, nicht bedrohlichen ~o~Verdächtigen~s~ verhaften?</String>
        <String xml:lang="it-IT">Come può un ~b~poliziotto ~s~arrestare un ~o~sospettato~s~ che non collabora e non rappresenta una minaccia?</String>
        <String xml:lang="id-ID">Bagaimana cara ~b~polisi ~s~menangkap ~o~pelaku ~s~yang memberontak, tidak mengancam?</String>
    </Entry>

    <Entry Id="police_exam_answer_arrest_kill">
        <String xml:lang="en-US">You don't arrest suspects, you just shoot and kill them. This is CnR, not a RP server.</String>
        <String xml:lang="nl-NL">Je arresteert geen verdachten, je schiet ze gewoon dood. Dit is CnR, geen RP server.</String>
        <String xml:lang="fr-FR">Tu n'arrêtes pas les suspects, tu leur tires dessus et tu les tues. C'est CnR, pas un serveur RP.</String>
        <String xml:lang="hi-Latn">Tum suspect ko arrest nahi karte, bas unhe goli maar ke mar dete ho. Yeh CnR hai, RP server nahi.</String>
        <String xml:lang="es-ES">No se arresta a los sospechosos, sólo se les dispara y se les mata. Esto es CnR, no un servidor RP.</String>
        <String xml:lang="pt-BR">Você não prende os suspeitos, apenas atira e os mata. Este é CnR, não um servidor de RP.</String>
        <String xml:lang="de-DE">Du verhaftest keine Verdächtigen, du schießt einfach und tötest sie. Das ist CnR, kein RP-Server.</String>
        <String xml:lang="it-IT">Non arresti il sospettato, semplicemente spari e o uccidi. Questo è CnR, non un server RP.</String>
        <String xml:lang="id-ID">Kamu tidak menangkap pelaku, kamu tembak dan bunuh mereka. Ini CnR, bukan server RP.</String>
    </Entry>

    <Entry Id="police_exam_answer_arrest_stun">
        <String xml:lang="en-US">By stunning them with a stun gun</String>
        <String xml:lang="nl-NL">Door een tazer te gebruiken</String>
        <String xml:lang="fr-FR">En le neutralisant avec un pistolet paralysant</String>
        <String xml:lang="hi-Latn">Unko stun gun se stun karke</String>
        <String xml:lang="es-ES">Aturdiéndolos con una pistola paralizante</String>
        <String xml:lang="pt-BR">Atordoá-los com uma arma de choque.</String>
        <String xml:lang="de-DE">indem du sie mit einem Elektroschocker betäubst</String>
        <String xml:lang="it-IT">Stordendolo con un taser</String>
        <String xml:lang="id-ID">Dengan menyetrum mereka dengan taser</String>
    </Entry>

    <Entry Id="police_exam_answer_arrest_shoot">
        <String xml:lang="en-US">By shooting at them as a warning, while ordering them to stop moving or they'll die</String>
        <String xml:lang="nl-NL">Met een waarschuwingsschot, terwijl je ze beveelt te stoppen met bewegen</String>
        <String xml:lang="fr-FR">En lui tirant dessus en guise d'avertissement, tout en lui ordonnant d'arrêter de bouger sous peine de mort</String>
        <String xml:lang="hi-Latn">Unko goli maar ke warning dena, unko move nahi karna warna maar denge ka order dena</String>
        <String xml:lang="es-ES">Disparándoles como advertencia, mientras les ordenas que dejen de moverse o morirán</String>
        <String xml:lang="pt-BR">Atire neles como um aviso, enquanto ordena que parem de se mover ou morrerão</String>
        <String xml:lang="de-DE">indem du als Warnung auf sie schießt, während du ihnen befiehlst, stehen zu bleiben, oder sie würden sterben</String>
        <String xml:lang="it-IT">Sparandoli un colpo di avvertimento, mentre gli ordini di fermarsi altrimenti morirà</String>
        <String xml:lang="id-ID">Dengan menembak mereka sebagai tanda peringatan, sambil memerintahkan mereka untuk berhenti bergerak atau mereka mati</String>
    </Entry>

    <Entry Id="police_exam_answer_arrest_baton">
        <String xml:lang="en-US">By using a baton and beating them up</String>
        <String xml:lang="nl-NL">Door een wapenstok te gebruiken en ze in elkaar te slaan</String>
        <String xml:lang="fr-FR">En utilisant sa matraque et en le frappant</String>
        <String xml:lang="hi-Latn">Danda istemal karke unhe pitne se.</String>
        <String xml:lang="es-ES">Usando una porra y dándoles una paliza</String>
        <String xml:lang="pt-BR">Usar um cassetete e dar uma surra neles</String>
        <String xml:lang="de-DE">indem du mit einem Schlagstock auf sie einprügelst</String>
        <String xml:lang="it-IT">Usando un manganello e picchiandoli</String>
        <String xml:lang="id-ID">Dengan menggunakan baton dan memukulinya.</String>
    </Entry>

    <Entry Id="police_exam_answer_arrest_tap">
        <String xml:lang="en-US">By using their patrol car to gently tap them at low speed</String>
        <String xml:lang="nl-NL">Door je dienstvoertuig te gebruiken om ze zachtjes aan te tikken</String>
        <String xml:lang="fr-FR">En utilisant sa voiture de patrouille pour le percuter doucement à faible vitesse</String>
        <String xml:lang="hi-Latn">Apni patrol car ka istemal karke unhe halki speed mein unhe dheere se maar ke.</String>
        <String xml:lang="es-ES">Usando su coche patrulla para golpearlos suavemente a baja velocidad</String>
        <String xml:lang="pt-BR">Usar seu carro de patrulha para atingi-los suavemente em baixa velocidade</String>
        <String xml:lang="de-DE">indem du sie mit deinem Streifenwagen leicht bei geringer Geschwindigkeit rammst</String>
        <String xml:lang="it-IT">Usando il veicolo di pattuglia per colpirli leggermente a bassa velocità</String>
        <String xml:lang="id-ID">Dengan menggunakan mobil patroli mereka dan menyenggol pelaku dengan kecepatan rendah.</String>
    </Entry>

    <Entry Id="police_exam_question_radio">
        <String xml:lang="en-US">The emergency radio can be used...</String>
        <String xml:lang="nl-NL">De portofoon kan worden gebruikt...</String>
        <String xml:lang="fr-FR">La radio peut être utilisée...</String>
        <String xml:lang="hi-Latn">Emergency radio use kiya jaa sakta hai...</String>
        <String xml:lang="es-ES">La radio de emergencia puede utilizarse...</String>
        <String xml:lang="pt-BR">O rádio de emergência pode ser usado...</String>
        <String xml:lang="de-DE">Der Notfunk kann benutzt werden...</String>
        <String xml:lang="it-IT">La radio di emergenza può essere utilizzata...</String>
        <String xml:lang="id-ID">Radio darurat bisa digunakan untuk...</String>
    </Entry>

    <Entry Id="police_exam_answer_radio_activity">
        <String xml:lang="en-US">To inform other ~b~cops ~s~and ~p~paramedics ~s~of criminal activity in progress</String>
        <String xml:lang="nl-NL">Om andere ~b~politieagenten ~s~en ~p~ambulancebroeders ~s~te informeren over criminele activiteiten</String>
        <String xml:lang="fr-FR">Pour informer les autres ~b~policiers ~s~et ~p~ambulanciers ~s~d'une activité criminelle en cours</String>
        <String xml:lang="hi-Latn">Chal rahe crimes ke bare mein aur ~b~cops ~s~aur ~p~paramedics ~s~ko inform karne ke liye.</String>
        <String xml:lang="es-ES">Informar a otros ~b~policías ~s~y ~p~paramédicos ~s~de actividades delictivas en curso.</String>
        <String xml:lang="pt-BR">Informar outros ~b~policiais ~s~e ~p~paramédicos ~s~sobre atividades criminosas em andamento.</String>
        <String xml:lang="de-DE">Um andere ~b~Polizisten ~s~und ~p~Sanitäter ~s~über laufende kriminelle Aktivitäten zu informieren</String>
        <String xml:lang="it-IT">Per informare altri ~b~poliziotti ~s~e ~p~paramedici ~s~di attività criminale in corso</String>
        <String xml:lang="id-ID">Untuk memberitahu ~b~polisi ~s~dan ~p~paramedis ~s~terhadap aktifitas kriminal yang sedang berlangsung</String>
    </Entry>

    <Entry Id="police_exam_answer_radio_hush">
        <String xml:lang="en-US">To tell other cops to ~r~shut up ~s~any time they report a crime</String>
        <String xml:lang="nl-NL">Om andere agenten te vertellen dat ze ~r~hun mond moeten houden ~s~wanneer ze een misdrijf melden</String>
        <String xml:lang="fr-FR">Pour dire aux autres policiers de ~r~se taire ~s~chaque fois qu'ils signalent une activité criminelle</String>
        <String xml:lang="hi-Latn">Doosre cops ko ~r~chup ~s~karane ke liye jab bhi wo ek crime ki report de rahe ho</String>
        <String xml:lang="es-ES">Decir a otros policías que se ~r~callen ~s~cada vez que denuncien un delito.</String>
        <String xml:lang="pt-BR">Dizer a outros policiais para se ~r~calarem ~s~toda vez que denunciam um crime.</String>
        <String xml:lang="de-DE">Um anderen Polizisten zu sagen, dass sie ~r~ruhig sein sollen~s~, immer, wenn sie eine Straftat melden.</String>
        <String xml:lang="it-IT">Per dire ad altri poliziotti di ~r~stare zitti ~s~ogni volta che segnalano un crimine</String>
        <String xml:lang="id-ID">Untuk memberitahu polisi lain untuk ~r~diam ~s~setiap kali mereka melaporkan sebuah tindak kriminal.</String>
    </Entry>

    <Entry Id="police_exam_answer_radio_coordinate">
        <String xml:lang="en-US">To coordinate and cooperate with other ~b~cops ~s~and ~p~paramedics</String>
        <String xml:lang="nl-NL">Om te coördineren en samen te werken met andere ~b~politieagenten ~s~en ~p~ambulancebroeders</String>
        <String xml:lang="fr-FR">Pour se coordonner et coopérer avec les autres ~b~policiers ~s~et ~p~ambulanciers</String>
        <String xml:lang="hi-Latn">Coordination aur cooperation karne ke liye doosre ~b~cops ~s~aur ~p~paramedics se</String>
        <String xml:lang="es-ES">Para coordinarse y cooperar con otros ~b~policías ~s~y ~p~paramédicos</String>
        <String xml:lang="pt-BR">Coordenar e cooperar com outros ~b~policiais ~s~e ~p~paramédicos</String>
        <String xml:lang="de-DE">um sich mit anderen ~b~Polizisten ~s~und ~p~Sanitätern zu koordinieren und mit ihnen zusammenzuarbeiten</String>
        <String xml:lang="it-IT">Per coordinarsi e cooperare con altri ~b~poliziotti ~s~e ~p~paramedici</String>
        <String xml:lang="id-ID">Untuk berkoordinasi dan bekerja sama dengan ~b~polisi ~s~dan ~p~paramedis lain</String>
    </Entry>

    <Entry Id="police_exam_question_suspect_attack">
        <String xml:lang="en-US">A ~o~suspect ~s~can attack and kill a ~b~cop ~s~when</String>
        <String xml:lang="nl-NL">Een ~o~verdachte ~s~kan een ~b~politieagent ~s~aanvallen en vermoorden wanneer</String>
        <String xml:lang="fr-FR">Un ~o~suspect ~s~peut attaquer et tuer un ~b~policier ~s~quand</String>
        <String xml:lang="hi-Latn">Ek ~o~suspect ~s~kab ek ~b~cop ~s~ko attack aur maar sakta hai</String>
        <String xml:lang="es-ES">Un ~o~sospechoso~s~ puede atacar y matar a un ~b~policía ~s~cuando</String>
        <String xml:lang="pt-BR">Um ~o~suspeito ~s~pode atacar e matar um ~b~policial ~s~quando ele ou ela</String>
        <String xml:lang="de-DE">Ein ~o~Verdächtiger ~s~kann einen ~b~Polizisten ~s~angreifen und töten, wenn</String>
        <String xml:lang="it-IT">Un ~o~sospetto ~s~può attaccare e uccidere un ~b~poliziotto ~s~quando</String>
        <String xml:lang="id-ID">~o~Pelaku ~s~dapat menyerang dan membunuh ~b~polisi ~s~ketika</String>
    </Entry>

    <Entry Id="police_exam_answer_suspect_attack_revenge">
        <String xml:lang="en-US">They want to take ~r~revenge ~s~on the ~b~officer ~s~for a previous negative action in the same session</String>
        <String xml:lang="nl-NL">Ze ~r~wraak ~s~willen nemen op de ~b~politieagent ~s~voor een eerdere negatieve interactie in dezelfde sessie</String>
        <String xml:lang="fr-FR">Il veut se ~r~venger ~s~sur le ~b~policier ~s~pour une action négative antérieure dans la même session</String>
        <String xml:lang="hi-Latn">Wo ~r~revenge ~s~lena chahte hain ~b~officer ~s~se, puchle kuch negative actions ke liye same session ke</String>
        <String xml:lang="es-ES">Quieren ~r~vengarse~s~ del ~b~policía~s~ por una actuación negativa anterior en la misma sesión</String>
        <String xml:lang="pt-BR">Eles querem se ~r~vingar~s~ do ~b~policial~s~ por um desempenho negativo anterior na mesma sessão.</String>
        <String xml:lang="de-DE">sie ~r~Rache ~s~an dem ~b~Polizisten ~s~für eine frühere negative Handlung in derselben Sitzung nehmen wollen</String>
        <String xml:lang="it-IT">Vogliono ~r~vendicarsi ~s~del ~b~poliziotto ~s~per una precedente azione negativa nella stessa sessione</String>
        <String xml:lang="id-ID">Mereka mau melakukan ~r~balas dendam ~s~terhadap ~b~petugas itu~s~karena tindakan negatif sebelumnya dalam sesi yang sama.</String>
    </Entry>

    <Entry Id="police_exam_answer_suspect_attack_rescue">
        <String xml:lang="en-US">They want to rescue a ~g~friend ~s~who is being arrested or killed by the ~b~officer</String>
        <String xml:lang="nl-NL">Ze een ~g~vriend(in) ~s~willen redden die wordt gearresteerd of gedood door de ~b~politieagent</String>
        <String xml:lang="fr-FR">Il veut sauver un ~g~ami ~s~qui a été arrêté ou tué par le ~b~policier</String>
        <String xml:lang="hi-Latn">Wo rescue karna chahte hain apne ~g~friend ~s~jo arrest kiya ja raha hai ya maara ja raha ho ~b~officer se</String>
        <String xml:lang="de-DE">Sie einen ~g~Freund~s~, welcher von einem ~b~Polizisten~s~ verhaftet oder getötet wird, retten wollen~b~</String>
        <String xml:lang="it-IT">Vogliono salvare un ~g~amico ~s~che viene arrestato o ucciso dal ~b~poliziotto</String>
        <String xml:lang="id-ID">Mereka mau membantu ~g~teman ~s~yang sedang ditangkap atau dibunuh oleh ~b~petugas</String>
    </Entry>

    <Entry Id="police_exam_answer_suspect_attack_rioter">
        <String xml:lang="en-US">They want to roleplay as a ~o~rioter ~s~who hates the police</String>
        <String xml:lang="nl-NL">Ze willen roleplayen als een ~o~relschopper ~s~die de politie haat</String>
        <String xml:lang="fr-FR">Il veut jouer le rôle d'un ~o~émeutier ~s~qui déteste la police</String>
        <String xml:lang="hi-Latn">Wo roleplay karna chahte hain ek ~o~rioter ~s~ka jo police se nafrat karte hain</String>
        <String xml:lang="de-DE">Sie ein Rollenspiel als ~o~Krawallmacher~s~, welcher die Polizei hasst, spielen wollen</String>
        <String xml:lang="it-IT">Vogliono fare roleplay come un ~o~rivoltoso ~s~che odia la polizia</String>
        <String xml:lang="id-ID">Mereka mau melakukan roleplay sebagai ~o~perusuh ~s~yang membenci polisi</String>
    </Entry>

    <Entry Id="police_exam_answer_suspect_attack_robbery">
        <String xml:lang="en-US">They are ~r~robbing ~s~a store and the ~b~officer ~s~is getting close</String>
        <String xml:lang="nl-NL">Ze een winkel ~r~beroven ~s~en de ~b~politieagent ~s~komt te dichtbij</String>
        <String xml:lang="fr-FR">Il est en train de ~r~braquer ~s~un magasin et le ~b~policier ~s~est en train de s'approcher</String>
        <String xml:lang="hi-Latn">Wo ek dukaan ~r~loot ~s~rahe ho aur ~b~officer ~s~nazdeek aa rahe ho</String>
        <String xml:lang="de-DE">Sie einen Shop ~r~ausrauben~s~ und ein ~b~Polizist ~s~näher kommt</String>
        <String xml:lang="it-IT">Stanno ~r~rapinando ~s~un negozio e il ~b~poliziotto ~s~si sta avvicinando</String>
        <String xml:lang="id-ID">Mereka sedang ~r~merampok ~s~toko dan ~b~petugas ~s~mendekat kearah mereka</String>
    </Entry>

    <Entry Id="police_exam_question_mw">
        <String xml:lang="en-US">As a ~b~cop~s~, you can kill a ~r~most wanted ~s~(red) suspect...</String>
        <String xml:lang="nl-NL">Als ~b~politieagent~s~, mag je een verdachte met ~r~bounty ~s~(rood) vermoorden...</String>
        <String xml:lang="fr-FR">En tant que ~b~policier~s~, tu peux tuer le suspect ~r~le plus recherché ~s~(rouge)</String>
        <String xml:lang="hi-Latn">Ek ~b~cop ~s~hoke, aap maar sakte ho ek ~r~most wanted ~s~(red) suspect ko...</String>
        <String xml:lang="de-DE">Als ~b~Polizist~s~ darfst du ~r~meistgesuchte ~s~(rot) Verdächtige töten...</String>
        <String xml:lang="it-IT">Come ~b~poliziotto~s~, puoi uccidere il sospettato ~r~più ricercato ~s~(rosso)...</String>
        <String xml:lang="id-ID">Sebagai ~b~polisi~s~, kamu bisa membunuh ~r~buronan paling dicari ~s~(merah) ketika</String>
    </Entry>

    <Entry Id="police_exam_answer_mw_fleeing">
        <String xml:lang="en-US">When they are fleeing</String>
        <String xml:lang="nl-NL">Wanneer ze vluchten</String>
        <String xml:lang="fr-FR">Quand il s'enfuit</String>
        <String xml:lang="hi-Latn">Jab wo bhaag rahe ho</String>
        <String xml:lang="de-DE">wenn sie flüchten</String>
        <String xml:lang="it-IT">Quando stanno fuggendo</String>
        <String xml:lang="id-ID">Ketika mereka lari</String>
    </Entry>

    <Entry Id="police_exam_answer_mw_surrendering">
        <String xml:lang="en-US">When they are surrendering on their knees</String>
        <String xml:lang="nl-NL">Wanneer ze zich overgeven op hun knieën</String>
        <String xml:lang="fr-FR">Quand il se rend à genoux</String>
        <String xml:lang="hi-Latn">Jab wo ghutno par surrender kar rahe ho</String>
        <String xml:lang="de-DE">wenn sie sich kniend ergeben</String>
        <String xml:lang="it-IT">Quando si arrendono in ginocchio</String>
        <String xml:lang="id-ID">Ketika mereka berlutut dan menyerah</String>
    </Entry>

    <Entry Id="police_exam_answer_mw_gun">
        <String xml:lang="en-US">When you see them holding a gun</String>
        <String xml:lang="nl-NL">Wanneer je ze een vuurwapen ziet vasthouden</String>
        <String xml:lang="fr-FR">Quand tu le vois tenir une arme</String>
        <String xml:lang="hi-Latn">Jab aap unhe dekhe gun pakde hue</String>
        <String xml:lang="de-DE">wenn du sie siehst, wie sie eine Waffe halten</String>
        <String xml:lang="it-IT">Quando li vedi tenere una pistola</String>
        <String xml:lang="id-ID">Ketika mereka memegang senjata</String>
    </Entry>

    <Entry Id="police_exam_answer_mw_cuffed">
        <String xml:lang="en-US">When they are cuffed</String>
        <String xml:lang="nl-NL">Wanneer ze geboeid zijn</String>
        <String xml:lang="fr-FR">Quand il est menotté</String>
        <String xml:lang="hi-Latn">jab wo cuffed ho</String>
        <String xml:lang="de-DE">wenn sie gefesselt sind</String>
        <String xml:lang="it-IT">Quando sono ammanettati</String>
        <String xml:lang="id-ID">Ketika mereka diborgol</String>
    </Entry>

    <Entry Id="police_exam_answer_mw_shooting">
        <String xml:lang="en-US">When they are shooting at you</String>
        <String xml:lang="nl-NL">Wanneer ze op je schieten</String>
        <String xml:lang="fr-FR">Quand il te tire dessus</String>
        <String xml:lang="hi-Latn">Jab wo aap pe shoot kar rahe ho</String>
        <String xml:lang="de-DE">wenn sie auf dich schießen</String>
        <String xml:lang="it-IT">Quando ti stanno sparando</String>
        <String xml:lang="id-ID">Ketika mereka menembakmu</String>
    </Entry>

    <Entry Id="police_exam_error_already_started">
        <String xml:lang="en-US">~r~You are already in an exam.</String>
        <String xml:lang="nl-NL">~r~Je bent al bezig met een examen.</String>
        <String xml:lang="fr-FR">~r~Tu es déjà en examen.</String>
        <String xml:lang="hi-Latn">~r~Aap pehlse se hi ek exam me hain</String>
        <String xml:lang="de-DE">~r~Du bist bereits in einer Prüfung.</String>
        <String xml:lang="it-IT">~r~Sei già in un esame.</String>
        <String xml:lang="id-ID">~r~Kamu sedang mengikuti ujian.</String>
    </Entry>

    <Entry Id="police_exam_error_cooldown">
        <String xml:lang="en-US">~r~You must wait one hour between exam attempts.</String>
        <String xml:lang="nl-NL">~r~Je moet een uur wachten tussen examenpogingen.</String>
        <String xml:lang="fr-FR">~r~Tu dois attendre une heure entre chaque tentative d'examen.</String>
        <String xml:lang="hi-Latn">~r~Dobara exam attempt karne ke liye ek hour wait kare.</String>
        <String xml:lang="de-DE">~r~Du musst zwischen deinen Prüfungsversuchen eine Stunde warten.</String>
        <String xml:lang="it-IT">~r~Devi aspettare un'ora tra un tentativo di esame e l'altro.</String>
        <String xml:lang="id-ID">~r~Kamu harus menunggu satu jam sebelum dapat mencoba ujian kembali.</String>
    </Entry>

    <Entry Id="police_exam_question_menu_title">
        <String xml:lang="en-US">Question</String>
        <String xml:lang="nl-NL">Vraag</String>
        <String xml:lang="fr-FR">Question</String>
        <String xml:lang="hi-Latn">Question</String>
        <String xml:lang="de-DE">Frage</String>
        <String xml:lang="it-IT">Domanda</String>
        <String xml:lang="id-ID">Pertanyaan</String>
    </Entry>

    <!-- {0} = Current question index -->
    <!-- {1} = Questions count -->
    <!-- {2} = Score -->
    <Entry Id="police_exam_menu_subtitle">
        <String xml:lang="en-US">Question {0}/{1} ({2} points)</String>
        <String xml:lang="nl-NL">Vraag {0}/{1} ({2} punten)</String>
        <String xml:lang="fr-FR">Question {0}/{1} ({2} points)</String>
        <String xml:lang="hi-Latn">Question {0}/{1} ({2} points)</String>
        <String xml:lang="de-DE">Frage {0}/{1} ({2} Punkte)</String>
        <String xml:lang="it-IT">Domanda {0}/{1} ({2} punti)</String>
        <String xml:lang="id-ID">Pertanyaan {0}/{1} ({2} point)</String>
    </Entry>

    <Entry Id="police_exam_menu_select_all">
        <String xml:lang="en-US">~y~(select all that apply)</String>
        <String xml:lang="nl-NL">~y~(selecteer alles wat van toepassing is)</String>
        <String xml:lang="fr-FR">~y~(sélectionne toutes les réponses possibles)</String>
        <String xml:lang="hi-Latn">~y~(select karo jo kuch bhi apply ho sake)</String>
        <String xml:lang="de-DE">~y~(wähle alle zutreffenden)</String>
        <String xml:lang="it-IT">~y~(seleziona tutto ciò che si applica)</String>
        <String xml:lang="id-ID">~y~(pilih semua yang berlaku)</String>
    </Entry>

    <!-- {0} = Letter -->
    <Entry Id="police_exam_menu_option">
        <String xml:lang="en-US">Option {0}</String>
        <String xml:lang="nl-NL">Optie {0}</String>
        <String xml:lang="fr-FR">Option {0}</String>
        <String xml:lang="hi-Latn">Option (vikalp) {0}</String>
        <String xml:lang="de-DE">Option {0}</String>
        <String xml:lang="it-IT">Opzione {0}</String>
        <String xml:lang="id-ID">Opsi {0}</String>
    </Entry>

    <Entry Id="police_exam_menu_next_button_text">
        <String xml:lang="en-US">~g~Next</String>
        <String xml:lang="nl-NL">~g~Volgende</String>
        <String xml:lang="fr-FR">~g~Suivant</String>
        <String xml:lang="hi-Latn">~g~Next (agla)</String>
        <String xml:lang="de-DE">~g~Weiter</String>
        <String xml:lang="it-IT">~g~Prossimo</String>
        <String xml:lang="id-ID">~g~Selanjutnya</String>
    </Entry>

    <Entry Id="police_exam_menu_next_button_description">
        <String xml:lang="en-US">~g~Confirm ~s~and go to the next question (you ~r~cannot ~s~review it later).</String>
        <String xml:lang="nl-NL">~g~Bevestig ~s~en ga naar de volgende vraag (je kan het ~r~niet ~s~later bekijken).</String>
        <String xml:lang="fr-FR">~g~Confirmer ~s~et passer à la question suivante (tu ~r~ne pourras pas ~s~la revoir plus tard).</String>
        <String xml:lang="hi-Latn">~g~Confirm ~s~kare aur jaaye next question pe (aap baad mein review ~r~nahi ~s~kar sakte).</String>
        <String xml:lang="de-DE">~g~Bestätige ~s~und gehe zur nächsten Frage (du kannst sie später ~r~nicht ~s~überprüfen.</String>
        <String xml:lang="it-IT">~g~Conferma ~s~e passa alla domanda successiva (non ~r~potrai ~s~rivederla dopo).</String>
        <String xml:lang="id-ID">~g~Konfirmasi ~s~dan melanjutkan ke pertanyaan selanjutnya (kamu ~r~tidak bisa ~s~memeriksa kembali nanti).</String>
    </Entry>

    <Entry Id="police_exam_menu_submit_button_text">
        <String xml:lang="en-US">~g~Submit</String>
        <String xml:lang="nl-NL">~g~Indienen</String>
        <String xml:lang="fr-FR">~g~Envoyer</String>
        <String xml:lang="hi-Latn">~g~Submit (jama)</String>
        <String xml:lang="de-DE">~g~Abgeben</String>
        <String xml:lang="it-IT">~g~Invia</String>
        <String xml:lang="id-ID">~g~Kirimkan</String>
    </Entry>

    <Entry Id="police_exam_menu_submit_button_description">
        <String xml:lang="en-US">~g~Submit ~s~your exam to the server for immediate ~g~automated review~s~.</String>
        <String xml:lang="nl-NL">~g~Dien ~s~je examen in bij de server voor onmiddellijke ~g~(geautomatiseerde) beoordeling~s~.</String>
        <String xml:lang="fr-FR">~g~Envoyer ~s~son examen au serveur pour une révision ~g~automatisée immédiate~s~.</String>
        <String xml:lang="hi-Latn">~g~Submit ~s~kare apna exam aur paaye result turant hamare ~g~automated review ~s~dwara.</String>
        <String xml:lang="de-DE">~g~Gib ~s~deine Prüfung dem Server zur sofortigen ~g~automatisierten Überprüfung~s~.</String>
        <String xml:lang="it-IT">~g~Invia ~s~il tuo esame al server per una ~g~revisione automatica immediata~s~.</String>
        <String xml:lang="id-ID">~g~Kirimkan ~s~ujianmu ke server agar dapat langsung ~g~direview otomatis~s~.</String>
    </Entry>

    <Entry Id="police_exam_confirm_title">
        <String xml:lang="en-US">~y~Police Exam</String>
        <String xml:lang="nl-NL">~y~Politie Examen</String>
        <String xml:lang="fr-FR">~y~Examen de police</String>
        <String xml:lang="hi-Latn">~y~Police Ka Exam</String>
        <String xml:lang="de-DE">~y~Polizeiprüfung</String>
        <String xml:lang="it-IT">~y~Esame di Polizia</String>
        <String xml:lang="id-ID">~y~Ujian Kepolisian</String>
    </Entry>

    <Entry Id="police_exam_menu_title">
        <String xml:lang="en-US">~y~Police Exam</String>
        <String xml:lang="nl-NL">~y~Politie Examen</String>
        <String xml:lang="fr-FR">~y~Examen de police</String>
        <String xml:lang="hi-Latn">~y~Police Ka Exam</String>
        <String xml:lang="de-DE">~y~Polizeiprüfung</String>
        <String xml:lang="it-IT">~y~Esame di Polizia</String>
        <String xml:lang="id-ID">~y~Ujian Kepolisian</String>
    </Entry>

    <!-- {0} = Questions count -->
    <!-- {1} = Passing score -->
    <!-- {2} = Time left in minutes -->
    <Entry Id="police_exam_confirm_message">
        <String xml:lang="en-US">Welcome to the ~y~CnR V ~s~Police Exam.\n\nPlease, learn the police rules at ~b~gtacnr.net/rules ~s~before taking the exam. Correct answers give one or more points. Wrong answers subtract one point. Some of the wrong answers will immediately fail and terminate the exam if selected. If you fail the exam or leave the server, you cannot take it again for one hour. Your answers are immediately reviewed by the server. There are a total of ~y~{0} questions~s~, correct answers give you one or two points and the passing score is ~y~{1} points~s~. You have {2} minutes to submit the exam.\n\n</String>
        <String xml:lang="nl-NL">Welkom bij het ~y~CnR V ~s~Politie Examen.\n\nLees aub eerst de politie regels op ~b~gtacnr.net/rules ~s~voordat je het examen begint. Goede antwoorden geven 1 of meer punten. Verkeerde antwoorden trekken 1 punt af. Sommige verkeerde antwoorden zullen het examen direct laten falen en beëindigen als ze geselecteerd worden. Als je het examen niet haalt of de server verlaat, kan je het examen niet opnieuw doen voor een uur. Je antwoorden worden direct beoordeeld door de server. Er zijn in totaal ~y~{0} vragen~s~, goede antwoorden geven je 1 of 2 punten en het minimaal aantal punten nodig is ~y~{1} punten~s~. Je hebt {2} minuten om het examen te maken.\n\n</String>
        <String xml:lang="fr-FR">Bienvenue à l'examen de police de ~y~CnR V~s~.\n\nMerci d'apprendre les règles de la police sur ~b~gtacnr.net/rules ~s~avant de passer l'examen. Les bonnes réponses donnent un ou plusieurs points. Les mauvaises réponses enlèvent un point. Certaines mauvaises réponses entraînent un échec immédiat et l'abandon de l'examen si elles sont sélectionnées. Si tu échoues à l'examen ou si tu quittes le serveur, tu ne pourras pas le repasser avant une heure. Tes réponses sont immédiatement examinées par le serveur. Il y a un total de ~y~{0} questions~s~, les bonnes réponses te donnent un ou deux points et le score de réussite est de ~y~{1} points~s~. Tu as {2} minutes pour rendre l'examen.\n\n</String>
        <String xml:lang="hi-Latn">Swagat hai aapka ~y~CnR V ~s~Police Exam mein.\n\nPlease, police rules lear kare ~b~gtacnr.net/rules ~s~par exam dene se pehle. Sahi answers aapko ek ya ek se zyada points dete hain. Galat answers aapko ek kam point dete hain. Kuch galat answers turant aapko fail kardenge aur exam se bahar kardenge agar aap galat choose kare to. Agar aap fail hogaye exam me ya server leave kar diye, To aap agle ek hour tak nahi de sakte. Aapke answers turant review kiye jaate hain server dwara. Yaha total ~y~{0} questions ~s~hain, sahi answer aapko 1 ya 2 points dega aur passing score hai ~y~{1} points~s~. Aapke paas {2} minutes hain exam submit karne ke liye.\n\n</String>
        <String xml:lang="de-DE">Willkommen zur ~y~CnR V ~s~Polizeiprüfung.\n\nBitte lerne die Polizeiregeln auf ~b~gtacnr.net/rules~s~, bevor du an der Prüfung teilnimmst. Richtige Antworten geben einen oder mehrere Punkte. Falsche Antworten ziehen einen Punkt ab. Einige Antworten führen zum sofortigen Nichtbestehen und zum Abbruch der Prüfung. Wenn du die Prüfung nicht bestehst oder du den Server verlässt, kannst du sie für eine Stunde nicht erneut ablegen. Deine Antworten werden sofort vom Server überprüft. Insgesamt gibt es ~y~{0} Frage~s~, richtige Antworten geben dir einen oder zwei Punkte und das Bestehen der Prüfung wird mit ~y~{1} Punkten~s~ bewertet. Du hast {2} Minuten, um die Prüfung abzugeben.\n\n</String>
        <String xml:lang="it-IT">Benvenuto all'~y~Esame di Polizia ~s~di CnR V.\n\nPer favore, studia le regole della polizia su ~b~gtacnr.net/rules ~s~prima di sostenere l'esame. Le risposte corrette danno uno o più punti. Le risposte sbagliate sottraggono un punto. Alcune risposte sbagliate comportano un fallimento immediato e la cessazione dell'esame se selezionate. Se fallisci l'esame o lasci il server, non potrai rifarlo per un'ora. Le tue risposte vengono immediatamente valutate dal server. Ci sono un totale di ~y~{0} domande~s~, le risposte corrette ti danno uno o due punti e il punteggio minimo per passare è di ~y~{1} punti~s~. Hai {2} minuti per inviare l'esame.\n\n</String>
        <String xml:lang="id-ID">Selamat datang di Ujian Kepolisian ~y~CnR V~s~.\n\nDimohon, untuk belajar aturan polisi di ~b~gtacnr.net/rules ~s~sebelum mengambil ujian. Jawaban benar akan memberikan 1 point atau lebih. Jawaban salah akan mengurangi 1 point. Beberapa jawaban yang salah akan langsung membuatmu gagal ujian ketika dipilih. Jika kamu gagal dalam ujian atau meninggalkan server, kamu tidak dapat mengambil ujian lagi selama satu jam. Jawabanmu akan langsung direview oleh server. ada total ~y~{0} pertanyaan~s~, jawaban benar akan memberikan satu atau dua point dan nilai kelulusan adalah ~y~{1} point~s~. Kamu punya waktu {2} menit untuk mengerjakan ujian. \n\n</String>
    </Entry>

    <Entry Id="police_exam_extremely_wrong_answer">
        <String xml:lang="en-US">~r~You selected an extremely wrong answer. You better go read the rules before attempting to be a police officer.</String>
        <String xml:lang="nl-NL">~r~Je hebt een extreem verkeerd antwoord geselecteerd. Je kan beter de regels lezen voordat je probeert een politieagent te worden.</String>
        <String xml:lang="fr-FR">~r~Tu as choisi une très mauvaise réponse. Tu ferais mieux d'aller lire les règles avant de tenter de devenir policier.</String>
        <String xml:lang="hi-Latn">~r~Aapne ek bohot hi galat answer select kar diya. Behter hoga aap jaaye aur rules padhe dobara police officer ka exam dene se pehle.</String>
        <String xml:lang="de-DE">~r~Du hast eine völlig falsche Antwort gewählt. Du solltest besser die Regeln lesen, bevor du versuchst, ein Polizist zu werden.</String>
        <String xml:lang="it-IT">~r~Hai selezionato una risposta estremamente errata. È meglio che tu legga le regole prima di tentare di diventare un ufficiale di polizia.</String>
        <String xml:lang="id-ID">~r~Kamu memilih jawaban yang sangat salah. Kamu lebih baik membaca peraturan sebelum mencoba menjadi petugas kepolisian.</String>
    </Entry>

    <Entry Id="police_exam_terminate_title">
        <String xml:lang="en-US">Terminate</String>
        <String xml:lang="nl-NL">Beëindigen</String>
        <String xml:lang="fr-FR">Terminer</String>
        <String xml:lang="hi-Latn">Khatam karo</String>
        <String xml:lang="de-DE">Beenden</String>
        <String xml:lang="it-IT">Termina</String>
        <String xml:lang="id-ID">Akhiri</String>
    </Entry>

    <Entry Id="police_exam_terminate_message">
        <String xml:lang="en-US">Are you sure you want to terminate the exam?</String>
        <String xml:lang="nl-NL">Weet je zeker dat je het examen wilt beëindigen?</String>
        <String xml:lang="fr-FR">Tu es sûr de vouloir mettre fin à l'examen?</String>
        <String xml:lang="hi-Latn">Kya aap sure hain exam khatam karne ke liye?</String>
        <String xml:lang="de-DE">Bist du sicher, dass du die Prüfung beenden willst?</String>
        <String xml:lang="it-IT">Sei sicuro di voler terminare l'esame?</String>
        <String xml:lang="id-ID">Apakah kamu mau mengakhiri ujian?</String>
    </Entry>

    <!-- {0} = Final score -->
    <!-- {1} = Max score -->
    <!-- {2} = Passing score -->
    <Entry Id="police_exam_response_passed">
        <String xml:lang="en-US">~g~Congratulations! ~s~You have passed the exam with ~g~{0}~s~/{1} points ({2} to pass). You can now become a ~b~Police Officer~s~.</String>
        <String xml:lang="nl-NL">~g~Gefeliciteerd! ~s~Je bent geslaagd voor het examen met ~g~{0}~s~/{1} punten ({2} om te slagen). Je kan nu een ~b~Politieagent~s~ worden.</String>
        <String xml:lang="fr-FR">~g~Félicitations! ~s~Tu as réussi l'examen avec ~g~{0}~s~/{1} points ({2} pour passer). Tu peux maintenant devenir un ~b~agent de police~s~.</String>
        <String xml:lang="hi-Latn">~g~Congratulations! ~s~Aapne pass kar liya exam ~g~{0}~s~/{1} points ({2} chahiye pass hone ke liye) se. Aap aap ~b~Police Officer ~s~bann sakte hain.</String>
        <String xml:lang="de-DE">~g~Glückwunsch! ~s~Du hast die Prüfung mit ~g~{0}~s~/{1} Punkte bestanden ({2} um zu bestehen). Du kannst nun ein ~b~PPolizist~s~ werden.</String>
        <String xml:lang="it-IT">~g~Congratulazioni! ~s~Hai superato l'esame con ~g~{0}~s~/{1} punti ({2} per passare). Ora puoi diventare un ~b~Agente di Polizia~s~.</String>
        <String xml:lang="id-ID">~g~Selamat! ~s~kamu lulus dari ujian dengan skor ~g~{0}~s~/{1} point ({2} point untuk lulus). Kamu sekarang bisa menjadi ~b~Petugas Kepolisian~s~.</String>
    </Entry>

    <!-- {0} = Final score -->
    <!-- {1} = Max score -->
    <!-- {2} = Passing score -->
    <Entry Id="police_exam_response_failed">
        <String xml:lang="en-US">~r~Sorry! ~s~You have not passed the exam (~r~{0}~s~/{1} points) ({2} to pass).</String>
        <String xml:lang="nl-NL">~r~Sorry! ~s~Je bent niet geslaagd voor het examen (~r~{0}~s~/{1} punten) ({2} om te slagen).</String>
        <String xml:lang="fr-FR">~r~Désolé! ~s~Tu n'as pas réussi l'examen (~r~{0}~s~/{1} points) ({2} pour passer).</String>
        <String xml:lang="hi-Latn">~r~Sorry! ~s~Aap pass nahi kar paye exam (~r~{0}~s~/{1} points) ({2} chahiye pass hone ke liye).</String>
        <String xml:lang="de-DE">~r~Sorry! ~s~Du hast die Prüfung nicht bestanden (~r~{0}~s~/{1} Punkte) ({2} um zu bestehen).</String>
        <String xml:lang="it-IT">~r~Spiacente! ~s~Non hai superato l'esame (~r~{0}~s~/{1} punti) ({2} per passare).</String>
        <String xml:lang="id-ID">~r~Mohon maaf! ~s~Kamu belum lulus ujian (~r~{0}~s~/{1} point) ({2} point untuk lulus).</String>
    </Entry>



    <!-- ========================= -->
    <!-- Vehicle export -->
    <!-- ========================= -->
    <!-- {0} = Player -->
    <!-- {1} = Vehicle name -->
    <!-- {2} = Profit -->
    <Entry Id="vehicle_export_mw">
        <String xml:lang="en-US">(C){0}(/C) exported today's most wanted vehicle (C){1}(/C) for (C){2}(/C).</String>
        <String xml:lang="it-IT">(C){0}(/C) ha esportato il veicolo (C){1}(/C) più ricercato di oggi per (C){2}(/C).</String>
        <String xml:lang="nl-NL">(C){0}(/C) heeft het meest gezochte voertuig (C){1}(/C) van vandaag voor (C){2}(/C) geëxporteerd.</String>
        <String xml:lang="fr-FR">(C){0}(/C) a exporté le véhicule le plus recherché aujourd'hui (C){1}(/C) pour (C){2}(/C).</String>
        <String xml:lang="de-DE">(C){0}(/C) hat das meistgesuchte Fahrzeug (C){1}(/C) von heute für (C){2}(/C) exportiert.</String>
        <String xml:lang="tr-TR">(C){0}(/C) bugünün en çok aranan aracını ihraç etti (C){1}(/C) için (C){2}(/C).</String>
        <String xml:lang="es-ES">(C){0}(/C) exportó el vehículo más buscado de hoy (C){1}(/C) por (C){2}(/C).</String>
        <String xml:lang="pl-PL">(C){0}(/C) eksportował dzisiejszy poszukiwany pojazd (C){1}(/C) za (C){2}(/C).</String>
        <String xml:lang="pt-BR">(C){0}(/C) exportou o veículo mais procurado de hoje (C){1}(/C) por (C){2}(/C).</String>
        <String xml:lang="ar-001">(C){0}(/C) قام بتصدير السيارة الأكثر طلبًا اليوم (C){1}(/C) لـ (C){2}(/C).</String>
        <String xml:lang="id-ID">(C){0}(/C) telah mengexport kendaraan paling dicari hari ini (C){1}(/C) untuk (C){2}(/C).</String>
        <String xml:lang="th-TH">(C){0}(/C) ส่งออกยานพาหนะที่เป็นที่ต้องการมากที่สุดในปัจจุบัน (C){1}(/C) สำหรับ (C){2}(/C)</String>
        <String xml:lang="hi-Latn">(C){0}(/C) export kare aaj ki most wanted vehicle (C){1}(/C) (C){2}(/C) pe.</String>
    </Entry>

    <Entry Id="vehicle_export_cant_export">
        <String xml:lang="en-US">Public officers and emergency workers can't illegally export vehicles.</String>
        <String xml:lang="it-IT">Agenti di polizia e soccorritori non possono esportare veicoli illegalmente.</String>
        <String xml:lang="nl-NL">Ambtenaren en noodhulpdiensten kunnen geen voertuigen exporteren op een illegale wijze.</String>
        <String xml:lang="fr-FR">Les agents des services publics et des services d'urgence ne peuvent pas exporter illégalement des véhicules.</String>
        <String xml:lang="de-DE">Beamte und Einsatzkräfte können keine Fahrzeuge illegal exportieren.</String>
        <String xml:lang="tr-TR">Kamu görevlileri ve acil durum çalışanları yasa dışı yollardan araç ihraç edemez.</String>
        <String xml:lang="es-ES">Los oficiales de policia y los trabajadores de emergencia no pueden exportar vehículos ilegalmente.</String>
        <String xml:lang="pl-PL">Gliny i sanitariusze nie mogą nielegalnie eksportować pojazdów.</String>
        <String xml:lang="pt-BR">Policiais e equipes de emergência não têm permissão para exportar veículos ilegalmente.</String>
        <String xml:lang="id-ID">Petugas publik dan pekerja darurat tidak dapat mengexport kendaraan secara ilegal.</String>
        <String xml:lang="th-TH">เจ้าหน้าที่ของรัฐและพนักงานฉุกเฉินไม่สามารถส่งออกยานพาหนะอย่างผิดกฎหมายได้</String>
        <String xml:lang="hi-Latn">Public officers aur emergency workers illegally vehicle export nahi kar sakte.</String>
    </Entry>

    <Entry Id="vehicle_export_no_mw_vehicle">
        <String xml:lang="en-US">There's currently no most wanted vehicle. Please, wait until 5:00am.</String>
        <String xml:lang="it-IT">Non è presente alcun veicolo più ricercato. Perpiacere, aspetta fino alle 5:00.</String>
        <String xml:lang="nl-NL">Op dit moment is er geen meest gezocht voertuig. Wacht alstublieft tot 5:00.</String>
        <String xml:lang="fr-FR">Il n'y a pas actuellement de véhicule le plus recherché. Merci d'attendre jusqu'à 5h00 du matin.</String>
        <String xml:lang="de-DE">Aktuell gibt es kein meistgesuchtes Fahrzeug. Bitte warte bis 5:00 Uhr.</String>
        <String xml:lang="tr-TR">Şu anda en çok aranan araç yok. Lütfen, sabah 5:00'e kadar bekleyin.</String>
        <String xml:lang="es-ES">Actualmente no hay ningún vehículo más buscado. Por favor, espere hasta las 5:00 am.</String>
        <String xml:lang="pl-PL">Nie ma w tej chwili poszukiwanego pojazdu. Proszę, poczekaj do 5:00.</String>
        <String xml:lang="pt-BR">No momento, não há mais veículos procurados. Por favor, aguarde até as 5:00 am.</String>
        <String xml:lang="id-ID">Untuk saat ini tidak ada kendaraan yang paling dicari. Mohon, tunggu hingga pukul 5:00 pagi.</String>
        <String xml:lang="th-TH">ขณะนี้ยังไม่มียานพาหนะที่ต้องการมากที่สุด กรุณารอจนถึง 05.00 น.</String>
        <String xml:lang="hi-Latn">Filhaal koi most wanted vehicle nahi hai. Please, wait kare 5:00am tak.</String>
    </Entry>

    <!-- {0} = Player color (red, ...) -->
    <!-- {1} = Player name-->
    <!-- {2} = Player Id-->
    <!-- {3} = Location name-->
    <!-- {4} = Vehicle Price -->
    <!-- (red name)Sasino (1) has found today's most wanted vehicle in {Legion Square}~s~. Value: $350,000. -->
    <!--   [{0}]  [ {1} ][{2}]                                          [   {3}   ]            [   {4}   ]  -->
    <Entry Id="vehicle_export_player_found_value">
        <String xml:lang="en-US">{0}{1} ({2}) ~s~has found today's ~b~most wanted vehicle ~s~in ~y~{3}~s~. Value: ~g~{4}~s~.</String>
        <String xml:lang="nl-NL">{0}{1} ({2}) ~s~heeft ~b~most wanted vehicle ~s~van vandaag gevonden in ~y~{3}~s~. Waarde: ~g~{4}~s~.</String>
        <String xml:lang="it-IT">{0}{1} ({2}) ~s~hha trovato il ~b~veicolo più ricercato ~s~di oggi in ~y~{3}~s~. Valore: ~g~{4}~s~.</String>
        <String xml:lang="fr-FR">{0}{1} ({2}) ~s~a trouvé le véhicule ~b~le plus recherché ~s~dans ~y~{3}~s~. Valeur: ~g~{4}~s~.</String>
        <String xml:lang="es-ES">{0}{1} ({2}) ~s~ha encontrado el ~b~vehículo más buscado de hoy ~s~en ~y~{3}~s~. Valor: ~g~{4}~s~.</String>
        <String xml:lang="pl-PL">{0}{1} ({2}) ~s~znalazł dzisiejszy ~b~poszukiwany pojazd ~s~w ~y~{3}~s~. Wartość: ~g~{4}~s~.</String>
        <String xml:lang="de-DE">{0}{1} ({2}) ~s~hat das ~b~meistgesuchte Fahrzeug von heute ~s~in ~y~{3}~s~ gefunden. Wert: ~g~{4}~s~.</String>
        <String xml:lang="pt-BR">{0}{1} ({2}) ~s~encontrou o ~b~veículo mais procurado da atualidade ~s~en ~y~{3}~s~. Valor: ~g~{4}~s~.</String>
        <String xml:lang="id-ID">{0}{1} ({2}) ~s~telah menemukan ~b~mobil paling dicari ~s~hari ini di ~y~{3}~s~. Nilai: ~g~{4}~s~.</String>
        <String xml:lang="th-TH">{0}{1} ({2}) ~s~ได้พบ ~b~ยานพาหนะที่เป็นที่ต้องการมากที่สุดของวันนี้ ~s~ใน ~y~{3}~s~ ค่า: ~g~{4}~s~</String>
        <String xml:lang="hi-Latn">{0}{1} ({2}) ~s~ne dhoonda aaj ki ~b~most wanted vehicle ~y~{3} ~s~mein. Value: ~g~{4} ~s~ki.</String>
    </Entry>

    <!-- {0} = Has been "mwveh" (probably for colours) -->
    <!-- {1} = Value -->
    <!-- {2} = Has been "ctrls" -->
    <Entry Id="vehicle_you_can_export">
        <String xml:lang="en-US">{0}You can export this vehicle for ~g~{1}~s~. {2}</String>
        <String xml:lang="nl-NL">{0}Je kan dit voertuig exporteren voor ~g~{1}~s~. {2}</String>
        <String xml:lang="it-IT">{0}Puoi esportare questo veicolo per ~g~{1}~s~. {2}</String>
        <String xml:lang="fr-FR">{0}Tu peux exporter ce véhicule pour ~g~{1}~s~. {2}</String>
        <String xml:lang="pl-PL">{0}Możesz eksportować ten pojazd za ~g~{1}~s~. {2}</String>
        <String xml:lang="es-ES">{0}Puedes exportar este vehículo por ~g~{1}~s~. {2}</String>
        <String xml:lang="pt-BR">{0}Você pode exportar esse veículo por ~g~{1}~s~. {2}</String>
        <String xml:lang="de-DE">{0}Du kannst dieses Fahrzeug für ~g~{1} ~s~exportieren. {2}</String>
        <String xml:lang="id-ID">{0}Anda dapat mengexport kendaraan ini dengan harga ~g~{1}~s~. {2}</String>
        <String xml:lang="th-TH">{0}คุณสามารถส่งออกยานพาหนะนี้ได้ในราคา ~g~{1}~s~ {2}</String>
        <String xml:lang="hi-Latn">{0}Aap ye gaadi export kar sakte ho ~g~{1} ~s~mein. {2}</String>
    </Entry>

    <!-- {0} = Vehicle name -->
    <!-- {1} = Value -->
    <Entry Id="vehicle_you_exported">
        <String xml:lang="en-US">You exported a ~b~{0} ~s~for ~g~{1}~s~.</String>
        <String xml:lang="nl-NL">Je hebt een ~b~{0}~s~ geëxporteerd voor ~g~{1}~s~.</String>
        <String xml:lang="it-IT">Hai esportato un ~b~{0} ~s~per ~g~{1}~s~.</String>
        <String xml:lang="fr-FR">Tu as exporté une ~b~{0} ~s~pour ~g~{1}~s~.</String>
        <String xml:lang="pl-PL">Eksportowałeś ~b~{0} ~s~za ~g~{1}~s~.</String>
        <String xml:lang="es-ES">Exportaste un ~b~{0} ~s~por ~g~{1}~s~.</String>
        <String xml:lang="pt-BR">Você exportou um ~b~{0} ~s~por ~g~{1}~s~.</String>
        <String xml:lang="de-DE">Du hast einen ~b~{0} ~s~für ~g~{1}~s~ exportiert.</String>
        <String xml:lang="id-ID">Anda telah mengexport ~b~{0} ~s~untuk ~g~{1}~s~.</String>
        <String xml:lang="th-TH">คุณได้ส่งออก ~b~{0} ~s~สำหรับ ~g~{1}~s~</String>
        <String xml:lang="hi-Latn">Aapne export kara ~b~{0} ~s~ko ~g~{1} ~s~mein.</String>
    </Entry>

    <Entry Id="vehicle_too_damaged_to_export">
        <String xml:lang="en-US">This vehicle is ~r~too damaged ~s~to be exported!</String>
        <String xml:lang="nl-NL">Dit voertuig is ~r~te erg beschadigd~s~ om geëxporteerd te worden!</String>
        <String xml:lang="it-IT">Questo veicolo è ~r~troppo danneggiato ~s~per essere esportato!</String>
        <String xml:lang="fr-FR">Ce véhicule est ~r~trop endommagé ~s~pour être exporté!</String>
        <String xml:lang="pl-PL">Czy ja ci wyglądam na złomiarza? Ten pojazd jest ~r~zbyt zniszczony ~s~dla eksportu!</String>
        <String xml:lang="es-ES">¡Este vehículo ~r~está demasiado dañado ~s~para ser exportad</String>
        <String xml:lang="pt-BR">Esse veículo ~r~está muito danificado ~s~para ser exportado.</String>
        <String xml:lang="de-DE">Dieses Fahrzeug ist ~r~zu beschädigt~s~, um exportiert zu werden!</String>
        <String xml:lang="id-ID">Kendaraan ini ~r~terlalu rusak ~s~untuk diexport!</String>
        <String xml:lang="th-TH">รถคันนี้ ~r~เสียหายเกินไป ~s~ที่จะส่งออก!</String>
        <String xml:lang="hi-Latn">Yeh vehicle export karne ke liye ~r~bahut damaged ~s~hai!</String>
    </Entry>

    <Entry Id="vehicle_not_wanted_for_export">
        <String xml:lang="en-US">This vehicle is ~r~not wanted ~s~for exportation!</String>
        <String xml:lang="nl-NL">Dit voertuig is ~r~niet gewilt~s~ voor export!</String>
        <String xml:lang="it-IT">Questo veicolo ~r~non è richiesto ~s~per l'esportazione!</String>
        <String xml:lang="fr-FR">Ce véhicule n'est ~r~pas recherché ~s~pour l'exportation!</String>
        <String xml:lang="pl-PL">Ten pojazd nie jest ~r~poszukiwany ~s~do eksportu!</String>
        <String xml:lang="es-ES">¡Este vehículo ~r~no deseado ~s~para la exportación!</String>
        <String xml:lang="pt-BR">Esse veículo não é procurado para exportação!</String>
        <String xml:lang="de-DE">Dieses Fahrzeug ist ~r~nicht ~s~für die Exportierung ~r~gesucht~s~!</String>
        <String xml:lang="id-ID">Kendaraan ini ~r~tidak diinginkan ~s~untuk diexport!</String>
        <String xml:lang="th-TH">รถคันนี้ ~r~ไม่ต้องการ ~s~สำหรับการส่งออก!</String>
        <String xml:lang="hi-Latn">Yeh vehicle ~r~wanted nahi ~s~hai export karne ke liye!</String>
    </Entry>

    <Entry Id="vehicle_cant_illegally_export_on_job">
        <String xml:lang="en-US">~r~You cannot illegally export vehicles on this job!</String>
        <String xml:lang="nl-NL">~r~Je mag met deze baan niet voertuigen illegaal exporteren!</String>
        <String xml:lang="it-IT">~r~Non puoi esportare veicoli illegalmente con questo lavoro!</String>
        <String xml:lang="fr-FR">~r~Tu ne peux pas exporter illégalement des véhicules avec ce travail!</String>
        <String xml:lang="pl-PL">~r~Nie możesz nielegalnie eksportować fur w tej pracy!</String>
        <String xml:lang="es-ES">~r~En este trabajo no se pueden exportar vehículos ilegalmente.</String>
        <String xml:lang="pt-BR">~r~Nesse trabalho, os veículos não podem ser exportados ilegalmente!.</String>
        <String xml:lang="de-DE">~r~Du kannst keine Fahrzeuge illegal exportieren in diesem Job!</String>
        <String xml:lang="id-ID">~r~Anda tidak dapat mengexport kendaraan secara ilegal dalam pekerjaan ini!</String>
        <String xml:lang="th-TH">~r~คุณไม่สามารถส่งออกยานพาหนะอย่างผิดกฎหมายในงานนี้!</String>
        <String xml:lang="hi-Latn">~r~Aap illegally vehicles export nahi kar sakte is job mein!</String>
    </Entry>

    <Entry Id="vehicle_export_cops_nearby">
        <String xml:lang="en-US">~b~Cops are nearby! ~r~Get rid ~s~of them before exporting the vehicle.</String>
        <String xml:lang="nl-NL">~b~Politie is dichtbij! ~r~Krijg ze weg~s~ voordat je dit voertuig exporteert.</String>
        <String xml:lang="it-IT">~b~La polizia è nelle vicinanze! ~r~Sbarazzatene ~s~prima di esportare il veicolo.</String>
        <String xml:lang="fr-FR">~b~Les policiers sont dans les alentours! ~r~Débarrasse-toi ~s~d'eux avant d'exporter le véhicule.</String>
        <String xml:lang="pl-PL">~b~Gliny tu węszą! ~r~Pozbądź ~s~się ich zanim eksportujesz pojazd.</String>
        <String xml:lang="es-ES">~b~¡La policía está cerca! ~r~Deshazte ~s~de ellos antes de exportar el vehículo.</String>
        <String xml:lang="pt-BR">~b~A polícia está por perto! ~r~Livre-se deles ~s~antes de exportar o veículo.</String>
        <String xml:lang="de-DE">~b~Polizisten befinden sich in der Nähe! ~r~Werde sie los~s~, bevor du das Fahrzeug exportierst.</String>
        <String xml:lang="id-ID">~b~Kepolisian berada didekat sini! ~r~Singkirkan ~s~mereka sebelum mengexport kendaraan.</String>
        <String xml:lang="th-TH">~b~ตำรวจอยู่ใกล้ๆ! ~r~กำจัด ~s~พวกมันก่อนที่จะส่งออกยานพาหนะ</String>
        <String xml:lang="hi-Latn">~b~Aas-paas me cops hain! ~r~Chutkara paaye ~s~pehle unse phir vehicle export karne.</String>
    </Entry>

    <Entry Id="vehicle_export_personal_vehicle">
        <String xml:lang="en-US">~r~You cannot export a personal vehicle!</String>
        <String xml:lang="nl-NL">~r~Persoonlijke voertuigen kan je niet exporteren!</String>
        <String xml:lang="it-IT">~r~Non puoi esportare un veicolo personale!</String>
        <String xml:lang="fr-FR">~r~Tu ne peux pas exporter un véhicule personnel!</String>
        <String xml:lang="pl-PL">~r~Nie możesz eksportować pojazdu osobistego!</String>
        <String xml:lang="es-ES">~r~No se puede exportar un vehículo personal</String>
        <String xml:lang="pt-BR">~r~Não é possível exportar um veículo pessoal</String>
        <String xml:lang="de-DE">~r~Du kannst persönliche Fahrzeuge nicht exportieren!</String>
        <String xml:lang="id-ID">~r~Anda tidak dapat mengexport kendaraan pribadi!</String>
        <String xml:lang="th-TH">~r~คุณไม่สามารถส่งออกยานพาหนะส่วนตัวได้!</String>
        <String xml:lang="hi-Latn">~r~Aap ek personal vehicle export nahi kar sakte!</String>
    </Entry>

    <Entry Id="vehicle_cant_export_vehicle">
        <String xml:lang="en-US">~r~You cannot export this vehicle!</String>
        <String xml:lang="nl-NL">~r~Dit voertuig kan niet geëxporteerd worden!</String>
        <String xml:lang="fr-FR">~r~Tu ne peux pas exporter ce véhicule!</String>
        <String xml:lang="it-IT">~r~Non puoi esportare questo veicolo!</String>
        <String xml:lang="pl-PL">~r~Nie możesz eksportować tego pojazdu!</String>
        <String xml:lang="es-ES">~r~¡No se puede exportar este vehículo!</String>
        <String xml:lang="pt-BR">~r~Esse veículo não pode ser exportado!</String>
        <String xml:lang="de-DE">~r~Du kannst dieses Fahrzeug nicht exportieren!</String>
        <String xml:lang="id-ID">~r~Anda tidak dapat mengexport kendaraan ini!</String>
        <String xml:lang="th-TH">~r~คุณไม่สามารถส่งออกยานพาหนะนี้ได้!</String>
        <String xml:lang="hi-Latn">~r~Aap ye vehicle export nahi kar sakte!</String>
    </Entry>

    <!-- ========================= -->
    <!-- Scrapping -->
    <!-- ========================= -->
    <!-- {0} = Value -->
    <!-- {1} = Has been "ctrls" -->
    <Entry Id="vehicle_scrap_price">
        <String xml:lang="en-US">You can scrap this vehicle for ~g~{0}~s~. {1}</String>
        <String xml:lang="nl-NL">Dit voertuig kan gescrapt worden voor ~g~{0}~s~. {1}</String>
        <String xml:lang="fr-FR">Tu peux mettre ce véhicule à la casse pour ~g~{0}~s~. {1}</String>
        <String xml:lang="it-IT">Puoi smantellare questo veicolo per ~g~{0}~s~. {1}</String>
        <String xml:lang="pl-PL">Możesz zezłomować ten pojazd za ~g~{0}~s~. {1}</String>
        <String xml:lang="es-ES">Puedes desguazar este vehículo por ~g~{0}~s~. {1}</String>
        <String xml:lang="pt-BR">Você pode sucatear esse veículo por ~g~{0}~s~. {1}</String>
        <String xml:lang="de-DE">Du kannst dieses Fahrzeug für ~g~{0}~s~ exportieren, {1}.</String>
        <String xml:lang="id-ID">Anda dapat membongkar kendaraan ini untuk ~g~{0}~s~. {1}.</String>
        <String xml:lang="th-TH">คุณสามารถทำลายยานพาหนะคันนี้ได้ในราคา ~g~{0}~s~ {1}</String>
        <String xml:lang="hi-Latn">Aap ye gaadi scrap kar sakte hain ~g~{0} ~s~mein. {1}</String>
    </Entry>

    <!-- {0} = Vehicle name -->
    <!-- {1} = Value -->
    <Entry Id="vehicle_scrap_sold">
        <String xml:lang="en-US">You sold a ~b~{0} ~s~for ~g~{1}~s~.</String>
        <String xml:lang="nl-NL">Je hebt een ~b~{0}~s~ verkocht voor ~g~{1}~s~.</String>
        <String xml:lang="fr-FR">Tu as vendu une ~b~{0} ~s~pour ~g~{1}~s~.</String>
        <String xml:lang="it-IT">Hai venduto un ~b~{0} ~s~per ~g~{1}~s~.</String>
        <String xml:lang="pl-PL">Sprzedałeś ~b~{0} ~s~za ~g~{1}~s~.</String>
        <String xml:lang="es-ES">Vendiste un ~b~{0} ~s~por ~g~{1}~s~.</String>
        <String xml:lang="pt-BR">Você vendeu um ~b~{0} ~s~por ~g~{1}~s~.</String>
        <String xml:lang="de-DE">Du hast einen ~b~{0} für ~g~{1} ~s~verkauft.</String>
        <String xml:lang="id-ID">Anda menjual ~b~{0} ~s~untuk ~g~{1}~s~.</String>
        <String xml:lang="th-TH">คุณขาย ~b~{0} ~s~สำหรับ ~g~{1}~s~</String>
        <String xml:lang="hi-Latn">Aapne ek ~b~{0} ~g~{1} ~s~mein becha.</String>
    </Entry>

    <Entry Id="vehicle_scrap_not_wanted">
        <String xml:lang="en-US">This vehicle is ~r~not wanted ~s~for scrap!</String>
        <String xml:lang="nl-NL">Dit voertuig is ~r~niet gewilt~s~ voor scrap!</String>
        <String xml:lang="fr-FR">Ce véhicule n'est ~r~pas recherché ~s~pour la casse!</String>
        <String xml:lang="it-IT">Questo veicolo ~r~non è richiesto ~s~per lo smantellamento!</String>
        <String xml:lang="pl-PL">Ten pojazd ~r~nie nadaje się ~s~do zezłomowania!</String>
        <String xml:lang="es-ES">¡Este vehículo es ~r~no se busca ~s~para chatarra!</String>
        <String xml:lang="pt-BR">Este veículo ~r~não é procurado ~s~para sucata!</String>
        <String xml:lang="de-DE">Dieses Fahrzeug ist ~r~nicht ~s~für die Verschrottung ~r~gesucht~s~!</String>
        <String xml:lang="id-ID">Mobil ini ~r~tidak dicari ~s~untuk dibongkar!</String>
        <String xml:lang="th-TH">รถคันนี้ ~r~ไม่ต้องการ ~s~เป็นเศษเหล็ก!</String>
        <String xml:lang="hi-Latn">Yeh vehicle ~r~wanted nahi ~s~hai scrap karne ke liye!</String>
    </Entry>

    <Entry Id="vehicle_scrap_not_on_job">
        <String xml:lang="en-US">~r~You cannot scrap stolen vehicles on this job!</String>
        <String xml:lang="nl-NL">~r~Je kan met deze baan geen gestolen voertuigen scrappen!</String>
        <String xml:lang="fr-FR">~r~Tu ne peux pas mettre à la casse des véhicules volés avec ce travail!</String>
        <String xml:lang="it-IT">~r~Non puoi smantellare veicoli rubati con questo lavoro!</String>
        <String xml:lang="pl-PL">~r~Nie możesz złomować kradzionych fur w tej pracy!</String>
        <String xml:lang="es-ES">~r~En este trabajo no se pueden desguazar vehículos robados!</String>
        <String xml:lang="pt-BR">~r~Nesse trabalho, os veículos roubados não podem ser sucateados!</String>
        <String xml:lang="de-DE">~r~Du kannst gestohlene Fahrzeuge bei diesem Job nicht verschrotten!</String>
        <String xml:lang="id-ID">~r~Anda tidak dapat membongkar kendaraan curian dalam pekerjaan ini!</String>
        <String xml:lang="th-TH">~r~คุณไม่สามารถทำลายยานพาหนะที่ถูกขโมยได้ในงานนี้!</String>
        <String xml:lang="hi-Latn">~r~Aap vehicles scrap nahi kar sakte is job mein!</String>
    </Entry>

    <Entry Id="vehicle_scrap_personal">
        <String xml:lang="en-US">~r~You cannot scrap a personal vehicle!</String>
        <String xml:lang="nl-NL">~r~Je kan geen persoonlijke voertuigen scrappen!</String>
        <String xml:lang="fr-FR">~r~Tu ne peux pas mettre à la casse un véhicule personnel!</String>
        <String xml:lang="it-IT">~r~Non puoi smantellare un veicolo personale!</String>
        <String xml:lang="pl-PL">~r~Nie możesz zezłomować pojazdu osobistego!</String>
        <String xml:lang="es-ES">~r~No se puede desguazar un vehículo personal.</String>
        <String xml:lang="pt-BR">~r~Um veículo pessoal não pode ser sucateado.</String>
        <String xml:lang="de-DE">~r~Du kannst persönliche Fahrzeuge nicht verschrotten.</String>
        <String xml:lang="id-ID">~r~Anda tidak dapat membongkar kendaraan pribadi!</String>
        <String xml:lang="th-TH">~r~คุณไม่สามารถทำลายยานพาหนะที่ถูกขโมยได้ในงานนี้!</String>
        <String xml:lang="hi-Latn">~r~Aap ek personal vehicle scrap nahi kar sakte!</String>
    </Entry>

    <!-- ========================= -->
    <!-- Criminals -->
    <!-- ========================= -->
    <!-- {0} = "~o~Felony" or "~r~Major felony" -->
    <!-- {1} = Crime description (will get added as strings later)-->
    <!-- You committed a Felony - Vehicle Theft -->
    <!--                  {0}         {1}  -->
    <Entry Id="committed_crime">
        <String xml:lang="en-US">You committed a {0} ~s~- {1}</String>
        <String xml:lang="nl-NL">Je hebt een {0}~s~ gepleegd - {1}</String>
        <String xml:lang="fr-FR">Tu as commis un {0} ~s~- {1}</String>
        <String xml:lang="it-IT">Hai commesso un {0} ~s~- {1}</String>
        <String xml:lang="de-DE">Du hast eine {0}~s~ begangen - {1}</String>
        <String xml:lang="es-ES">Cometiste un {0} ~s~- {1}</String>
        <String xml:lang="pl-PL">Popełniłeś {0} ~s~- {1}</String>
        <String xml:lang="pt-BR">Você cometeu um {0} ~s~- {1}</String>
        <String xml:lang="id-ID">Anda telah melakukan {0} ~s~- {1}</String>
        <String xml:lang="th-TH">คุณคอมมิต {0} ~s~- {1}</String>
        <String xml:lang="hi-Latn">Aapne commit kiya {0} ~s~- {1}</String>
    </Entry>

    <Entry Id="felony">
        <String xml:lang="en-US">~o~Felony</String>
        <String xml:lang="nl-NL">~o~Misdrijf</String>
        <String xml:lang="fr-FR">~o~Délit</String>
        <String xml:lang="it-IT">~o~Reato</String>
        <String xml:lang="de-DE">~o~Straftat</String>
        <String xml:lang="es-ES">~o~Delito</String>
        <String xml:lang="pl-PL">~o~Przestępstwo</String>
        <String xml:lang="pt-BR">~o~Crime</String>
        <String xml:lang="id-ID">~o~Kejahatan</String>
        <String xml:lang="th-TH">~o~ความผิดทางอาญา</String>
        <String xml:lang="hi-Latn">~o~Felony</String>
    </Entry>

    <Entry Id="major_felony">
        <String xml:lang="en-US">~r~Major felony</String>
        <String xml:lang="nl-NL">~r~Groot misdrijf</String>
        <String xml:lang="fr-FR">~r~Délit majeur</String>
        <String xml:lang="it-IT">~r~Reato grave</String>
        <String xml:lang="de-DE">~r~schwere Straftat</String>
        <String xml:lang="es-ES">~r~Delito grave</String>
        <String xml:lang="pl-PL">~r~Wielkie przestępstwo</String>
        <String xml:lang="pt-BR">~r~Crime grave</String>
        <String xml:lang="id-ID">~r~Kejahatan berat</String>
        <String xml:lang="th-TH">~r~อาชญากรรมร้ายแรง</String>
        <String xml:lang="hi-Latn">~r~Major felony</String>
    </Entry>

    <Entry Id="crime_warrant_issued">
        <String xml:lang="en-US">~o~Arrest warrant ~s~issued - leave the area and stay away from the ~b~cops~s~!</String>
        <String xml:lang="nl-NL">~o~Arrestatiebevel ~s~uitgedeeld - verlaat de regio en blijf weg van de ~b~politie~s~!</String>
        <String xml:lang="fr-FR">~o~Mandat d'arrêt ~s~émis - quitte la zone et reste à l'écart des ~b~policiers~s~!</String>
        <String xml:lang="it-IT">~s~Emesso ~o~mandato d'arresto~s~ - lascia l'area e resta lontano dalla ~b~polizia~s~!</String>
        <String xml:lang="de-DE">~o~Haftbefehl ~s~ausgestellt - verlasse das Gebiet und halte dich von den ~b~Polizisten~s~ fern!</String>
        <String xml:lang="es-ES">~o~Orden de arresto ~s~emitida. ¡Abandone el área y manténgase alejado de los ~b~policías~s~!</String>
        <String xml:lang="pl-PL">~o~List gończy ~s~wysłany - ucieknij z okolicy i nie przebywaj blisko ~b~gliniarzy~s~!</String>
        <String xml:lang="pt-BR">~o~Mandado de prisão ~s~emitido. Deixe a área e fique longe da ~b~polícia~s~!</String>
        <String xml:lang="id-ID">~o~Perintah penangkapan ~s~diterbitkan - tinggalkan area dan jauhi ~b~kepolisian~s~!</String>
        <String xml:lang="th-TH">~o~ออกหมายจับ ~s~ออกแล้ว - ออกจากพื้นที่และอยู่ห่างจาก ~b~ตำรวจ~s~!</String>
        <String xml:lang="hi-Latn">~o~Arrest warrant ~s~issue hua hai - leave kardo area aur door raho ~b~cops ~s~se!</String>
    </Entry>

    <Entry Id="crime_most_wanted">
        <String xml:lang="en-US">You are ~r~most wanted~s~ - other players can kill you on sight!</String>
        <String xml:lang="nl-NL">Je bent het ~r~meest gezocht~s~ - andere spelers mogen jou op zicht vermoorden!</String>
        <String xml:lang="fr-FR">Tu es ~r~le plus recherché~s~ - les autres joueurs peuvent te tuer à vue!</String>
        <String xml:lang="it-IT">Sei il ~r~più ricercato~s~ - altri giocatori possono ucciderti a vista!</String>
        <String xml:lang="de-DE">Du bist ~r~meistgesucht~s~ - andere Spieler dürfen dich bei Sichtkontakt töten!</String>
        <String xml:lang="es-ES">Eres ~r~el más buscado~s~ - ¡otros jugadores pueden matarte a si te ven!</String>
        <String xml:lang="pl-PL">Jesteś ~r~najbardziej poszukiwany~s~ - inni gracze mogą cie zabić dla pieniędzy!</String>
        <String xml:lang="pt-BR">Você é o ~r~mais procurado~s~ - os outros jogadores podem matá-lo logo de cara!</String>
        <String xml:lang="id-ID">Anda adalah ~r~Buronan paling dicari~s~ - pemain lain dapat membunuh anda langsung!</String>
        <String xml:lang="th-TH">คุณ ~r~ต้องการตัวมากที่สุด~s~ - ผู้เล่นคนอื่นสามารถฆ่าคุณได้ทันที!</String>
        <String xml:lang="hi-Latn">Aap ~r~most wanted ~s~ho - doosre players aapko dekhte hi maar sakte hain!</String>
    </Entry>

    <!-- ========================= -->
    <!-- Shop at stores -->
    <!-- ========================= -->
    <Entry Id="cannot_shop_gun_story_bounty">
        <String xml:lang="en-US">You cannot shop at gun stores when you have a ~r~bounty~s~.</String>
        <String xml:lang="nl-NL">Je kan niet winkelen bij wapenwinkels wanneer je een ~r~bounty~s~ hebt.</String>
        <String xml:lang="fr-FR">Tu ne peux pas faire des achats dans les magasins d'armes quand tu as une ~r~prime~s~.</String>
        <String xml:lang="it-IT">Non puoi fare acquisti nelle armerie mentre è presente una ~r~taglia~s~ su di te!</String>
        <String xml:lang="de-DE">Du kannst nicht bei Waffenläden einkaufen, wenn du ein ~r~Kopfgeld~s~ hast.</String>
        <String xml:lang="es-ES">No puedes comprar en tiendas de armas cuando tienes una ~r~recompensa~s~.</String>
        <String xml:lang="pl-PL">Nie możesz kupować w sklepach z bronią z ~r~nagrodą za głowę~s~.</String>
        <String xml:lang="pt-BR">Você não pode comprar em lojas de armas quando tiver uma ~r~recompensa~s~. </String>
        <String xml:lang="id-ID">Anda tidak bisa berbelanja di toko senjata ketika memiliki ~r~bounty~s~.</String>
        <String xml:lang="hi-Latn">Jab aap pe ~r~bounty ~s~ho, toh aap gun store par shopping nahi kar sakte.</String>
    </Entry>

    <Entry Id="cannot_shop_store_on_duty">
        <String xml:lang="en-US">You cannot shop at this store when you are ~b~on-duty~s~.</String>
        <String xml:lang="nl-NL">Je kan niet winkelen bij deze winkel wanneer je ~b~in dienst~s~ bent.</String>
        <String xml:lang="fr-FR">Tu ne peux pas faire des achats dans ce magasin quand tu es ~b~en service~s~.</String>
        <String xml:lang="it-IT">Non puoi fare acquisti in questo negozio mentre sei ~b~in servizio~s~!</String>
        <String xml:lang="de-DE">Du kannst bei diesem Laden nicht einkaufen, wenn du ~b~im Dienst~s~ bist.</String>
        <String xml:lang="es-ES">No puedes comprar en esta tienda cuando estás ~b~de servicio~s~.</String>
        <String xml:lang="pl-PL">Nie możesz kupować w tym sklepie ~b~na służbie~s~.</String>
        <String xml:lang="pt-BR">Você não pode fazer compras nesta loja quando ~b~estiver em serviço~s~.</String>
        <String xml:lang="id-ID">Anda tidak dapat berbelanja di toko ini ketika anda ~b~sedang bertugas~s~.</String>
        <String xml:lang="hi-Latn">Jab aap ~b~duty par ~s~ho, toh aap is dukaan se khareedari nahi kar sakte.</String>
    </Entry>

    <Entry Id="only_shop_police">
        <String xml:lang="en-US">Only ~b~police officers ~s~can shop at this store.</String>
        <String xml:lang="nl-NL">Alleen ~b~politieagenten ~s~kunnen winkelen bij deze winkel.</String>
        <String xml:lang="fr-FR">Seuls les ~b~agents de police ~s~peuvent faire des achats dans ce magasin.</String>
        <String xml:lang="it-IT">Solo gli ~b~agenti di polizia ~s~possono fare acquisti in questo negozio!</String>
        <String xml:lang="de-DE">Ausschließlich ~b~Polizisten ~s~können in diesem Laden einkaufen.</String>
        <String xml:lang="es-ES">Solo ~b~los agentes de policía ~s~pueden comprar en esta tienda.</String>
        <String xml:lang="pl-PL">Tylko ~b~gliniarze ~s~mogą kupować w tym sklepie.</String>
        <String xml:lang="pt-BR">Somente ~b~policiais ~s~podem fazer compras nessa loja.</String>
        <String xml:lang="id-ID">Hanya ~b~Petugas kepolisian ~s~yang dapat berbelanja di toko ini.</String>
        <String xml:lang="hi-Latn">Iss shop se keval ~b~police officers ~s~hi khareedari kar sakte hain</String>
    </Entry>

    <!-- ========================= -->
    <!-- Shops -->
    <!-- ========================= -->
    <!-- Gun stores -->
    <Entry Id="disclaimer_illegal_weapons_ammo">
        <String xml:lang="en-US">~r~Illegal weapons and ammo ~s~can be confiscated by the ~b~police ~s~if they search you, however, weapon customizations will save.</String>
        <String xml:lang="nl-NL">~r~Illegale wapens en munitie ~s~kunnen in beslag genomen worden door de ~b~politie ~s~als ze je fouilleren, echter, wapen aanpassingen slaan wel op.</String>
        <String xml:lang="fr-FR">~r~Les armes et munitions illégales ~s~peuvent être confisquées par la ~b~police ~s~si elle vous fouille, cependant, les personnalisations d'armes seront sauvegardées.</String>
        <String xml:lang="it-IT">~r~Armi e munizioni illegali ~s~possono essere confiscate dalla ~b~polizia ~s~se ti perquisiscono, però, le personalizzazioni sulle armi restano salvata.</String>
        <String xml:lang="de-DE">~r~Illegale Waffen und Munition ~s~können von der ~b~Polizei beschlagnahmt werden, ~s~wenn sie dich durchsuchen, Waffenmodifikationen werden jedoch gespeichert.</String>
        <String xml:lang="es-ES">~r~Las armas y municiones ilegales ~s~pueden ser confiscadas por la ~b~policía ~s~si te registran, sin embargo, las personalizaciones de armas se salvarán.</String>
        <String xml:lang="pl-PL">~r~Nielegalne bronie i amunicja ~s~mogą być skonfiskowane przez ~b~policję ~s~przy przeszukaniu, ale dodatki do broni zostaną zapisane.</String>
        <String xml:lang="pt-BR">~r~Armas e munições ilegais ~s~podem ser confiscadas pela ~b~polícia ~s~se você for revistado, mas as personalizações das armas serão salvas.</String>
        <String xml:lang="id-ID">~r~Senjata dan amunisi ilegal ~s~bisa disita oleh ~b~kepolisian ~s~ketika mereka menggeledah mu, tetapi, aksesoris senjata tetap tersimpan.</String>
        <String xml:lang="th-TH">~r~อาวุธและกระสุนผิดกฎหมาย ~s~สามารถยึดได้โดย ~b~ตำรวจ ~s~หากพวกเขาค้นหาคุณ อย่างไรก็ตาม การปรับแต่งอาวุธจะถูกบันทึกไว้</String>
        <String xml:lang="hi-Latn">~r~Illegal weapons aur ammo ~s~confiscate ho sakte hain ~b~police ~s~dwara agar woh aap ko search karein toh, magar, weapon customizations save rahegi.</String>
    </Entry>

    <Entry Id="dont_have_required_level_item">
        <String xml:lang="en-US">~r~You don't have the required level to buy this item!</String>
        <String xml:lang="nl-NL">~r~Je hebt niet het vereiste level om dit item te kunnen kopen!</String>
        <String xml:lang="fr-FR">~r~Tu n'as pas le niveau requis pour acheter cet objet!</String>
        <String xml:lang="it-IT">~r~Non hai il livello richiesto per aqcuistare questo oggetto!</String>
        <String xml:lang="de-DE">~r~Du hast nicht das benötigte Level, um diesen Gegenstand zu kaufen!</String>
        <String xml:lang="es-ES">~r~¡No tienes el nivel necesario para comprar este artículo!</String>
        <String xml:lang="pl-PL">~r~Nie masz wymaganego poziomu by kupić ten przedmiot!</String>
        <String xml:lang="pt-BR">~r~Você não tem o nível necessário para comprar este item!</String>
        <String xml:lang="id-ID">~r~Anda tidak memiliki level yang diperlukan untuk membeli barang ini!</String>
        <String xml:lang="th-TH">~r~คุณไม่มีระดับที่กำหนดในการซื้อไอเท็มนี้!</String>
        <String xml:lang="hi-Latn">~r~Ye item khareed ne ke liye aapke pass paryapt level nahi hai!</String>
    </Entry>

    <Entry Id="item_requires_membership">
        <String xml:lang="en-US">~r~This item requires a premium membership subscription!</String>
        <String xml:lang="nl-NL">~r~Dit item vereist een premium lidmaatschap!</String>
        <String xml:lang="fr-FR">~r~Cet objet nécessite un abonnement premium!</String>
        <String xml:lang="it-IT">~r~Questo oggetto richiede l'iscrizione ad un abbonamento premium!</String>
        <String xml:lang="de-DE">~r~Dieser Gegenstand erfordert ein Premium-Mitgliedschaftsabonnement!</String>
        <String xml:lang="es-ES">~r~¡Este artículo requiere una suscripción de membresía premium!</String>
        <String xml:lang="pl-PL">~r~Ten przedmiot wymaga subskrybcji premium!</String>
        <String xml:lang="pt-BR">~r~Este artigo requer uma assinatura premium!</String>
        <String xml:lang="id-ID">~r~Barang ini membutuhkan langganan keanggotaan premium.</String>
        <String xml:lang="th-TH">~r~คุณไม่มีระดับที่กำหนดในการซื้อไอเท็มนี้!</String>
        <String xml:lang="hi-Latn">~r~Yeh item lene ke liye premium membership ki subscription lagti hai</String>
    </Entry>

    <!-- ========================= -->
    <!-- Robberies -->
    <!-- ========================= -->
    <Entry Id="public_officer_cant_rob">
        <String xml:lang="en-US">~r~Public officers can't shoplift!</String>
        <String xml:lang="nl-NL">~r~Ambtenaren kunnen niet stelen!</String>
        <String xml:lang="fr-FR">~r~Les agents de police ne peuvent pas braquer!</String>
        <String xml:lang="it-IT">~r~Gli aggenti di polizia non possono rubare!</String>
        <String xml:lang="de-DE">~r~Beamte können keinen Laden ausrauben!</String>
        <String xml:lang="es-ES">~r~¡Los oficiales públicos no pueden robar!</String>
        <String xml:lang="pl-PL">~r~Gliny nie mogą zarąbać przedmiotów ze sklepu!</String>
        <String xml:lang="pt-BR">~r~Funcionários públicos não podem roubar!</String>
        <String xml:lang="id-ID">~r~Petugas kepolisian tidak dapat mencuri!</String>
        <String xml:lang="th-TH">~r~เจ้าหน้าที่รัฐขโมยของไม่ได้!</String>
        <String xml:lang="hi-Latn">~r~Public officers shoplift nahi kar sakte!</String>
    </Entry>

    <Entry Id="cannot_rob_same_store_twice">
        <String xml:lang="en-US">You ~r~cannot rob ~s~the same ~y~store ~s~twice in a row.</String>
        <String xml:lang="nl-NL">Je ~r~kan niet~s~ dezelfde ~y~winkel~s~ twee keer achter elkaar ~r~overvallen~s~.</String>
        <String xml:lang="fr-FR">Tu ~r~ne peux pas braquer ~s~le même ~y~magasin ~s~deux fois de suite.</String>
        <String xml:lang="it-IT">~r~Non puoi rapinare ~s~lo stesso ~y~negozio ~s~due volte di fila.</String>
        <String xml:lang="de-DE">Du ~r~kannst nicht ~s~denselben ~y~laden ~s~zwei Mal hintereinander ~r~ausrauben~s~.</String>
        <String xml:lang="es-ES">~r~No puedes robar ~s~la misma ~y~tienda ~s~dos veces seguidas.</String>
        <String xml:lang="pl-PL">~r~Nie możesz rabować ~s~tego samego ~y~sklepu ~s~dwa razy pod rząd.</String>
        <String xml:lang="pt-BR">~r~Não se pode roubar ~s~a mesma ~y~loja ~s~duas vezes seguidas.</String>
        <String xml:lang="id-ID">Anda ~r~tidak bisa merampok ~s~~y~toko ~s~yang sama dua kali berturut-turut.</String>
        <String xml:lang="th-TH">คุณ ~r~ไม่สามารถปล้น ~s~เหมือนเดิม ~y~เก็บ ~s~สองครั้งติดต่อกัน</String>
        <String xml:lang="hi-Latn">Aap ~r~rob nahi ~s~kar sakte same ~y~store ~s~dubara.</String>
    </Entry>

    <Entry Id="business_cannot_be_robbed_yet">
        <String xml:lang="en-US">This business ~r~cannot be robbed ~s~yet. This robbery is coming in a ~b~future update~s~.</String>
        <String xml:lang="nl-NL">Dit bedrijf ~r~kan ~s~nog~r~ niet overvallen worden~s~. Deze overval wordt in een ~b~latere update~s~ toegevoegd.</String>
        <String xml:lang="fr-FR">Ce commerce ~r~ne peut pas être braqué ~s~pour l'instant. Ce braquage est prévu dans une ~b~future mise à jour~s~.</String>
        <String xml:lang="it-IT">Quest'attività ~r~non può essere rapinata ~s~ancora. Questa rapina arriverà in un ~b~update futuro~s~.</String>
        <String xml:lang="de-DE">Dieses Geschäft kann derzeit ~r~noch nicht ausgeraubt ~s~werden. Diese ~b~Raub-Funktion ~s~kommt in einem späteren Update.</String>
        <String xml:lang="es-ES">Este negocio ~r~no puede ser robado ~s~todavía. Este robo llegará en una ~b~actualización futura~s~.</String>
        <String xml:lang="pl-PL">To miejsce ~r~nie może być jeszcze okradzione~s~. Ten napad przyjdzie w ~b~przyszłej aktualizacji~s~.</String>
        <String xml:lang="pt-BR">Esse negócio ainda ~r~não pode ser roubado~s~. Esse roubo ocorrerá em uma ~b~futura atualização~s~.</String>
        <String xml:lang="id-ID">Bisnis ini ~r~tidak dapat dirampok ~s~untuk saat ini. Perampokan ini akan muncul dalam ~b~update yang akan datang~s~.</String>
        <String xml:lang="th-TH">ธุรกิจนี้ ~r~ยังไม่สามารถปล้นได้ ~s~การปล้นครั้งนี้กำลังมาใน ~b~การอัปเดตในอนาคต~s~</String>
        <String xml:lang="hi-Latn">Yeah business ~r~robbed nahi kiya jaa sakta ~s~abhi tak. Yeh robbery aa rahi hai aane waale ~b~future update ~s~me.</String>
    </Entry>

    <Entry Id="business_cannot_be_robbed">
        <String xml:lang="en-US">This business ~r~cannot be robbed~s~.</String>
        <String xml:lang="nl-NL">Dit bedrijf ~r~kan niet worden overvallen~s~.</String>
        <String xml:lang="fr-FR">Cette entreprise ~r~ne peut pas être braquée~s~.</String>
        <String xml:lang="it-IT">Quest'attività ~r~non può essere rapinata~s~.</String>
        <String xml:lang="de-DE">Dises Geschäft ~r~kann nicht ausgeraubt werden~s~.</String>
        <String xml:lang="es-ES">Este negocio ~r~no puede ser robado~s~.</String>
        <String xml:lang="pl-PL">To miejsce ~r~nie może być okradzione~s~.</String>
        <String xml:lang="pt-BR">Esse negócio ~r~não pode ser roubado~s~.</String>
        <String xml:lang="id-ID">Bisnis ini ~r~tidak dapat dirampok~s~.</String>
        <String xml:lang="th-TH">ธุรกิจนี้ ~r~ไม่สามารถปล้นได้~s~</String>
        <String xml:lang="hi-Latn">Yeah business ~r~robbed nahi kiya jaa sakta~s~.</String>
    </Entry>

    <Entry Id="business_recently_robbed">
        <String xml:lang="en-US">This business has been ~r~recently ~s~robbed. Try again later.</String>
        <String xml:lang="nl-NL">Dit bedrijf is ~r~recent ~s~al overvallen. Probeer later nog een keer.</String>
        <String xml:lang="fr-FR">Ce commerce a été ~r~récemment ~s~braqué. Réessaye plus tard.</String>
        <String xml:lang="it-IT">Quest'attività è stata rapinata ~r~recentemente~s~. Prova più tardi.</String>
        <String xml:lang="de-DE">Dieses Geschäft wurde ~r~vor kurzem ~s~ausgeraubt. Versuche es später erneut.</String>
        <String xml:lang="es-ES">Este negocio ha sido ~r~recientemente ~s~robado. Vuelva a intentarlo más tarde.</String>
        <String xml:lang="pl-PL">To miejsce zostało ~r~niedawno ~s~okradzione. Spróbuj ponownie później.</String>
        <String xml:lang="pt-BR">This business has been ~r~recently ~s~robbed. Try again later.</String>
        <String xml:lang="id-ID">Bisnis ini ~r~Baru saja ~s~dirampok. Coba lagi nanti.</String>
        <String xml:lang="th-TH">ธุรกิจนี้ถูก ~r~เมื่อเร็วๆ นี้ ~s~ปล้น ลองอีกครั้งในภายหลัง</String>
        <String xml:lang="hi-Latn">Yeah business ~r~recently ~s~rob hua hai. Try karna baad me.</String>
    </Entry>

    <!-- {0} = Required cops to rob business -->
    <Entry Id="business_not_enough_cops">
        <String xml:lang="en-US">You can't rob this ~r~business ~s~when there are less than ~b~{0} cops ~s~online.</String>
        <String xml:lang="nl-NL">Je kan dit ~r~bedrijf ~s~niet overvallen wanneer er minder dan ~b~{0} agenten ~s~online zijn.</String>
        <String xml:lang="fr-FR">Tu ne peux pas braquer ce ~r~commerce ~s~quand il y a moins de ~b~{0} policiers ~s~en ligne.</String>
        <String xml:lang="it-IT">Non puoi rapinare quest'~r~attività ~s~quando ci sono meno di ~b~{0} poliziotti ~s~online.</String>
        <String xml:lang="de-DE">Du kannst dieses ~r~Geschäft~s~ nicht ausrauben, wenn weniger als ~b~{0} Polizisten ~s~online sind. </String>
        <String xml:lang="es-ES">No puedes robar este ~r~negocio ~s~cuando hay menos de ~b~{0} policías ~s~en línea.</String>
        <String xml:lang="pl-PL">Nie możesz okraść tego ~r~biznesu ~s~gdy na serwerze jest mniej niż ~b~{0} gliniarzy~s~.</String>
        <String xml:lang="pt-BR">Você não pode roubar esse ~r~negócio ~s~quando há menos de ~b~{0} policiais ~s~online.</String>
        <String xml:lang="id-ID">Anda tidak dapat merampok ~r~bisnis ~s~ini ketika polisi kurang dari ~b~{0} petugas ~s~yang bertugas.</String>
        <String xml:lang="th-TH">คุณไม่สามารถปล้น ~r~business ~s~นี้ได้ ในเมื่อมีตำรวจน้อยกว่า ~b~{0} ~s~ออนไลน์</String>
        <String xml:lang="hi-Latn">Jab online ~b~{0} police ~s~se kam ho, toh aap iss ~r~business ~s~ko loot nahin sakte..</String>
    </Entry>

    <!-- {0} = Location -->
    <!-- {1} = Amount -->
    <Entry Id="robbery_complete_cut">
        <String xml:lang="en-US">~b~Robbery complete! ~s~You have successfully robbed ~y~{0}~s~. Your cut is ~g~{1}~s~.</String>
        <String xml:lang="nl-NL">~b~Overval compleet! ~s~Je hebt succesvol ~y~{0}~s~ overvallen. Jouw deel is ~g~{1}~s~.</String>
        <String xml:lang="fr-FR">~b~Braquage terminé! ~s~Tu as réussi à braquer ~y~{0}~s~. Ta part est de ~g~{1}~s~.</String>
        <String xml:lang="it-IT">~b~Rapina completata! ~s~Hai rapinato con successo ~y~{0}~s~. La tua taglia è ~g~{1}~s~.</String>
        <String xml:lang="de-DE">~b~Überfall abgeschlossen! ~s~Du hast erfolgreich ~y~{0}~s~ausgeraubt. Dein Anteil beträgt ~g~{1}~s~.</String>
        <String xml:lang="es-ES">~b~¡Robo completo! ~s~Has robado con éxito ~y~{0}~s~. Tu parte es ~g~{1}~s~.</String>
        <String xml:lang="pl-PL">~b~Napad Udany! ~s~udało ci się okraść ~y~{0}~s~. Twoja działka to ~g~{1}~s~.</String>
        <String xml:lang="pt-BR">~b~Roubo concluído! ~s~Você roubou ~y~{0}~s~ com sucesso. Sua parte é ~g~{1}~s~.</String>
        <String xml:lang="id-ID">~b~Perampokan berhasil! ~s~Anda berhasil mencuri ~y~{0}~s~. Bagian anda ~g~{1}~s~.</String>
        <String xml:lang="th-TH">~b~การปล้นเสร็จสมบูรณ์! ~s~คุณปล้น ~y~{0}~s~ สำเร็จแล้ว การตัดของคุณคือ ~g~{1}~s~</String>
        <String xml:lang="hi-Latn">~b~Chori complete! ~s~Aapne successfully loot liya ~y~{0}~s~. Aapka cut ~g~{1} ~s~hua.</String>
    </Entry>

    <Entry Id="robbery_complete">
        <String xml:lang="en-US">~b~Robbery complete! ~s~You have successfully robbed ~y~{0} ~s~and earned ~g~{1}~s~!</String>
        <String xml:lang="nl-NL">~b~Overval compleet! ~s~Je hebt succesvol ~y~{0}~s~ overvallen en hebt ~g~{1}~s~ verdient!</String>
        <String xml:lang="fr-FR">~b~Braquage terminé! ~s~Tu as réussi à braquer ~y~{0} ~s~et gagné ~g~{1}~s~!</String>
        <String xml:lang="it-IT">~b~Rapina completata! ~s~Hai rapinato con successo ~y~{0} ~s~e guadagnato ~g~{1}~s~!</String>
        <String xml:lang="de-DE">~b~Überfall abgeschlossen! ~s~Du hast ~y~{0} ~s~erfolgreich ausgeraubt und ~g~{1}~s~ verdient!</String>
        <String xml:lang="es-ES">~b~¡Robo completo! ~s~¡Has robado con éxito ~y~{0} ~s~y ganado ~g~{1}~s~!</String>
        <String xml:lang="pl-PL">~b~Napad udany! ~s~udało ci się okraść ~y~{0}~s~ i zdobyć ~g~{1}~s~.</String>
        <String xml:lang="pt-BR">~b~Roubo concluído! ~s~Você roubou com sucesso e ~y~{0} ~s~y ganhou~g~{1}~s~!</String>
        <String xml:lang="id-ID">~b~Perampokan berhasil! ~s~Anda berhasil mencuri ~y~{0} ~s~dan mendapatkan ~g~{1}~s~!</String>
        <String xml:lang="th-TH">~b~การปล้นเสร็จสมบูรณ์! ~s~คุณได้ปล้น ~y~{0} ~s~และได้รับ ~g~{1}~s~ สำเร็จแล้ว!</String>
        <String xml:lang="hi-Latn">~b~Chori complete! ~s~Aapne successfully loot liya ~y~{0} ~s~aur kamaye ~g~{1} ~s~paise!</String>
    </Entry>

    <Entry Id="robbery_clerk_killed_cut">
        <String xml:lang="en-US">~r~Killing the clerk was not in the plan! ~s~Your cut is ~g~{0}~s~.</String>
        <String xml:lang="nl-NL">~r~Het vermoorden van de caissière was niet het plan! ~s~Jouw deel is ~g~{0}~s~.</String>
        <String xml:lang="fr-FR">~r~Tuer l'employé n'était pas dans le plan! ~s~Ta part est de ~g~{0}~s~.</String>
        <String xml:lang="hi-Latn">~r~Clerk ko maarna plan me nahi tha! ~s~Aapka cut ~g~{0} ~s~hua.</String>
        <String xml:lang="de-DE">~r~Den Angestellten töten war nicht im Plan! ~s~Dein Anteil beträgt ~g~{0}~s~.</String>
        <String xml:lang="it-IT">~r~Uccidere il cassiere non era nel piano! ~s~La tua parte è ~g~{0}~s~.</String>
        <String xml:lang="id-ID">~r~Membunuh penjaga toko bukan bagian dari rencana! ~s~Bagianmu adalah ~g~{0}~s~.</String>
    </Entry>

    <Entry Id="robbery_clerk_killed_complete">
        <String xml:lang="en-US">~r~Killing the clerk was not in the plan! ~s~You earned ~g~{0}~s~.</String>
        <String xml:lang="nl-NL">~r~Het vermoorden van de caissière was niet het plan! ~s~Je hebt ~g~{0}~s~ verdiend.</String>
        <String xml:lang="fr-FR">~r~Tuer l'employé n'était pas dans le plan! ~s~Tu as gagné ~g~{0}~s~.</String>
        <String xml:lang="hi-Latn">~r~Clerk ko maarna plan me nahi tha! ~s~Aap kamaye ~g~{0} ~s~paise.</String>
        <String xml:lang="de-DE">~r~Den Angestellten töten war nicht im Plan! ~s~Du hast ~g~{0}~s~ verdient.</String>
        <String xml:lang="it-IT">~r~Uccidere il cassiere non era nel piano! ~s~Hai guadagnato ~g~{0}~s~.</String>
        <String xml:lang="id-ID">~r~Membunuh penjaga toko bukan bagian dari rencana! ~s~kamu mendapatkan ~g~{0}~s~.</String>
    </Entry>

    <Entry Id="robbery_clerk_not_intimidated_cut">
        <String xml:lang="en-US">~r~The clerk is no longer intimidated! ~s~Your cut is ~g~{0}~s~.</String>
        <String xml:lang="nl-NL">~r~De caissière is niet meer geïntimideerd! ~s~Jouw deel is ~g~{0}~s~.</String>
        <String xml:lang="fr-FR">~r~L'employé n'est plus intimidé! ~s~Ta part est de ~g~{0}~s~.</String>
        <String xml:lang="hi-Latn">~r~Clerk ko ab darr nahi lag raha! ~s~Aapka cut ~g~{0} ~s~hua.</String>
        <String xml:lang="de-DE">~r~Der Angestellte ist nicht länger eingeschüchtert! ~s~Dein Anteil beträgt ~g~{0}~s~.</String>
        <String xml:lang="it-IT">~r~Il cassiere non è più intimidito! ~s~La tua parte è ~g~{0}~s~.</String>
        <String xml:lang="id-ID">~r~Penjaga toko tidak lagi merasa terancam! ~s~bagianmu adalah ~g~{0}~s~.</String>
    </Entry>

    <Entry Id="robbery_clerk_not_intimidated_complete">
        <String xml:lang="en-US">~r~The clerk is no longer intimidated! ~s~You earned ~g~{0}~s~.</String>
        <String xml:lang="nl-NL">~r~De caissière is niet meer geïntimideerd! ~s~Je hebt ~g~{0}~s~ verdiend.</String>
        <String xml:lang="fr-FR">~r~L'employé n'est plus intimidé! ~s~Tu as gagné ~g~{0}~s~.</String>
        <String xml:lang="hi-Latn">~r~Clerk ko ab darr nahi lag raha! ~s~Aap kamaye ~g~{0} ~s~paise.</String>
        <String xml:lang="de-DE">~r~Der Angestellte ist nicht länger eingeschüchtert! ~s~Du hast ~g~{0}~s~ verdient.</String>
        <String xml:lang="it-IT">~r~Il cassiere non è più intimidito! ~s~Hai guadagnato ~g~{0}~s~.</String>
        <String xml:lang="id-ID">~r~Penjaga toko tidak lagi merasa terancam! ~s~kamu mendapatkan ~g~{0}~s~.</String>
    </Entry>

    <Entry Id="robbery_fail_clerk_killed">
        <String xml:lang="en-US">~r~Robbery failed! Killing the clerk was not in the plan!</String>
        <String xml:lang="nl-NL">~r~Overval mislukt! Het vermoorden van de medewerker was niet het plan!</String>
        <String xml:lang="fr-FR">~r~Le braquage a échoué! Tuer l'employé n'était pas dans le plan!</String>
        <String xml:lang="it-IT">~r~Rapina fallita! Uccidere l'impiegato non era nel piano!</String>
        <String xml:lang="de-DE">~r~Überfall fehlgeschlagen! Den Angestellten zu töten war nicht der Plan!</String>
        <String xml:lang="es-ES">~r~¡El robo falló! ¡Matar al empleado no estaba en el plan!</String>
        <String xml:lang="pl-PL">~r~Napad nieudany! Zabicie sprzedawcy nie było częścią planu!</String>
        <String xml:lang="pt-BR">~r~O roubo falhou e matar o funcionário não estava no plano!</String>
        <String xml:lang="id-ID">~r~Perampokan gagal! Membunuh penjaga toko tidak berada ada di rencana!</String>
        <String xml:lang="th-TH">~r~การปล้นล้มเหลว! การฆ่าเสมียนไม่ได้อยู่ในแผน!</String>
        <String xml:lang="hi-Latn">~r~Chori fail ho gayi! Clerk ko maarna plan me nahi tha!</String>
    </Entry>

    <Entry Id="robbery_fail_clerk_not_intimidated">
        <String xml:lang="en-US">~r~Robbery failed! The clerk is no longer intimidated.</String>
        <String xml:lang="nl-NL">~r~Overval mislukt! De medewerker is niet meer geïntimideerd.</String>
        <String xml:lang="fr-FR">~r~Le braquage a échoué! L'employé n'est plus intimidé.</String>
        <String xml:lang="it-IT">~r~Rapina fallita! L'impiegato non più intimidito.</String>
        <String xml:lang="de-DE">~r~Überfall fehlgeschlagen! Der Angestellte ist nicht länger eingeschüchtert.</String>
        <String xml:lang="es-ES">~r~¡El robo falló! El empleado ya no esta intimidado.</String>
        <String xml:lang="pl-PL">~r~Napad nieudany! Sprzedawca nie jest już wystraszony!</String>
        <String xml:lang="pt-BR">~r~O roubo falhou! O funcionário não se sente mais intimidado.</String>
        <String xml:lang="id-ID">~r~Perampokan gagal! Penjaga toko tidak lagi terintimidasi.</String>
        <String xml:lang="th-TH">~r~การปล้นล้มเหลว! เสมียนไม่หวาดกลัวอีกต่อไป</String>
        <String xml:lang="hi-Latn">~r~Chori fail ho gayi! Clerk ko ab darr nahi lag raha!</String>
    </Entry>

    <Entry Id="robbery_shots_called_police">
        <String xml:lang="en-US">Someone heard shots and called the ~r~police~s~!</String>
        <String xml:lang="nl-NL">Iemand heeft schoten gehoord en heeft de ~r~politie~s~ gebeld!</String>
        <String xml:lang="fr-FR">Quelqu'un a entendu des coups de feu et a appelé la ~r~police~s~!</String>
        <String xml:lang="it-IT">Qualcuno ha sentito gli spari e ha chiamato la ~r~polizia~s~!</String>
        <String xml:lang="de-DE">Jemand hat Schüsse gehört und die ~r~Polizei~s~ gerufen!</String>
        <String xml:lang="es-ES">¡Alguien escuchó disparos y llamó a la ~r~policía~s~!</String>
        <String xml:lang="pl-PL">Ktoś usłyszał strzały i wezwał ~r~policję~s~!</String>
        <String xml:lang="pt-BR">Alguém ouviu tiros e chamou a ~r~polícia~s~!</String>
        <String xml:lang="id-ID">Seseorang mendengar suara tembakan dan memanggil ~r~kepolisian~s~!</String>
        <String xml:lang="th-TH">มีคนได้ยินเสียงปืนจึงแจ้ง ~r~ตำรวจ~s~!</String>
        <String xml:lang="hi-Latn">Kisi ne goliyon ki awaaz suni aur ~r~police ~s~ko call kar diya!</String>
    </Entry>

    <!-- {0} = Player name -->
    <Entry Id="robbery_player_spotted">
        <String xml:lang="en-US">{0} has spotted the robbery!</String>
        <String xml:lang="nl-NL">{0} heeft de overval gespot!</String>
        <String xml:lang="fr-FR">{0} a repéré le braquage!</String>
        <String xml:lang="it-IT">{0} ha individuato la rapina!</String>
        <String xml:lang="de-DE">{0} hat den Überfall gesehen!</String>
        <String xml:lang="es-ES">¡{0} ha visto el robo!</String>
        <String xml:lang="pl-PL">{0} zobaczył napad!</String>
        <String xml:lang="pt-BR">{0} viu o roubo!</String>
        <String xml:lang="ar-001">لقد اكتشف {0} عملية السرقة!</String>
        <String xml:lang="id-ID">{0} telah memergoki perampokan ini!</String>
        <String xml:lang="hi-Latn">{0} ne aapko chori karte hue dekh liya hai!</String>
    </Entry>

    <Entry Id="robbery_player_called_police">
        <String xml:lang="en-US">{0} has called the ~r~police ~s~on you!</String>
        <String xml:lang="nl-NL">{0} heeft de ~r~politie~s~ op jou gebeld!</String>
        <String xml:lang="fr-FR">{0} a appelé la ~r~police ~s~contre toi!</String>
        <String xml:lang="it-IT">{0} ha chiamato la ~r~polizia ~s~su di te!</String>
        <String xml:lang="de-DE">{0} hat die ~r~Polizei ~s~auf dich gehetzt!</String>
        <String xml:lang="es-ES">¡{0} ha llamado a la ~r~policía ~s~sobre ti!</String>
        <String xml:lang="pl-PL">{0} wezwał na ciebie ~r~policję~s~!</String>
        <String xml:lang="pt-BR">{0} chamou a ~r~polícia ~s~sobre você</String>
        <String xml:lang="id-ID">{0} telah menelpon ~r~kepolisian ~s~terhadapmu!</String>
        <String xml:lang="th-TH">{0} ได้เรียก ~r~ตำรวจ ~s~มาหาคุณแล้ว!</String>
        <String xml:lang="hi-Latn">{0} ne call kar diya ~r~police ~s~ko!</String>
    </Entry>

    <!-- {0} = Cooldown -->
    <Entry Id="robbery_caught_shoplifting">
        <String xml:lang="en-US">You have been caught ~r~shoplifting ~s~here. Come back in ~y~{0}~s~.</String>
        <String xml:lang="nl-NL">Je bent gepakt voor ~r~stelen ~s~hier. Kom terug in ~y~{0}~s~.</String>
        <String xml:lang="fr-FR">Tu as été pris en flagrant délit de ~r~vol à l'étalage ~s~ici. Reviens dans ~y~{0}~s~.</String>
        <String xml:lang="it-IT">Sei stato colto in flagrante mentre ~r~rubavi ~s~qui. Torna in ~y~{0}~s~.</String>
        <String xml:lang="de-DE">Du wurdest hier beim ~r~Ladendiebstahl~s~ erwischt. Komm in ~y~{0}~s~ zurück.</String>
        <String xml:lang="es-ES">Te han pillado ~r~robando ~s~aquí. Vuelve en ~y~{0}~s~.</String>
        <String xml:lang="pl-PL">Zostałeś złapany tu na ~r~kradzieży~s~. Wróć za ~y~{0}~s~.</String>
        <String xml:lang="pt-BR">Você foi pego ~r~roubando ~s~aqui. Volte para dentro ~y~{0}~s~.</String>
        <String xml:lang="id-ID">Anda telah kepergok ~r~mencuri ~s~disini. kembali dalam ~y~{0}~s~.</String>
        <String xml:lang="hi-Latn">Aap yaha pakda gaye hain ~r~dukaan se chori ~s~karte hue. Wapas aana ~y~{0} ~s~me.</String>
    </Entry>

    <Entry Id="robbery_caught_shoplifting_cant_buy">
        <String xml:lang="en-US">You have been caught ~r~shoplifting ~s~here. You can't purchase items from this store for ~y~{0} seconds~s~.</String>
        <String xml:lang="nl-NL">Je bent gepakt voor ~r~stelen ~s~hier. Je kan geen items kopen van deze winkel voor ~y~{0} seconden~s~.</String>
        <String xml:lang="fr-FR">Tu as été pris en flagrant délit de ~r~vol à l'étalage ~s~ici. Tu ne peux pas acheter d'objets dans ce magasin pendant ~y~{0} secondes~s~.</String>
        <String xml:lang="it-IT">Sei stato colto in flagrante mentre ~r~rubavi ~s~qui. Non puoi acquistare oggetti da questo negozio per ~y~{0} ~s~secondi.</String>
        <String xml:lang="de-DE">Du wurdest hier beim ~r~Ladendiebstahl ~s~erwischt. Du kannst keine Gegenstände dieses Ladens für ~y~{0} Sekunden~s~ kaufen.</String>
        <String xml:lang="es-ES">Te han pillado ~r~robando ~s~aquí. No puedes comprar artículos en esta tienda durante ~y~{0} segundos~s~.</String>
        <String xml:lang="pl-PL">Zostałeś złapany tu na ~r~kradzieży~s~. Nie możesz kupować przedmiotów z tego sklepu przez ~y~{0} sekund~s~.</String>
        <String xml:lang="pt-BR">Você foi pego ~r~roubando ~s~aqui. Você não poderá comprar itens nesta loja por ~y~{0} segundos~s~.</String>
        <String xml:lang="id-ID">Anda telah kepergok ~r~mencuri ~s~disini. Anda tidak dapat membeli barang dari toko sini selama ~y~{0} detik~s~.</String>
        <String xml:lang="th-TH">คุณถูกจับได้ว่า ~r~ขโมยของในร้าน ~s~ที่นี่ คุณไม่สามารถซื้อสินค้าจากร้านค้านี้ได้เป็นเวลา ~y~{0} วินาที~s~</String>
        <String xml:lang="hi-Latn">Aap yaha pakde gaye hain ~r~dukaan se chori ~s~karte hue. Aap iss dukaan se purchase nahi kar sakte agle ~y~{0} seconds ~s~tak.</String>
    </Entry>

    <Entry Id="robbery_shoplifting_success">
        <String xml:lang="en-US">You've ~r~stolen ~s~a ~p~{0}~s~</String>
        <String xml:lang="nl-NL">Je hebt een ~p~{0} ~s~~r~gestolen~s~</String>
        <String xml:lang="fr-FR">Tu as ~r~volé ~s~un ~p~{0}~s~</String>
        <String xml:lang="hi-Latn">Aap ~r~churaye ~s~ek ~p~{0}~s~</String>
        <String xml:lang="de-DE">Du hast ~s~ein ~p~{0}~s~ ~r~gestohlen~s~.</String>
        <String xml:lang="it-IT">Hai ~r~rubato ~s~un ~p~{0}~s~</String>
        <String xml:lang="id-ID">Kamu berhasil ~r~mencuri ~s~sebesar ~p~{0}~s~</String>
    </Entry>

    <Entry Id="robbery_caught_shoplifting_reported_police">
        <String xml:lang="en-US">~r~Your shoplifting attempt has been spotted! You have been reported to the police.</String>
        <String xml:lang="nl-NL">~r~Je diefstal poging is gespot! Je bent aangegeven bij de politie.</String>
        <String xml:lang="fr-FR">~r~Ta tentative de vol à l'étalage a été repérée! Tu as été signalé à la police.</String>
        <String xml:lang="it-IT">~r~Sei stato colto in flagrante mentre cercavi di rubare! Sei stato segnalato alla polizia.</String>
        <String xml:lang="de-DE">~r~Dein Ladendiebstahlversuch wurde bemerkt! Du wurdest bei der Polizei gemeldet.</String>
        <String xml:lang="es-ES">~r~¡Tu intento de robo ha sido detectado! Tu has sido denunciado a la policía.</String>
        <String xml:lang="pl-PL">~r~Próba kradzieży zauważona! Zostałeś zgłoszony na policję.</String>
        <String xml:lang="pt-BR">~r~Sua tentativa de roubo foi detectada! Você foi denunciado à polícia.</String>
        <String xml:lang="ar-001">~r~تم رصد محاولتك للسرقة من المتاجر! لقد تم إبلاغك للشرطة.</String>
        <String xml:lang="id-ID">~r~Percobaan mencuri anda telah diketahui! Anda telah dilaporan kepada kepolisian.</String>
        <String xml:lang="hi-Latn">~r~Aap pakda gaye dukaan se chori karte hue! Aapki report kar di gayi hai police ko.</String>
    </Entry>

    <Entry Id="robbery_caught_shoplifting_wait">
        <String xml:lang="en-US">~r~You need to wait before shoplifting this store again!</String>
        <String xml:lang="nl-NL">~r~Je moet wachten voordat je nog een diefstal poging doet in deze winkel!</String>
        <String xml:lang="fr-FR">~r~Tu dois attendre avant de voler à nouveau dans ce magasin!</String>
        <String xml:lang="it-IT">~r~Devi aspettare prima di rubare in questo negozio di nuovo!</String>
        <String xml:lang="de-DE">~r~Du musst warten, bevor du diesen Laden erneut ausraubst.</String>
        <String xml:lang="es-ES">~r~¡Tienes que esperar antes de volver a robar en esta tienda!</String>
        <String xml:lang="pl-PL">~r~Musisz poczekać zanim znowu okradniesz ten sklep!</String>
        <String xml:lang="pt-BR">~r~Você precisa esperar antes de roubar nessa loja novamente!</String>
        <String xml:lang="ar-001">~r~عليك الانتظار قبل سرقة هذا المتجر مرة أخرى!</String>
        <String xml:lang="id-ID">~r~Anda harus menunggu sebelum mencoba mencuri lagi di toko ini!</String>
        <String xml:lang="th-TH">~r~คุณต้องรอก่อนที่จะขโมยร้านนี้อีกครั้ง!</String>
        <String xml:lang="hi-Latn">~r~Aapko intezaar karna hoga dobara is dukaan se chori karne ke liye!</String>
    </Entry>

    <Entry Id="robbery_steal_weapon">
        <String xml:lang="en-US">~r~You can't steal a weapon!</String>
        <String xml:lang="nl-NL">~r~Je kan geen wapen stelen!</String>
        <String xml:lang="fr-FR">~r~Tu ne peux pas voler une arme!</String>
        <String xml:lang="it-IT">~r~Non puoi rubare un arma!</String>
        <String xml:lang="de-DE">~r~Du kannst keine Waffe stehlen!</String>
        <String xml:lang="es-ES">~r~¡No puedes robar un arma!</String>
        <String xml:lang="pl-PL">~r~Nie możesz ukraść broni!</String>
        <String xml:lang="pt-BR">~r~Você não pode roubar uma arma!</String>
        <String xml:lang="ar-001">~r~لا يمكنك سرقة سلاح!</String>
        <String xml:lang="id-ID">~r~Anda tidak dapat mencuri senjata!</String>
        <String xml:lang="th-TH">~r~คุณไม่สามารถขโมยอาวุธได้!</String>
        <String xml:lang="hi-Latn">~r~Aap ek weapon nahi chura sakte!</String>
    </Entry>

    <Entry Id="robbery_steal_weapon_attachment">
        <String xml:lang="en-US">~r~You can't steal a weapon attachment!</String>
        <String xml:lang="nl-NL">~r~Je kan geen wapen accessoire stelen!</String>
        <String xml:lang="fr-FR">~r~Tu ne peux pas voler un accessoire d'arme!</String>
        <String xml:lang="it-IT">~r~Non puoi rubare un accessorio per le armi!</String>
        <String xml:lang="de-DE">~r~Du kannst kein Waffenzubehör stehlen!</String>
        <String xml:lang="es-ES">~r~¡No puedes robar un accesorio de arma!</String>
        <String xml:lang="pl-PL">~r~Nie możesz ukraść dodatku do broni!</String>
        <String xml:lang="pt-BR">~r~Você não pode roubar um acessório de arma!</String>
        <String xml:lang="ar-001">~r~لا يمكنك سرقة ملحق سلاح!</String>
        <String xml:lang="id-ID">~r~Anda tidak dapat mencuri aksesoris senjata!</String>
        <String xml:lang="th-TH">~r~คุณไม่สามารถขโมยของแต่งปืนมากับอาวุธได้!</String>
        <String xml:lang="hi-Latn">~r~Aap ek weapon ki attachment nahi chura sakte!</String>
    </Entry>

    <!-- ========================= -->
    <!-- Safes -->
    <!-- ========================= -->

    <Entry Id="robbery_player_cracking_safe">
        <String xml:lang="en-US">{0} is cracking the ~b~safe~s~.</String>
        <String xml:lang="it-IT">{0} sta scassinando la ~b~cassaforte~s~.</String>
        <String xml:lang="fr-FR">{0} est en train de percer le ~b~coffre-fort~s~.</String>
        <String xml:lang="nl-NL">{0} is de ~b~kluis~s~ aan het kraken.</String>
        <String xml:lang="de-DE">{0} knackt den ~b~Safe~s~.</String>
        <String xml:lang="tr-TR">{0} kırıyor ~b~kasayı~s~.</String>
        <String xml:lang="es-ES">{0} está rompiendo la ~b~caja fuerte~s~.</String>
        <String xml:lang="pl-PL">{0} rozpracowywuje ~b~sejf~s~.</String>
        <String xml:lang="pt-BR">{0} está quebrando o ~b~cofre de segurança~s~.</String>
        <String xml:lang="id-ID">{0} sedang membobol ~b~brankas~s~.</String>
        <String xml:lang="th-TH">{0} กำลังถอดรหัส ~b~ตู้เซฟ~s~</String>
        <String xml:lang="hi-Latn">{0} crack kar rahe hain ~b~safe~s~.</String>
    </Entry>

    <Entry Id="robbery_player_successfully_cracking_safe">
        <String xml:lang="en-US">{0} has ~g~successfully ~s~cracked the ~b~safe~s~.</String>
        <String xml:lang="it-IT">{0} ha scassinato la ~b~cassaforte ~s~con ~g~successo~s~.</String>
        <String xml:lang="fr-FR">{0} a ~g~réussi ~s~à percer le ~b~coffre-fort~s~.</String>
        <String xml:lang="nl-NL">{0} heeft ~g~met succes~s~ de ~b~kluis~s~ opengebroken.</String>
        <String xml:lang="de-DE">{0} hat den ~b~Safe~s~ ~g~erfolgreich ~s~geknackt.</String>
        <String xml:lang="tr-TR">{0} ~g~başarıyla ~s~kırdı ~b~kasayı~s~.</String>
        <String xml:lang="es-ES">{0} ~g~a abierto ~s~con éxito la ~b~caja fuerte~s~.</String>
        <String xml:lang="pl-PL">{0} ~g~z powodzeniem ~s~rozpracował ~b~sejf~s~.</String>
        <String xml:lang="pt-BR">{0} ~g~abriu ~s~o cofre com ~b~sucesso~s~.</String>
        <String xml:lang="id-ID">{0} telah ~g~berhasil ~s~membobol ~b~brankas~s~.</String>
        <String xml:lang="th-TH">{0} ~g~สำเร็จ ~s~ถอดรหัส ~b~ตู้เซฟ~s~</String>
        <String xml:lang="hi-Latn">{0} ne ~g~successfully ~s~crack kar diya ~b~safe~s~.</String>
    </Entry>

    <Entry Id="robbery_player_failed_cracking_safe">
        <String xml:lang="en-US">{0} has ~r~failed ~s~to crack the ~b~safe~s~.</String>
        <String xml:lang="it-IT">{0} ha ~r~fallito ~s~nel scassinare la ~b~cassaforte~s~.</String>
        <String xml:lang="fr-FR">{0} n'a ~r~pas réussi ~s~à percer le ~b~coffre-fort~s~.</String>
        <String xml:lang="nl-NL">{0} is het ~r~niet gelukt~s~ om de ~b~kluis~s~ open te breken.</String>
        <String xml:lang="de-DE">{0} hat es ~r~nicht geschafft~s~, den ~b~Safe~s~ zu knacken.</String>
        <String xml:lang="tr-TR">{0} ~r~başarısız oldu ~s~kırarken ~b~kasayı~s~.</String>
        <String xml:lang="es-ES">{0} ~r~no ha ~s~abierto la ~b~caja fuerte~s~.</String>
        <String xml:lang="pl-PL">{0} ~r~niw udało się ~s~rozpracować ~b~sejfu~s~.</String>
        <String xml:lang="pt-BR">{0} ~r~não ~s~abriu o ~b~cofre~s~.</String>
        <String xml:lang="id-ID">{0} telah ~r~gagal ~s~membobol ~b~brankas~s~.</String>
        <String xml:lang="th-TH">{0} ~r~ล้มเหลว ~s~ในการถอดรหัส ~b~ตู้เซฟ~s~</String>
        <String xml:lang="hi-Latn">{0} ~r~fail ~s~ho gaye ~b~safe ~s~crack karne mein.</String>
    </Entry>

    <Entry Id="robbery_player_canceled_cracking_safe">
        <String xml:lang="en-US">{0} ~r~canceled ~s~cracking the ~b~safe~s~.</String>
        <String xml:lang="it-IT">{0} ha ~r~smesso ~s~di scassinare la ~b~cassaforte~s~.</String>
        <String xml:lang="fr-FR">{0} a ~r~annulé ~s~le perçage du ~b~coffre-fort~s~.</String>
        <String xml:lang="nl-NL">{0} heeft het kraken van de ~b~kluis ~r~afgebroken~s~.</String>
        <String xml:lang="de-DE">{0} hat das Knacken des ~b~Safes~s~ ~r~abgebrochen~s~.</String>
        <String xml:lang="tr-TR">{0} ~r~iptal edildi ~s~kırma ~b~kasayı~s~.</String>
        <String xml:lang="es-ES">{0} ~r~canceló~s~ en abrir la ~b~caja fuerte~s~.</String>
        <String xml:lang="pl-PL">{0} ~r~anulowano ~s~rozpracowywanie ~b~sejfu~s~.</String>
        <String xml:lang="pt-BR">{0} ~r~cancelado~s~ na abertura do ~b~cofre~s~.</String>
        <String xml:lang="id-ID">{0} ~r~mengagalkan ~s~membobol ~b~brankas~s~.</String>
        <String xml:lang="th-TH">{0} ~r~ยกเลิก ~s~กำลังแคร็ก ~b~ตู้เซฟ~s~</String>
        <String xml:lang="hi-Latn">{0} ~r~cancel ~s~kar diye ~b~safe ~s~crack karna.</String>
    </Entry>

    <Entry Id="robbery_cracked_safe">
        <String xml:lang="en-US">You ~g~successfully ~s~cracked the safe!</String>
        <String xml:lang="nl-NL">Je hebt de kluis ~g~succesvol ~s~gekraakt!</String>
        <String xml:lang="fr-FR">Tu as ~g~réussi à ~s~percer le coffre-fort!</String>
        <String xml:lang="it-IT">Hai scassinato la cassaforte con ~g~successo~s~!</String>
        <String xml:lang="de-DE">Du hast den Safe ~g~erfolgreich~s~ geknackt!</String>
        <String xml:lang="es-ES">¡Has roto ~g~con éxito~s~ la caja fuerte!</String>
        <String xml:lang="pl-PL">~g~Rozpracowałeś sejf~s~!</String>
        <String xml:lang="pt-BR">Você conseguiu "arrombar" o cofre ~g~com sucesso~s~!</String>
        <String xml:lang="id-ID">Anda ~g~berhasil ~s~membobol brankas~s~!</String>
        <String xml:lang="th-TH">คุณ ~g~สำเร็จ ~s~ทำลายตู้เซฟ!</String>
        <String xml:lang="hi-Latn">Aap ~g~successfully ~s~safe crack kar diye!</String>
    </Entry>

    <Entry Id="robbery_cracking_safe">
        <String xml:lang="en-US">You are cracking the ~b~safe~s~.</String>
        <String xml:lang="nl-NL">Je bent de ~b~kluis~s~ aan het kraken.</String>
        <String xml:lang="fr-FR">Tu perces le ~b~coffre-fort~s~.</String>
        <String xml:lang="hi-Latn">Aap ~b~safe ~s~crack kar rahe hain.</String>
        <String xml:lang="de-DE">Du knackst den ~b~Safe~s~.</String>
        <String xml:lang="it-IT">Stai scassinando la ~b~cassaforte~s~.</String>
        <String xml:lang="id-ID">Kamu membobol ~b~brankas~s~.</String>
    </Entry>

    <Entry Id="robbery_extra_security_safe">
        <String xml:lang="en-US">This safe has extra security and you ~r~failed ~s~to crack it!</String>
        <String xml:lang="nl-NL">Deze kluis heeft extra beveiliging en het is ~r~niet gelukt ~s~om het te kraken!</String>
        <String xml:lang="fr-FR">Ce coffre-fort est doté d'une sécurité supplémentaire et tu n'as pas ~r~réussi ~s~à le percer!</String>
        <String xml:lang="it-IT">Questa cassaforte ha sicurezza extra e hai ~r~fallito ~s~nel tentativo di scassinarla!</String>
        <String xml:lang="de-DE">Dieser Safe hat zusätzliche Sicherheitsmechanismen und es ist dir ~r~nicht gelungen~s~, ihn zu knacken.</String>
        <String xml:lang="es-ES">¡Esta caja fuerte tiene seguridad extra y ~r~fallaste ~s~al descifrarla!</String>
        <String xml:lang="pl-PL">Ten sejf ma dodatkową ochronę i ~r~nie udało ~s~ci się go rozpracować!</String>
        <String xml:lang="pt-BR">Esse cofre tem segurança extra e você ~r~não conseguiu ~s~quebrá-lo!</String>
        <String xml:lang="id-ID">Brankas ini memiliki keamanan ganda dan anda ~r~gagal ~s~membobolnya!</String>
        <String xml:lang="th-TH">ตู้เซฟนี้มีการรักษาความปลอดภัยเป็นพิเศษ และคุณ ~r~ล้มเหลว ~s~ในการถอดรหัสมัน!</String>
        <String xml:lang="hi-Latn">Yeh safe mein extra security lagi hui hai aur aap ~r~fail ~s~ho gaye crack karne mein!</String>
    </Entry>

    <Entry Id="robbery_canceled_safe">
        <String xml:lang="en-US">You ~r~canceled ~s~the safe robbery!</String>
        <String xml:lang="nl-NL">Je hebt de kluis overval ~r~geannuleerd~s~!</String>
        <String xml:lang="fr-FR">Tu as ~r~annulé ~s~le braquage du coffre-fort!</String>
        <String xml:lang="it-IT">Hai ~r~smesso ~s~di rapinare la cassaforte!</String>
        <String xml:lang="de-DE">Du hast den Saferaub ~r~abgebrochen~s~!</String>
        <String xml:lang="es-ES">¡Has ~r~cancelado ~s~el robo de la caja fuerte!</String>
        <String xml:lang="pl-PL">~r~Anulowałeś ~s~kradzież sejfu!</String>
        <String xml:lang="pt-BR">Você ~r~cancelou ~s~o roubo do cofre!</String>
        <String xml:lang="id-ID">Anda ~r~membatalkan ~s~perampokan brankas!</String>
        <String xml:lang="th-TH">คุณ ~r~ยกเลิก ~s~การปล้นตู้เซฟ!</String>
        <String xml:lang="hi-Latn">Aap ~r~cancel ~s~kar diye safe churana!</String>
    </Entry>

    <Entry Id="robbery_intimidation_bar">
        <String xml:lang="en-US">INTIMIDATION</String>
        <String xml:lang="nl-NL">INTIMIDATIE</String>
        <String xml:lang="fr-FR">INTIMIDATION</String>
        <String xml:lang="hi-Latn">DARANA</String>
        <String xml:lang="es-ES">INTIMIDACIÓN</String>
        <String xml:lang="pt-BR">INTIMIDAÇÃO</String>
        <String xml:lang="de-DE">EINSCHÜCHTERUNG</String>
        <String xml:lang="it-IT">INTIMIDAZIONE</String>
        <String xml:lang="id-ID">INTIMIDASI</String>
    </Entry>

    <Entry Id="robbery_take_counter">
        <String xml:lang="en-US">TAKE</String>
        <String xml:lang="nl-NL">DEEL</String>
        <String xml:lang="fr-FR">PRENDRE</String>
        <String xml:lang="hi-Latn">CHORI</String>
        <String xml:lang="es-ES">LLEVAR</String>
        <String xml:lang="pt-BR">LEVAR</String>
        <String xml:lang="de-DE">NEHMEN</String>
        <String xml:lang="it-IT">COLPO</String>
        <String xml:lang="id-ID">AMBIL</String>
    </Entry>

    <Entry Id="robbery_cut_counter">
        <String xml:lang="en-US">YOUR CUT</String>
        <String xml:lang="nl-NL">JOUW DEEL</String>
        <String xml:lang="fr-FR">TA PART</String>
        <String xml:lang="hi-Latn">AAPKA CUT</String>
        <String xml:lang="es-ES">TU PARTE</String>
        <String xml:lang="pt-BR">SUA PARTE</String>
        <String xml:lang="de-DE">DEIN ANTEIL</String>
        <String xml:lang="it-IT">LA TUA PARTE</String>
        <String xml:lang="id-ID">BAGIANMU</String>
    </Entry>

    <Entry Id="robbery_safe_counter">
        <String xml:lang="en-US">SAFE</String>
        <String xml:lang="nl-NL">KLUIS</String>
        <String xml:lang="fr-FR">COFFRE-FORT</String>
        <String xml:lang="hi-Latn">SAFE</String>
        <String xml:lang="es-ES">CAJA FUERTE</String>
        <String xml:lang="pt-BR">COFRE DE SEGURANÇA</String>
        <String xml:lang="de-DE">SAFE</String>
        <String xml:lang="it-IT">CASSAFORTE</String>
        <String xml:lang="id-ID">BRANKAS</String>
    </Entry>

    <Entry Id="robbery_cash_register_counter">
        <String xml:lang="en-US">CASH REGISTER</String>
        <String xml:lang="nl-NL">KASSA</String>
        <String xml:lang="fr-FR">CAISSE ENREGISTREUSE</String>
        <String xml:lang="hi-Latn">CASH REGISTER</String>
        <String xml:lang="es-ES">CAJA REGISTRADORA</String>
        <String xml:lang="pt-BR">CAIXA REGISTRADORA</String>
        <String xml:lang="de-DE">KASSE</String>
        <String xml:lang="it-IT">CASSA</String>
        <String xml:lang="id-ID">KASIR</String>
    </Entry>

    <Entry Id="robbery_intimidation_hint">
        <String xml:lang="en-US">Keep the ~r~cashier ~s~intimidated.</String>
        <String xml:lang="nl-NL">Houd de ~r~caissière ~s~geïntimideerd.</String>
        <String xml:lang="fr-FR">Garder le ~r~caissier ~s~intimidé.</String>
        <String xml:lang="hi-Latn">~r~cashier ~s~ko daraye rakhna.</String>
        <String xml:lang="es-ES">Mantén al ~r~cajero ~s~intimidado.</String>
        <String xml:lang="pt-BR">Mantenha o ~r~caixa ~s~intimidado.</String>
        <String xml:lang="de-DE">Sorge dafür, dass der ~r~Kassierer ~s~eingeschüchtert bleibt.</String>
        <String xml:lang="it-IT">Mantieni il ~r~cassiere ~s~intimidito.</String>
        <String xml:lang="id-ID">Jaga agar ~r~penjaga kasir ~s~tetap terintimidasi.</String>
    </Entry>

    <Entry Id="robbery_safe_hint">
        <String xml:lang="en-US">You need a ~g~partner ~s~to crack the ~b~safe ~s~open.</String>
        <String xml:lang="nl-NL">Je hebt een ~g~partner ~s~nodig om de ~b~kluis ~s~te kraken.</String>
        <String xml:lang="fr-FR">Tu as besoin d'un ~g~partenaire ~s~pour ouvrir le ~b~coffre-fort~s~.</String>
        <String xml:lang="hi-Latn">Aap ko ek ~g~partner ~s~ki zarurat hogi ~b~safe ~s~crack karne ke liye.</String>
        <String xml:lang="es-ES">Necesitas un ~g~compañero ~s~para abrir la ~b~caja fuerte~s~.</String>
        <String xml:lang="pt-BR">Você precisa de um ~g~parceiro ~s~para abrir o ~b~cofre de segurança~s~.</String>
        <String xml:lang="de-DE">Du brauchst einen ~g~Partner~s~, um den ~b~Safe ~s~aufzubrechen.</String>
        <String xml:lang="it-IT">Hai bisogno di un ~g~partner ~s~per aprire la ~b~cassaforte~s~.</String>
        <String xml:lang="id-ID">Kamu membutuhkan ~g~rekan ~s~untuk membobol ~b~brankas ~s~agar terbuka.</String>
    </Entry>

    <Entry Id="robbery_wait_partner_crack_safe">
        <String xml:lang="en-US">Wait for your partner to rob the ~y~store~s~, or crack the ~b~safe~s~.</String>
        <String xml:lang="nl-NL">Wacht totdat je partner klaar is met de ~y~winkeloverval~s~, of kraak de ~b~kluis~s~.</String>
        <String xml:lang="fr-FR">Attends que ton partenaire braque le ~y~magasin~s~, ou perce le ~b~coffre-fort~s~.</String>
        <String xml:lang="hi-Latn">Apne partner ka intezaar karo ki woh ~y~store ~s~loot lein, ya jaa ke ~b~safe ~s~crack karo.</String>
        <String xml:lang="es-ES">Espera a que tu compañero robe la ~y~tienda~s~, o abra la ~b~caja fuerte~s~.</String>
        <String xml:lang="pt-BR">Espere que seu parceiro roube a ~y~loja~s~ ou abra o ~b~cofre~s~.</String>
        <String xml:lang="de-DE">Warte darauf, dass dein Partner den ~y~Laden~s~ ausraubt, oder knacke den ~b~Safe~s~.</String>
        <String xml:lang="it-IT">Aspetta che il tuo partner svaligi il ~y~negozio~s~, o scassina la ~b~cassaforte~s~.</String>
        <String xml:lang="id-ID">Tunggu rekanmu untuk merampok ~y~toko~s~, atau membobol ~b~brankas~s~.</String>
    </Entry>

    <Entry Id="robbery_find_safe_hint">
        <String xml:lang="en-US">Find and crack the ~b~safe~s~.</String>
        <String xml:lang="nl-NL">Vind en kraak de ~b~kluis~s~.</String>
        <String xml:lang="fr-FR">Trouve et perce le ~b~coffre-fort~s~.</String>
        <String xml:lang="hi-Latn">Dhoondo aur crack karo ~b~safe~s~.</String>
        <String xml:lang="es-ES">Encuentra y abre la caja fuerte~s~.</String>
        <String xml:lang="pt-BR">Localizar e abrir o cofre~s~.</String>
        <String xml:lang="de-DE">Finde und knacke den ~b~Safe~s~.</String>
        <String xml:lang="it-IT">Trova e scassina la ~b~cassaforte~s~.</String>
        <String xml:lang="id-ID">Temukan dan bobol ~b~brankas~s~.</String>
    </Entry>

    <Entry Id="robbery_wait_partner">
        <String xml:lang="en-US">Wait for your partner to rob the ~y~store~s~.</String>
        <String xml:lang="nl-NL">Wacht totdat je partner klaar is met de ~y~winkeloverval~s~.</String>
        <String xml:lang="fr-FR">Attends que ton partenaire braque le ~y~magasin~s~.</String>
        <String xml:lang="hi-Latn">Apne partner ka intezaar karo ki woh ~y~store ~s~loot lein.</String>
        <String xml:lang="es-ES">Espera a que tu compañero robe la  ~y~tienda~s~.</String>
        <String xml:lang="pt-BR">Espere que seu parceiro roube a  ~y~loja~s~.</String>
        <String xml:lang="de-DE">Warte darauf, dass dein Partner den ~y~Laden~s~ ausraubt.</String>
        <String xml:lang="it-IT">Aspetta che il tuo partner svaligi il ~y~negozio~s~.</String>
        <String xml:lang="id-ID">Tunggu rekanmu selesai merampok ~y~toko~s~.</String>
    </Entry>

    <Entry Id="robbery_eliminate_security">
        <String xml:lang="en-US">Eliminate the ~r~security guards~s~.</String>
        <String xml:lang="nl-NL">Schakel de ~r~beveiligers~s~ uit.</String>
        <String xml:lang="fr-FR">Éliminer les ~r~agents de sécurité~s~.</String>
        <String xml:lang="hi-Latn">Khatam kardo ~r~security guards ~s~ko.</String>
        <String xml:lang="es-ES">Elimina a los ~r~guardias de seguridad~s~.</String>
        <String xml:lang="pt-BR">Eliminar os ~r~guardas de segurança~s~.</String>
        <String xml:lang="de-DE">Schalte das ~r~Sicherheitspersonal~s~ aus.</String>
        <String xml:lang="it-IT">Elimina le ~r~guardie di sicurezza~s~.</String>
        <String xml:lang="id-ID">Bunuh seluruh ~r~petugas keamanan~s~.</String>
    </Entry>

    <Entry Id="robbery_help_partner">
        <String xml:lang="en-US">Help your partner rob the ~y~store~s~.</String>
        <String xml:lang="nl-NL">Help je partner met de ~y~winkeloverval~s~.</String>
        <String xml:lang="fr-FR">Aide ton partenaire à braquer le ~y~magasin~s~.</String>
        <String xml:lang="hi-Latn">Apne partner ki help karo ~y~store ~s~loot ne mein.</String>
        <String xml:lang="es-ES">Ayuda a tu compañero a robar la ~y~tienda~s~.</String>
        <String xml:lang="pt-BR">Ajude seu parceiro a roubar a ~y~loja~s~.</String>
        <String xml:lang="de-DE">Hilf deinem Partner, den ~y~Laden~s~ auszurauben.</String>
        <String xml:lang="it-IT">Aiuta il tuo partner a svaligiare il ~y~negozio~s~.</String>
        <String xml:lang="id-ID">Bantu rekanmu merampok ~y~toko~s~.</String>
    </Entry>

    <Entry Id="robbery_instructional_crack">
        <String xml:lang="en-US">Crack</String>
        <String xml:lang="nl-NL">Kraken</String>
        <String xml:lang="fr-FR">Percer</String>
        <String xml:lang="hi-Latn">Crack</String>
        <String xml:lang="es-ES">Perforar</String>
        <String xml:lang="pt-BR">Perfuração</String>
        <String xml:lang="de-DE">Knacken</String>
        <String xml:lang="it-IT">Scassina</String>
        <String xml:lang="id-ID">Bobol</String>
    </Entry>

    <!-- i.e. stop cracking the safe -->
    <Entry Id="robbery_instructional_stop">
        <String xml:lang="en-US">Stop (hold)</String>
        <String xml:lang="nl-NL">Stop (vasthouden)</String>
        <String xml:lang="fr-FR">Arrêter (maintenir)</String>
        <String xml:lang="hi-Latn">Stop (hold)</String>
        <String xml:lang="es-ES">Detener (mantener)</String>
        <String xml:lang="pt-BR">Parar (manter)</String>
        <String xml:lang="en-US">Stop</String>
        <String xml:lang="nl-NL">Stop</String>
        <String xml:lang="fr-FR">Arrêter</String>
        <String xml:lang="hi-Latn">Stop</String>
        <String xml:lang="de-DE">Stop</String>
        <String xml:lang="it-IT">Fermati</String>
        <String xml:lang="id-ID">Berhenti (tahan)</String>
    </Entry>

    <Entry Id="no_nearby_players_give_weapon">
        <String xml:lang="en-US">There are no ~r~nearby players ~s~to give your weapon to.</String>
        <String xml:lang="nl-NL">Er zijn geen ~r~dichtbijzijnde spelers ~s~om je wapen aan te geven.</String>
        <String xml:lang="fr-FR">Il n'y a pas de ~r~joueurs proches ~s~à qui donner ton arme.</String>
        <String xml:lang="it-IT">Non ci sono ~r~giocatori nelle vicinanze ~s~a cui dare la tua arma.</String>
        <String xml:lang="pl-PL">Nie ma w ~r~pobliżu graczy ~s~którym mógłbyś dać swoją broń.</String>
        <String xml:lang="es-ES">No hay ~r~jugadores cercanos ~s~a los que dar tu arma.</String>
        <String xml:lang="pt-BR">Não há ~r~jogadores próximos ~s~a quem você possa dar sua arma.</String>
        <String xml:lang="de-DE">Es befinden sich keine ~r~Spieler in der Nähe~s~, welchen du deine Waffen geben kannst.</String>
        <String xml:lang="id-ID">Tidak ada ~r~pemain disekitar ~s~untuk diberikan senjata.</String>
        <String xml:lang="th-TH">ไม่มี ~r~ผู้เล่นใกล้เคียง ~s~ที่จะมอบอาวุธของคุณให้</String>
        <String xml:lang="hi-Latn">Apna weapon dene ke liye yaha koi ~r~nearby players ~s~nahi hai.</String>
    </Entry>

    <Entry Id="cant_give_weapon_to_dead">
        <String xml:lang="en-US">~r~You can't give a weapon to a dead player.</String>
        <String xml:lang="nl-NL">~r~Je kan je wapen niet geven aan een dode speler.</String>
        <String xml:lang="fr-FR">~r~Tu ne peux pas donner une arme à un joueur mort.</String>
        <String xml:lang="it-IT">~r~Non puoi dare un'arma a un giocatore morto.</String>
        <String xml:lang="pl-PL">~r~Nie możesz dać broni trupowi.</String>
        <String xml:lang="es-ES">~r~No se puede dar un arma a un jugador muerto.</String>
        <String xml:lang="pt-BR">~r~Você não pode dar uma arma a um jogador morto..</String>
        <String xml:lang="de-DE">~r~Du kannst deine Waffen nicht an einen toten Spieler geben.</String>
        <String xml:lang="id-ID">~r~Anda tidak dapat memberikan senjata kepada pemain yang meninggal.</String>
        <String xml:lang="th-TH">~r~คุณไม่สามารถมอบอาวุธให้กับผู้เล่นที่ตายไปแล้วได้</String>
        <String xml:lang="hi-Latn">~r~Aap ek dead player ko weapon nahi de sakte.</String>
    </Entry>

    <Entry Id="player_too_far_give_weapon">
        <String xml:lang="en-US">~r~The player is too far, you can't give them a weapon.</String>
        <String xml:lang="nl-NL">~r~Deze speler is te ver weg, je kan hem geen wapen geven..</String>
        <String xml:lang="fr-FR">~r~Le joueur est trop loin, tu ne peux pas lui donner une arme.</String>
        <String xml:lang="it-IT">~r~Il giocatore è troppo lontano, non puoi dargli un'arma.</String>
        <String xml:lang="pl-PL">~r~Gracz jest za daleko, nie możesz dać mu broni.</String>
        <String xml:lang="es-ES">~r~El jugador está demasiado lejos, no puedes darle un arma.</String>
        <String xml:lang="pt-BR">~r~O jogador está muito longe, não é possível dar a ele uma arma.</String>
        <String xml:lang="de-DE">~r~Der Spieler ist zu weit weg, du kannst ihm keine Waffe geben.</String>
        <String xml:lang="id-ID">~r~Pemain tersebut telalu jauh, anda tidak dapat memberikan dia senjata.</String>
        <String xml:lang="th-TH">~r~ผู้เล่นอยู่ไกลเกินไป คุณไม่สามารถให้อาวุธแก่พวกเขาได้</String>
        <String xml:lang="hi-Latn">~r~Player bahut door hai, aap unhe weapon nahi de sakte.</String>
    </Entry>


    <!-- {0} = Player -->
    <!-- {1} = Weapon -->
    <Entry Id="player_gave_weapon">
        <String xml:lang="en-US">You gave {0} a ~y~{1}~s~.</String>
        <String xml:lang="nl-NL">Je geeft {0} een ~y~{1}~s~.</String>
        <String xml:lang="fr-FR">Tu as donné à {0} un ~y~{1}~s~.</String>
        <String xml:lang="it-IT">Hai dato a {0} un ~y~{1}~s~</String>
        <String xml:lang="pl-PL">Przekazałeś {0} ~y~{1}~s~.</String>
        <String xml:lang="es-ES">Le diste a {0} un ~y~{1}~s~.</String>
        <String xml:lang="pt-BR">Você deu a {0} um ~y~{1}~s~.</String>
        <String xml:lang="de-DE">Du hast {0} ein/e~y~{1}~s~.</String>
        <String xml:lang="id-ID">Anda memberikan {0} kepada ~y~{1}~s~.</String>
        <String xml:lang="th-TH">{0} มี ~y~{1}~s~ อยู่แล้ว</String>
        <String xml:lang="hi-Latn">Aap diye {0} ko ek ~y~{1}~s~.</String>
    </Entry>

    <!-- {0} = Player -->
    <!-- {1} = Weapon -->
    <Entry Id="player_already_has_weapon">
        <String xml:lang="en-US">{0} already has a ~y~{1}~s~.</String>
        <String xml:lang="nl-NL">{0} heeft al een ~y~{1}~s~.</String>
        <String xml:lang="fr-FR">{0} a déjà un ~y~{1}~s~.</String>
        <String xml:lang="it-IT">{0} ha già un {0} ~y~{1}~s~</String>
        <String xml:lang="pl-PL">{0} ma już ~y~{1}~s~.</String>
        <String xml:lang="es-ES">{0} ya tiene un ~y~{1}~s~.</String>
        <String xml:lang="pt-BR">{0} já tem um ~y~{1}~s~.</String>
        <String xml:lang="de-DE">{0} besitzt bereits ein/e ~y~{1}~s~.</String>
        <String xml:lang="id-ID">{0} sudah memiliki ~y~{1}~s~.</String>
        <String xml:lang="th-TH">{0} มี ~y~{1}~s~ อยู่แล้ว</String>
        <String xml:lang="hi-Latn">{0} ke paas pehle se hi ~y~{1} ~s~hai.</String>
    </Entry>

    <!-- {0} = Weapon -->
    <!-- {1} = Player -->
    <Entry Id="player_received_weapon">
        <String xml:lang="en-US">Received a ~y~{0} ~s~from (C){1}(/C).</String>
        <String xml:lang="nl-NL">Je hebt een ~y~{0} ~s~ontvangen van (C){1}(/C).</String>
        <String xml:lang="fr-FR">Reçu un ~y~{0} ~s~de (C){1}(/C).</String>
        <String xml:lang="it-IT">Hai ricevuto un ~y~{0} ~s~da (C){1}(/C).</String>
        <String xml:lang="pl-PL">Dostałeś ~y~{0} ~s~od (C){1}(/C).</String>
        <String xml:lang="es-ES">Recibido un ~y~{0} ~s~de (C){1}(/C).</String>
        <String xml:lang="pt-BR">Recebeu um ~y~{0} ~s~de (C){1}(/C).</String>
        <String xml:lang="de-DE">Du hast ein/e ~y~{0} ~s~von (C){1}(/C).</String>
        <String xml:lang="id-ID">Mendapatkan ~y~{0} ~s~dari (C){1}(/C).</String>
        <String xml:lang="th-TH">ได้รับ ~y~{0} ~s~จาก (C){1}(/C)</String>
        <String xml:lang="hi-Latn">Receive kiye ek ~y~{0} ~s~inse (C){1}(/C).</String>
    </Entry>

    <!-- ========================= -->
    <!-- Dealership -->
    <!-- ========================= -->
    <Entry Id="dealership_getting_too_far_away">
        <String xml:lang="en-US">You are getting ~r~a little too far ~s~from the ~y~dealership~s~!</String>
        <String xml:lang="nl-NL">Je gaat ~r~een beetje te ver weg~s~ van de ~y~dealership~s~!</String>
        <String xml:lang="fr-FR">Tu t'éloignes ~r~un peu trop de la ~y~concession~s~!</String>
        <String xml:lang="it-IT">Ti stai ~r~allontanando un po' troppo~s~ dal ~y~concessionario~s~!</String>
        <String xml:lang="pl-PL">Jesteś ~r~troszkę za daleko ~s~od ~y~salonu~s~!</String>
        <String xml:lang="es-ES">Te estás ~r~alejando demasiado ~s~del ~y~concesionario~s~!</String>
        <String xml:lang="pt-BR">Você está ~r~muito longe ~s~da ~y~concessionária~s~!</String>
        <String xml:lang="de-DE">Du entfernst dich ~r~ein wenig zu weit ~s~von dem ~y~Händler~s~!</String>
        <String xml:lang="id-ID">Anda ~r~sedikit terlalu jauh ~s~dari ~y~dealer kendaraan~s~!</String>
        <String xml:lang="th-TH">คุณกำลัง ~r~ไกลเกินไปหน่อย ~s~จาก ~y~ตัวแทนจำหน่าย~s~!</String>
        <String xml:lang="hi-Latn">Aap ~r~thoda zyada hi door ~s~jaa rahe ho ~y~dealership ~s~se!</String>
    </Entry>

    <!-- {0} = Job name -->
    <Entry Id="dealership_not_accessible_when_job">
        <String xml:lang="en-US">~r~This dealership is not accessible when you are a {0}.</String>
        <String xml:lang="nl-NL">~r~Deze dealership is niet toegankelijk wanneer je een {0} bent.</String>
        <String xml:lang="fr-FR">~r~Cette concession n'est pas accessible lorsque tu es un {0}.</String>
        <String xml:lang="it-IT">~r~Questo concessionario non è accessibile quando sei un {0}.</String>
        <String xml:lang="pl-PL">~r~Ten salon nie jest dostępny gdy jesteś {0}.</String>
        <String xml:lang="es-ES">~r~No se puede acceder a este concesionario cuando se es un {0}.</String>
        <String xml:lang="pt-BR">~r~Não é possível acessar essa concessionária quando você é um {0}.</String>
        <String xml:lang="de-DE">~r~Dieser Händler ist nicht nutzbar, wenn du {0} bist.</String>
        <String xml:lang="ar-001">~r~لا يمكن الوصول إلى هذه الوكالة عندما تكون {0}.</String>
        <String xml:lang="id-ID">~r~Dealer kendaraan ini tidak dapat diakses ketika anda sedang menjadi {0}.</String>
        <String xml:lang="th-TH">~r~ตัวแทนจำหน่ายนี้ไม่สามารถเข้าถึงได้เมื่อคุณเป็น {0}</String>
        <String xml:lang="hi-Latn">~r~Yeh dealership aap access nahi kar sake jab aap {0} ho.</String>

    </Entry>

    <!-- {0} = Job name -->
    <Entry Id="dealership_cant_enter_when_job">
        <String xml:lang="en-US">~r~You cannot enter a vehicle dealership when you are a {0}.</String>
        <String xml:lang="nl-NL">~r~Je kan geen voertuig dealership betreden wanneer je een {0} bent.</String>
        <String xml:lang="fr-FR">~r~Tu ne peux pas entrer dans une concession automobile lorsque tu es un {0}.</String>
        <String xml:lang="it-IT">~r~Non puoi entrare in un concessionario quando sei un {0}.</String>
        <String xml:lang="pl-PL">~r~Nie możesz wejść do salonu gdy jesteś {0}.</String>
        <String xml:lang="es-ES">~r~No se puede entrar en un concesionario de vehículos siendo {0}.</String>
        <String xml:lang="pt-BR">~r~Não é possível entrar em uma concessionária de automóveis sendo um {0}.</String>
        <String xml:lang="de-DE">~r~Du kannst keinen Fahrzeughändler nutzen, wenn du {0} bist.</String>
        <String xml:lang="ar-001">~r~لا يمكنك الدخول إلى وكالة مركبات عندما تكون {0}.</String>
        <String xml:lang="id-ID">~r~Anda tidak dapat memasuka dealer kendaraan ketika anda sedang menjadi {0}.</String>
        <String xml:lang="th-TH">~r~คุณไม่สามารถเข้าสู่ตัวแทนจำหน่ายรถยนต์ได้เมื่อคุณเป็น {0}</String>
        <String xml:lang="hi-Latn">~r~Aap vehicle dealer ship ke andar nahi jaa sakte jab aap {0} ho.</String>
    </Entry>

    <Entry Id="dealership_need_garage_first">
        <String xml:lang="en-US">~r~You need to own a garage before purchasing a vehicle.</String>
        <String xml:lang="nl-NL">~r~Je moet een garage bezitten voordat je een voertuig kan kopen.</String>
        <String xml:lang="fr-FR">~r~Tu dois posséder un garage avant d'acheter un véhicule.</String>
        <String xml:lang="it-IT">~r~Devi possedere un garage prima di acquistare un veicolo.</String>
        <String xml:lang="pl-PL">~r~Musisz posiadać garaż zanim kupisz pojazd.</String>
        <String xml:lang="es-ES">~r~Es necesario tener un garaje antes de comprar un vehículo.</String>
        <String xml:lang="pt-BR">~r~É necessário ter uma garagem antes de comprar um veículo.</String>
        <String xml:lang="de-DE">~r~Du benötigst eine eigene Garage, bevor du ein Fahrzeug kaufen kannst.</String>
        <String xml:lang="ar-001">~r~تحتاج إلى امتلاك مرآب قبل شراء السيارة.</String>
        <String xml:lang="id-ID">~r~Anda harus memiliki garasi sebelum bisa membeli kendaraan.</String>
        <String xml:lang="th-TH">~r~คุณต้องมีโรงรถก่อนที่จะซื้อรถ</String>
        <String xml:lang="hi-Latn">~r~Aapko vehicle khareed ne se pehle ek garage khareed na hoga.</String>
    </Entry>


    <!-- {0} = Verb = rented/purchased -->
    <!-- {1} = Hotkey -->
    <Entry Id="dealership_manage_vehicles_info">
        <String xml:lang="en-US">Manage your {0} vehicles in {1} ~y~Menu ~s~&gt; ~y~Vehicles</String>
        <String xml:lang="nl-NL">Beheer je {0} voertuigen via {1} ~y~Menu ~s~&gt; ~y~Voertuigen</String>
        <String xml:lang="fr-FR">Gérer tes {0} véhicules dans {1} ~y~Menu ~s~&gt; ~y~Véhicules</String>
        <String xml:lang="it-IT">Gestisci i tuoi veicoli da {0} nel ~y~Menu ~s~{1} ~s~&gt; ~y~Veicoli</String>
        <String xml:lang="pl-PL">Manage swoimi {0} pojazdami w {1} ~y~Menu ~s~&gt; ~y~Pojazdów</String>
        <String xml:lang="es-ES">Gestione sus {0} vehículos en {1} ~y~Menu ~s~&gt; ~y~Vehículos</String>
        <String xml:lang="pt-BR">Gerencie seus {0} veículos em {1} ~y~Menu ~s~&gt; ~y~Veículos</String>
        <String xml:lang="de-DE">Verwalte deine {0} Fahrzeuge im {1} ~y~Menü ~s~&gt; ~y~Fahrzeuge</String>
        <String xml:lang="ar-001">قم بإدارة {0} مركبات {1} ~y~القائمة ~s~&gt; ~y~المركبات</String>
        <String xml:lang="id-ID">Kelola kendaran {0} dengan menekan {1} ~y~Menu ~s~&gt; ~y~Kendaraan</String>
        <String xml:lang="th-TH">จัดการยานพาหนะ {0} ของคุณใน {1} ~y~เมนู ~s~&gt; ~y~ยานพาหนะ</String>
        <String xml:lang="hi-Latn">Manage kare {0} vehicles apni {1} ~y~Menu ~s~&gt; ~y~Vehicles</String>
    </Entry>

    <Entry Id="dealership_dont_have_required_membership_tier">
        <String xml:lang="en-US">~p~You don't have the required membership tier.</String>
        <String xml:lang="nl-NL">~p~Je hebt niet de benodigde lidmaatschap.</String>
        <String xml:lang="fr-FR">~p~Tu n'as pas le niveau d'adhésion requis.</String>
        <String xml:lang="it-IT">~p~Non hai l'iscrizione all'abbonamento richiesto.</String>
        <String xml:lang="pl-PL">~p~Nie masz wymaganego stopnia członkostwa.</String>
        <String xml:lang="es-ES">~p~No tiene el nivel de afiliación requerido.</String>
        <String xml:lang="pt-BR">~p~Não tem o nível de associação exigido.</String>
        <String xml:lang="de-DE">~p~Du besitzt nicht die benötigte Mitgliedschafst-Stufe</String>
        <String xml:lang="ar-001">~p~ليس لديك مستوى العضوية المطلوب.</String>
        <String xml:lang="id-ID">~p~Anda tidak memiliki tingkat keanggotaan yang dibutuhkan.</String>
        <String xml:lang="th-TH">~p~คุณไม่มีระดับสมาชิกที่ต้องการ</String>
        <String xml:lang="hi-Latn">~p~Aapke paas zaruri membership tier nahi hai.</String>
    </Entry>

    <Entry Id="dealership_dont_have_required_membership_tier_to_use_garage">
        <String xml:lang="en-US">~p~You don't have the required membership tier to use this garage. Please, select another garage.</String>
        <String xml:lang="nl-NL">~p~Je hebt niet de benodigde lidmaatschap om deze garage te gebruiken. Gebruik alstublieft een andere garage.</String>
        <String xml:lang="fr-FR">~p~Tu n'as pas le niveau d'adhésion requis pour utiliser ce garage. Merci de sélectionner un autre garage.</String>
        <String xml:lang="it-IT">~p~Non hai l'iscrizione all'abbonamento richiesto per utilizzare questo garage. Per favore, seleziona un altro garage.</String>
        <String xml:lang="pl-PL">~p~Nie masz wymaganego stopnia członkostwa by używać tego garażu, wybierz jakiś inny.</String>
        <String xml:lang="es-ES">~p~No tienes el nivel de afiliación requerido para utilizar este garaje. Por favor, selecciona otro garaje.</String>
        <String xml:lang="pt-BR">~p~Você não tem o nível de associação necessário para usar esta garagem. Selecione outra garagem.</String>
        <String xml:lang="de-DE">~p~Du besitzt nicht die benötigte Mitgliedschafst-Stufe, um diese Garage zu verwenden. Bitte wähle eine andere Garage.</String>
        <String xml:lang="ar-001">~p~ليس لديك مستوى العضوية المطلوب لاستخدام هذا المرآب. من فضلك، اختر مرآبًا آخر.</String>
        <String xml:lang="id-ID">~p~Anda tidak memiliki tingkat keanggotaan yang dibutuhkan untuk menggunakan garasi ini. Silahkan, pilih garasi lain.</String>
        <String xml:lang="th-TH">~p~คุณไม่จำเป็นต้องมีระดับสมาชิกที่จำเป็นในการใช้โรงรถนี้ กรุณาเลือกโรงรถอื่น</String>
        <String xml:lang="hi-Latn">~p~Yeh garage use karne ke liye aapke paas zaruri membership tier nahi hai. Please, koi doosra garage select karlo</String>
    </Entry>

    <Entry Id="dealership_dont_have_required_level">
        <String xml:lang="en-US">~b~You don't have the required level.</String>
        <String xml:lang="nl-NL">~b~Je hebt niet de benodigde level.</String>
        <String xml:lang="fr-FR">~b~Tu n'as pas le niveau requis.</String>
        <String xml:lang="it-IT">~b~Non hai il livello richiesto.</String>
        <String xml:lang="pl-PL">~b~Nie masz wymaganego poziomu.</String>
        <String xml:lang="es-ES">~b~No tiene el nivel requerido.</String>
        <String xml:lang="pt-BR">~b~Não tem o nível necessário.</String>
        <String xml:lang="de-DE">~b~Du besitzt nicht das benötigte Level.</String>
        <String xml:lang="ar-001">~b~ليس لديك المستوى المطلوب.</String>
        <String xml:lang="id-ID">~b~Anda tidak memiliki level yang dibutuhkan.</String>
        <String xml:lang="th-TH">~b~คุณไม่มีระดับที่ต้องการ</String>
        <String xml:lang="hi-Latn">~b~Aapka required level nahi hai</String>
    </Entry>

    <Entry Id="dealership_drive_wanted_level">
        <String xml:lang="en-US">You are ~o~wanted ~s~by the police. Get the heck out of my car!</String>
        <String xml:lang="nl-NL">Je wordt ~o~gezocht ~s~door de politie. Weg uit mijn auto! Verdwijn!</String>
        <String xml:lang="de-DE">Du wirst von der Polizei ~o~gesucht~s~. Raus aus meinem Auto, verpiss dich!</String>
        <String xml:lang="fr-FR">Tu es ~o~recherché ~s~par la police. Dégage de ma voiture!</String>
        <String xml:lang="it-IT">Sei ~o~ricercato ~s~dalla polizia. Fuori dalla mia auto!</String>
        <String xml:lang="id-ID">Kamu ~o~sedang diburu ~s~oleh kepolisian. Keluar dari mobilku!</String>
    </Entry>

    <Entry Id="dealership_drive_time">
        <String xml:lang="en-US">~r~Time is up.</String>
        <String xml:lang="nl-NL">~r~De tijd is voorbij.</String>
        <String xml:lang="de-DE">~r~Die Zeit ist vorbei.</String>
        <String xml:lang="fr-FR">~r~Le temps est écoulé.</String>
        <String xml:lang="it-IT">~r~Il tempo è scaduto.</String>
        <String xml:lang="id-ID">~r~Waktu habis.</String>
    </Entry>

    <Entry Id="dealership_drive_left">
        <String xml:lang="en-US">You ~r~left ~s~the ~b~vehicle~s~.</String>
        <String xml:lang="nl-NL">Je hebt het ~b~voertuig ~r~verlaten~s~.</String>
        <String xml:lang="de-DE">Du hast das ~b~Fahrzeug ~r~verlassen~s~.</String>
        <String xml:lang="fr-FR">Tu as ~r~quitté ~s~le ~b~véhicule~s~.</String>
        <String xml:lang="it-IT">Hai ~r~lasciato ~s~il ~b~veicolo~s~.</String>
        <String xml:lang="id-ID">Kamu ~r~meninggalkan ~s~~b~kendaraan~s~.</String>
    </Entry>

    <Entry Id="dealership_drive_too_far_away">
        <String xml:lang="en-US">You went ~r~too far ~s~from the ~y~dealership~s~.</String>
        <String xml:lang="nl-NL">Je bent ~r~te ver weg ~s~van de ~y~dealership~s~.</String>
        <String xml:lang="de-DE">Du hast dich ~r~zu weit ~s~vom ~y~Händler~s~ entfernt.</String>
        <String xml:lang="fr-FR">Tu t'es ~r~trop éloigné ~s~du ~y~concessionnaire~s~.</String>
        <String xml:lang="it-IT">Ti sei ~r~allontanato troppo ~s~dal ~y~concessionario~s~.</String>
        <String xml:lang="id-ID">Kamu pergi ~r~terlalu jauh ~s~dari ~y~dealer kendaraan~s~.</String>
    </Entry>

    <Entry Id="dealership_drive_damaged">
        <String xml:lang="en-US">You ~r~damaged ~s~the vehicle! You will not get your deposit back.</String>
        <String xml:lang="nl-NL">Je hebt het voertuig ~r~beschadigd~s~! Je krijgt je borg niet terug.</String>
        <String xml:lang="de-DE">Du hast das Fahrzeug ~r~beschädigt~s~! Du bekommst deine Kaution nicht zurück.</String>
        <String xml:lang="fr-FR">Tu as endommagé le véhicule! Tu ne récupéreras pas ta caution.</String>
        <String xml:lang="it-IT">Hai ~r~danneggiato ~s~il veicolo! Non riceverai indietro il deposito.</String>
        <String xml:lang="id-ID">Kamu ~r~merusak ~s~kendaraan! Kamu tidak akan mendapatkan depositmu lagi.</String>
    </Entry>

    <Entry Id="dealership_specified_plate_taken">
        <String xml:lang="en-US">~r~The specified license plate is already taken.</String>
        <String xml:lang="nl-NL">~r~Deze kentekenplaat is al in gebruik.</String>
        <String xml:lang="fr-FR">~r~La plaque d'immatriculation spécifiée est déjà prise.</String>
        <String xml:lang="it-IT">~r~La targa specificata è già in uso.</String>
        <String xml:lang="pl-PL">~r~Ta tablica rejestracyjna jest już zajęta.</String>
        <String xml:lang="es-ES">~r~La matrícula indicada ya está ocupada.</String>
        <String xml:lang="pt-BR">~r~A placa de número indicada já está ocupada.</String>
        <String xml:lang="de-DE">~r~Das Wunschkennzeichen ist bereits vergeben.</String>
        <String xml:lang="ar-001">~r~لوحة الترخيص المحددة مأخوذة بالفعل.</String>
        <String xml:lang="id-ID">~r~Plat nomer yang diinginkan sudah terambil.</String>
        <String xml:lang="th-TH">~r~ป้ายทะเบียนที่ระบุถูกยึดไปแล้ว</String>
        <String xml:lang="hi-Latn">~r~Yeh license plate pehle se hi kisi ne li hui hai.</String>
    </Entry>

    <Entry Id="dealership_garage_full_use_another">
        <String xml:lang="en-US">~r~Your garage is full. Please, select another garage.</String>
        <String xml:lang="nl-NL">~r~Je garage is vol. Selecteer alstublieft een andere garage.</String>
        <String xml:lang="fr-FR">~r~Ton garage est plein. Merci de sélectionner un autre garage.</String>
        <String xml:lang="it-IT">~r~Il tuo garage è pieno. Seleziona un altro garage, per favore.</String>
        <String xml:lang="pl-PL">~r~Ten garaż jest pełny, wybierz jakiś inny.</String>
        <String xml:lang="es-ES">~r~Su garaje está lleno. Por favor, seleccione otro garaje.</String>
        <String xml:lang="pt-BR">~r~Sua garagem está cheia. Por favor, selecione outra garagem</String>
        <String xml:lang="de-DE">~r~Deine Garage ist voll. Bitte wähle eine andere Garage.</String>
        <String xml:lang="ar-001">~r~الجراج الخاص بك ممتلئ. من فضلك، اختر جراج آخر.</String>
        <String xml:lang="id-ID">~r~Garasi anda penuh. Silahkan, pilih garasi lain.</String>
        <String xml:lang="th-TH">~r~โรงรถของคุณเต็มแล้ว กรุณาเลือกอู่ซ่อมรถอื่น</String>
        <String xml:lang="hi-Latn">~r~Aapka garage full hai. Please, koi doosra garage select karlo.</String>
    </Entry>

    <Entry Id="job_garage">
        <String xml:lang="en-US">Job Garage</String>
        <String xml:lang="nl-NL">Werk Garage</String>
        <String xml:lang="de-DE">Job-Garage</String>
        <String xml:lang="fr-FR">Job Garage</String>
        <String xml:lang="it-IT">Garage Lavoro</String>
        <String xml:lang="id-ID">Garasi pekerjaan</String>
    </Entry>

    <Entry Id="menu_job_garage_subtitle">
        <String xml:lang="en-US">Select a vehicle to take out</String>
        <String xml:lang="nl-NL">Kies een voertuig om uit de garage te halen</String>
        <String xml:lang="de-DE">Wähle ein Fahrzeug zum Herausnehmen</String>
        <String xml:lang="fr-FR">Sélectionne un véhicule à sortir</String>
        <String xml:lang="it-IT">Seleziona un veicolo da prendere</String>
        <String xml:lang="id-ID">Pilih mobil untuk dibawa</String>
    </Entry>

    <Entry Id="menu_job_garage_empty_text">
        <String xml:lang="en-US">No job vehicles :(</String>
        <String xml:lang="nl-NL">Geen werk voertuigen :(</String>
        <String xml:lang="de-DE">Keine Job-Fahrzeuge :(</String>
        <String xml:lang="fr-FR">Pas de véhicules de travail :(</String>
        <String xml:lang="it-IT">Nessun veicolo da lavoro :(</String>
        <String xml:lang="id-ID">Tidak ada kendaraan untuk pekerjaan ini :(</String>
    </Entry>

    <Entry Id="menu_job_garage_empty_description">
        <String xml:lang="en-US">You don't have any vehicle for your ~b~current job~s~, and you ~r~can't ~s~use your personal vehicles while on this job. Buy job vehicles and they will show up in this menu.</String>
        <String xml:lang="nl-NL">Je hebt geen voertuigen voor je ~b~huidige baan~s~, en je kan je persoonlijke voertuigen ~r~niet ~s~gebruiken terwijl je aan het werk bent. Koop werk voertuigen en ze zullen in dit menu verschijnen.</String>
        <String xml:lang="de-DE">Du besitzt keine Fahrzeuge für deinen ~b~aktuellen Job~s~, und du kannst ~r~keine ~s~persönlichen Fahrzeuge benutzen, solange du diesen Job machst. Kaufe Job-Fahrzeuge. Sie werden in diesem Menü angezeigt.</String>
        <String xml:lang="fr-FR">Tu n'as pas de véhicule pour ton ~b~travail actuel~s~, et tu ~r~ne peux pas ~s~utiliser tes véhicules personnels pendant ce travail. Achète des véhicules pour ton travail et ils apparaîtront dans ce menu.</String>
        <String xml:lang="it-IT">Non hai veicoli per il tuo ~b~lavoro attuale~s~, e ~r~non puoi ~s~usare i tuoi veicoli personali mentre sei a lavoro. Acquista veicoli da lavoro e compariranno in questo menu.</String>
        <String xml:lang="id-ID">Kamu tidak memiliki kendaraan untuk ~b~pekerjaanmu saat ini~s~, dan kamu ~r~tidak bisa ~s~menggunakan kendaraan pribadi ketika sedang bekerja pekerjaan ini. Beli kendaraan untuk pekerjaan ini dan mereka akan muncul di menu ini.</String>
    </Entry>
    
    <!-- ================================= -->
    <!-- ====== Delivery Driver Job ====== -->
    <!-- ================================= -->

    <Entry Id="ddriver_description">
        <String xml:lang="en-US">~c~(C)Delivery Driver:(/C) ~s~deliver ~b~goods ~s~to earn money.</String>
        <String xml:lang="nl-NL">~c~(C)Pakketbezorger:(/C) ~s~bezorg ~b~goederen ~s~om geld te verdienen.</String>
        <String xml:lang="fr-FR">~c~(C)Chauffeur-livreur :(/C) ~s~livrer ~b~des marchandises ~s~pour gagner de l'argent.</String>
        <String xml:lang="id-ID">~c~(C)Supir pengiriman:(/C) ~s~Kirimkan ~b~barang ~s~untuk menghasilkan uang.</String>
        <String xml:lang="it-IT">~c~(C)Corriere:(/C) ~s~consegna ~b~merci ~s~per guadagnare soldi.</String>
        <String xml:lang="de-DE">~c~(C)Lieferfahrer:(/C) ~s~liefern ~b~Waren ~s~um Geld zu verdienen.</String>
    </Entry>
    
    <Entry Id="menu_ddriver_title">
        <String xml:lang="en-US">Delivery Driver</String>
        <String xml:lang="nl-NL">Pakketbezorger</String>
        <String xml:lang="fr-FR">Chauffeur-livreur</String>
        <String xml:lang="id-ID">Supir Pengiriman</String>
        <String xml:lang="it-IT">Corriere</String>
        <String xml:lang="de-DE">Lieferfahrer</String>
    </Entry>
    
    <Entry Id="menu_ddriver_deliveries_text">
        <String xml:lang="en-US">Deliveries</String>
        <String xml:lang="nl-NL">Bezorgingen</String>
        <String xml:lang="fr-FR">Livraisons</String>
        <String xml:lang="id-ID">Pengiriman</String>
        <String xml:lang="it-IT">Consegne</String>
        <String xml:lang="de-DE">Lieferungen</String>
    </Entry>
    
    <Entry Id="menu_ddriver_deliveries_descr">
        <String xml:lang="en-US">View the available delivery jobs.</String>
        <String xml:lang="nl-NL">Bekijk de beschikbare bezorgingen.</String>
        <String xml:lang="fr-FR">Consulter les offres d'emploi de livreur disponibles.</String>
        <String xml:lang="id-ID">Lihat pekerjaan pengiriman yang tersedia.</String>
        <String xml:lang="it-IT">Visualizza i lavori di consegna disponibili.</String>
        <String xml:lang="de-DE">Zeige die verfügbaren Lieferjobs.</String>
    </Entry>
    
    <!-- Try to keep this as short as possible (needs to fit in menu subheader) -->
    <Entry Id="menu_ddriver_deliveries_sorted_by_payout">
        <String xml:lang="en-US">Sorted by payout</String>
        <String xml:lang="nl-NL">Gesorteerd op uitbetaling</String>
        <String xml:lang="fr-FR">Triés par paiement</String>
        <String xml:lang="id-ID">Susun berdasarkan gaji</String>
        <String xml:lang="it-IT">Ordinato per pagamento</String>
        <String xml:lang="de-DE">Sortiert nach Auszahlung</String>
    </Entry>
    
    <!-- Try to keep this as short as possible (needs to fit in menu subheader) -->
    <Entry Id="menu_ddriver_deliveries_sorted_by_distance">
        <String xml:lang="en-US">Sorted by pickup distance</String>
        <String xml:lang="nl-NL">Gesorteerd op afstand</String>
        <String xml:lang="fr-FR">Triés par distance de livraison</String>
        <String xml:lang="id-ID">Susun berdasarkan jarak</String>
        <String xml:lang="it-IT">Ordinato per distanza di ritiro</String>
        <String xml:lang="de-DE">Sortiert nach Entfernung</String>
    </Entry>
    
    <Entry Id="menu_ddriver_history_text">
        <String xml:lang="en-US">History</String>
        <String xml:lang="nl-NL">Geschiedenis</String>
        <String xml:lang="fr-FR">Historique</String>
        <String xml:lang="id-ID">Riwayat</String>
        <String xml:lang="it-IT">Cronologia</String>
        <String xml:lang="de-DE">Historie</String>
    </Entry>
    
    <Entry Id="menu_ddriver_history_descr">
        <String xml:lang="en-US">View the delivery jobs that you completed in the current session.</String>
        <String xml:lang="nl-NL">Bekijk de bezorgingen die je hebt voltooid in de huidige sessie.</String>
        <String xml:lang="fr-FR">Afficher les missions de livraison que tu as effectuées au cours de la session actuelle.</String>
        <String xml:lang="id-ID">Lihat pekerjaan pengiriman yang telah diselesaikan di sesi ini.</String>
        <String xml:lang="it-IT">Visualizza i lavori di consegna che hai completato nella sessione attuale.</String>
        <String xml:lang="de-DE">Zeige die Lieferjobs, die du in der aktuellen Sitzung erfüllt hast.</String>
    </Entry>
    
    <Entry Id="menu_ddriver_history_subtitle">
        <String xml:lang="en-US">Select a past delivery job</String>
        <String xml:lang="nl-NL">Selecteer een eerdere bezorging</String>
        <String xml:lang="fr-FR">Sélectionne une ancienne mission de livraison</String>
        <String xml:lang="id-ID">Pilih pekerjaan pengiriman sebelumnya</String>
        <String xml:lang="it-IT">Seleziona un lavoro di consegna precedente</String>
        <String xml:lang="de-DE">Wähle einen vergangenen Lieferjob</String>
    </Entry>
    
    <Entry Id="menu_ddriver_current_delivery_text">
        <String xml:lang="en-US">Current Delivery</String>
        <String xml:lang="nl-NL">Huidige bezorging</String>
        <String xml:lang="fr-FR">Livraison actuelle</String>
        <String xml:lang="id-ID">Pengiriman saat ini</String>
        <String xml:lang="it-IT">Consegna Attuale</String>
        <String xml:lang="de-DE">Aktuelle Lieferung</String>
    </Entry>
    
    <Entry Id="menu_ddriver_current_delivery_descr">
        <String xml:lang="en-US">View details about the delivery in progress.</String>
        <String xml:lang="nl-NL">Bekijk details over de bezorging die momenteel bezig is.</String>
        <String xml:lang="fr-FR">Afficher les détails de la livraison en cours.</String>
        <String xml:lang="id-ID">Lihat detail tentang pengiriman yang sedang berlangsung.</String>
        <String xml:lang="it-IT">Visualizza i dettagli della consegna in corso.</String>
        <String xml:lang="de-DE">Zeige Details zu der laufenden Lieferung.</String>
    </Entry>

    <Entry Id="menu_ddriver_delivery_details_payout">
        <String xml:lang="en-US">Payout</String>
        <String xml:lang="nl-NL">Uitbetaling</String>
        <String xml:lang="fr-FR">Paiement</String>
        <String xml:lang="id-ID">Gaji</String>
        <String xml:lang="it-IT">Pagamento</String>
        <String xml:lang="de-DE">Auszahlung</String>
    </Entry>
    
    <Entry Id="menu_ddriver_delivery_details_time_left">
        <String xml:lang="en-US">Time left</String>
        <String xml:lang="nl-NL">Resterende tijd</String>
        <String xml:lang="fr-FR">Temps restant</String>
        <String xml:lang="id-ID">Waktu tersisa</String>
        <String xml:lang="it-IT">Tempo rimanente</String>
        <String xml:lang="de-DE">Verbleibende Zeit</String>
    </Entry>
    
    <Entry Id="menu_ddriver_delivery_details_itinerary">
        <String xml:lang="en-US">Itinerary</String>
        <String xml:lang="nl-NL">Route</String>
        <String xml:lang="fr-FR">Itinéraire</String>
        <String xml:lang="id-ID">Rute</String>
        <String xml:lang="it-IT">Itinerario</String>
        <String xml:lang="de-DE">Route</String>
    </Entry>
    
    <Entry Id="menu_ddriver_delivery_details_other">
        <String xml:lang="en-US">Other info</String>
        <String xml:lang="nl-NL">Andere informatie</String>
        <String xml:lang="fr-FR">Autres informations</String>
        <String xml:lang="id-ID">Info lainnya</String>
        <String xml:lang="it-IT">Altre info</String>
        <String xml:lang="de-DE">Andere Informationen</String>
    </Entry>
    
    <Entry Id="menu_ddriver_delivery_details">
        <String xml:lang="en-US">Details</String>
        <String xml:lang="nl-NL">Details</String>
        <String xml:lang="fr-FR">Détails</String>
        <String xml:lang="id-ID">Detail</String>
        <String xml:lang="it-IT">Dettagli</String>
        <String xml:lang="de-DE">Details</String>
    </Entry>
    
    <Entry Id="menu_ddriver_delivery_cancel">
        <String xml:lang="en-US">~r~Cancel Delivery</String>
        <String xml:lang="nl-NL">~r~Bezorging annuleren</String>
        <String xml:lang="fr-FR">~r~Annuler la livraison</String>
        <String xml:lang="id-ID">~r~Membatalkan Pengiriman</String>
        <String xml:lang="it-IT">~r~Annulla Consegna</String>
        <String xml:lang="de-DE">~r~Lieferung abbrechen</String>
    </Entry>
    
    <Entry Id="menu_ddriver_delivery_cancel_desc">
        <String xml:lang="en-US">Abandon your current delivery.</String>
        <String xml:lang="nl-NL">Annuleer je huidige bezorging.</String>
        <String xml:lang="fr-FR">Abandonner la livraison en cours.</String>
        <String xml:lang="id-ID">Tinggalkan pengirimanmu saat ini.</String>
        <String xml:lang="it-IT">Abbandona la consegna attuale.</String>
        <String xml:lang="de-DE">Brich deine aktuelle Lieferung ab.</String>
    </Entry>
    
    <Entry Id="ddriver_job_menu_refresh_cooldown">
        <String xml:lang="en-US">You must ~r~wait ~s~before refreshing the deliveries menu again.</String>
        <String xml:lang="nl-NL">Je moet ~r~wachten ~s~voordat je de lijst met bezorgingen mag verversen</String>
        <String xml:lang="fr-FR">Tu dois ~r~attendre ~s~avant de rafraîchir à nouveau le menu des livraisons.</String>
        <String xml:lang="id-ID">Kamu harus ~r~menunggu ~s~sebelum dapat memuat ulang menu pengiriman lagi.</String>
        <String xml:lang="it-IT">Devi ~r~aspettare ~s~prima di poter aggiornare di nuovo il menu delle consegne.</String>
        <String xml:lang="de-DE">Du must ~r~warten, ~s~bevor du das Liefer-Menü neu laden kannst.</String>
    </Entry>
    
    <!-- {0} = Time to await -->
    <Entry Id="ddriver_job_take_job_cooldown">
        <String xml:lang="en-US">You must wait ~y~{0} ~s~before taking another delivery job.</String>
        <String xml:lang="nl-NL">Je moet ~y~{0} ~s~wachten voordat je een andere bezorging mag aannemen.</String>
        <String xml:lang="fr-FR">Tu dois attendre ~y~{0} ~s~avant de prendre une autre mission de livraison.</String>
        <String xml:lang="id-ID">Kamu harus menunggu ~y~{0} ~s~sebelum bisa mengambil pekerjaan pengiriman lagi.</String>
        <String xml:lang="it-IT">Devi aspettare ~y~{0} ~s~prima di poter prendere un altro lavoro di consegna.</String>
        <String xml:lang="de-DE">Du musst ~y~{0} ~s~warten, bevor du einen weiteren Lieferjob annehmen kannst.</String>
    </Entry>
    
    <!-- {0} = Final destination name -->
    <Entry Id="menu_ddriver_current_delivery_subtitle">
        <String xml:lang="en-US">Delivery to {0}</String>
        <String xml:lang="nl-NL">Bezorging naar {0}</String>
        <String xml:lang="fr-FR">Livraison à {0}</String>
        <String xml:lang="id-ID">Pengiriman ke {0}</String>
        <String xml:lang="it-IT">Consegna a {0}</String>
        <String xml:lang="de-DE">Liefere nach {0}</String>
    </Entry>
    
    <!-- {0} = Number of jobs -->
    <!-- {1} = stp_press or stp_hold (defined in businesses.xml) -->
    <Entry Id="ddriver_n_jobs_available">
        <String xml:lang="en-US">There are ~y~{0} delivery jobs ~s~available at the moment. {1} to open the delivery list.</String>
        <String xml:lang="nl-NL">Er zijn ~y~{0} bezorgingen ~s~beschikbaar op dit moment. {1} om de lijst met bezorgingen te openen.</String>
        <String xml:lang="fr-FR">Il y a ~y~{0} missions de livraison ~s~disponibles en ce moment. {1} pour ouvrir la liste des livraisons.</String>
        <String xml:lang="id-ID">Ada ~y~{0} pekerjaan pengiriman ~s~tersedia saat ini. {1} untuk membuka list pengiriman.</String>
        <String xml:lang="it-IT">Ci sono ~y~{0} lavori di consegna ~s~disponibili al momento. {1} per aprire la lista delle consegne.</String>
        <String xml:lang="de-DE">Aktuell sind ~y~{0} ~s~Lieferjobs verfügbar. {1} um die Lieferliste zu öffnen.</String>
    </Entry>
    
    <!-- Shown at the bottom right as an instructional button. -->
    <!-- Can be combined with "Hold" (btn_stp_label_hold) if player is using a gamepad. -->
    <Entry Id="ddriver_view_jobs">
        <String xml:lang="en-US">View jobs</String>
        <String xml:lang="nl-NL">Bekijk opdrachten</String>
        <String xml:lang="fr-FR">Voir les missions</String>
        <String xml:lang="id-ID">Lihat pekerjaan</String>
        <String xml:lang="it-IT">Visualizza lavori</String>
        <String xml:lang="de-DE">Zeige Jobs</String>
    </Entry>
    
    <Entry Id="ddriver_already_on_job">
        <String xml:lang="en-US">You are already on a delivery job.</String>
        <String xml:lang="nl-NL">Je bent al bezig met een bezorging.</String>
        <String xml:lang="fr-FR">Tu es déjà sur une mission de livraison.</String>
        <String xml:lang="id-ID">Kamu sedang bekerja di pengiriman.</String>
        <String xml:lang="it-IT">Sei già impegnato in un lavoro di consegna.</String>
        <String xml:lang="de-DE">Du befindest dich bereits in einem Lieferjob.</String>
    </Entry>
    
    <Entry Id="ddriver_job_no_longer_available">
        <String xml:lang="en-US">This delivery job is no longer available.</String>
        <String xml:lang="nl-NL">Deze bezorging is niet langer beschikbaar.</String>
        <String xml:lang="fr-FR">Cette mission de livraison n'est plus disponible.</String>
        <String xml:lang="id-ID">Pekerjaan pengiriman ini tidak lagi tersedia.</String>
        <String xml:lang="it-IT">Questo lavoro di consegna non è più disponibile.</String>
        <String xml:lang="de-DE">Dieser Lieferjob ist nicht mehr verfügbar.</String>
    </Entry>
    
    <!-- Shown at the bottom as mission text / subtitle -->
    <!-- {0} = Area name -->
    <Entry Id="ddriver_job_go_to_pickup">
        <String xml:lang="en-US">Go to ~y~{0} ~s~and pick up the ~b~goods~s~.</String>
        <String xml:lang="nl-NL">Ga naar ~y~{0} ~s~en haal de ~b~goederen~s~ op.</String>
        <String xml:lang="fr-FR">Va à ~y~{0} ~s~et récupère les ~b~marchandises~s~.</String>
        <String xml:lang="id-ID">Pergi ke ~y~{0} ~s~dan ambil ~b~barang~s~.</String>
        <String xml:lang="it-IT">Vai a ~y~{0} ~s~e ritira le ~b~merci~s~.</String>
        <String xml:lang="de-DE">Gehe zu ~y~{0} ~s~und sammle die ~b~Waren~s~ ein.</String>
    </Entry>
    
    <Entry Id="ddriver_job_pick_up_trailer">
        <String xml:lang="en-US">Pick up the ~y~trailer ~s~using a ~b~semi truck~s~.</String>
        <String xml:lang="nl-NL">Haal de ~y~aanhanger ~s~op met een ~b~vrachtwagen~s~.</String>
        <String xml:lang="fr-FR">Récupére la ~y~remorque ~s~à l'aide d'un ~b~semi-remorque~s~.</String>
        <String xml:lang="id-ID">Ambil ~y~trailer ~s~menggunakan ~b~semi truk~s~.</String>
        <String xml:lang="it-IT">Ritira il ~y~rimorchio ~s~utilizzando un ~b~semi camion~s~.</String>
        <String xml:lang="de-DE">Hole den ~y~Anhänger ~s~mit einem ~b~Sattelschlepper~s~ab.</String>
    </Entry>

    <!-- Shown at the bottom as mission text / subtitle -->
    <!-- {0} = Area name -->
    <Entry Id="ddriver_job_go_to_dropoff">
        <String xml:lang="en-US">Go to ~y~{0} ~s~and drop off the ~b~goods~s~.</String>
        <String xml:lang="nl-NL">Ga naar ~y~{0} ~s~en lever de ~b~goederen~s~ af.</String>
        <String xml:lang="fr-FR">Va à ~y~{0} ~s~et dépose les ~b~marchandises~s~.</String>
        <String xml:lang="id-ID">pergi ke ~y~{0} ~s~dan antarkan ~b~barang~s~.</String>
        <String xml:lang="it-IT">Vai a ~y~{0} ~s~e consegna le ~b~merci~s~.</String>
        <String xml:lang="de-DE">Gehe zu ~y~{0} ~s~und lade die ~b~Waren~s~ ab.</String>
    </Entry>

    <!-- {0} = Area name -->
    <Entry Id="ddriver_job_go_to_dropoff_parcel">
        <String xml:lang="en-US">Go to ~y~{0} ~s~and deliver the next ~b~package~s~.</String>
        <String xml:lang="nl-NL">Ga naar ~y~{0} ~s~en lever het volgende ~b~pakket~s~ af.</String>
        <String xml:lang="fr-FR">Va à ~y~{0} ~s~et livre le prochain ~b~colis~s~.</String>
        <String xml:lang="id-ID">Pergi ke ~y~{0} ~s~dan antarkan ~b~paket ~s~selanjutnya.</String>
        <String xml:lang="it-IT">Vai a ~y~{0} ~s~e consegna il prossimo ~b~pacco~s~.</String>
        <String xml:lang="de-DE">Gehe zu ~y~{0} ~s~und lade das nächste ~b~Paket~s~ ab.</String>
    </Entry>

    <!-- Shown at the bottom right as a box with a health bar (please all uppercase) -->
    <Entry Id="ddriver_trailer_health">
        <String xml:lang="en-US">TRAILER</String>
        <String xml:lang="nl-NL">AANHANGER</String>
        <String xml:lang="fr-FR">REMORQUE</String>
        <String xml:lang="id-ID">TRAILER</String>
        <String xml:lang="it-IT">RIMORCHIO</String>
        <String xml:lang="de-DE">ANHÄNGER</String>
    </Entry>

    <Entry Id="ddriver_truck_health">
        <String xml:lang="en-US">TRUCK</String>
        <String xml:lang="nl-NL">VRACHTWAGEN</String>
        <String xml:lang="fr-FR">CAMION</String>
        <String xml:lang="id-ID">TRUK</String>
        <String xml:lang="it-IT">CAMION</String>
        <String xml:lang="de-DE">LASTWAGEN</String>
    </Entry>

    <Entry Id="ddriver_num_deliveries">
        <String xml:lang="en-US">DELIVERIES</String>
        <String xml:lang="nl-NL">BEZORGINGEN</String>
        <String xml:lang="fr-FR">LIVRAISONS</String>
        <String xml:lang="id-ID">PENGIRIMAN</String>
        <String xml:lang="it-IT">CONSEGNE</String>
        <String xml:lang="de-DE">LIEFERUNGEN</String>
    </Entry>

    <Entry Id="ddriver_job_park_truck_in_area">
        <String xml:lang="en-US">Stop the ~b~truck ~s~in the ~y~marked area~s~.</String>
        <String xml:lang="nl-NL">Parkeer de ~b~vrachtwagen ~s~in het ~y~gemarkeerde gebied~s~.</String>
        <String xml:lang="fr-FR">Arrête le ~b~camion ~s~dans la ~y~zone indiquée~s~.</String>
        <String xml:lang="id-ID">Parkirkan ~b~truk ~s~di ~y~area yang ditandai~s~.</String>
        <String xml:lang="it-IT">Ferma il ~b~camion ~s~nell' ~y~area segnata~s~.</String>
        <String xml:lang="de-DE">Stoppe mit dem ~b~Lastwagen ~s~in dem ~y~markierten Bereich~s~.</String>
    </Entry>

    <Entry Id="ddriver_job_park_trailer_in_area">
        <String xml:lang="en-US">Park the ~b~trailer ~s~in the ~y~marked area~s~.</String>
        <String xml:lang="nl-NL">Parkeer de ~b~aanhanger ~s~in het ~y~gemarkeerde gebied~s~.</String>
        <String xml:lang="fr-FR">Gare la ~b~remorque ~s~dans la ~y~zone indiquée~s~.</String>
        <String xml:lang="id-ID">Parkirkan ~b~Tralier ~s~di ~y~area yang ditandai~s~.</String>
        <String xml:lang="it-IT">Parcheggia il ~b~rimorchio ~s~nell' ~y~area segnata~s~.</String>
        <String xml:lang="de-DE">Parke den ~b~Anhänger ~s~in dem ~y~markierten Bereich~s~.</String>
    </Entry>

    <Entry Id="ddriver_job_deliver_package">
        <String xml:lang="en-US">Deliver the ~b~package~s~.</String>
        <String xml:lang="nl-NL">Lever de ~b~goederen~s~ af.</String>
        <String xml:lang="fr-FR">Livrer le ~b~colis~s~.</String>
        <String xml:lang="id-ID">Kirimkan ~b~paket~s~.</String>
        <String xml:lang="it-IT">Consegna il ~b~pacco~s~.</String>
        <String xml:lang="de-DE">Liefer das ~b~Paket~s~.</String>
    </Entry>

    <Entry Id="ddriver_job_recover_vehicle">
        <String xml:lang="en-US">Recover the ~b~delivery vehicle~s~.</String>
        <String xml:lang="nl-NL">Haal het ~b~bezorgvoertuig~s~ op.</String>
        <String xml:lang="fr-FR">Récupère le ~b~véhicule de livraison~s~.</String>
        <String xml:lang="id-ID">Ambil kembali ~b~kendaraan pengiriman~s~.</String>
        <String xml:lang="it-IT">Recupera il ~b~veicolo di consegna~s~.</String>
        <String xml:lang="de-DE">Bringe das ~b~Auslieferungsfahrzeug~s~ zurück.</String>
    </Entry>

    <Entry Id="ddriver_job_recover_package">
        <String xml:lang="en-US">Recover the ~y~package ~s~from the ~b~delivery vehicle~s~.</String>
        <String xml:lang="nl-NL">Haal de ~y~goederen ~s~uit het ~b~bezorgvoertuig~s~.</String>
        <String xml:lang="fr-FR">Récupère le ~y~colis ~s~du ~b~véhicule de livraison~s~.</String>
        <String xml:lang="id-ID">Ambil ~y~paket ~s~dari ~b~kendaraan pengiriman~s~.</String>
        <String xml:lang="it-IT">Recupera il ~y~pacco ~s~dal ~b~veicolo di consegna~s~.</String>
        <String xml:lang="de-DE">Bringe das ~y~Paket ~s~aus dem ~b~Auslieferungsfahrzeug~s~.</String>
    </Entry>

    <!-- Must be oriented correctly means that the heading/angle of the vehicle must be as 
    per the markers. For example, the marker shows the player that the vehicle must be facing 
    north, then the player must park it north. This explanation was given to avoid mistranslations
    due to missing context. -->
    <Entry Id="ddriver_job_park_truck_correct_heading">
        <String xml:lang="en-US">The ~b~truck ~s~must be oriented as shown by the ~y~arrows~s~.</String>
        <String xml:lang="nl-NL">De ~b~vrachtwagen ~s~moet worden geparkeerd zoals aangegeven door de ~y~pijlen~s~.</String>
        <String xml:lang="fr-FR">Le ~b~camion ~s~doit être orienté comme indiqué par les ~y~flèches~s~.</String>
        <String xml:lang="id-ID">~b~Truk ~s~harus diarahkan seperti yang ditunjukan oleh ~y~panah~s~.</String>
        <String xml:lang="it-IT">Il ~b~camion ~s~deve essere orientato come indicato dalle ~y~frecce~s~.</String>
        <String xml:lang="de-DE">Der ~b~Lastwagen ~s~muss in die von den ~y~Pfeilen~s~ gezeigte Richtung ausgerichtet werden.</String>
    </Entry>

    <Entry Id="ddriver_job_detach_trailer">
        <String xml:lang="en-US">Detach the ~b~trailer~s~.</String>
        <String xml:lang="nl-NL">Koppel de ~b~aanhanger~s~ los.</String>
        <String xml:lang="fr-FR">Détache la ~b~remorque~s~.</String>
        <String xml:lang="id-ID">Lepaskan ~b~trailer~s~.</String>
        <String xml:lang="it-IT">Sgancia il ~b~rimorchio~s~.</String>
        <String xml:lang="de-DE">Hänge den ~b~Anhänger~s~ ab.</String>
    </Entry>

    <!-- {0} = Type of truck (semi truck, box truck, van) -->
    <Entry Id="ddriver_job_need_truck_type">
        <String xml:lang="en-US">You need a ~b~{0} ~s~to continue this ~y~delivery~s~.</String>
        <String xml:lang="nl-NL">Je hebt een ~b~{0} ~s~nodig om deze ~y~bezorging~s~ voort te zetten.</String>
        <String xml:lang="fr-FR">Tu as besoin d'un ~b~{0} ~s~pour continuer cette ~y~livraison~s~.</String>
        <String xml:lang="id-ID">Kamu membutuhkan ~b~{0} ~s~untuk melanjutkan ~y~pengiriman~s~.</String>
        <String xml:lang="it-IT">Hai bisogno di un ~b~{0} ~s~per continuare questa ~y~consegna~s~.</String>
        <String xml:lang="de-DE">Du benötigst ein ~b~{0}~s~, um diese ~y~Lieferung~s~ fortzusetzen.</String>
    </Entry>

    <!-- {0} = Amount earned -->
    <Entry Id="ddriver_job_success_message">
        <String xml:lang="en-US">You completed the ~b~delivery job ~s~and earned ~g~{0}~s~!</String>
        <String xml:lang="nl-NL">Je hebt de ~b~bezorging ~s~voltooid en ~g~{0} ~s~verdiend!</String>
        <String xml:lang="fr-FR">Tu as terminé la mission de ~b~livraison ~s~et tu as gagné ~g~{0}~s~!</String>
        <String xml:lang="id-ID">Kamu menyelesaikan ~b~pekerjaan pengiriman ~s~dan mendapatkan ~g~{0}~s~!</String>
        <String xml:lang="it-IT">Hai completato il ~b~lavoro di consegna ~s~e guadagnato ~g~{0}~s~!</String>
        <String xml:lang="de-DE">Du hast den ~b~Lieferjob ~s~erledigt und hast ~g~{0}~s~ verdient!</String>
    </Entry>

    <!-- {0} = Player name (id) -->
    <!-- {1} = Money amount -->
    <Entry Id="ddriver_job_success_announcement">
        <String xml:lang="en-US">{0} has completed a delivery and earned {1}.</String>
        <String xml:lang="nl-NL">{0} heeft een bezorging voltooid en {1} verdiend.</String>
        <String xml:lang="fr-FR">{0} a effectué une livraison et a gagné {1}.</String>
        <String xml:lang="id-ID">{0} telah menyelesaikan pengiriman dan mendapatkan {1}.</String>
        <String xml:lang="it-IT">{0} ha completato una consegna e guadagnato {1}.</String>
        <String xml:lang="de-DE">{0} hat eine Lieferung erfüllt und {1} verdient.</String>
    </Entry>

    <Entry Id="ddriver_job_canceled_by_user">
        <String xml:lang="en-US">~r~You have ~s~canceled ~r~the delivery job.</String>
        <String xml:lang="nl-NL">~r~Je hebt ~s~de bezorging ~r~geannuleerd.</String>
        <String xml:lang="fr-FR">~r~Tu as ~s~annulé ~r~la mission de livraison.</String>
        <String xml:lang="id-ID">~r~Kamu telah ~s~membatalkan ~r~pekerjaan pengiriman.</String>
        <String xml:lang="it-IT">~r~Hai ~s~annullato ~r~il lavoro di consegna.</String>
        <String xml:lang="de-DE">~r~Du hast den Lieferjob ~s~abgebrochen~r~.</String>
    </Entry>

    <!-- {0} = Amount charged -->
    <Entry Id="ddriver_job_canceled_penalty">
        <String xml:lang="en-US">You have been charged ~r~{0} ~s~as a cancellation penalty.</String>
        <String xml:lang="nl-NL">Er is ~r~{0} ~s~in rekening gebracht voor annuleringskosten.</String>
        <String xml:lang="fr-FR">Tu as été facturé ~r~{0} ~s~à cause d'une pénalité d'annulation.</String>
        <String xml:lang="id-ID">Kamu telah didenda ~r~{0} ~s~sebagai penalty pembatalan.</String>
        <String xml:lang="it-IT">Ti sono stati addebitati ~r~{0} ~s~come penale per annullamento.</String>
        <String xml:lang="de-DE">Du wurdest mit ~r~{0} ~s~als Stornierungsgebühr belastet.</String>
    </Entry>

    <Entry Id="ddriver_job_goods_destroyed">
        <String xml:lang="en-US">~r~The ~s~goods ~r~have been destroyed.</String>
        <String xml:lang="nl-NL">~r~De ~s~goederen ~r~zijn vernietigd.</String>
        <String xml:lang="fr-FR">~r~Les ~s~marchandises ~r~ont été détruites.</String>
        <String xml:lang="id-ID">~r~~s~Barang ~r~telah dihancurkan.</String>
        <String xml:lang="it-IT">~r~Le ~s~merci ~r~sono state distrutte.</String>
        <String xml:lang="de-DE">~r~Die ~s~Waren ~r~wurden zerstört.</String>
    </Entry>

    <!-- {0} = Amount charged -->
    <Entry Id="ddriver_job_goods_destroyed_charged">
        <String xml:lang="en-US">You have been charged ~r~{0} ~s~to cover the losses</String>
        <String xml:lang="nl-NL">Er is ~r~{0} ~s~in rekening gebracht om de schade te dekken</String>
        <String xml:lang="fr-FR">Tu as été facturé ~r~{0} ~s~pour couvrir les pertes</String>
        <String xml:lang="id-ID">Kamu telah didenda ~r~{0} ~s~untuk mengganti kerugian.</String>
        <String xml:lang="it-IT">Ti sono stati addebitati ~r~{0} ~s~per coprire le perdite.</String>
        <String xml:lang="de-DE">Du wurdest mit ~r~{0} ~s~belastet, um die Verluste zu decken</String>
    </Entry>

    <!-- {0} = Amount covered -->
    <Entry Id="ddriver_job_goods_destroyed_covered">
        <String xml:lang="en-US">The ~b~insurance company ~s~has fully covered the losses (~r~{0}~s~)</String>
        <String xml:lang="nl-NL">De ~b~verzekeringsmaatschappij ~s~heeft de schade volledig gedekt (~r~{0}~s~)</String>
        <String xml:lang="fr-FR">La ~b~compagnie d'assurance ~s~a entièrement couvert les pertes (~r~{0}~s~)</String>
        <String xml:lang="id-ID">~b~Perusahaan asuransi ~s~telah mengcover kerugian (~r~{0}~s~)</String>
        <String xml:lang="it-IT">La ~b~compagnia di assicurazione ~s~ha coperto completamente le perdite (~r~{0}~s~)</String>
        <String xml:lang="de-DE">Die ~b~Versicherung ~s~hat die Verluste vollständig gedeckt (~r~{0}~s~)</String>
    </Entry>

    <Entry Id="ddriver_job_goods_destroyed_not_covered">
        <String xml:lang="en-US">The ~b~insurance company ~s~has rejected your claim</String>
        <String xml:lang="nl-NL">De ~b~verzekeringsmaatschappij ~s~heeft je claim afgewezen</String>
        <String xml:lang="fr-FR">La ~b~compagnie d'assurance ~s~a rejeté votre demande</String>
        <String xml:lang="id-ID">~b~Perusahaan asuran ~s~telah menolah permintaanmu.</String>
        <String xml:lang="it-IT">La ~b~compagnia di assicurazione ~s~ha rifiutato la tua richiesta.</String>
        <String xml:lang="de-DE">Die ~b~Versicherung ~s~hat deinen Antrag abgelehnt</String>
    </Entry>

    <Entry Id="ddriver_job_canceled_error">
        <String xml:lang="en-US">~r~The delivery has been canceled due to an error.</String>
        <String xml:lang="nl-NL">~r~De bezorging is geannuleerd vanwege een fout.</String>
        <String xml:lang="fr-FR">~r~La livraison a été annulée en raison d'une erreur.</String>
        <String xml:lang="id-ID">~r~Pengiriman dibatalkan karena error.</String>
        <String xml:lang="it-IT">~r~La consegna è stata annullata a causa di un errore.</String>
        <String xml:lang="de-DE">~r~Die Lieferung wurde aufgrund eines Fehlers abgebrochen.</String>
    </Entry>

    <Entry Id="ddriver_job_goods_destroyed_by_player">
        <String xml:lang="en-US">{0} ~r~destroyed~s~ your goods.</String>
        <String xml:lang="nl-NL">{0} heeft jouw goederen ~r~vernietigd~s~.</String>
        <String xml:lang="fr-FR">{0} a ~r~détruit~s~ tes biens.</String>
    </Entry>

    <!-- ================================= -->
    <!-- ====== Hitman Job ====== -->
    <!-- ================================= -->

    <!-- {0} Name (id) of the target (already colored) -->
    <Entry Id="hitman_target_selected">
        <String xml:lang="en-US">You selected {0} as your ~r~target~s~.</String>
        <String xml:lang="nl-NL">Je hebt {0} geselecteerd als je ~r~doelwit~s~.</String>
        <String xml:lang="fr-FR">Tu as sélectionné {0} comme ~r~cible~s~.</String>
        <String xml:lang="id-ID">Kamu memilih {0} sebagai ~r~targetmu~s~.</String>
        <String xml:lang="it-IT">Hai selezionato {0} come tuo ~r~bersaglio~s~.</String>
        <String xml:lang="de-DE">Du hast {0} als dein ~r~Ziel~s~ ausgewählt.</String>
    </Entry>

    <Entry Id="hitman_target_selected_hint">
        <String xml:lang="en-US">Use any ~y~payphone~s~ to reveal the nearby location of your ~r~target~s~.</String>
        <String xml:lang="nl-NL">Gebruik een ~y~telefooncel~s~ om de nabijgelegen locatie van je ~r~doelwit~s~ te onthullen.</String>
        <String xml:lang="fr-FR">Utilise n'importe quel ~y~cabine téléphonique~s~ pour révéler l'emplacement proche de votre ~r~cible~s~.</String>
        <String xml:lang="id-ID">Gunakan ~y~telepon umum~s~ untuk menunjukan lokasi sekitar ~r~targetmu~s~.</String>
        <String xml:lang="it-IT">Usa qualsiasi ~y~telefono pubblico~s~ per rilevare la posizione del tuo ~r~bersaglio~s~.</String>
        <String xml:lang="de-DE">Benutze ein beliebiges ~y~Münztelefon~s~, um den nahen Standort deines ~r~Ziels~s~ aufzudecken.</String>
    </Entry>

    <Entry Id="hitman_payphone_cooldown">
        <String xml:lang="en-US">You need to wait ~r~{0} seconds ~s~before using a ~y~payphone ~s~again.</String>
        <String xml:lang="nl-NL">Je moet ~r~{0} seconden ~s~wachten voordat je de ~y~telefooncel ~s~opnieuw kunt gebruiken.</String>
        <String xml:lang="fr-FR">Tu dois attendre ~r~{0} secondes ~s~avant d'utiliser à nouveau la ~y~cabine téléphonique~s~.</String>
        <String xml:lang="id-ID">Kamu harus menunggu ~r~{0} detik ~s~sebelum bisa menggunakan ~y~telepon umum ~s~lagi.</String>
        <String xml:lang="it-IT">Devi aspettare ~r~{0} secondi ~s~prima di poter utilizzare di nuovo un ~y~telefono pubblico~s~.</String>
        <String xml:lang="de-DE">Du musst ~r~{0} Sekunden warten ~s~bevor du wieder ein ~y~Münztelefon ~s~benutzen kannst.</String>
    </Entry>

    <!-- {0} Colored player name -->
    <!-- {1} Location name -->
    <Entry Id="hitman_payphone_used_hint">
        <String xml:lang="en-US">{0} was seen somewhere around {1}. Open your map to view the area.</String>
        <String xml:lang="nl-NL">{0} was ergens gezien rond {1}. Open je kaart om dit gebied te bekijken.</String>
    </Entry>
    
    <!-- {0} Name (id) of the target (already colored) -->
    <!-- {1} Amount -->
    <Entry Id="hitman_new_contract">
        <String xml:lang="en-US">~y~(C)New contract:(/C) ~s~Kill~s~ {0} for ~g~{1}~s~.</String>
        <String xml:lang="nl-NL">~y~(C)Nieuw contract:(/C) ~s~Vermoord~s~ {0} voor ~g~{1}~s~.</String>
        <String xml:lang="fr-FR">~y~(C)Nouveau contrat:(/C) ~s~Tuer~s~ {0} pour ~g~{1}~s~.</String>
<<<<<<< HEAD
        <String xml:lang="id-ID">~y~(C)_Kontrak baru:(/C) ~s~Bunuh~s~ {0} untuk mendapatkan ~g~{1}~s~.</String>
=======
        <String xml:lang="id-ID">~y~(C)Kontrak baru:(/C) ~s~Bunuh~s~ {0} untuk mendapatkan ~g~{1}~s~.</String>
>>>>>>> 9f1e0a98
        <String xml:lang="it-IT">~y~(C)Nuovo contratto:(/C) ~s~Uccidi~s~ {0} per ~g~{1}~s~.</String>
        <String xml:lang="de-DE">~y~(C)Neuer Vertrag:(/C) ~s~Töte~s~ {0} für ~g~{1}~s~.</String>
    </Entry>

    <!-- {0} Name (id) of the target (already colored) -->
    <!-- {1} Amount -->
    <Entry Id="hitman_contract_updated">
        <String xml:lang="en-US">~y~(C)Contract updated:(/C) ~s~The reward for ~r~killing~s~ {0} has been increased to ~g~{1}~s~.</String>
        <String xml:lang="nl-NL">~y~(C)Contract bijgewerkt:(/C) ~s~De beloning voor ~r~het vermoorden~s~ van {0} is verhoogd naar ~g~{1}~s~.</String>
        <String xml:lang="fr-FR">~y~(C)Contrat mis à jour:(/C) ~s~La récompense pour ~r~tuer~s~ {0} a été augmentée à ~g~{1}~s~.</String>
        <String xml:lang="id-ID">~y~(C)kontrak update:(/C) ~s~Hadiah untuk ~r~membunuh~s~ {0} telah naik menjadi ~g~{1}~s~.</String>
        <String xml:lang="it-IT">~y~(C)Contratto aggiornato:(/C) ~s~La ricompensa per ~r~uccidere~s~ {0} è stata aumentata a ~g~{1}~s~.</String>
        <String xml:lang="de-DE">~y~(C)Auftrag aktualisiert:(/C) ~s~Die Belohnung für das ~r~Töten~s~von {0} wurde auf ~g~{1}~s~ erhöht.</String>
    </Entry>

    <!-- When you switch to M.D. -->
    <Entry Id="private_medic_description">
        <String xml:lang="en-US">(C)Medical Doctor:(/C) ~s~provide ~p~healthcare ~s~services and items for money.</String>
        <String xml:lang="nl-NL">(C)Medisch Arts:(/C) ~s~biedt ~p~gezondheidszorg ~s~en artikelen voor geld.</String>
        <String xml:lang="fr-FR">(C)Médecin:(/C) ~s~offre des ~p~prestations de soins et des articles de santé ~s~contre de l'argent.</String>
    </Entry>
</Entries><|MERGE_RESOLUTION|>--- conflicted
+++ resolved
@@ -6036,11 +6036,7 @@
         <String xml:lang="en-US">~y~(C)New contract:(/C) ~s~Kill~s~ {0} for ~g~{1}~s~.</String>
         <String xml:lang="nl-NL">~y~(C)Nieuw contract:(/C) ~s~Vermoord~s~ {0} voor ~g~{1}~s~.</String>
         <String xml:lang="fr-FR">~y~(C)Nouveau contrat:(/C) ~s~Tuer~s~ {0} pour ~g~{1}~s~.</String>
-<<<<<<< HEAD
-        <String xml:lang="id-ID">~y~(C)_Kontrak baru:(/C) ~s~Bunuh~s~ {0} untuk mendapatkan ~g~{1}~s~.</String>
-=======
         <String xml:lang="id-ID">~y~(C)Kontrak baru:(/C) ~s~Bunuh~s~ {0} untuk mendapatkan ~g~{1}~s~.</String>
->>>>>>> 9f1e0a98
         <String xml:lang="it-IT">~y~(C)Nuovo contratto:(/C) ~s~Uccidi~s~ {0} per ~g~{1}~s~.</String>
         <String xml:lang="de-DE">~y~(C)Neuer Vertrag:(/C) ~s~Töte~s~ {0} für ~g~{1}~s~.</String>
     </Entry>
