<?xml version="1.0" encoding="UTF-8"?>

<Entries>
    <!-- ========================= -->
    <!-- Errors -->
    <!-- ========================= -->
    <Entry Id="unexpected_error">
        <String xml:lang="en-US">~r~An unexpected error has occurred.</String>
        <String xml:lang="it-IT">~r~Si è verificato un errore imprevisto.</String>
        <String xml:lang="de-DE">~r~Ein unerwarteter Fehler ist aufgetreten.</String>
        <String xml:lang="nl-NL">~r~Er is een onverwachte fout opgetreden.</String>
        <String xml:lang="fr-FR">~r~Une erreur inattendue s'est produite.</String>
        <String xml:lang="pl-PL">~r~Wystąpił nieoczekiwany błąd.</String>
        <String xml:lang="tr-TR">~r~Beklenmeyen bir hata oluştu.</String>
        <String xml:lang="zh-Hant">~r~發生意外的錯誤.</String>
        <String xml:lang="zh-Hans">~r~发生意外的错误.</String>
        <String xml:lang="es-ES">~r~Se ha producido un error inesperado.</String>
        <String xml:lang="pt-BR">~r~Ocorreu um erro inesperado.</String>
        <String xml:lang="ar-001">~r~حدث خطأ غير متوقع.</String>
        <String xml:lang="id-ID">~r~Telah terjadi kesalahan yang tidak terduga.</String>
        <String xml:lang="th-TH">~r~เกิดข้อผิดพลาดที่ไม่คาดคิด.</String>
        <String xml:lang="hi-Latn">~r~Ek unexpected error aagaya hai.</String>
        <String xml:lang="cs-CZ">~r~Nastala neočekávaná chyba.</String>
<<<<<<< HEAD

=======
>>>>>>> 626ea9e9
    </Entry>

    <Entry Id="unexpected_error_code">
        <String xml:lang="en-US">~r~An unexpected error has occurred (~y~{0}~r~).</String>
        <String xml:lang="it-IT">~r~Si è verificato un errore imprevisto (~y~{0}~r~).</String>
        <String xml:lang="de-DE">~r~Ein unerwarteter fehler ist aufgetreten (~y~{0}~r~).</String>
        <String xml:lang="nl-NL">~r~Er is een onverwachte fout opgetreden (~y~{0}~r~).</String>
        <String xml:lang="fr-FR">~r~Une erreur inattendue s'est produite (~y~{0}~r~).</String>
        <String xml:lang="pl-PL">~r~Wystąpił nieoczekiwany błąd (~y~{0}~r~).</String>
        <String xml:lang="tr-TR">~r~Beklenmeyen bir hata oluştu (~y~{0}~r~).</String>
        <String xml:lang="zh-Hant">~r~發生意外的錯誤 (~y~{0}~r~).</String>
        <String xml:lang="zh-Hans">~r~发生意外的错误 (~y~{0}~r~).</String>
        <String xml:lang="es-ES">~r~Se ha producido un error inesperado (~y~{0}~r~).</String>
        <String xml:lang="pt-BR">~r~Ocorreu um erro inesperado (~y~{0}~r~).</String>
        <String xml:lang="ar-001">~r~حدث خطأ غير متوقع (~y~{0}~r~).</String>
        <String xml:lang="id-ID">~r~Telah terjadi kesalahan yang tidak terduga (~y~{0}~r~).</String>
        <String xml:lang="th-TH">~r~เกิดข้อผิดพลาดที่ไม่คาดคิด (~y~{0}~r~).</String>
        <String xml:lang="hi-Latn">~r~Ek unexpected error aagaya hai (~y~{0}~r~).</String>
        <String xml:lang="cs-CZ">~r~Nastala neočekávaná chyba (~y~{0}~r~).</String>
    </Entry>

    <Entry Id="unexpected_error_press_f8">
        <String xml:lang="en-US">Press F8 for details.</String>
        <String xml:lang="it-IT">Premi F8 per dettagli.</String>
        <String xml:lang="de-DE">Drücke F8 für weitere Informationen.</String>
        <String xml:lang="nl-NL">Druk F8 voor details.</String>
        <String xml:lang="fr-FR">Appuie sur F8 pour plus de détails.</String>
        <String xml:lang="pl-PL">Kliknij F8 dla szczegółow.</String>
        <String xml:lang="tr-TR">Ayrıntılar için F8'e basın.</String>
        <String xml:lang="zh-Hant">按下F8查看詳情.</String>
        <String xml:lang="zh-Hans">按下F8查看详情.</String>
        <String xml:lang="es-ES">Pulse F8 para más detalles.</String>
        <String xml:lang="pt-BR">Pressione F8 para obter mais detalhes.</String>
        <String xml:lang="ar-001">اضغط F8 للحصول على التفاصيل.</String>
        <String xml:lang="id-ID">Tekan F8 untuk melihat detail lebih lanjut.</String>
        <String xml:lang="th-TH">กด F8 เพื่อดูรายละเอียด.</String>
        <String xml:lang="hi-Latn">Press kare F8 aur details jaan ne ke liye.</String>
        <String xml:lang="cs-CZ">Stiskni F8 pro více informací.</String>
    </Entry>

    <Entry Id="unexpected_error_robbery_canceled">
        <String xml:lang="en-US">~r~An unexpected error has occurred on the server and the robbery has been canceled.</String>
        <String xml:lang="nl-NL">~r~Er is een onverwachte fout opgetreden op de server en de overval is geannuleerd.</String>
        <String xml:lang="fr-FR">~r~Une erreur inattendue s'est produite sur le serveur et le braquage a été annulé.</String>
        <String xml:lang="it-IT">~r~Si è verificato un errore inaspettato sul server e la rapina è stata anullata.</String>
        <String xml:lang="de-DE">~r~Ein unerwarteter Fehler ist auf dem Server aufgetreten und der Überfall wurde abgebrochen!</String>
        <String xml:lang="es-ES">~r~Ha ocurrido un error inesperado en el servidor y el robo ha sido cancelado.</String>
        <String xml:lang="pl-PL">~r~Wystąpił nieoczekiwany błąd i napad został anulowany.</String>
        <String xml:lang="pt-BR">~r~Ocorreu um erro inesperado no servidor e o roubo foi cancelado.</String>
        <String xml:lang="ar-001">~r~حدث خطأ غير متوقع على الخادم وتم إلغاء عملية السرقة.</String>
        <String xml:lang="id-ID">~r~Telah terjadi sebuah kesalahan yang tidak terduga pada server dan perampokan telah dibatalkan.</String>
        <String xml:lang="th-TH">~r~เกิดข้อผิดพลาดที่ไม่คาดคิดบนเซิร์ฟเวอร์และการโจรกรรมได้ถูกยกเลิกแล้ว</String>
        <String xml:lang="zh-Hant">~r~伺服器發生了未曾發生的錯誤，所以搶劫已被取消。</String>
        <String xml:lang="hi-Latn">~r~Ek unexpected error aagaya hai server mein aur robbery cancel ho gayi hai.</String>
        <String xml:lang="cs-CZ">~r~Na serveru došlo k neočekávané chybě a loupež byla zrušena.</String>
    </Entry>

    <Entry Id="invalid_item">
        <String xml:lang="en-US">~r~Invalid item.</String>
        <String xml:lang="nl-NL">~r~Ongeldig item.</String>
        <String xml:lang="fr-FR">~r~Objet invalide.</String>
        <String xml:lang="it-IT">~r~Oggetto non valido.</String>
        <String xml:lang="de-DE">~r~Ungültiger Gegenstand.</String>
        <String xml:lang="es-ES">~r~Artículo no válido.</String>
        <String xml:lang="pl-PL">~r~Nieprawidłowy przedmiot.</String>
        <String xml:lang="pt-BR">~r~Item inválido.</String>
        <String xml:lang="ar-001">~r~غرض غير صالح.</String>
        <String xml:lang="id-ID">~r~Barang tidak valid.</String>
        <String xml:lang="th-TH">~r~รายการไม่ถูกต้อง</String>
        <String xml:lang="zh-Hant">~r~無效的物品.</String>
        <String xml:lang="hi-Latn">~r~Invalid item hai.</String>
        <String xml:lang="cs-CZ">~r~Neplatný předmět.</String>
    </Entry>

    <Entry Id="error_loading_loadout">
        <String xml:lang="en-US">~r~Warning: ~s~there was an error loading your loadout. Re-logging may fix this problem.</String>
        <String xml:lang="nl-NL">~r~Waarschuwing: ~s~er was een probleem tijdens het laden van je uitrusting. Reloggen kan mogelijk dit probleem oplossen.</String>
        <String xml:lang="fr-FR">~r~Avertissement : ~s~il y a eu une erreur lors du chargement de ton équipement. La reconnexion peut résoudre ce problème.</String>
        <String xml:lang="it-IT">~r~Attenzione: ~s~Si è verificato un errore caricando il tuo equipaggiamento. Ri-entrare potrebbe risolvere il problema.</String>
        <String xml:lang="pl-PL">~r~Ostrzeżenie: ~s~wystąpił błąd wczytując twoje uzbrojenie. Ponowne zalogowanie może naprawić ten problem.</String>
        <String xml:lang="es-ES">~r~Atencion: ~s~hubo un error al cargar tu equipo. Salir y entrar al servidor puede solucionar este problema.</String>
        <String xml:lang="pt-BR">~r~Atenção: ~s~houve um erro ao carregar seu computador. Fazer logout e login novamente no servidor pode resolver o problema.</String>
        <String xml:lang="de-DE">~r~Warnung: ~s~es gab einen Fehler beim Laden deines Loadouts. Re-loggen kann das Problem möglicherweise beheben.</String>
        <String xml:lang="ar-001">~r~تحذير: ~s~حدث خطأ أثناء تحميل العتاد الخاص بك. قد تؤدي إعادة التسجيل إلى حل هذه المشكلة.</String>
        <String xml:lang="id-ID">~r~Peringatan: ~s~Telah terjadi kesalahan dalam memuat persenjataan anda. Login ulang dapat membantu untuk memperbaiki masalah ini.</String>
        <String xml:lang="th-TH">~r~คำเตือน: ~s~มีข้อผิดพลาดในการโหลดชุดปรับแต่งของคุณ การบันทึกซ้ำอาจแก้ไขปัญหานี้ได้</String>
        <String xml:lang="zh-Hant">~r~警告: ~s~加載您的裝載時出現了錯誤，重新登入以修復此問題。</String>
        <String xml:lang="hi-Latn">~r~Warning: ~s~Aapka loadout loading mein error aagaya hai. Re-logging karne se ye problem fix ho jayegi.</String>
        <String xml:lang="cs-CZ">~r~Upozornění: ~s~došlo k chybě při načítání tvé postavy. Opětovné připojení na server může tento problém vyřešit.</String>
    </Entry>

    <Entry Id="error_loading_purchase_data">
        <String xml:lang="en-US">Unable to load your purchase data.</String>
        <String xml:lang="nl-NL">Fout tijdens het laden van je aankoop gegevens.</String>
        <String xml:lang="fr-FR">Impossible de charger tes données d'achat.</String>
        <String xml:lang="hi-Latn">Aapka purchase data load nahi ho pa raha hai.</String>
        <String xml:lang="de-DE">Die Details zum Kauf konnten nicht geladen werden.</String>
        <String xml:lang="cs-CZ">Nelze načíst data o tvých nákupech.</String>
<<<<<<< HEAD
=======
        <String xml:lang="it-IT">Impossibile caricare i dati di acquisto.</String>
>>>>>>> 626ea9e9
    </Entry>

    <Entry Id="error_loading_subscription_data">
        <String xml:lang="en-US">Unable to load your subscription data.</String>
        <String xml:lang="nl-NL">Fout tijdens het laden van je abonnement gegevens.</String>
        <String xml:lang="fr-FR">Impossible de charger tes données d'abonnement.</String>
        <String xml:lang="hi-Latn">Aapka subscription data load nahi ho pa raha hai.</String>
        <String xml:lang="de-DE">Die Details zu deinem Abonnement konnten nicht geladen werden.</String>
        <String xml:lang="cs-CZ">Nelze načíst data o tvém předplatném.</String>
<<<<<<< HEAD
=======
        <String xml:lang="it-IT">Impossibile caricare i dati di abbonamento.</String>
>>>>>>> 626ea9e9
    </Entry>

    <Entry Id="menu_error_item">
        <String xml:lang="en-US">~r~Error!</String>
        <String xml:lang="nl-NL">~r~Fout!</String>
        <String xml:lang="fr-FR">~r~Erreur!</String>
        <String xml:lang="hi-Latn">~r~Error!</String>
        <String xml:lang="de-DE">~r~Fehler!</String>
        <String xml:lang="cs-CZ">~r~Chyba!</String>
<<<<<<< HEAD
=======
        <String xml:lang="it-IT">~r~Errore!</String>
>>>>>>> 626ea9e9
    </Entry>

    <!-- ========================= -->
    <!-- Generic Messages -->
    <!-- ========================= -->
    <!-- "Alert" or "Attention", this is shown in important full-screen messages, usually in yellow -->
    <Entry Id="alert">
        <String xml:lang="en-US">Alert</String>
        <String xml:lang="it-IT">Attenzione</String>
        <String xml:lang="de-DE">Achtung</String>
        <String xml:lang="nl-NL">Melding</String>
        <String xml:lang="fr-FR">Alerte</String>
        <String xml:lang="pl-PL">Uwaga</String>
        <String xml:lang="tr-TR">Uyarı</String>
        <String xml:lang="zh-Hant">警告</String>
        <String xml:lang="zh-Hans">警告</String>
        <String xml:lang="es-ES">Alerta</String>
        <String xml:lang="pt-BR">Alerta</String>
        <String xml:lang="ar-001">تحذير</String>
        <String xml:lang="id-ID">Perhatian</String>
        <String xml:lang="th-TH">เตือน</String>
        <String xml:lang="hi-Latn">Alert</String>
        <String xml:lang="cs-CZ">Upozornění</String>
    </Entry>

    <Entry Id="attention">
        <String xml:lang="en-US">Attention</String>
        <String xml:lang="nl-NL">Waarschuwing</String>
        <String xml:lang="fr-FR">Avertissement</String>
        <String xml:lang="it-IT">Attenzione</String>
        <String xml:lang="pl-PL">Ostrzeżenie</String>
        <String xml:lang="es-ES">Atencion</String>
        <String xml:lang="pt-BR">Atenção</String>
        <String xml:lang="de-DE">Warnung</String>
        <String xml:lang="ar-001">تحذير</String>
        <String xml:lang="id-ID">Peringatan</String>
        <String xml:lang="th-TH">คำเตือน</String>
        <String xml:lang="zh-Hant">警告</String>
        <String xml:lang="hi-Latn">Attention</String>
        <String xml:lang="cs-CZ">Pozor</String>
    </Entry>

    <Entry Id="loading">
        <String xml:lang="en-US">Loading</String>
        <String xml:lang="it-IT">Caricamento</String>
        <String xml:lang="de-DE">Laden</String>
        <String xml:lang="nl-NL">Laden</String>
        <String xml:lang="fr-FR">Chargement</String>
        <String xml:lang="pl-PL">Wczytywanie</String>
        <String xml:lang="tr-TR">Yükleniyor</String>
        <String xml:lang="zh-Hant">載入中</String>
        <String xml:lang="zh-Hans">载入中</String>
        <String xml:lang="es-ES">Cargando</String>
        <String xml:lang="pt-BR">arregamento</String>
        <String xml:lang="ar-001">جار التحميل</String>
        <String xml:lang="id-ID">Memuat.</String>
        <String xml:lang="th-TH">กำลังโหลด</String>
        <String xml:lang="hi-Latn">Loading</String>
        <String xml:lang="cs-CZ">Načítání</String>
    </Entry>

    <Entry Id="not_implemented">
        <String xml:lang="en-US">~r~Sorry, this feature was not implemented yet!</String>
        <String xml:lang="it-IT">~r~Ci dispiace, questa funzione non è ancora stata implementata!</String>
        <String xml:lang="de-DE">~r~Sorry, diese Funktion wurde noch nicht eingebaut!</String>
        <String xml:lang="nl-NL">~r~Sorry, deze functie is nog niet geimplementeerd!</String>
        <String xml:lang="fr-FR">~r~Désolé, cette fonctionnalité n'a pas encore été implémentée!</String>
        <String xml:lang="pl-PL">~r~Przepraszamy, ta funkcja nie jest jeszcze dostępna!</String>
        <String xml:lang="tr-TR">~r~Üzgünüz, bu özellik henüz kullanılamıyor!</String>
        <String xml:lang="zh-Hant">~r~抱歉,該功能尚未啟用</String>
        <String xml:lang="zh-Hans">~r~抱歉,该功能尚未开启</String>
        <String xml:lang="es-ES">~r~Lo sentimos, esta función aún no se ha implementado!</String>
        <String xml:lang="pt-BR">~r~Desculpe, mas essa função ainda não foi implementada!</String>
        <String xml:lang="ar-001">~r~عذرًا، لم يتم تنفيذ هذه الميزة بعد!</String>
        <String xml:lang="id-ID">~r~Mohon maaf, Untuk fitur ini belom tersedia untuk saat ini!.</String>
        <String xml:lang="th-TH">~r~ขออภัย ฟีเจอร์นี้ยังไม่ได้ใช้งาน!</String>
        <String xml:lang="hi-Latn">~r~Sorry, ye feature abhi tak implemented nahi hua!</String>
        <String xml:lang="cs-CZ">~r~Omlouváme se, ale tato funkce ještě nebyla implementována!</String>
    </Entry>

    <Entry Id="not_implemented_this_item">
        <String xml:lang="en-US">~r~Sorry, this feature was not implemented yet for this item!</String>
        <String xml:lang="fr-FR">~r~Désolé, cette fonctionnalité n'a pas encore été implémentée pour cet objet!</String>
        <String xml:lang="nl-NL">~r~Sorry, de functie van dit voorwerp is nog niet geïmplementeerd!</String>
        <String xml:lang="hi-Latn">~r~Sorry, ye feature abhi tak implemented nahi hua is item ke liye!</String>
        <String xml:lang="de-DE">~r~Sorry, die Funktion für diesen Gegenstand wurde noch nicht eingefügt!</String>
        <String xml:lang="cs-CZ">~r~Omlouváme se, tato funkce ještě nebyla pro tento předmět implementována!</String>
<<<<<<< HEAD
=======
        <String xml:lang="it-IT">~r~Spiacente, questa funzionalità non è ancora stata implementata per questo oggetto!</String>
>>>>>>> 626ea9e9
    </Entry>

    <Entry Id="not_enough_money">
        <String xml:lang="en-US">~r~You don't have enough money.</String>
        <String xml:lang="nl-NL">~r~Je hebt niet genoeg geld.</String>
        <String xml:lang="fr-FR">~r~Tu n'as pas assez d'argent.</String>
        <String xml:lang="it-IT">~r~Non hai abbastanza soldi.</String>
        <String xml:lang="de-DE">~r~Du hast nicht genügend Geld.</String>
        <String xml:lang="es-ES">~r~No tienes suficiente dinero.</String>
        <String xml:lang="pl-PL">~r~Nie masz wystarczająco dużo forsy.</String>
        <String xml:lang="pt-BR">~r~Você não tem dinheiro suficiente.</String>
        <String xml:lang="ar-001">~r~ليس لديك ما يكفي من المال.</String>
        <String xml:lang="id-ID">~r~Anda tidak memiliki uang yang cukup.</String>
        <String xml:lang="th-TH">~r~คุณมีเงินไม่พอ</String>
        <String xml:lang="zh-Hant">~r~您沒有足夠的現金.</String>
        <String xml:lang="hi-Latn">~r~Aapke paas enough money nahi hai.</String>
        <String xml:lang="cs-CZ">~r~Nemáš dostatek peněz.</String>
    </Entry>

    <Entry Id="not_enough_money_bank_account">
        <String xml:lang="en-US">~r~You don't have enough money in your bank account!</String>
        <String xml:lang="nl-NL">~r~Je hebt niet genoeg geld op je bank rekening!</String>
        <String xml:lang="fr-FR">~r~Tu n'as pas assez d'argent sur ton compte bancaire!</String>
        <String xml:lang="it-IT">~r~Non hai abbastanza denaro nel tuo conto banciario!</String>
        <String xml:lang="pl-PL">~r~Nie masz wystarczająco dużo pieniędzy na koncie!</String>
        <String xml:lang="es-ES">~r~No tienes suficiente dinero en tu cuenta bancaria.</String>
        <String xml:lang="pt-BR">~r~Você não tem dinheiro suficiente em sua conta bancária.</String>
        <String xml:lang="de-DE">~r~Du hast nicht genügend Geld auf deinem Bankkonto!</String>
        <String xml:lang="ar-001">~r~ليس لديك ما يكفي من المال في حسابك البنكي!</String>
        <String xml:lang="id-ID">~r~Anda tidak memiliki uang yang cukup didalam rekening bank anda.</String>
        <String xml:lang="th-TH">~r~คุณมีเงินในบัญชีธนาคารไม่เพียงพอ!</String>
        <String xml:lang="zh-Hant">~r~您的銀行內沒有足夠的存款!</String>
        <String xml:lang="hi-Latn">~r~Aapke paas enough money nahi hai aapke bank account mein!</String>
        <String xml:lang="cs-CZ">~r~Nemáš dostatek peněz na tvém bankovním účtu!</String>
    </Entry>

    <Entry Id="not_enough_inventory_space">
        <String xml:lang="en-US">~r~You don't have enough space in your inventory!</String>
        <String xml:lang="nl-NL">~r~Je hebt niet genoeg ruimte in je inventaris!</String>
        <String xml:lang="fr-FR">~r~Tu n'as pas assez de place dans ton inventaire!</String>
        <String xml:lang="it-IT">~r~Non hai abbastanza spazio nel tuo inventario!</String>
        <String xml:lang="de-DE">~r~Du hast nicht genügend Platz in deinem Inventar!</String>
        <String xml:lang="pl-PL">~r~Brakuje ci miejsca w ekwipunku!</String>
        <String xml:lang="es-ES">~r~¡No tienes suficiente espacio en tu inventario!</String>
        <String xml:lang="pt-BR">~r~Você não tem espaço suficiente em seu inventário!</String>
        <String xml:lang="ar-001">~r~ليس لديك مساحة كافية في مخزونك!</String>
        <String xml:lang="id-ID">~r~Anda tidak memiliki ruang yang cukup didalam inventory anda.</String>
        <String xml:lang="th-TH">~r~คุณมีพื้นที่ในสินค้าคงคลังไม่เพียงพอ!</String>
        <String xml:lang="zh-Hant">~r~您的背包沒有足夠的空間!</String>
        <String xml:lang="hi-Latn">~r~Aapke paas enough space nahi hai aapki inventory mein.</String>
        <String xml:lang="cs-CZ">~r~Nemáš dostatek místa v inventáři!</String>
    </Entry>

    <Entry Id="item_limit_reached">
        <String xml:lang="en-US">~r~You can't hold any more {0}!</String>
        <String xml:lang="nl-NL">~r~Je kan niet meer {0} vasthouden!</String>
        <String xml:lang="hi-Latn">~r~Aap aur nahi rakh sakte {0}!</String>
        <String xml:lang="fr-FR">~r~Tu ne peux pas détenir plus de {0}!</String>
        <String xml:lang="de-DE">~r~Du nicht mehr von {0} tragen!</String>
        <String xml:lang="cs-CZ">~r~Už nemůžeš nést další {0}!</String>
<<<<<<< HEAD
=======
        <String xml:lang="it-IT">~r~Non puoi reggere più di {0}!</String>
>>>>>>> 626ea9e9
    </Entry>

    <Entry Id="inventory_space_hint">
        <String xml:lang="en-US">Use, drop or give some items away to make space.</String>
        <String xml:lang="nl-NL">Gebruik, drop of geef spullen weg om ruimte te maken.</String>
        <String xml:lang="fr-FR">Utiliser, déposer ou donner certains objets pour faire de la place.</String>
        <String xml:lang="hi-Latn">Use kare, drop kare ya give karde kuch items space banane ke liye.</String>
        <String xml:lang="de-DE">Verwende, verschenke, oder lasse einige Gegenstände fallen, um Platz zu schaffen!</String>
        <String xml:lang="cs-CZ">Použij, vyhoď nebo dej některé předměty pryč, abys uvolnil místo.</String>
<<<<<<< HEAD
=======
        <String xml:lang="it-IT">Usa, getta o dai via alcuni oggetti per fare spazio.</String>
>>>>>>> 626ea9e9
    </Entry>

    <Entry Id="cant_purchase_that_amount">
        <String xml:lang="en-US">~r~You can't purchase that amount more of this item!</String>
        <String xml:lang="nl-NL">~r~Je kan niet dat aantal meer kopen van dit item!</String>
        <String xml:lang="fr-FR">~r~Tu ne peux pas acheter une telle quantité supplémentaire de cet objet!</String>
        <String xml:lang="it-IT">~r~Non è possibile acquistare più tale quantità di questo oggetto!</String>
        <String xml:lang="de-DE">~r~Du kannst nicht mehr so viel von diesem Artikel kaufen!</String>
        <String xml:lang="pl-PL">~r~Nie możesz kupić tyle sztuk tego przedmiotu!</String>
        <String xml:lang="es-ES">~r~¡No puedes comprar esa cantidad más de este artículo!</String>
        <String xml:lang="pt-BR">~r~Não é possível comprar muito mais desse item!</String>
        <String xml:lang="ar-001">~r~لا يمكنك شراء هذه الكمية من هذا العنصر!</String>
        <String xml:lang="id-ID">~r~Anda tidak dapat membeli barang ini dengan jumlah tersebut.</String>
        <String xml:lang="th-TH">~r~คุณไม่สามารถซื้อไอเท็มชิ้นนี้เพิ่มในจำนวนนั้นได้!</String>
        <String xml:lang="zh-Hant">~r~您不能再購買該數量的該商品</String>
        <String xml:lang="hi-Latn">~r~Aap purchase nahi kar sakte aur zyada item.!</String>
        <String xml:lang="cs-CZ">~r~Nemůžeš zakoupit více tohoto předmětu!</String>
    </Entry>

    <Entry Id="far_business_loc">
        <String xml:lang="en-US">~r~You are too far from the business location!</String>
        <String xml:lang="nl-NL">~r~Je bent te ver van het bedrijf's locatie!</String>
        <String xml:lang="fr-FR">~r~Tu es trop loin du lieu du commerce!</String>
        <String xml:lang="it-IT">~r~Sei troppo lontano dal luogo di attività!</String>
        <String xml:lang="de-DE">~r~Du bist zu weit vom Geschäftspunkt entfernt!</String>
        <String xml:lang="pl-PL">~r~Jesteś za daleko od lokacji biznesu!</String>
        <String xml:lang="es-ES">~r~¡Estás demasiado lejos de la ubicación comercial!</String>
        <String xml:lang="pt-BR">~r~Você está muito longe do local comercial!</String>
        <String xml:lang="ar-001">~r~أنت بعيد جدًا عن موقع العمل!</String>
        <String xml:lang="id-ID">~r~Anda terlalu jauh dari lokasi bisnis!</String>
        <String xml:lang="th-TH">~r~คุณอยู่ไกลจากที่ตั้งธุรกิจมากเกินไป!</String>
        <String xml:lang="zh-Hant">~r~您離購買地點太遠了!</String>
        <String xml:lang="hi-Latn">~r~Aap bohot door hain business location se!</String>
        <String xml:lang="cs-CZ">~r~Jsi příliš daleko od obchodu!</String>
    </Entry>

    <Entry Id="cant_purchase_amount">
        <String xml:lang="en-US">~r~You can't purchase {0} more of this item!</String>
        <String xml:lang="nl-NL">~r~Je kan niet {0} meer kopen van dit item!</String>
        <String xml:lang="fr-FR">~r~Tu ne peux pas acheter {0} de plus de cet objet!</String>
        <String xml:lang="it-IT">~r~Non puoi più acquistare {0} altri di questi oggetti!</String>
        <String xml:lang="es-ES">~r~¡No puedes comprar {0} más de este artículo!</String>
        <String xml:lang="pl-PL">~r~Nie możesz kupić {0} więcej tego przedmiotu!</String>
        <String xml:lang="pt-BR">~r~Você não pode comprar {0} mais desse item!</String>
        <String xml:lang="de-DE">~r~Du kannst nicht {0} mehr von diesem Gegenstand kaufen!</String>
        <String xml:lang="ar-001">~r~لا يمكنك شراء {0} المزيد من هذا العنصر!</String>
        <String xml:lang="id-ID">~r~Anda tidak bisa membeli lebih banyak {0}!</String>
        <String xml:lang="th-TH">~r~คุณไม่สามารถซื้อรายการนี้ได้อีก {0} รายการ!</String>
        <String xml:lang="zh-Hant">~r~您不能買超過 {0} 個該物品!</String>
        <String xml:lang="hi-Latn">~r~Aap purchase nahi kar sakte {0} aur zyada ye item!</String>
        <String xml:lang="cs-CZ">~r~Nemůžeš zakoupit dalších {0} tohoto předmětu!</String>
    </Entry>

    <Entry Id="cant_hold_more_item">
        <String xml:lang="en-US">You can't hold any more of this item!</String>
        <String xml:lang="nl-NL">Je kan van dit item geen meer in je inventaris houden!</String>
        <String xml:lang="fr-FR">Tu ne peux plus détenir cet objet!</String>
        <String xml:lang="it-IT">Non puoi più reggere altri di questi oggetti!</String>
        <String xml:lang="es-ES">¡No puedes guardar más de este artículo!</String>
        <String xml:lang="pl-PL">Nie możesz trzymać więcej tego przedmiotu!</String>
        <String xml:lang="pt-BR">Não é possível guardar mais desse item.</String>
        <String xml:lang="de-DE">Du kannst nicht noch mehr von diesem Gegenstand halten!</String>
        <String xml:lang="ar-001">لا يمكنك الاحتفاظ بأي المزيد من هذا العنصر!</String>
        <String xml:lang="id-ID">~r~Anda tidak bisa membawa lebih banyak barang ini!</String>
        <String xml:lang="th-TH">คุณไม่สามารถถือรายการนี้อีกต่อไป!</String>
        <String xml:lang="zh-Hant">您無法持有更多該物品!</String>
        <String xml:lang="hi-Latn">Aap aur zyada nahi rakh sakte ye item!</String>
        <String xml:lang="cs-CZ">Již nemůžeš nést více tohoto předmětu!</String>
    </Entry>

    <Entry Id="feature_not_implemented_yet">
        <String xml:lang="en-US">~r~Sorry, this feature was not implemented yet!</String>
        <String xml:lang="nl-NL">~r~Sorry, deze functie is nog niet geïmplementeerd!</String>
        <String xml:lang="fr-FR">~r~Désolé, cette fonctionnalité n'a pas encore été implémentée!</String>
        <String xml:lang="it-IT">~r~Ci dispiace, questa funzione non è ancora stata implementata!</String>
        <String xml:lang="pl-PL">~r~Przepraszamy, ta funkcja nie jest jeszcze wprowadzona!</String>
        <String xml:lang="es-ES">~r~Lo sentimos, esta función aún no se ha implementado.</String>
        <String xml:lang="pt-BR">~r~Desculpe, mas essa função ainda não foi implementada.</String>
        <String xml:lang="de-DE">~r~Sorry, diese Funktion wurde bisher noch nicht implementiert!</String>
        <String xml:lang="ar-001">~r~عذرًا، لم يتم تنفيذ هذه الميزة بعد!</String>
        <String xml:lang="id-ID">~r~Mohon maaf, Fitur ini belom tersedia untuk saat ini!</String>
        <String xml:lang="th-TH">~r~ขออภัย ฟีเจอร์นี้ยังไม่ได้ใช้งาน!</String>
        <String xml:lang="zh-Hant">~r~抱歉,此功能還未被被應用!</String>
        <String xml:lang="hi-Latn">~r~Sorry, ye feature abhi tak implemented nahi hua hai!</String>
        <String xml:lang="cs-CZ">~r~Omlouváme se, ale tato funkce ještě nebyla implementována!</String>
    </Entry>

    <!-- ========================= -->
    <!-- Common instructional buttons -->
    <!-- ========================= -->
    <Entry Id="btn_select">
        <String xml:lang="en-US">Select</String>
        <String xml:lang="it-IT">Seleziona</String>
        <String xml:lang="nl-NL">Selecteer</String>
        <String xml:lang="pl-PL">Wybierz</String>
        <String xml:lang="tr-TR">Seçmek</String>
        <String xml:lang="fr-FR">Sélectionner</String>
        <String xml:lang="de-DE">Auswählen</String>
        <String xml:lang="zh-Hant">選擇</String>
        <String xml:lang="zh-Hans">选择</String>
        <String xml:lang="es-ES">Seleccione</String>
        <String xml:lang="pt-BR">Selecione</String>
        <String xml:lang="ar-001">اختر</String>
        <String xml:lang="id-ID">Pilih</String>
        <String xml:lang="th-TH">เลือก</String>
        <String xml:lang="hi-Latn">Select</String>
        <String xml:lang="cs-CZ">Vybrat</String>
    </Entry>

    <Entry Id="btn_back">
        <String xml:lang="en-US">Back</String>
        <String xml:lang="it-IT">Indietro</String>
        <String xml:lang="nl-NL">Terug</String>
        <String xml:lang="pl-PL">Cofnij</String>
        <String xml:lang="tr-TR">Geri</String>
        <String xml:lang="fr-FR">Retour</String>
        <String xml:lang="de-DE">Zurück</String>
        <String xml:lang="zh-Hant">返回</String>
        <String xml:lang="zh-Hans">返回</String>
        <String xml:lang="es-ES">Volver</String>
        <String xml:lang="pt-BR">Voltar para</String>
        <String xml:lang="ar-001">رجوع</String>
        <String xml:lang="id-ID">Kembali</String>
        <String xml:lang="th-TH">กลับ</String>
        <String xml:lang="hi-Latn">Back</String>
        <String xml:lang="cs-CZ">Zpět</String>
    </Entry>

    <Entry Id="btn_search">
        <String xml:lang="en-US">Search</String>
        <String xml:lang="it-IT">Cerca</String>
        <String xml:lang="nl-NL">Zoeken</String>
        <String xml:lang="pl-PL">Wyszukaj</String>
        <String xml:lang="tr-TR">Aramak</String>
        <String xml:lang="fr-FR">Chercher</String>
        <String xml:lang="de-DE">Suchen</String>
        <String xml:lang="zh-Hant">搜尋</String>
        <String xml:lang="zh-Hans">搜寻</String>
        <String xml:lang="es-ES">Buscar</String>
        <String xml:lang="pt-BR">Buscar</String>
        <String xml:lang="ar-001">بحث</String>
        <String xml:lang="id-ID">Cari</String>
        <String xml:lang="th-TH">ค้นหา</String>
        <String xml:lang="cs-CZ">Hledat</String>
    </Entry>

    <Entry Id="btn_refresh">
        <String xml:lang="en-US">Refresh</String>
        <String xml:lang="it-IT">Aggiorna</String>
        <String xml:lang="nl-NL">Verversen</String>
        <String xml:lang="pl-PL">Odśwież</String>
        <String xml:lang="tr-TR">Yenile</String>
        <String xml:lang="fr-FR">Rafraîchir</String>
        <String xml:lang="de-DE">Aktualisieren</String>
        <String xml:lang="zh-Hant">刷新</String>
        <String xml:lang="zh-Hans">刷新</String>
        <String xml:lang="es-ES">Actualizar</String>
        <String xml:lang="pt-BR">Atualizar</String>
        <String xml:lang="ar-001">اعادة تحميل</String>
        <String xml:lang="id-ID">Muat ulang</String>
        <String xml:lang="th-TH">รีเฟรช</String>
        <String xml:lang="hi-Latn">Refresh</String>
        <String xml:lang="cs-CZ">Obnovit</String>
    </Entry>

    <Entry Id="btn_add">
        <String xml:lang="en-US">Add</String>
        <String xml:lang="nl-NL">Toevoegen</String>
        <String xml:lang="fr-FR">Ajouter</String>
        <String xml:lang="hi-Latn">Add</String>
        <String xml:lang="de-DE">Hinzufügen</String>
        <String xml:lang="cs-CZ">Přidat</String>
<<<<<<< HEAD
=======
        <String xml:lang="it-IT">Aggiungi</String>
>>>>>>> 626ea9e9
    </Entry>

    <Entry Id="btn_interact">
        <String xml:lang="en-US">Interact</String>
        <String xml:lang="nl-NL">Interacties</String>
        <String xml:lang="hi-Latn">Interact Kare</String>
        <String xml:lang="fr-FR">Interagir</String>
        <String xml:lang="de-DE">Interagieren</String>
        <String xml:lang="cs-CZ">Interakce</String>
<<<<<<< HEAD
=======
        <String xml:lang="it-IT">Interagisci</String>
>>>>>>> 626ea9e9
    </Entry>

    <!-- ========================= -->
    <!-- General menu text -->
    <!-- ========================= -->
    <Entry Id="menu_choose_option">
        <String xml:lang="en-US">Select an option</String>
        <String xml:lang="nl-NL">Selecteer een optie</String>
        <String xml:lang="fr-FR">Sélectionner une option</String>
        <String xml:lang="it-IT">Seleziona un'opzione</String>
        <String xml:lang="es-ES">Seleccione una opción</String>
        <String xml:lang="pt-BR">Selecione uma opção</String>
        <String xml:lang="ar-001">حدد اختيارا</String>
        <String xml:lang="th-TH">เลือกตัวเลือก</String>
        <String xml:lang="zh-Hant">選擇一個選項</String>
        <String xml:lang="pl-PL">Wybierz opcję</String>
        <String xml:lang="de-DE">Wähle eine Option.</String>
        <String xml:lang="hi-Latn">Select kare option</String>
        <String xml:lang="cs-CZ">Vyber možnost</String>
    </Entry>

    <!-- ========================= -->
    <!-- Money -->
    <!-- ========================= -->
    <Entry Id="free">
        <String xml:lang="en-US">~g~FREE</String>
        <String xml:lang="it-IT">~g~GRATIS</String>
        <String xml:lang="de-DE">~g~KOSTENLOS</String>
        <String xml:lang="fr-FR">~g~GRATUIT</String>
        <String xml:lang="nl-NL">~g~GRATIS</String>
        <String xml:lang="pl-PL">~g~GRATIS</String>
        <String xml:lang="tr-TR">~g~UCRETSIZ</String>
        <String xml:lang="zh-Hant">~g~免費</String>
        <String xml:lang="zh-Hans">~g~免费</String>
        <String xml:lang="es-ES">~g~GRATIS</String>
        <String xml:lang="pt-BR">~g~GRÁTIS</String>
        <String xml:lang="ar-001">~g~مجاني</String>
        <String xml:lang="id-ID">GRATIS</String>
        <String xml:lang="th-TH">~g~ฟรี</String>
        <String xml:lang="hi-Latn">~g~FREE</String>
        <String xml:lang="cs-CZ">~g~Zdarma</String>
    </Entry>

    <!-- ========================= -->
    <!-- Bans -->
    <!-- ========================= -->
    <!-- {0} = Player name -->
    <!-- {1} = Players' job -->
    <!-- {2} = Duration -->
    <Entry Id="ac_job_ban">
        <String xml:lang="en-US">🛡️ ~b~CnR V Shield ~s~banned {0} from the {1} job for {2} days.</String>
        <String xml:lang="nl-NL">🛡️ ~b~CnR V Shield ~s~heeft {0} verbannen van de {1} baan voor {2} dagen.</String>
        <String xml:lang="it-IT">🛡️ ~b~CnR V Shield ~s~ha bannato {0} dal lavoro di {1} per {2} days.</String>
        <String xml:lang="pl-PL">🛡️ ~b~CnR V Shield ~s~zbanowała {0} z roli {1} na {2} dni.</String>
        <String xml:lang="es-ES">🛡️ ~b~CnR V Shield ~s~baneo a {0} del trabajo {1} durante {2} días.</String>
        <String xml:lang="fr-FR">🛡️ ~b~CnR V Shield ~s~a banni {0} du métier de {1} pour {2} jours.</String>
        <String xml:lang="de-DE">🛡️ ~b~CnR V Shield ~s~hat {0} vom {1} Job für {2} gebannt.</String>
        <String xml:lang="pt-BR">🛡️ ~b~CnR V Shield ~s~Proíbo a {0} de trabalhar {1} por {2} dias.</String>
        <String xml:lang="ar-001">🛡️ ~b~CnR V Shield ~s~حذر {0} من العمل {1} لمدة {2} يومًا.</String>
        <String xml:lang="id-ID">🛡️ ~b~CnR V Shield ~s~{0} telah di ban dari {1} selama {2} hari.</String>
        <String xml:lang="th-TH">🛡️ ~b~CnR V Shield ~s~ถูกแบน {0} จากงาน {1} เป็นเวลา {2} วัน</String>
        <String xml:lang="zh-Hant">🛡️ ~b~CnR V 守護者 ~s~封禁 {0} 遊玩 {1} {2}天.</String>
        <String xml:lang="hi-Latn">🛡️ ~b~CnR V Shield ~s~ne ban kiya {0} ko {1} job se {2} days ke liye.</String>
        <String xml:lang="cs-CZ">🛡️ ~b~CnR V Shield ~s~zabanoval {0} z {1} práce na {2} dny.</String>
    </Entry>

    <!-- {0} = Player name -->
    <!-- {1} = Duration -->
    <!-- {2} = Reason -->
    <!-- {3} = Count -->
    <Entry Id="ac_server_ban">
        <String xml:lang="en-US">🛡️ ~b~CnR V Shield ~s~banned {0} for {1} for ~r~{2}~s~. Total players banned: {3}</String>
        <String xml:lang="nl-NL">🛡️ ~b~CnR V Shield ~s~heeft {0} verbannen voor {1} voor ~r~{2}~s~. Totaal spelers banned: {3}</String>
        <String xml:lang="it-IT">🛡️ ~b~CnR V Shield ~s~ha bannato {0} per {1} per ~r~{2}~s~. Player totali bannati: {3}</String>
        <String xml:lang="pl-PL">🛡️ ~b~CnR V Shield ~s~zbanowała {0} za {1} na ~r~{2}~s~. Gracze zbanowani: {3}</String>
        <String xml:lang="es-ES">🛡️ ~b~CnR V Shield ~s~baneo {0} por {1} por ~r~{2}~s~. Total de jugadores baneados: {3}</String>
        <String xml:lang="fr-FR">🛡️ ~b~CnR V Shield ~s~a banni {0} pendant {1} pour ~r~{2}~s~. Total de joueurs bannis: {3}</String>
        <String xml:lang="de-DE">🛡️ ~b~CnR V Shield ~s~hat {0} für {1} wegen ~r~{2}~s~ gebannt. Insgesamt gebannte Spieler: {3}</String>
        <String xml:lang="pt-BR">🛡️ ~b~CnR V Shield ~s~baneo {0} por {1} por ~r~{2}~s~. Total de jogadores banidos: {3}</String>
        <String xml:lang="ar-001">🛡️ ~b~CnR V Shield ~s~حظر {0} لـ {1} لـ ~r~{2}~s~. إجمالي اللاعبين المحظورين: {3}</String>
        <String xml:lang="id-ID">🛡️ ~b~CnR V Shield ~s~{0} telah di ban dari server selama {1} karena ~r~{2}~s~. Jumlah Pemain yang telah di ban: {3}</String>
        <String xml:lang="th-TH">🛡️ ~b~CnR V Shield ~s~ถูกแบน {0} สำหรับ {1} สำหรับ ~r~{2}~s~ ผู้เล่นทั้งหมดถูกแบน: {3}</String>
        <String xml:lang="zh-Hant">🛡️ ~b~CnR V 守護者 ~s~以封禁 {0} {1} 次， 因為 ~r~{2}~s~. 玩家被封禁次數: {3}</String>
        <String xml:lang="hi-Latn">🛡️ ~b~CnR V Shield ~s~ne ban kiya {0} ko {1} ke liye ~r~{2} ~s~ki wajah se. Total players ban kiye: {3}</String>
        <String xml:lang="cs-CZ">🛡️ ~b~CnR V Shield ~s~zabanoval {0} na {1} za ~r~{2}~s~. Celkový počet banů: {3}</String>
    </Entry>

    <Entry Id="offline">
        <String xml:lang="en-US">offline</String>
        <String xml:lang="nl-NL">offline</String>
        <String xml:lang="it-IT">offline</String>
        <String xml:lang="pl-PL">offline</String>
        <String xml:lang="es-ES">sin conexión</String>
        <String xml:lang="fr-FR">hors ligne</String>
        <String xml:lang="de-DE">offline</String>
        <String xml:lang="pt-BR">off-line</String>
        <String xml:lang="ar-001">غير متصل</String>
        <String xml:lang="id-ID">offline</String>
        <String xml:lang="th-TH">ออฟไลน์</String>
        <String xml:lang="zh-Hant">離線</String>
        <String xml:lang="hi-Latn">offline</String>
        <String xml:lang="cs-CZ">offline</String>
    </Entry>

    <Entry Id="vehicle_cannot_be_used">
        <String xml:lang="en-US">That ~r~vehicle ~s~cannot be used in this server!</String>
        <String xml:lang="nl-NL">Dat ~r~voertuig ~s~kan niet gebruikt worden in deze server!</String>
        <String xml:lang="fr-FR">Ce ~r~véhicule ~s~ne peut pas être utilisé dans ce serveur!</String>
        <String xml:lang="it-IT">Quel ~r~veicolo ~s~non puo essere usato in questo server!</String>
        <String xml:lang="de-DE">Dieses ~r~Fahrzeug ~s~kann auf diesem Server nicht verwendet werden!</String>
        <String xml:lang="es-ES">¡Ese ~r~vehículo ~s~no se puede usar en este servidor!</String>
        <String xml:lang="pl-PL">Ten ~r~pojazd ~s~nie może być użyty na tym serwerze!</String>
        <String xml:lang="pt-BR">Esse ~r~veículo ~s~não pode ser usado neste servidor!</String>
        <String xml:lang="ar-001">هذه ~r~السيارة ~s~لا يمكن استخدامها في هذا السيرفر!</String>
        <String xml:lang="id-ID">~r~Kendaraan ~s~Itu tidak dapat digunakan dalam server ini!</String>
        <String xml:lang="th-TH">~r~ยานพาหนะ ~s~นั้นไม่สามารถใช้ในเซิร์ฟเวอร์นี้ได้!</String>
        <String xml:lang="zh-Hant">此 ~r~車輛 ~s~無法在本伺服器內使用!</String>
        <String xml:lang="hi-Latn">Wo ~r~vehicle ~s~use nahi ki jaa sakti iss server mein!</String>
        <String xml:lang="cs-CZ">Toto ~r~vozidlo ~s~nemůže být používáno na tomto serveru!</String>
    </Entry>

    <Entry Id="weapon_cannot_be_used">
        <String xml:lang="en-US">That ~r~weapon ~s~cannot be used in this server!</String>
        <String xml:lang="nl-NL">Dat ~r~wapen ~s~kan niet gebruikt worden in deze server!</String>
        <String xml:lang="fr-FR">Cette ~r~arme ~s~ne peut pas être utilisée sur ce serveur!</String>
        <String xml:lang="it-IT">Quel ~r~arma ~s~non puo essere usata in questo server!</String>
        <String xml:lang="de-DE">Diese ~r~Waffe ~s~kann auf diesem Server nicht verwendet werden!</String>
        <String xml:lang="es-ES">¡Esa ~r~arma ~s~no se puede usar en este servidor!</String>
        <String xml:lang="pl-PL">Ta ~r~broń ~s~nie może być użyta na tym serwerze!</String>
        <String xml:lang="pt-BR">Essa ~r~arma ~s~não pode ser usada neste servidor!</String>
        <String xml:lang="ar-001">هذا ~r~السلاح ~s~لا يمكن استخدامه في هذا السيرفر!</String>
        <String xml:lang="id-ID">~r~Senjata ~s~Itu tidak dapat digunakan dalam server ini!</String>
        <String xml:lang="th-TH">~r~อาวุธ ~s~นั้นไม่สามารถใช้ในเซิร์ฟเวอร์นี้ได้!</String>
        <String xml:lang="zh-Hant">此 ~r~武器 ~s~無法在本伺服器內使用!</String>
        <String xml:lang="hi-Latn">Wo ~r~weapon ~s~use nahi kiya jaa sakta iss server mein!</String>
        <String xml:lang="cs-CZ">Tato ~r~zbraň ~s~nemůže být použita na tomto serveru!</String>
    </Entry>

    <Entry Id="weapon_can_only_be_used_by_police">
        <String xml:lang="en-US">That ~r~weapon ~s~can only be used by the police!</String>
        <String xml:lang="nl-NL">Dat ~r~wapen ~s~kan alleen worden gebruikt door de politie!</String>
        <String xml:lang="fr-FR">Cette ~r~arme ~s~ne peut être utilisée que par la police!</String>
        <String xml:lang="it-IT">Quel ~r~arma ~s~può essere usata solo dalla polizia!</String>
        <String xml:lang="de-DE">Diese ~r~Waffe ~s~kann ausschließlich von der Polizei genutzt werden!</String>
        <String xml:lang="es-ES">¡Esa ~r~arma ~s~sólo puede ser utilizada por la policía!</String>
        <String xml:lang="pl-PL">Ta ~r~broń ~s~może być użyta tylko przez policję!</String>
        <String xml:lang="pt-BR">Essa ~r~arma ~s~só pode ser usada pela polícia!</String>
        <String xml:lang="ar-001">هذا ~r~السلاح ~s~لا يمكن استخدامه إلا من قبل الشرطة!!</String>
        <String xml:lang="id-ID">~r~Senjata ~s~Itu hanya dapat digunakan oleh kepolisian!</String>
        <String xml:lang="th-TH">~r~อาวุธ ~s~นั้นมีเพียงตำรวจเท่านั้นที่สามารถใช้ได้!</String>
        <String xml:lang="zh-Hant">此 ~r~武器 ~s~只能被警察使用!</String>
        <String xml:lang="hi-Latn">Wo ~r~weapon ~s~sirf police use kar sakti hai!</String>
        <String xml:lang="cs-CZ">Tuto ~r~zbraň ~s~může používat pouze policie!</String>
    </Entry>

    <Entry Id="language_changed">
        <String xml:lang="en-US">Language changed to ~b~{0}~s~</String>
        <String xml:lang="nl-NL">Taal aangepast naar ~b~{0}~s~</String>
        <String xml:lang="fr-FR">Langue modifiée en ~b~{0}~s~</String>
        <String xml:lang="it-IT">Lingua cambiata a ~b~{0}~s~</String>
        <String xml:lang="pl-PL">Język zmieniony na ~b~{0}~s~</String>
        <String xml:lang="es-ES">El texto ha cambiado a ~b~{0}~s~</String>
        <String xml:lang="pt-BR">O texto foi alterado para o ~b~{0}~s~</String>
        <String xml:lang="de-DE">Sprache zu ~b~{0}~s~ geändert</String>
        <String xml:lang="ar-001">تم تغيير اللغة إلى ~b~{0}~s~</String>
        <String xml:lang="id-ID">Bahasa telah diubah menjadi ~b~{0}~s~</String>
        <String xml:lang="th-TH">ภาษาเปลี่ยนเป็น ~b~{0}~s~</String>
        <String xml:lang="zh-Hant">語言切換至 ~b~{0}~s~</String>
        <String xml:lang="hi-Latn">Language change kar di gayi ~b~{0}~s~</String>
        <String xml:lang="cs-CZ">Jazyk změněn na ~b~{0}~s~</String>
    </Entry>

    <Entry Id="menu_blocked_title">
        <String xml:lang="en-US">Blocked Players</String>
        <String xml:lang="nl-NL">Geblokkeerde Spelers</String>
        <String xml:lang="fr-FR">Joueurs bloqués</String>
        <String xml:lang="pl-PL">Zablokowani Gracze</String>
        <String xml:lang="it-IT">Giocatori Bloccati</String>
        <String xml:lang="de-DE">Blockierte Spieler</String>
        <String xml:lang="es-ES">Jugadores bloqueados</String>
        <String xml:lang="pt-BR">Jogadores bloqueados</String>
        <String xml:lang="ar-001">اللاعبين المحظورين</String>
        <String xml:lang="id-ID">Player yang di blokir</String>
        <String xml:lang="th-TH">ผู้เล่นที่ถูกบล็อก</String>
        <String xml:lang="zh-Hant">封鎖玩家</String>
        <String xml:lang="hi-Latn">Blocked Players</String>
        <String xml:lang="cs-CZ">Zablokovaní hráči</String>
    </Entry>

    <Entry Id="btn_unblock">
        <String xml:lang="en-US">Unblock</String>
        <String xml:lang="nl-NL">Deblokkeer</String>
        <String xml:lang="fr-FR">Débloquer</String>
        <String xml:lang="hi-Latn">Unblock</String>
        <String xml:lang="de-DE">Freigeben</String>
        <String xml:lang="cs-CZ">Odblokovat</String>
<<<<<<< HEAD
=======
        <String xml:lang="it-IT">Sblocca</String>
>>>>>>> 626ea9e9
    </Entry>

    <Entry Id="block_cmd_suggestion_help">
        <String xml:lang="en-US">Blocks a player. You won't see any message from them until you unblock them. Don't enter an id to see the list of blocked players.</String>
        <String xml:lang="nl-NL">Blokeer een speler. Je zult geen berichten van hen zien totdat je ze deblokkeert. Voer geen id in om de lijst met geblokkeerde spelers te zien.</String>
        <String xml:lang="fr-FR">Bloquer un joueur. Tu ne verras aucun message de sa part tant que tu ne l'auras pas débloqué. Ne pas entrer pas d'identifiant pour voir la liste des joueurs bloqués.</String>
        <String xml:lang="hi-Latn">Block karta hai ek player ko. Aap koi message nahi dekh payenge unke jab tak aap unhe unblock naa kare. Koi id enter nahi karna blocked players ki list dekhne ke liye.</String>
        <String xml:lang="de-DE">Blockiert. Du wirst keine Nachrichten vom Spieler sehen, solange du ihn nicht freigibst. Um die Liste der blockierten Spieler zu sehen, gib keine ID ein.</String>
        <String xml:lang="cs-CZ">Zablokuje hráče. Dokud ho neodblokuješ, neuvidíš od něj žádnou zprávu. Nezadávej ID, abys viděl seznam blokovaných hráčů.</String>
<<<<<<< HEAD
=======
        <String xml:lang="it-IT">Blocca un giocatore. Non vedrai nessun messaggio da parte loro finché non li sblocchi. Non inserire un id per vedere l'elenco dei giocatori bloccati.</String>
>>>>>>> 626ea9e9
    </Entry>

    <Entry Id="block_cmd_suggestion_param_name">
        <String xml:lang="en-US">player id</String>
        <String xml:lang="nl-NL">speler id</String>
        <String xml:lang="fr-FR">ID du joueur</String>
        <String xml:lang="hi-Latn">player ki id</String>
        <String xml:lang="de-DE">Spieler-ID</String>
        <String xml:lang="cs-CZ">ID hráče</String>
<<<<<<< HEAD
=======
        <String xml:lang="it-IT">id giocatore</String>
>>>>>>> 626ea9e9
    </Entry>

    <Entry Id="block_cmd_suggestion_param_help">
        <String xml:lang="en-US">The current id of the player you want to block.</String>
        <String xml:lang="nl-NL">Huidige id van de speler die je wilt blokkeren.</String>
        <String xml:lang="fr-FR">L'ID actuel du joueur que tu souhaites bloquer.</String>
        <String xml:lang="hi-Latn">Us player ki current id jise aap block karna chahte hain.</String>
        <String xml:lang="de-DE">Die aktuelle ID des Spielers, den du blockieren willst.</String>
        <String xml:lang="cs-CZ">Aktuální ID hráče kterého chceš zablokovat</String>
<<<<<<< HEAD
=======
        <String xml:lang="it-IT">L'id attuale del giocatore che vuoi bloccare.</String>
>>>>>>> 626ea9e9
    </Entry>

    <Entry Id="block_cmd_error_already_blocked">
        <String xml:lang="en-US">The specified player is already blocked. Use /unblock to unblock a player.</String>
        <String xml:lang="nl-NL">De gespecificeerde speler is al geblokkeerd. Gebruik /unblock om een speler te deblokkeren.</String>
        <String xml:lang="fr-FR">Le joueur indiqué est déjà bloqué. Utilise /unblock pour débloquer un joueur.</String>
        <String xml:lang="hi-Latn">Ye player pehle se hi blocked hain. Use kare /unblock kisi player ko unblock karne ke liye.</String>
        <String xml:lang="de-DE">Der angegebene Spieler wurde bereits blockiert. Verwende /unblock um einen Spieler freizugeben.</String>
        <String xml:lang="cs-CZ">Zadaný hráč je již zablokován. Pro odblokování hráče použij příkaz /unblock.</String>
<<<<<<< HEAD
=======
        <String xml:lang="it-IT">Il giocatore specificato è già bloccato. Usa /unblock per sbloccare un giocatore.</String>
>>>>>>> 626ea9e9
    </Entry>

    <!-- {0} = player name -->
    <Entry Id="block_cmd_success">
        <String xml:lang="en-US">You have blocked {0}. Manage your block list in M &gt; Help &gt; Blocked players.</String>
        <String xml:lang="nl-NL">Je hebt {0} geblokkeerd. Beheer je blokkeerlijst in M &gt; Help &gt; Geblokkeerde spelers.</String>
        <String xml:lang="fr-FR">Tu as bloqué {0}. Gère ta liste de blocage dans M &gt; Aide &gt; Joueurs bloqués.</String>
        <String xml:lang="hi-Latn">Aapne block kiya hai {0}. Manage kare apni block list in M &gt; Help &gt; Blocked players.</String>
        <String xml:lang="de-DE">Du hast {0} blockiert. v</String>d
        <String xml:lang="cs-CZ">Zablokoval jsi {0}. Spravuj zablokované hráče přes M &gt; Pomoc &gt; Zablokovaní hráči.</String>
<<<<<<< HEAD
=======
        <String xml:lang="it-IT">Hai bloccato {0}. Gestisci la tua lista di blocco in M &gt; Aiuto &gt; Giocatori bloccati.</String>
>>>>>>> 626ea9e9
    </Entry>

    <Entry Id="unblock_cmd_suggestion_help">
        <String xml:lang="en-US">Unblocks a player.</String>
        <String xml:lang="nl-NL">Deblokkeert een speler.</String>
        <String xml:lang="fr-FR">Débloquer un joueur.</String>
        <String xml:lang="hi-Latn">Unblock karta hai ek player ko.</String>
        <String xml:lang="de-DE">Gibt einen Spieler frei.</String>
        <String xml:lang="cs-CZ">Odblokuje hráče.</String>
<<<<<<< HEAD
=======
        <String xml:lang="it-IT">Sblocca un giocatore.</String>
>>>>>>> 626ea9e9
    </Entry>

    <Entry Id="unblock_cmd_suggestion_param_help">
        <String xml:lang="en-US">The current id of the player you want to unblock.</String>
        <String xml:lang="nl-NL">Huidige id van de speler die je wilt deblokkeren.</String>
        <String xml:lang="fr-FR">L'ID actuel du joueur que tu souhaites débloquer.</String>
        <String xml:lang="hi-Latn">Us player ki current id jise aap unblock karna chahte hain.</String>
        <String xml:lang="de-DE">Die aktuelle ID des Spielers, den du freigeben willst.</String>
        <String xml:lang="cs-CZ">Aktuální ID hráče kterého chceš odblokovat</String>
<<<<<<< HEAD
=======
        <String xml:lang="it-IT">L'id attuale del giocatore che vuoi sbloccare.</String>
>>>>>>> 626ea9e9
    </Entry>

    <Entry Id="unblock_cmd_error_not_blocked">
        <String xml:lang="en-US">The specified player isn't blocked.</String>
        <String xml:lang="nl-NL">De gespecificeerde speler is niet geblokkeerd.</String>
        <String xml:lang="fr-FR">Le joueur spécifié n'est pas bloqué.</String>
        <String xml:lang="hi-Latn">Ye player blocked nahi hain.</String>
        <String xml:lang="de-DE">Der angegebene Spieler ist nicht blockiert.</String>
        <String xml:lang="cs-CZ">Hráč s tímto ID není blokovaný.</String>
<<<<<<< HEAD
=======
        <String xml:lang="it-IT">Il giocatore specificato non è bloccato.</String>
>>>>>>> 626ea9e9
    </Entry>

    <!-- {0} = player name -->
    <Entry Id="unblock_cmd_success">
        <String xml:lang="en-US">You have unblocked {0}. Manage your block list in M &gt; Help &gt; Blocked players.</String>
        <String xml:lang="nl-NL">Je hebt {0} gedeblokkeerd. Beheer je blokkeerlijst in M &gt; Help &gt; Geblokkeerde spelers.</String>
        <String xml:lang="fr-FR">Tu as débloqué {0}. Gère ta liste de blocage dans M &gt; Aide &gt; Joueurs bloqués.</String>
        <String xml:lang="hi-Latn">Aapne unblock kiya {0}. Manage kare apni block list in M &gt; Help &gt; Blocked players.</String>
        <String xml:lang="de-DE">Du hast {0} freigegeben. Verwalte deine Block-List über M &gt; Hilfe &gt; Blockierte Spieler.</String>
        <String xml:lang="cs-CZ">Odblokoval jsi{0}. Spravuj zablokované hráče přes M &gt; Pomoc &gt; Zablokovaní hráči.</String>
<<<<<<< HEAD
=======
        <String xml:lang="it-IT">Hai sbloccato {0}. Gestisci la tua lista di giocatori bloccati in M &gt; Aiuto &gt; Giocatori bloccati.</String>
>>>>>>> 626ea9e9
    </Entry>

    <!-- {0} = command + parameters -->
    <!-- Example: Usage: /block [player id] -->
    <Entry Id="cmd_usage">
        <String xml:lang="en-US">Usage: {0}</String>
        <String xml:lang="nl-NL">Gebruik: {0}</String>
        <String xml:lang="fr-FR">Utilisation: {0}</String>
        <String xml:lang="hi-Latn">Usage: {0}</String>
        <String xml:lang="de-DE">Verwende: {0}</String>
        <String xml:lang="cs-CZ">Použití: {0}</String>
<<<<<<< HEAD
=======
        <String xml:lang="it-IT">Uso: {0}</String>
>>>>>>> 626ea9e9
    </Entry>

    <!-- {0} = the id of the player -->
    <Entry Id="cmd_player_not_connected">
        <String xml:lang="en-US">Player id {0} is not connected.</String>
        <String xml:lang="nl-NL">Speler ID {0} is niet verbonden.</String>
        <String xml:lang="de-DE">Spieler-ID {0} ist nicht verbunden.</String>
        <String xml:lang="fr-FR">Le joueur avec l'ID {0} n'est pas connecté.</String>
        <String xml:lang="it-IT">Giocatore con ID {0} non è connesso.</String>
    </Entry>

    <Entry Id="cmd_player_numeric">
        <String xml:lang="en-US">The player id must be a number.</String>
        <String xml:lang="nl-NL">Het speler ID moet een nummer zijn.</String>
        <String xml:lang="de-DE">Die Spieler-ID muss eine Zahl sein.</String>
        <String xml:lang="fr-FR">L'ID du joueur doit être un numéro.</String>
        <String xml:lang="it-IT">L'ID del giocatore deve essere un numero.</String>
    </Entry>

    <!-- 
    This is shown when a command can't be done on yourself, 
    for example, typing "/party-invite 25" while you yourself are id 25 
    -->
    <Entry Id="cmd_player_self">
        <String xml:lang="en-US">The target player can't be yourself.</String>
        <String xml:lang="nl-NL">De speler waarop je deze opdracht wilt uitvoeren kan niet jezelf zijn.</String>
        <String xml:lang="de-DE">Der empfangende Spieler kann nicht du selbst sein.</String>
        <String xml:lang="fr-FR">Le joueur cible ne peut pas être toi-même.</String>
        <String xml:lang="it-IT">Il giocatore bersagliato non può essere te stesso.</String>
    </Entry>

    <Entry Id="input_enter_id">
        <String xml:lang="en-US">Enter the player's id.</String>
        <String xml:lang="nl-NL">Voer het id van de speler in.</String>
        <String xml:lang="fr-FR">Saisir l'ID du joueur.</String>
        <String xml:lang="hi-Latn">Enter kare player ki id.</String>
        <String xml:lang="de-DE">Gib die ID des Spielers ein.</String>
        <String xml:lang="cs-CZ">Zadej ID hráče</String>
<<<<<<< HEAD
=======
        <String xml:lang="it-IT">Inserisci l'ID del giocatore.</String>
>>>>>>> 626ea9e9
    </Entry>

    <Entry Id="party_create_desc">
        <String xml:lang="en-US">Creates a party: a temporary group of people. Members of the same party can communicate on a dedicated radio channel, see eachother on the map over long distances, and see eachother's ping markers. Additionally, some minor crimes and revenge between them is disabled.</String>
        <String xml:lang="nl-NL">Maakt een partygroep aan: een tijdelijke groep van spelers. Leden van dezelfde party kunnen communiceren via een speciaal eigen radiokanaal, elkaar zien op de kaart over lange afstanden en elkaars ping-markeringen zien. Bovendien worden enkele kleine misdaden en wraakacties tussen elkaar vergeven.</String>
        <String xml:lang="de-DE">Erstellt eine Party: Eine temporäre Gruppe von Spielern. Die Mitglieder einer Gruppe können über einen speziellen Funkkanal miteinander kommunizieren, sich gegenseitig über große Entfernungen auf der Karte sehen und die Ping-Markierungen der anderen sehen. Darüber hinaus werden einige kleinere Straftaten und Racheakte zwischen ihnen deaktiviert.</String>
        <String xml:lang="fr-FR">Crée un groupe : un groupe temporaire de personnes. Les membres d'un même groupe peuvent communiquer sur un canal radio dédié, se voir sur la mini-carte sur de longues distances et voir les icônes de chacun. De plus, certains crimes mineurs et la vengeance entre eux sont désactivés.</String>
        <String xml:lang="it-IT">Crea una party: un gruppo temporaneo di persone. I membri dello stesso party possono comunicare su un canale radio dedicato, vedersi sulla mappa a grandi distanze e vedere i marker di ping degli altri. Inoltre, alcuni crimini minori e vendette tra loro sono disabilitati.</String>
    </Entry>

    <Entry Id="party_invite_desc">
        <String xml:lang="en-US">Invites a player to your party.</String>
        <String xml:lang="nl-NL">Nodigt een speler uit voor je party.</String>
        <String xml:lang="de-DE">Lädt einen Spieler in deine Party ein.</String>
        <String xml:lang="fr-FR">Invite un joueur à ton groupe.</String>
        <String xml:lang="it-IT">Invita un giocatore nel tuo party.</String>
    </Entry>

    <Entry Id="party_invite_param_player_desc">
        <String xml:lang="en-US">The id of the player you want to invite.</String>
        <String xml:lang="nl-NL">Het ID van de speler die je wilt uitnodigen.</String>
        <String xml:lang="de-DE">Die ID des Spielers, den du einladen willst.</String>
        <String xml:lang="fr-FR">L'ID du joueur que tu souhaites inviter.</String>
        <String xml:lang="it-IT">L'ID del giocatore che vuoi invitare.</String>
    </Entry>

    <Entry Id="party_join_desc">
        <String xml:lang="en-US">Requests to join a player's party.</String>
        <String xml:lang="nl-NL">Vraagt om lid te worden van zijn/haar party.</String>
        <String xml:lang="de-DE">Anfragen, der Party des Spielers beizutreten</String>
        <String xml:lang="fr-FR">Demande de rejoindre le groupe d'un joueur.</String>
        <String xml:lang="it-IT">Richiedi di unirti a un party di un giocatore.</String>
    </Entry>

    <Entry Id="party_join_param_player_desc">
        <String xml:lang="en-US">The id of the player whose party you want to join.</String>
        <String xml:lang="nl-NL">Het ID van de speler wiens party je wilt joinen.</String>
        <String xml:lang="de-DE">Die ID des Spielers, dessen Gruppe du beitreten willst.</String>
        <String xml:lang="fr-FR">L'ID du joueur dont tu veux rejoindre le groupe.</String>
        <String xml:lang="it-IT">L'ID del giocatore del party al quale vuoi unirti.</String>
    </Entry>

    <Entry Id="party_leave_desc">
        <String xml:lang="en-US">Leaves your current party.</String>
        <String xml:lang="nl-NL">Verlaat je huidige party.</String>
        <String xml:lang="de-DE">Verlässt deine aktuelle Party.</String>
        <String xml:lang="fr-FR">Quitte ton groupe actuel.</String>
        <String xml:lang="it-IT">Esci dal party attuale.</String>
    </Entry>

    <Entry Id="party_kick_desc">
        <String xml:lang="en-US">Removes a player from your party. You must be the party leader to use this command.</String>
        <String xml:lang="nl-NL">Verwijdert een speler uit je party. Je moet de party-leider zijn om deze opdracht uit te voeren.</String>
        <String xml:lang="de-DE">Entfernt einen Spieler aus deiner Party. Du musst Partyleiter sein, um diesen Befehl auszuführen.</String>
        <String xml:lang="fr-FR">Retire un joueur de ton groupe. Tu dois être le chef du groupe pour utiliser cette commande.</String>
        <String xml:lang="it-IT">Rimuovi un giocatore dal tuo party. Devi essere il leader del party per usare questo comando.</String>
    </Entry>

    <Entry Id="party_kick_param_player_desc">
        <String xml:lang="en-US">The id of the player to kick from your party.</String>
        <String xml:lang="nl-NL">Het ID van de speler die je uit je party wilt trappen.</String>
        <String xml:lang="de-DE">Die ID des Spielers, den du aus deiner Party kicken willst.</String>
        <String xml:lang="fr-FR">L'ID du joueur à exclure de ton groupe.</String>
        <String xml:lang="it-IT">L'ID del giocatore da espellere dal tuo party.</String>
    </Entry>

    <Entry Id="party_create_already_in">
        <String xml:lang="en-US">You are already in a party. Leave the current party before creating a new one.</String>
        <String xml:lang="nl-NL">Je zit al in een party. Verlaat je huidige party voordat je een nieuwe aanmaakt.</String>
        <String xml:lang="de-DE">Du bist bereits in einer Party. Verlasse deine aktuelle Party, bevor du eine neue erstellst.</String>
        <String xml:lang="fr-FR">Tu es déjà dans un groupe. Quitte le groupe actuel avant d'en créer un nouveau.</String>
        <String xml:lang="it-IT">Sei già in un party. Esci dal party attuale prima di crearne uno nuovo.</String>
    </Entry>

    <Entry Id="party_create_success">
        <String xml:lang="en-US">You have created a party. Use /party-invite to invite players.</String>
        <String xml:lang="nl-NL">Je hebt een party aangemaakt. Gebruik /party-invite om een speler uit te nodigen.</String>
        <String xml:lang="de-DE">Du hast eine Party erstellt. Verwende /party-invite, um Spieler einzuladen.</String>
        <String xml:lang="fr-FR">Tu as créé un groupe. Utilise /party-invite pour inviter des joueurs.</String>
        <String xml:lang="it-IT">Hai creato un party. Usa /party-invite per invitare i giocatori.</String>
    </Entry>

    <Entry Id="party_join_already_in">
        <String xml:lang="en-US">You are already in a party. Leave the current party before requesting to join another one.</String>
        <String xml:lang="nl-NL">Je zit al in een party. Verlaat je huidige party voordat je een verzoek indient om lid te worden van een andere party.</String>
        <String xml:lang="de-DE">Du bist bereits in einer Party. Verlasse deine aktuelle Party, bevor du den Beitritt zu einer anderen Party anfragst.</String>
        <String xml:lang="fr-FR">Tu fais déjà partie d'un groupe. Quitte le groupe actuel avant de demander à en rejoindre un autre.</String>
        <String xml:lang="it-IT">Sei già in un party. Esci dal party attuale prima di poter richiedere di unirti a un'altro.</String>
    </Entry>

    <Entry Id="party_join_cooldown">
        <String xml:lang="en-US">Please wait before requesting to join a party again.</String>
        <String xml:lang="nl-NL">Wacht even voordat je opnieuw een verzoek indient om lid te worden van een party.</String>
        <String xml:lang="de-DE">Bitte warte, bevor du erneut versuchst, bevor du den Beitritt zu einer anderen Party anfragst.</String>
        <String xml:lang="fr-FR">Merci de patienter avant de demander à nouveau à rejoindre un groupe.</String>
        <String xml:lang="it-IT">Attendi prima di richiedere nuovamente di unirti a un party.</String>
    </Entry>

    <!-- {0} = name and id of the target player -->
    <Entry Id="party_target_not_in_party">
        <String xml:lang="en-US">{0} is not in a party.</String>
        <String xml:lang="nl-NL">{0} zit niet in een party.</String>
        <String xml:lang="de-DE">{0} ist nicht in einer Party.</String>
        <String xml:lang="fr-FR">{0} n'est pas dans un groupe.</String>
        <String xml:lang="it-IT">{0} non è in un party.</String>
    </Entry>

    <!-- {0} = name and id of the party leader -->
    <Entry Id="party_join_leader_not_connected">
        <String xml:lang="en-US">Party leader {0} is not connected.</String>
        <String xml:lang="nl-NL">Party-leider {0} is niet verbonden.</String>
        <String xml:lang="de-DE">Partyleiter {0} ist nicht verbunden.</String>
        <String xml:lang="fr-FR">Le chef du groupe {0} n'est pas connecté.</String>
        <String xml:lang="it-IT">Il leader del party {0} non è connesso.</String>
    </Entry>

    <!-- {0} = name and id of the party leader -->
    <Entry Id="party_joined">
        <String xml:lang="en-US">You have joined {0}'s party.</String>
        <String xml:lang="nl-NL">Je hebt je aangesloten bij de party van {0}.</String>
        <String xml:lang="de-DE">Du bist {0}'s Party beigretreten.</String>
        <String xml:lang="fr-FR">Tu as rejoint le groupe de {0}.</String>
        <String xml:lang="it-IT">Ti sei unito al party di {0}.</String>
    </Entry>

    <!-- {0} = name and id of the player who joined the party -->
    <Entry Id="party_player_joined">
        <String xml:lang="en-US">{0} has joined your party.</String>
        <String xml:lang="nl-NL">{0} heeft zich aangesloten bij je party.</String>
        <String xml:lang="de-DE">{0} ist deiner Party beigetreten.</String>
        <String xml:lang="fr-FR">{0} a rejoint ton groupe.</String>
        <String xml:lang="it-IT">{0} si è unito al tuo party.</String>
    </Entry>

    <!-- {0} = name and id of the player who wants to join the party -->
    <!-- {1} = just the id -->
    <Entry Id="party_join_request_incoming">
        <String xml:lang="en-US">{0} wants to join your ~y~party~s~. Type ~b~/party-invite {1} ~s~to accept.</String>
        <String xml:lang="nl-NL">{0} wil zich aansluiten bij je ~y~party~s~. Typ ~b~/party-invite {1} ~s~om het verzoek te accepteren.</String>
        <String xml:lang="de-DE">{0} möchet deiner ~y~Party~s~ beitreten. Gib ~b~/party-invite {1} ~s~ein, um die Anfrage zu akzeptieren.</String>
        <String xml:lang="fr-FR">{0} veut rejoindre ton ~y~groupe~s~. Ecris ~b~/party-invite {1} ~s~pour accepter.</String>
        <String xml:lang="it-IT">{0} vuole unirsi al tuo ~y~party~s~. Digita ~b~/party-invite {1} ~s~per accettare.</String>
    </Entry>

    <!-- {0} = name and id of the player whose party you requested to join -->
    <!-- {1} = string id "party_join_requested_leader", only added if the member you entered is not the party leader -->
    <Entry Id="party_join_requested">
        <String xml:lang="en-US">You have requested to join {0}'s party. {1}</String>
        <String xml:lang="nl-NL">Je hebt een verzoek ingediend om lid te worden van {0}'s party. {1}</String>
        <String xml:lang="de-DE">Du hast den Beitritt zu {0}'s Party angefragt. {1}</String>
        <String xml:lang="fr-FR">Tu as demandé à rejoindre le groupe de {0}. {1}</String>
        <String xml:lang="it-IT">Hai richiesto di unirti al party di {0}. {1}</String>
    </Entry>

    <Entry Id="party_join_requested_leader">
        <String xml:lang="en-US">Party leader {0} will have to accept the request.</String>
        <String xml:lang="nl-NL">Party-leider {0} zal het verzoek moeten accepteren.</String>
        <String xml:lang="de-DE">Partyleiter {0} muss deine Anfrage akzeptieren.</String>
        <String xml:lang="fr-FR">Le chef du groupe {0} devra accepter la demande.</String>
        <String xml:lang="it-IT">Il leader del party {0} dovrà accettare la richiesta.</String>
    </Entry>

    <Entry Id="party_not_in_party">
        <String xml:lang="en-US">You are not in a party.</String>
        <String xml:lang="nl-NL">Je zit niet in een party.</String>
        <String xml:lang="de-DE">Du bist nicht in einer Party.</String>
        <String xml:lang="fr-FR">Tu n'es pas dans un groupe.</String>
        <String xml:lang="it-IT">Non sei in un party.</String>
    </Entry>

    <Entry Id="party_not_leader">
        <String xml:lang="en-US">You are not the leader of the party.</String>
        <String xml:lang="nl-NL">Je bent niet de leider van de party.</String>
        <String xml:lang="de-DE">Du bist nicht der Leiter dieser Party.</String>
        <String xml:lang="fr-FR">Tu n'es pas le chef du groupe.</String>
        <String xml:lang="it-IT">Non sei il leader del party.</String>
    </Entry>

    <!-- {0} = name and id of the player -->
    <Entry Id="party_invite_target_already_in_party">
        <String xml:lang="en-US">{0} is already in a party.</String>
        <String xml:lang="nl-NL">{0} zit al in een party.</String>
        <String xml:lang="de-DE">{0} ist bereits in einer Party.</String>
        <String xml:lang="fr-FR">{0} est déjà dans un groupe.</String>
        <String xml:lang="it-IT">{0} è già in un party.</String>
    </Entry>

    <!-- {0} = name and id of the player -->
    <Entry Id="party_invite_request_incoming">
        <String xml:lang="en-US">{0} has invited you to join their ~y~party~s~. Type ~b~/party-join {1} ~s~to accept.</String>
        <String xml:lang="nl-NL">{0} heeft je uitgenodigd om lid te worden van hun ~y~party~s~. Typ ~b~/party-join {1} ~s~om de uitnodiging te accepteren.</String>
        <String xml:lang="de-DE">{0} hat dich zu seiner ~y~Party~s~ eingeladen. Gib ~b~/party-join {1} ~s~ein, um die Einladung zu akzeptieren.</String>
        <String xml:lang="fr-FR">{0} t'a invité à rejoindre son ~y~groupe~s~. Ecris ~b~/party-join {1} ~s~pour accepter.</String>
        <String xml:lang="it-IT">{0} ti ha invitato a unirti al loro ~y~party~s~. Digita ~b~/party-join {1} ~s~per accettare.</String>
    </Entry>

    <!-- {0} = name and id of the player -->
    <Entry Id="party_invite_sent">
        <String xml:lang="en-US">You have invited {0} to join your party.</String>
        <String xml:lang="nl-NL">Je hebt {0} uitgenodigd om lid te worden van je party.</String>
        <String xml:lang="de-DE">Du hast {0} in deine Party eingeladen.</String>
        <String xml:lang="fr-FR">Tu as invité {0} à rejoindre à ton groupe.</String>
        <String xml:lang="it-IT">Hai invitato {0} a unirsi al tuo party.</String>
    </Entry>

    <Entry Id="party_left">
        <String xml:lang="en-US">You have left the party.</String>
        <String xml:lang="nl-NL">Je hebt de party verlaten.</String>
        <String xml:lang="de-DE">Du hast die Party verlassen.</String>
        <String xml:lang="fr-FR">Tu as quitté le groupe.</String>
        <String xml:lang="it-IT">Hai lasciato il party.</String>
    </Entry>

    <!-- {0} = name and id of the player -->
    <!-- {1} = possible party_leader_you/party_leader_x added if the leader left -->
    <Entry Id="party_player_left">
        <String xml:lang="en-US">{0} has left your party. {1}</String>
        <String xml:lang="nl-NL">{0} heeft de party verlaten. {1}</String>
        <String xml:lang="de-DE">{0} hat deine Party verlassen. {1}</String>
        <String xml:lang="fr-FR">{0} a quitté ton groupe. {1}</String>
        <String xml:lang="it-IT">{0} ha lasciato il tuo party. {1}</String>
    </Entry>

    <Entry Id="party_got_kicked">
        <String xml:lang="en-US">You have been kicked from the party.</String>
        <String xml:lang="nl-NL">Je bent uit de party getrapt.</String>
        <String xml:lang="de-DE">Du wurdest aus der Party geworfen.</String>
        <String xml:lang="fr-FR">Tu as été exclu du groupe.</String>
        <String xml:lang="it-IT">Sei stato espulso dal party.</String>
    </Entry>

    <!-- {0} = name and id of the player -->
    <Entry Id="party_player_got_kicked">
        <String xml:lang="en-US">{0} has been kicked from your party.</String>
        <String xml:lang="nl-NL">{0} is uit je party getrapt.</String>
        <String xml:lang="de-DE">{0} wurde aus deiner Party geworfen.</String>
        <String xml:lang="fr-FR">{0} a été exclu de ton groupe.</String>
        <String xml:lang="it-IT">{0} è stato espulso dal tuo party.</String>
    </Entry>

    <Entry Id="party_leader_you">
        <String xml:lang="en-US">You are now the leader.</String>
        <String xml:lang="nl-NL">Je bent nu de party-leider.</String>
        <String xml:lang="de-DE">Du bist nun der Partyleiter.</String>
        <String xml:lang="fr-FR">Tu es maintenant le chef.</String>
        <String xml:lang="it-IT">Ora sei il leader del party.</String>
    </Entry>

    <Entry Id="party_leader_x">
        <String xml:lang="en-US">{0} is now the leader.</String>
        <String xml:lang="nl-NL">{0} is nu de party-leider.</String>
        <String xml:lang="de-DE">{0} ist nun der Partyleiter.</String>
        <String xml:lang="fr-FR">{0} est maintenant le chef.</String>
        <String xml:lang="it-IT">{0} è ora il leader del party.</String>
    </Entry>
</Entries><|MERGE_RESOLUTION|>--- conflicted
+++ resolved
@@ -21,10 +21,6 @@
         <String xml:lang="th-TH">~r~เกิดข้อผิดพลาดที่ไม่คาดคิด.</String>
         <String xml:lang="hi-Latn">~r~Ek unexpected error aagaya hai.</String>
         <String xml:lang="cs-CZ">~r~Nastala neočekávaná chyba.</String>
-<<<<<<< HEAD
-
-=======
->>>>>>> 626ea9e9
     </Entry>
 
     <Entry Id="unexpected_error_code">
@@ -123,10 +119,7 @@
         <String xml:lang="hi-Latn">Aapka purchase data load nahi ho pa raha hai.</String>
         <String xml:lang="de-DE">Die Details zum Kauf konnten nicht geladen werden.</String>
         <String xml:lang="cs-CZ">Nelze načíst data o tvých nákupech.</String>
-<<<<<<< HEAD
-=======
         <String xml:lang="it-IT">Impossibile caricare i dati di acquisto.</String>
->>>>>>> 626ea9e9
     </Entry>
 
     <Entry Id="error_loading_subscription_data">
@@ -136,10 +129,7 @@
         <String xml:lang="hi-Latn">Aapka subscription data load nahi ho pa raha hai.</String>
         <String xml:lang="de-DE">Die Details zu deinem Abonnement konnten nicht geladen werden.</String>
         <String xml:lang="cs-CZ">Nelze načíst data o tvém předplatném.</String>
-<<<<<<< HEAD
-=======
         <String xml:lang="it-IT">Impossibile caricare i dati di abbonamento.</String>
->>>>>>> 626ea9e9
     </Entry>
 
     <Entry Id="menu_error_item">
@@ -149,10 +139,7 @@
         <String xml:lang="hi-Latn">~r~Error!</String>
         <String xml:lang="de-DE">~r~Fehler!</String>
         <String xml:lang="cs-CZ">~r~Chyba!</String>
-<<<<<<< HEAD
-=======
         <String xml:lang="it-IT">~r~Errore!</String>
->>>>>>> 626ea9e9
     </Entry>
 
     <!-- ========================= -->
@@ -240,10 +227,7 @@
         <String xml:lang="hi-Latn">~r~Sorry, ye feature abhi tak implemented nahi hua is item ke liye!</String>
         <String xml:lang="de-DE">~r~Sorry, die Funktion für diesen Gegenstand wurde noch nicht eingefügt!</String>
         <String xml:lang="cs-CZ">~r~Omlouváme se, tato funkce ještě nebyla pro tento předmět implementována!</String>
-<<<<<<< HEAD
-=======
         <String xml:lang="it-IT">~r~Spiacente, questa funzionalità non è ancora stata implementata per questo oggetto!</String>
->>>>>>> 626ea9e9
     </Entry>
 
     <Entry Id="not_enough_money">
@@ -304,10 +288,7 @@
         <String xml:lang="fr-FR">~r~Tu ne peux pas détenir plus de {0}!</String>
         <String xml:lang="de-DE">~r~Du nicht mehr von {0} tragen!</String>
         <String xml:lang="cs-CZ">~r~Už nemůžeš nést další {0}!</String>
-<<<<<<< HEAD
-=======
         <String xml:lang="it-IT">~r~Non puoi reggere più di {0}!</String>
->>>>>>> 626ea9e9
     </Entry>
 
     <Entry Id="inventory_space_hint">
@@ -317,10 +298,7 @@
         <String xml:lang="hi-Latn">Use kare, drop kare ya give karde kuch items space banane ke liye.</String>
         <String xml:lang="de-DE">Verwende, verschenke, oder lasse einige Gegenstände fallen, um Platz zu schaffen!</String>
         <String xml:lang="cs-CZ">Použij, vyhoď nebo dej některé předměty pryč, abys uvolnil místo.</String>
-<<<<<<< HEAD
-=======
         <String xml:lang="it-IT">Usa, getta o dai via alcuni oggetti per fare spazio.</String>
->>>>>>> 626ea9e9
     </Entry>
 
     <Entry Id="cant_purchase_that_amount">
@@ -493,10 +471,7 @@
         <String xml:lang="hi-Latn">Add</String>
         <String xml:lang="de-DE">Hinzufügen</String>
         <String xml:lang="cs-CZ">Přidat</String>
-<<<<<<< HEAD
-=======
         <String xml:lang="it-IT">Aggiungi</String>
->>>>>>> 626ea9e9
     </Entry>
 
     <Entry Id="btn_interact">
@@ -506,10 +481,7 @@
         <String xml:lang="fr-FR">Interagir</String>
         <String xml:lang="de-DE">Interagieren</String>
         <String xml:lang="cs-CZ">Interakce</String>
-<<<<<<< HEAD
-=======
         <String xml:lang="it-IT">Interagisci</String>
->>>>>>> 626ea9e9
     </Entry>
 
     <!-- ========================= -->
@@ -706,10 +678,7 @@
         <String xml:lang="hi-Latn">Unblock</String>
         <String xml:lang="de-DE">Freigeben</String>
         <String xml:lang="cs-CZ">Odblokovat</String>
-<<<<<<< HEAD
-=======
         <String xml:lang="it-IT">Sblocca</String>
->>>>>>> 626ea9e9
     </Entry>
 
     <Entry Id="block_cmd_suggestion_help">
@@ -719,10 +688,7 @@
         <String xml:lang="hi-Latn">Block karta hai ek player ko. Aap koi message nahi dekh payenge unke jab tak aap unhe unblock naa kare. Koi id enter nahi karna blocked players ki list dekhne ke liye.</String>
         <String xml:lang="de-DE">Blockiert. Du wirst keine Nachrichten vom Spieler sehen, solange du ihn nicht freigibst. Um die Liste der blockierten Spieler zu sehen, gib keine ID ein.</String>
         <String xml:lang="cs-CZ">Zablokuje hráče. Dokud ho neodblokuješ, neuvidíš od něj žádnou zprávu. Nezadávej ID, abys viděl seznam blokovaných hráčů.</String>
-<<<<<<< HEAD
-=======
         <String xml:lang="it-IT">Blocca un giocatore. Non vedrai nessun messaggio da parte loro finché non li sblocchi. Non inserire un id per vedere l'elenco dei giocatori bloccati.</String>
->>>>>>> 626ea9e9
     </Entry>
 
     <Entry Id="block_cmd_suggestion_param_name">
@@ -732,10 +698,7 @@
         <String xml:lang="hi-Latn">player ki id</String>
         <String xml:lang="de-DE">Spieler-ID</String>
         <String xml:lang="cs-CZ">ID hráče</String>
-<<<<<<< HEAD
-=======
         <String xml:lang="it-IT">id giocatore</String>
->>>>>>> 626ea9e9
     </Entry>
 
     <Entry Id="block_cmd_suggestion_param_help">
@@ -745,10 +708,7 @@
         <String xml:lang="hi-Latn">Us player ki current id jise aap block karna chahte hain.</String>
         <String xml:lang="de-DE">Die aktuelle ID des Spielers, den du blockieren willst.</String>
         <String xml:lang="cs-CZ">Aktuální ID hráče kterého chceš zablokovat</String>
-<<<<<<< HEAD
-=======
         <String xml:lang="it-IT">L'id attuale del giocatore che vuoi bloccare.</String>
->>>>>>> 626ea9e9
     </Entry>
 
     <Entry Id="block_cmd_error_already_blocked">
@@ -758,10 +718,7 @@
         <String xml:lang="hi-Latn">Ye player pehle se hi blocked hain. Use kare /unblock kisi player ko unblock karne ke liye.</String>
         <String xml:lang="de-DE">Der angegebene Spieler wurde bereits blockiert. Verwende /unblock um einen Spieler freizugeben.</String>
         <String xml:lang="cs-CZ">Zadaný hráč je již zablokován. Pro odblokování hráče použij příkaz /unblock.</String>
-<<<<<<< HEAD
-=======
         <String xml:lang="it-IT">Il giocatore specificato è già bloccato. Usa /unblock per sbloccare un giocatore.</String>
->>>>>>> 626ea9e9
     </Entry>
 
     <!-- {0} = player name -->
@@ -772,10 +729,7 @@
         <String xml:lang="hi-Latn">Aapne block kiya hai {0}. Manage kare apni block list in M &gt; Help &gt; Blocked players.</String>
         <String xml:lang="de-DE">Du hast {0} blockiert. v</String>d
         <String xml:lang="cs-CZ">Zablokoval jsi {0}. Spravuj zablokované hráče přes M &gt; Pomoc &gt; Zablokovaní hráči.</String>
-<<<<<<< HEAD
-=======
         <String xml:lang="it-IT">Hai bloccato {0}. Gestisci la tua lista di blocco in M &gt; Aiuto &gt; Giocatori bloccati.</String>
->>>>>>> 626ea9e9
     </Entry>
 
     <Entry Id="unblock_cmd_suggestion_help">
@@ -785,10 +739,7 @@
         <String xml:lang="hi-Latn">Unblock karta hai ek player ko.</String>
         <String xml:lang="de-DE">Gibt einen Spieler frei.</String>
         <String xml:lang="cs-CZ">Odblokuje hráče.</String>
-<<<<<<< HEAD
-=======
         <String xml:lang="it-IT">Sblocca un giocatore.</String>
->>>>>>> 626ea9e9
     </Entry>
 
     <Entry Id="unblock_cmd_suggestion_param_help">
@@ -798,10 +749,7 @@
         <String xml:lang="hi-Latn">Us player ki current id jise aap unblock karna chahte hain.</String>
         <String xml:lang="de-DE">Die aktuelle ID des Spielers, den du freigeben willst.</String>
         <String xml:lang="cs-CZ">Aktuální ID hráče kterého chceš odblokovat</String>
-<<<<<<< HEAD
-=======
         <String xml:lang="it-IT">L'id attuale del giocatore che vuoi sbloccare.</String>
->>>>>>> 626ea9e9
     </Entry>
 
     <Entry Id="unblock_cmd_error_not_blocked">
@@ -811,10 +759,7 @@
         <String xml:lang="hi-Latn">Ye player blocked nahi hain.</String>
         <String xml:lang="de-DE">Der angegebene Spieler ist nicht blockiert.</String>
         <String xml:lang="cs-CZ">Hráč s tímto ID není blokovaný.</String>
-<<<<<<< HEAD
-=======
         <String xml:lang="it-IT">Il giocatore specificato non è bloccato.</String>
->>>>>>> 626ea9e9
     </Entry>
 
     <!-- {0} = player name -->
@@ -825,10 +770,7 @@
         <String xml:lang="hi-Latn">Aapne unblock kiya {0}. Manage kare apni block list in M &gt; Help &gt; Blocked players.</String>
         <String xml:lang="de-DE">Du hast {0} freigegeben. Verwalte deine Block-List über M &gt; Hilfe &gt; Blockierte Spieler.</String>
         <String xml:lang="cs-CZ">Odblokoval jsi{0}. Spravuj zablokované hráče přes M &gt; Pomoc &gt; Zablokovaní hráči.</String>
-<<<<<<< HEAD
-=======
         <String xml:lang="it-IT">Hai sbloccato {0}. Gestisci la tua lista di giocatori bloccati in M &gt; Aiuto &gt; Giocatori bloccati.</String>
->>>>>>> 626ea9e9
     </Entry>
 
     <!-- {0} = command + parameters -->
@@ -840,10 +782,7 @@
         <String xml:lang="hi-Latn">Usage: {0}</String>
         <String xml:lang="de-DE">Verwende: {0}</String>
         <String xml:lang="cs-CZ">Použití: {0}</String>
-<<<<<<< HEAD
-=======
         <String xml:lang="it-IT">Uso: {0}</String>
->>>>>>> 626ea9e9
     </Entry>
 
     <!-- {0} = the id of the player -->
@@ -882,10 +821,7 @@
         <String xml:lang="hi-Latn">Enter kare player ki id.</String>
         <String xml:lang="de-DE">Gib die ID des Spielers ein.</String>
         <String xml:lang="cs-CZ">Zadej ID hráče</String>
-<<<<<<< HEAD
-=======
         <String xml:lang="it-IT">Inserisci l'ID del giocatore.</String>
->>>>>>> 626ea9e9
     </Entry>
 
     <Entry Id="party_create_desc">
