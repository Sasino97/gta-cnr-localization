--- conflicted
+++ resolved
@@ -258,11 +258,8 @@
 
     <Entry Id="item_limit_reached">
         <String xml:lang="en-US">~r~You can't hold any more {0}!</String>
-<<<<<<< HEAD
         <String xml:lang="hi-Latn">~r~Aap aur nahi rakh sakte {0}!</String>
-=======
         <String xml:lang="fr-FR">~r~Tu ne peux pas détenir plus de {0}!</String>
->>>>>>> 5afddb1e
     </Entry>
 
     <Entry Id="inventory_space_hint">
@@ -435,11 +432,8 @@
 
     <Entry Id="btn_interact">
         <String xml:lang="en-US">Interact</String>
-<<<<<<< HEAD
         <String xml:lang="hi-Latn">Interact Kare</String>
-=======
         <String xml:lang="fr-FR">Interagir</String>
->>>>>>> 5afddb1e
     </Entry>
 
     <!-- ========================= -->
