--- conflicted
+++ resolved
@@ -117,16 +117,13 @@
         <String xml:lang="nl-NL">Fout tijdens het laden van je aankoop gegevens.</String>
         <String xml:lang="fr-FR">Impossible de charger tes données d'achat.</String>
         <String xml:lang="hi-Latn">Aapka purchase data load nahi ho pa raha hai.</String>
-<<<<<<< HEAD
         <String xml:lang="es-ES">No se han podido cargar los datos de su compra.</String>
         <String xml:lang="pt-BR">Não foi possível fazer o upload dos detalhes de sua compra.</String>
-=======
         <String xml:lang="de-DE">Die Details zum Kauf konnten nicht geladen werden.</String>
         <String xml:lang="cs-CZ">Nelze načíst data o tvých nákupech.</String>
         <String xml:lang="it-IT">Impossibile caricare i dati di acquisto.</String>
         <String xml:lang="id-ID">Tidak dapat memuat data pembelian.</String>
 
->>>>>>> a40baa75
     </Entry>
 
     <Entry Id="error_loading_subscription_data">
@@ -134,15 +131,12 @@
         <String xml:lang="nl-NL">Fout tijdens het laden van je abonnement gegevens.</String>
         <String xml:lang="fr-FR">Impossible de charger tes données d'abonnement.</String>
         <String xml:lang="hi-Latn">Aapka subscription data load nahi ho pa raha hai.</String>
-<<<<<<< HEAD
         <String xml:lang="es-ES">No se han podido cargar sus datos de suscripción.</String>
         <String xml:lang="pt-BR">Não foi possível fazer o upload dos dados de sua assinatura.</String>
-=======
         <String xml:lang="de-DE">Die Details zu deinem Abonnement konnten nicht geladen werden.</String>
         <String xml:lang="cs-CZ">Nelze načíst data o tvém předplatném.</String>
         <String xml:lang="it-IT">Impossibile caricare i dati di abbonamento.</String>
         <String xml:lang="id-ID">Tidak dapat memuat data berlangganan kamu.</String>
->>>>>>> a40baa75
     </Entry>
 
     <Entry Id="menu_error_item">
@@ -150,15 +144,12 @@
         <String xml:lang="nl-NL">~r~Fout!</String>
         <String xml:lang="fr-FR">~r~Erreur!</String>
         <String xml:lang="hi-Latn">~r~Error!</String>
-<<<<<<< HEAD
         <String xml:lang="es-ES">~r~Error!</String>
         <String xml:lang="pt-BR">~r~Erro!</String>
-=======
         <String xml:lang="de-DE">~r~Fehler!</String>
         <String xml:lang="cs-CZ">~r~Chyba!</String>
         <String xml:lang="it-IT">~r~Errore!</String>
         <String xml:lang="id-ID">~r~Error!</String>
->>>>>>> a40baa75
     </Entry>
 
     <!-- ========================= -->
@@ -244,15 +235,12 @@
         <String xml:lang="fr-FR">~r~Désolé, cette fonctionnalité n'a pas encore été implémentée pour cet objet!</String>
         <String xml:lang="nl-NL">~r~Sorry, de functie van dit voorwerp is nog niet geïmplementeerd!</String>
         <String xml:lang="hi-Latn">~r~Sorry, ye feature abhi tak implemented nahi hua is item ke liye!</String>
-<<<<<<< HEAD
         <String xml:lang="es-ES">~r~Lo sentimos, esta función aún no se ha implementado para este artículo.</String>
         <String xml:lang="pt-BR">~r~Desculpe, mas essa função ainda não foi implementada para este artigo.</String>
-=======
         <String xml:lang="de-DE">~r~Sorry, die Funktion für diesen Gegenstand wurde noch nicht eingefügt!</String>
         <String xml:lang="cs-CZ">~r~Omlouváme se, tato funkce ještě nebyla pro tento předmět implementována!</String>
         <String xml:lang="it-IT">~r~Spiacente, questa funzionalità non è ancora stata implementata per questo oggetto!</String>
         <String xml:lang="id-ID">~r~Mohon maaf, Fitur ini belum diimplementasikan untuk item ini!</String>
->>>>>>> a40baa75
     </Entry>
 
     <Entry Id="not_enough_money">
@@ -311,15 +299,12 @@
         <String xml:lang="nl-NL">~r~Je kan niet meer {0} vasthouden!</String>
         <String xml:lang="hi-Latn">~r~Aap aur nahi rakh sakte {0}!</String>
         <String xml:lang="fr-FR">~r~Tu ne peux pas détenir plus de {0}!</String>
-<<<<<<< HEAD
         <String xml:lang="es-ES">~r~No puedes llevar mas {0}!</String>
         <String xml:lang="pt-BR">~r~Você não pode ter mais {0}!</String>
-=======
         <String xml:lang="de-DE">~r~Du nicht mehr von {0} tragen!</String>
         <String xml:lang="cs-CZ">~r~Už nemůžeš nést další {0}!</String>
         <String xml:lang="it-IT">~r~Non puoi reggere più di {0}!</String>
         <String xml:lang="id-ID">~r~Anda tidak dapat membawa lebih banyak {0}!</String>
->>>>>>> a40baa75
     </Entry>
 
     <Entry Id="inventory_space_hint">
@@ -327,15 +312,12 @@
         <String xml:lang="nl-NL">Gebruik, drop of geef spullen weg om ruimte te maken.</String>
         <String xml:lang="fr-FR">Utilise, dépose ou donne certains objets pour faire de la place.</String>
         <String xml:lang="hi-Latn">Use kare, drop kare ya give karde kuch items space banane ke liye.</String>
-<<<<<<< HEAD
         <String xml:lang="es-ES">Usa, tira o regala algunos objetos para hacer espacio.</String>
         <String xml:lang="pt-BR">Use, jogue fora ou doe alguns objetos para liberar espaço.</String>
-=======
         <String xml:lang="de-DE">Verwende, verschenke, oder lasse einige Gegenstände fallen, um Platz zu schaffen!</String>
         <String xml:lang="cs-CZ">Použij, vyhoď nebo dej některé předměty pryč, abys uvolnil místo.</String>
         <String xml:lang="it-IT">Usa, getta o dai via alcuni oggetti per fare spazio.</String>
         <String xml:lang="id-ID">Gunakan, jatuhkan, atau berikan beberapa barang untuk membuat ruang.</String>
->>>>>>> a40baa75
     </Entry>
 
     <Entry Id="cant_purchase_that_amount">
@@ -528,15 +510,12 @@
         <String xml:lang="nl-NL">Toevoegen</String>
         <String xml:lang="fr-FR">Ajouter</String>
         <String xml:lang="hi-Latn">Add</String>
-<<<<<<< HEAD
         <String xml:lang="es-ES">Añadir</String>
         <String xml:lang="pt-BR">Adicionar</String>
-=======
         <String xml:lang="de-DE">Hinzufügen</String>
         <String xml:lang="cs-CZ">Přidat</String>
         <String xml:lang="it-IT">Aggiungi</String>
         <String xml:lang="id-ID">Tambahkan</String>
->>>>>>> a40baa75
     </Entry>
 
     <Entry Id="btn_interact">
@@ -544,10 +523,8 @@
         <String xml:lang="nl-NL">Interacties</String>
         <String xml:lang="hi-Latn">Interact Kare</String>
         <String xml:lang="fr-FR">Interagir</String>
-<<<<<<< HEAD
         <String xml:lang="es-ES">Interactuar</String>
         <String xml:lang="pt-BR">Interação</String>
-=======
         <String xml:lang="de-DE">Interagieren</String>
         <String xml:lang="cs-CZ">Interakce</String>
         <String xml:lang="it-IT">Interagisci</String>
@@ -561,7 +538,6 @@
         <String xml:lang="id-ID">Gunakan</String>
         <String xml:lang="it-IT">Usa</String>
         <String xml:lang="de-DE">Benutzen</String>
->>>>>>> a40baa75
     </Entry>
 
     <!-- ========================= -->
@@ -757,15 +733,12 @@
         <String xml:lang="nl-NL">Deblokkeer</String>
         <String xml:lang="fr-FR">Débloquer</String>
         <String xml:lang="hi-Latn">Unblock</String>
-<<<<<<< HEAD
         <String xml:lang="es-ES">Desbloquear</String>
         <String xml:lang="pt-BR">Desbloquear</String>
-=======
         <String xml:lang="de-DE">Freigeben</String>
         <String xml:lang="cs-CZ">Odblokovat</String>
         <String xml:lang="it-IT">Sblocca</String>
         <String xml:lang="id-ID">Membuka blokir.</String>
->>>>>>> a40baa75
     </Entry>
 
     <Entry Id="block_cmd_suggestion_help">
@@ -773,15 +746,12 @@
         <String xml:lang="nl-NL">Blokeer een speler. Je zult geen berichten van hen zien totdat je ze deblokkeert. Voer geen id in om de lijst met geblokkeerde spelers te zien.</String>
         <String xml:lang="fr-FR">Bloquer un joueur. Tu ne verras aucun message de sa part tant que tu ne l'auras pas débloqué. Ne pas entrer pas d'identifiant pour voir la liste des joueurs bloqués.</String>
         <String xml:lang="hi-Latn">Block karta hai ek player ko. Aap koi message nahi dekh payenge unke jab tak aap unhe unblock naa kare. Koi id enter nahi karna blocked players ki list dekhne ke liye.</String>
-<<<<<<< HEAD
         <String xml:lang="es-ES">Bloquea a un jugador. No verás ningún mensaje suyo hasta que lo desbloquees. No introduzcas un id para ver la lista de jugadores bloqueados.</String>
         <String xml:lang="pt-BR">Bloqueia um jogador. Você não verá nenhuma mensagem dele até que o desbloqueie. Não digite um ID para ver a lista de jogadores bloqueados.</String>
-=======
         <String xml:lang="de-DE">Blockiert. Du wirst keine Nachrichten vom Spieler sehen, solange du ihn nicht freigibst. Um die Liste der blockierten Spieler zu sehen, gib keine ID ein.</String>
         <String xml:lang="cs-CZ">Zablokuje hráče. Dokud ho neodblokuješ, neuvidíš od něj žádnou zprávu. Nezadávej ID, abys viděl seznam blokovaných hráčů.</String>
         <String xml:lang="it-IT">Blocca un giocatore. Non vedrai nessun messaggio da parte loro finché non li sblocchi. Non inserire un id per vedere l'elenco dei giocatori bloccati.</String>
         <String xml:lang="id-ID">Blokir pemain. Kamu tidak akan melihat pesan apapun sampai kamu membuka blokir mereka. Jangan memasukan id untuk melihat daftar pemain yang di blokir.</String>
->>>>>>> a40baa75
     </Entry>
 
     <Entry Id="block_cmd_suggestion_param_name">
@@ -789,15 +759,12 @@
         <String xml:lang="nl-NL">speler id</String>
         <String xml:lang="fr-FR">ID du joueur</String>
         <String xml:lang="hi-Latn">player ki id</String>
-<<<<<<< HEAD
         <String xml:lang="es-ES">jugador id</String>
         <String xml:lang="pt-BR">player id</String>
-=======
         <String xml:lang="de-DE">Spieler-ID</String>
         <String xml:lang="cs-CZ">ID hráče</String>
         <String xml:lang="it-IT">id giocatore</String>
         <String xml:lang="id-ID">id pemain</String>
->>>>>>> a40baa75
     </Entry>
 
     <Entry Id="block_cmd_suggestion_param_help">
@@ -805,15 +772,12 @@
         <String xml:lang="nl-NL">Huidige id van de speler die je wilt blokkeren.</String>
         <String xml:lang="fr-FR">L'ID actuel du joueur que tu souhaites bloquer.</String>
         <String xml:lang="hi-Latn">Us player ki current id jise aap block karna chahte hain.</String>
-<<<<<<< HEAD
         <String xml:lang="es-ES"> El id actual del jugador que quieres bloquear.</String>
         <String xml:lang="pt-BR">O ID atual do jogador que você deseja bloquear.</String>
-=======
         <String xml:lang="de-DE">Die aktuelle ID des Spielers, den du blockieren willst.</String>
         <String xml:lang="cs-CZ">Aktuální ID hráče kterého chceš zablokovat</String>
         <String xml:lang="it-IT">L'id attuale del giocatore che vuoi bloccare.</String>
         <String xml:lang="id-ID">Id pemain saat ini yang mau kamu blokir.</String>
->>>>>>> a40baa75
     </Entry>
 
     <Entry Id="block_cmd_error_already_blocked">
@@ -821,15 +785,12 @@
         <String xml:lang="nl-NL">De gespecificeerde speler is al geblokkeerd. Gebruik /unblock om een speler te deblokkeren.</String>
         <String xml:lang="fr-FR">Le joueur indiqué est déjà bloqué. Utilise /unblock pour débloquer un joueur.</String>
         <String xml:lang="hi-Latn">Ye player pehle se hi blocked hain. Use kare /unblock kisi player ko unblock karne ke liye.</String>
-<<<<<<< HEAD
         <String xml:lang="es-ES">El jugador especificado ya está bloqueado. Utiliza /unblock para desbloquear a un jugador.</String>
         <String xml:lang="pt-BR">O jogador especificado já está bloqueado. Use /unblock para desbloquear um jogador.</String>
-=======
         <String xml:lang="de-DE">Der angegebene Spieler wurde bereits blockiert. Verwende /unblock um einen Spieler freizugeben.</String>
         <String xml:lang="cs-CZ">Zadaný hráč je již zablokován. Pro odblokování hráče použij příkaz /unblock.</String>
         <String xml:lang="it-IT">Il giocatore specificato è già bloccato. Usa /unblock per sbloccare un giocatore.</String>
         <String xml:lang="id-ID">Pemain tersebut sudah diblokir. Gunakan /unblock untuk membuka blokir pemain.</String>
->>>>>>> a40baa75
     </Entry>
 
     <!-- {0} = player name -->
@@ -838,15 +799,12 @@
         <String xml:lang="nl-NL">Je hebt {0} geblokkeerd. Beheer je blokkeerlijst in M &gt; Help &gt; Geblokkeerde spelers.</String>
         <String xml:lang="fr-FR">Tu as bloqué {0}. Gère ta liste de blocage dans M &gt; Aide &gt; Joueurs bloqués.</String>
         <String xml:lang="hi-Latn">Aapne block kiya hai {0}. Manage kare apni block list in M &gt; Help &gt; Blocked players.</String>
-<<<<<<< HEAD
         <String xml:lang="es-ES">Has bloqueado a {0}. Gestiona tu lista de bloqueados en M &gt; Ayuda &gt; Jugadores bloqueados.</String>
         <String xml:lang="pt-BR">Você bloqueou {0}. Gerencie sua lista de bloqueados em M &gt; Ajuda &gt; Jogadores bloqueados</String>
-=======
         <String xml:lang="de-DE">Du hast {0} blockiert. v</String>d
         <String xml:lang="cs-CZ">Zablokoval jsi {0}. Spravuj zablokované hráče přes M &gt; Pomoc &gt; Zablokovaní hráči.</String>
         <String xml:lang="it-IT">Hai bloccato {0}. Gestisci la tua lista di blocco in M &gt; Aiuto &gt; Giocatori bloccati.</String>
         <String xml:lang="id-ID">Kamu telah memblokir {0}. Kelola daftar blokir anda di M&gt; Bantuan&gt; Pemain yang di blokir.</String>
->>>>>>> a40baa75
     </Entry>
 
     <Entry Id="unblock_cmd_suggestion_help">
@@ -854,15 +812,12 @@
         <String xml:lang="nl-NL">Deblokkeert een speler.</String>
         <String xml:lang="fr-FR">Débloquer un joueur.</String>
         <String xml:lang="hi-Latn">Unblock karta hai ek player ko.</String>
-<<<<<<< HEAD
         <String xml:lang="es-ES">Desbloquea un jugador.</String>
         <String xml:lang="pt-BR">Desbloquear um jogador.</String>
-=======
         <String xml:lang="de-DE">Gibt einen Spieler frei.</String>
         <String xml:lang="cs-CZ">Odblokuje hráče.</String>
         <String xml:lang="it-IT">Sblocca un giocatore.</String>
         <String xml:lang="id-ID">Membuka blokir pemain.</String>
->>>>>>> a40baa75
     </Entry>
 
     <Entry Id="unblock_cmd_suggestion_param_help">
@@ -870,15 +825,12 @@
         <String xml:lang="nl-NL">Huidige id van de speler die je wilt deblokkeren.</String>
         <String xml:lang="fr-FR">L'ID actuel du joueur que tu souhaites débloquer.</String>
         <String xml:lang="hi-Latn">Us player ki current id jise aap unblock karna chahte hain.</String>
-<<<<<<< HEAD
         <String xml:lang="es-ES">El id actual del jugador que quieres desbloquear.</String>
         <String xml:lang="pt-BR">O ID atual do jogador que você deseja desbloquear.</String>
-=======
         <String xml:lang="de-DE">Die aktuelle ID des Spielers, den du freigeben willst.</String>
         <String xml:lang="cs-CZ">Aktuální ID hráče kterého chceš odblokovat</String>
         <String xml:lang="it-IT">L'id attuale del giocatore che vuoi sbloccare.</String>
         <String xml:lang="id-ID">Id pemain saat ini yang akan kamu buka blokirnya.</String>
->>>>>>> a40baa75
     </Entry>
 
     <Entry Id="unblock_cmd_error_not_blocked">
@@ -886,15 +838,12 @@
         <String xml:lang="nl-NL">De gespecificeerde speler is niet geblokkeerd.</String>
         <String xml:lang="fr-FR">Le joueur spécifié n'est pas bloqué.</String>
         <String xml:lang="hi-Latn">Ye player blocked nahi hain.</String>
-<<<<<<< HEAD
         <String xml:lang="es-ES">El jugador indicado no está bloqueado.</String>
         <String xml:lang="pt-BR">O jogador indicado não está bloqueado.</String>
-=======
         <String xml:lang="de-DE">Der angegebene Spieler ist nicht blockiert.</String>
         <String xml:lang="cs-CZ">Hráč s tímto ID není blokovaný.</String>
         <String xml:lang="it-IT">Il giocatore specificato non è bloccato.</String>
         <String xml:lang="id-ID">Pemain tersebut tidak di blokir.</String>
->>>>>>> a40baa75
     </Entry>
 
     <!-- {0} = player name -->
@@ -903,28 +852,23 @@
         <String xml:lang="nl-NL">Je hebt {0} gedeblokkeerd. Beheer je blokkeerlijst in M &gt; Help &gt; Geblokkeerde spelers.</String>
         <String xml:lang="fr-FR">Tu as débloqué {0}. Gère ta liste de blocage dans M &gt; Aide &gt; Joueurs bloqués.</String>
         <String xml:lang="hi-Latn">Aapne unblock kiya {0}. Manage kare apni block list in M &gt; Help &gt; Blocked players.</String>
-<<<<<<< HEAD
         <String xml:lang="es-ES">Has desbloqueado a {0}. Gestiona tu lista de bloqueados en M &gt; Ayuda &gt; Jugadores bloqueados.</String>
         <String xml:lang="pt-BR">Você desbloqueou {0}. Gerencie sua lista de bloqueados em M &gt; Ajuda &gt; Jogadores bloqueados.</String>
-=======
         <String xml:lang="de-DE">Du hast {0} freigegeben. Verwalte deine Block-List über M &gt; Hilfe &gt; Blockierte Spieler.</String>
         <String xml:lang="cs-CZ">Odblokoval jsi{0}. Spravuj zablokované hráče přes M &gt; Pomoc &gt; Zablokovaní hráči.</String>
         <String xml:lang="it-IT">Hai sbloccato {0}. Gestisci la tua lista di giocatori bloccati in M &gt; Aiuto &gt; Giocatori bloccati.</String>
         <String xml:lang="id-ID">Kamu telah membuka blokir {0}. Kelola daftar blokir di M &gt; Bantuan&gt; Pemain yang diblokir.</String>
->>>>>>> a40baa75
     </Entry>
 
     <!-- {0} = command + parameters -->
     <!-- Example: Usage: /block [player id] -->
     <Entry Id="cmd_usage">
-<<<<<<< HEAD
         <String xml:lang="en-US">Usage: {}</String>
         <String xml:lang="nl-NL">Gebruik: {}</String>
         <String xml:lang="fr-FR">Utilisation: {}</String>
         <String xml:lang="hi-Latn">Usage: {}</String>
         <String xml:lang="es-ES">Utiliza: {}</String>
         <String xml:lang="pt-BR">Usar: {}</String>
-=======
         <String xml:lang="en-US">Usage: {0}</String>
         <String xml:lang="nl-NL">Gebruik: {0}</String>
         <String xml:lang="fr-FR">Utilisation: {0}</String>
@@ -965,7 +909,6 @@
         <String xml:lang="fr-FR">Le joueur cible ne peut pas être toi-même.</String>
         <String xml:lang="it-IT">Il giocatore bersagliato non può essere te stesso.</String>
         <String xml:lang="id-ID">Anda tidak bisa menargetkan diri sendiri.</String>
->>>>>>> a40baa75
     </Entry>
 
     <Entry Id="input_enter_id">
@@ -973,10 +916,8 @@
         <String xml:lang="nl-NL">Voer het id van de speler in.</String>
         <String xml:lang="fr-FR">Saisir l'ID du joueur.</String>
         <String xml:lang="hi-Latn">Enter kare player ki id.</String>
-<<<<<<< HEAD
         <String xml:lang="es-ES">Introduce el id del jugador.</String>
         <String xml:lang="pt-BR">Digite o ID do jogador.</String>
-=======
         <String xml:lang="de-DE">Gib die ID des Spielers ein.</String>
         <String xml:lang="cs-CZ">Zadej ID hráče</String>
         <String xml:lang="it-IT">Inserisci l'ID del giocatore.</String>
@@ -1479,6 +1420,5 @@
         <String xml:lang="it-IT">{0} ha accettato la tua ~y~posizione~s~!</String>
         <String xml:lang="fr-FR">{0} a accepté le partage de ta ~y~position~s~!</String>
         <String xml:lang="de-DE">{0} hat deine geteilte ~y~Position~s~ angenommen!</String>
->>>>>>> a40baa75
     </Entry>
 </Entries>