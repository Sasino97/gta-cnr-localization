--- conflicted
+++ resolved
@@ -572,11 +572,8 @@
         <String xml:lang="it-IT">Applica colorazione ai finestrini di un veicolo.</String>
         <String xml:lang="id-ID">Memasang kaca film pada kendaraan.</String>
         <String xml:lang="vi-VN">Dán phim vào cửa sổ xe.</String>
-<<<<<<< HEAD
         <String xml:lang="fr-FR">Appliquez de la teinture sur les vitres des véhicules.</String>
-=======
         <String xml:lang="de-DE">Fahrzeugscheiben tönen.</String>
->>>>>>> 6f2f60cf
     </Entry>
     
     <Entry Id="item_paint">
@@ -585,11 +582,8 @@
         <String xml:lang="it-IT">Vernice</String>
         <String xml:lang="id-ID">Kaleng Cat</String>
         <String xml:lang="vi-VN">Sơn</String>
-<<<<<<< HEAD
         <String xml:lang="fr-FR">Peinture</String>
-=======
         <String xml:lang="de-DE">Lackierung</String>
->>>>>>> 6f2f60cf
     </Entry>
     
     <Entry Id="item_paint_desc">
@@ -598,11 +592,8 @@
         <String xml:lang="it-IT">Rivernicia un veicolo.</String>
         <String xml:lang="id-ID">Mewarnai kendaraan</String>
         <String xml:lang="vi-VN">Sơn xe.</String>
-<<<<<<< HEAD
         <String xml:lang="fr-FR">Peint un véhicule.</String>
-=======
         <String xml:lang="de-DE">Ein Fahrzeug lackieren.</String>
->>>>>>> 6f2f60cf
     </Entry>
     
     <Entry Id="item_boat_kit">
@@ -611,11 +602,8 @@
         <String xml:lang="it-IT">Kit di riparazione motore di barca</String>
         <String xml:lang="id-ID">Alat Perbaikan Mesin Perahu</String>
         <String xml:lang="vi-VN">Bộ sửa chữa động cơ thuyền</String>
-<<<<<<< HEAD
         <String xml:lang="fr-FR">Kit de réparation de moteur de bateau</String>
-=======
         <String xml:lang="de-DE">Reparatur-Set für Bootsmotoren</String>
->>>>>>> 6f2f60cf
     </Entry>
     
     <Entry Id="item_boat_kit_desc">
@@ -624,11 +612,8 @@
         <String xml:lang="it-IT">Ripara il motore rotto di una barca.</String>
         <String xml:lang="id-ID">Memperbaiki mesin perahu yang rusak.</String>
         <String xml:lang="vi-VN">Sửa chữa động cơ của một chiếc thuyền bị hỏng.</String>
-<<<<<<< HEAD
         <String xml:lang="fr-FR">Répare un moteur de bateau brisé.</String>
-=======
         <String xml:lang="de-DE">Reparieren Sie den Motor eines kaputten Bootes.</String>
->>>>>>> 6f2f60cf
     </Entry>
     
     <Entry Id="item_plane_kit">
@@ -637,11 +622,8 @@
         <String xml:lang="it-IT">Kit di riparazione motore d'aeroplano</String>
         <String xml:lang="id-ID">Alat Perbaikan Mesin Pesawat</String>
         <String xml:lang="vi-VN">Bộ sửa chữa động cơ máy bay</String>
-<<<<<<< HEAD
-         <String xml:lang="fr-FR">Kit de réparation de moteur d'avion</String>
-=======
+        <String xml:lang="fr-FR">Kit de réparation de moteur d'avion</String>
         <String xml:lang="de-DE">Reparatur-Set für Flugzeugmotoren</String>
->>>>>>> 6f2f60cf
     </Entry>
     
     <Entry Id="item_plane_kit_desc">
@@ -650,11 +632,8 @@
         <String xml:lang="it-IT">Ripara il motore rotto di un aeroplano.</String>
         <String xml:lang="id-ID">Memperbaiki mesin pesawat yang rusak.</String>
         <String xml:lang="vi-VN">Sửa chữa động cơ máy bay bị hỏng.</String>
-<<<<<<< HEAD
-         <String xml:lang="fr-FR">Répare un moteur d'avion brisé.</String>
-=======
+        <String xml:lang="fr-FR">Répare un moteur d'avion brisé.</String>
         <String xml:lang="de-DE">Reparier den kaputten Motor von Flugzeugen.</String>
->>>>>>> 6f2f60cf
     </Entry>
     
     <Entry Id="item_heli_kit">
@@ -663,11 +642,8 @@
         <String xml:lang="it-IT">Kit di riparazione motore d'elicottero</String>
         <String xml:lang="id-ID">Alat Perbaikan Mesin Helikopter.</String>
         <String xml:lang="vi-VN">Bộ sửa chữa động cơ trực thăng</String>
-<<<<<<< HEAD
         <String xml:lang="fr-FR">Kit de réparation de moteur d'hélicoptère</String>
-=======
         <String xml:lang="de-DE">Reparatur-Set für Hubschraubermotoren</String>
->>>>>>> 6f2f60cf
     </Entry>
     
     <Entry Id="item_heli_kit_desc">
@@ -676,11 +652,8 @@
         <String xml:lang="it-IT">Ripara il motore rotto di un elicottero.</String>
         <String xml:lang="id-ID">Memperbaiki mesin helikopter yang rusak.</String>
         <String xml:lang="vi-VN">Sửa chữa động cơ trực thăng bị hỏng.</String>
-<<<<<<< HEAD
         <String xml:lang="fr-FR">Répare un moteur d'hélicoptère.</String>
-=======
         <String xml:lang="de-DE">Reparieren Sie den Motor eines defekten Hubschraubers.</String>
->>>>>>> 6f2f60cf
     </Entry>
     
     <Entry Id="item_cat_converter">
@@ -689,11 +662,8 @@
         <String xml:lang="it-IT">Convertitore catalitico</String>
         <String xml:lang="id-ID">Catalytic Converter.</String>
         <String xml:lang="vi-VN">Bộ chuyển đổi xúc tác</String>
-<<<<<<< HEAD
         <String xml:lang="fr-FR">Convertisseur Catalytique</String>
-=======
         <String xml:lang="de-DE">Katalysator</String>
->>>>>>> 6f2f60cf
     </Entry>
     
     <Entry Id="item_cat_converter_desc">
@@ -702,11 +672,8 @@
         <String xml:lang="it-IT">Un convertitore catalitico rubato dall'auto di qualcuno. Puoi venderlo ai depositi rottami.</String>
         <String xml:lang="id-ID">Sebuah catalytic converter yang dicuri dari mobil seseorang. Kamu bisa menjual ini kepada pengepul barang rongsok.</String>
         <String xml:lang="vi-VN">Một bộ chuyển đổi xúc tác bị đánh cắp từ xe của ai đó. Bạn có thể bán nó cho các bãi phế liệu.</String>
-<<<<<<< HEAD
         <String xml:lang="fr-FR">Un convertisseur catalytique volé sur la voiture de quelqu'un. Vous pouvez le vendre à la casse.</String>
-=======
         <String xml:lang="de-DE">Ein Katalysator, der aus einem Auto gestohlen wurde. Du kannst ihn an Schrottplätze verkaufen.</String>
->>>>>>> 6f2f60cf
     </Entry>
     
     <Entry Id="item_car_battery">
@@ -715,11 +682,8 @@
         <String xml:lang="it-IT">Batteria d'auto</String>
         <String xml:lang="id-ID">Baterai Mobil</String>
         <String xml:lang="vi-VN">Ắc quy xe</String>
-<<<<<<< HEAD
         <String xml:lang="fr-FR">Batterie de voiture</String>
-=======
         <String xml:lang="de-DE">Autobatterie</String>
->>>>>>> 6f2f60cf
     </Entry>
     
     <Entry Id="item_car_battery_desc">
@@ -728,11 +692,8 @@
         <String xml:lang="it-IT">Una batteria rubata dall'auto di qualcuno. Puoi venderlo ai depositi rottami.</String>
         <String xml:lang="id-ID">Sebuah baterai mobil yang dicuri dari mobil seseorang. Kamu bisa menjual ini kepada pengepul barang rongsok.</String>
         <String xml:lang="vi-VN">Một cục Ắc quy bị đánh cắp từ xe của ai đó. Bạn có thể bán nó cho các bãi phế liệu.</String>
-<<<<<<< HEAD
         <String xml:lang="fr-FR">Une batterie volé à partir d'une voiture de quelqu'un. Vous pouvez le vendre à la casse.</String>
-=======
         <String xml:lang="de-DE">Eine aus einem Auto gestohlene Batterie. Diese kann man an Schrottplätze verkaufen.</String>
->>>>>>> 6f2f60cf
     </Entry>
     
     <Entry Id="item_car_stereo">
@@ -741,11 +702,8 @@
         <String xml:lang="it-IT">Stereo d'auto</String>
         <String xml:lang="id-ID">Speaker Mobil</String>
         <String xml:lang="vi-VN">Hệ thống âm thanh xe</String>
-<<<<<<< HEAD
         <String xml:lang="fr-FR">Stéréo d'auto</String>
-=======
         <String xml:lang="de-DE">Autoradio</String>
->>>>>>> 6f2f60cf
     </Entry>
     
     <Entry Id="item_car_stereo_desc">
