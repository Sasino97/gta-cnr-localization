--- conflicted
+++ resolved
@@ -917,21 +917,15 @@
     <Entry Id="imenu_job_descr_private_medic">
         <String xml:lang="en-US">Manage the services and items you sell, view recent calls and past sales.</String>
         <String xml:lang="nl-NL">Beheer de diensten en artikelen die je verkoopt en bekijk de recente oproepen en transacties.</String>
-<<<<<<< HEAD
         <String xml:lang="fr-FR">Gestion des services et des articles que tu vends, consultation des appels récents et des ventes passées.</String>
-=======
         <String xml:lang="hi-Latn">Manage kare wo services aur items jo aap bechte hain, recent calls aur past sales dekhein.</String>
->>>>>>> d7089791
     </Entry>
 
     <Entry Id="imenu_job_descr_arms_dealer">
         <String xml:lang="en-US">Manage the weapons and items you sell, view recent calls and past sales.</String>
         <String xml:lang="nl-NL">Beheer de wapens and artikelen die je verkoopt en bekijk recente oproepen en transacties.</String>
-<<<<<<< HEAD
         <String xml:lang="fr-FR">Gestion des armes et des articles que tu vends, consultation des appels récents et des ventes passées.</String>
-=======
         <String xml:lang="hi-Latn">Manage kare wo weapons aur items jo aap bechte hain, recent calls aur past sales dekhein.</String>
->>>>>>> d7089791
     </Entry>
 
     <Entry Id="imenu_job_no_calls_text">
