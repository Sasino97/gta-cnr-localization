--- conflicted
+++ resolved
@@ -395,16 +395,13 @@
         <String xml:lang="nl-NL">Hulpcentrum</String>
         <String xml:lang="fr-FR">Centre d'aide</String>
         <String xml:lang="tr-TR">Yardım Merkezi</String>
-<<<<<<< HEAD
         <String xml:lang="cs-CS">Centrum Nápovědy</String>
         <String xml:lang="es-ES">Centro de ayuda</String>
         <String xml:lang="pt-BR">Central de Ajuda</String>
-=======
         <String xml:lang="cs-CZ">Centrum Nápovědy</String>
         <String xml:lang="de-DE">Hilfezentrum</String>
         <String xml:lang="it-IT">Centro Assistenza</String>
         <String xml:lang="id-ID">Pusat Bantuan</String>
->>>>>>> 0bcbb6b5
     </Entry>
 
     <Entry Id="imenu_help_subtitle">
@@ -412,16 +409,13 @@
         <String xml:lang="nl-NL">CNR V Hulpcentrum</String>
         <String xml:lang="fr-FR">Centre d'aide CNR V</String>
         <String xml:lang="tr-TR">CNR V Yardım Merkezi</String>
-<<<<<<< HEAD
         <String xml:lang="cs-CS">CNR V Centrum Nápovědy</String>
         <String xml:lang="es-ES">CNR V Centro de ayuda</String>
         <String xml:lang="pt-BR">CNR V Central de Ajuda</String>
-=======
         <String xml:lang="cs-CZ">CNR V Centrum Nápovědy</String>
         <String xml:lang="de-DE">CNR V Hilfezentrum</String>
         <String xml:lang="it-IT">Centro Assistenza CNR V</String>
         <String xml:lang="id-ID">Pusat Bantuan CNR V</String>
->>>>>>> 0bcbb6b5
     </Entry>
 
     <Entry Id="imenu_help_block_title">
@@ -429,16 +423,13 @@
         <String xml:lang="nl-NL">Speler blokkeren</String>
         <String xml:lang="fr-FR">Bloquer un joueur</String>
         <String xml:lang="tr-TR">Oyuncuyu Engelle</String>
-<<<<<<< HEAD
         <String xml:lang="cs-CS">Zablokovat hráče</String>
         <String xml:lang="es-ES">Bloquear a un jugador</String>
         <String xml:lang="pt-BR">Bloquear um jogador</String>
-=======
         <String xml:lang="cs-CZ">Zablokovat hráče</String>
         <String xml:lang="de-DE">blockiere Spieler</String>
         <String xml:lang="it-IT">Blocca giocatore</String>
         <String xml:lang="id-ID">Blokir pemain</String>
->>>>>>> 0bcbb6b5
     </Entry>
 
     <Entry Id="imenu_help_block_description">
@@ -447,16 +438,13 @@
         <String xml:lang="fr-FR">Bloquer un ~r~joueur~s~. Tu ne verras plus les messages textuels des joueurs bloqués. Tu peux aussi utiliser la commande ~b~/block (id) ~s~dans le chat.</String>
         <String xml:lang="tr-TR">Bir ~r~oyuncuyu~s~ engelle. Engellenen oyunculardan gelen mesajları görmezsin. Ayrıca ~b~/block (id) ~s~sohbet komutunu da kullanabilirsin.</String>
         <String xml:lang="hi-Latn">Block kare ek ~r~player ~s~ko. Aapko blocked players ke messages nahi dikhenge. Aap chat command ~b~/block (id) ~s~bhi use kar sakte hain.</String>
-<<<<<<< HEAD
         <String xml:lang="cs-CS">Zablokuj ~r~hráče~s~. Neuvídíš žádné zprávy od zablokovaných hráčů. Můžeš také použít příkaz ~b~/block (id) ~s~v chatu.</String>
         <String xml:lang="es-ES">Bloquear a un ~r~jugador~s~. No verás mensajes de texto de jugadores bloqueados. También puedes usar el comando ~b~/block (id) ~s~en el chat .</String>
         <String xml:lang="pt-BR">Bloquear um ~r~jogador~s~. Você não verá mensagens de texto de jogadores bloqueados. Você também pode usar o comando ~b~/block (id) ~s~no chat.</String>
-=======
         <String xml:lang="cs-CZ">Zablokuj ~r~hráče~s~. Neuvídíš žádné zprávy od zablokovaných hráčů. Můžeš také použít příkaz ~b~/block (id) ~s~v chatu.</String>
         <String xml:lang="de-DE">Blockiere einen0 ~r~Spieler~s~. Du wirst keine Nachrichten von blockierten Spielern sehen. Du kannst ebenfalls ~b~/block (id) ~s~als Chat-Kommando verwenden.</String>
         <String xml:lang="it-IT">Blocca un ~r~giocatore~s~. Non vedrai i messaggi di testo dai giocatori bloccati. Puoi anche usare il comando ~b~/block (id) ~s~in chat.</String>
         <String xml:lang="id-ID">Blokir seorang ~r~pemain~s~. Kamu tidak akan melihat pesan teks dari pemain yang diblokir. Anda juga dapat menggunakan perintah ~b~/block (id) ~s~dichat.</String>
->>>>>>> 0bcbb6b5
     </Entry>
 
     <Entry Id="imenu_help_report_title">
@@ -464,16 +452,13 @@
         <String xml:lang="nl-NL">Speler aangeven</String>
         <String xml:lang="fr-FR">Signaler un joueur</String>
         <String xml:lang="tr-TR">Oyuncuyu raporla</String>
-<<<<<<< HEAD
         <String xml:lang="cs-CS">Nahlásit hráče</String>
         <String xml:lang="es-ES">Reportar jugador</String>
         <String xml:lang="pt-BR">Denunciar jogador</String>
-=======
         <String xml:lang="cs-CZ">Nahlásit hráče</String>
         <String xml:lang="de-DE">Melde einen Spieler</String>
         <String xml:lang="it-IT">Segnala giocatore</String>
         <String xml:lang="id-ID">Laporkan pemain</String>
->>>>>>> 0bcbb6b5
     </Entry>
 
     <Entry Id="imenu_help_report_description">
@@ -482,16 +467,13 @@
         <String xml:lang="fr-FR">Signaler un ~r~joueur ~s~pour avoir violé les règles du serveur ou les conditions d'utilisation. Tu peux aussi utiliser la commande ~b~/report (id) ~s~dans le chat.</String>
         <String xml:lang="tr-TR">Sunucu kurallarını veya hizmet şartlarını ihlal ettiği için bir ~r~oyuncuyu ~s~bildirin. Ayrıca ~b~/report (id) ~s~sohbet komutunu da kullanabilirsiniz.</String>
         <String xml:lang="hi-Latn">Report kare ek ~r~player ~s~ko agar wo follow nahi kar rahe server rules or terms of service. Aap chat command ~b~/report (id) ~s~bhi use kar sakte hain.</String>
-<<<<<<< HEAD
         <String xml:lang="cs-CS">Nahlaš ~r~hráče ~s~který porušuje pravidla nebo podmínky serveru. Můžeš také použít příkaz ~b~/report (id) ~s~v chatu.</String>
         <String xml:lang="es-ES">Reporta a un ~r~jugador ~s~por violar las reglas del servidor o los términos del servicio. También puedes usar el comando ~b~/report (id) ~s~en el chat.</String>
         <String xml:lang="pt-BR">Denunciar um ~r~jogador ~s~por violar as regras do servidor ou os termos de serviço. Você também pode usar o comando ~b~/report (id) ~s~no chat.</String>
-=======
         <String xml:lang="cs-CZ">Nahlaš ~r~hráče ~s~který porušuje pravidla nebo podmínky serveru. Můžeš také použít příkaz ~b~/report (id) ~s~v chatu.</String>
         <String xml:lang="de-DE">Melde einen ~r~Spieler ~s~für das Verstoßen gegen die Serverregeln oder Nutzungsbedingungen. Du kannst ebenfalls ~b~/report (id) ~s~als Chat-Kommando verwenden.</String>
         <String xml:lang="it-IT">Segnala un ~r~giocatore ~s~per violazione delle regole del server o dei termini di servizio. Puoi anche usare il comando ~b~/report (id) ~s~in chat.</String>
         <String xml:lang="id-ID">Laporkan ~r~pemain ~s~yang melanggar aturan server atau ketentuan layanan. Kamu juga bisa menggunakan perintah ~b~/report (id) ~s~dichat.</String>
->>>>>>> 0bcbb6b5
     </Entry>
 
     <Entry Id="imenu_help_blocked_players_description">
@@ -500,16 +482,13 @@
         <String xml:lang="fr-FR">Consulte la liste des ~r~joueurs ~s~que tu as bloqués.</String>
         <String xml:lang="tr-TR">Engellediğiniz ~r~oyuncuların ~s~listesini kontrol edin.</String>
         <String xml:lang="hi-Latn">Check kare list wo ~r~players ~s~ki jinko aapne block kar rakha hai.</String>
-<<<<<<< HEAD
         <String xml:lang="cs-CS">Zobraz list ~r~hráčů ~s~které jsi zablokoval.</String>
         <String xml:lang="es-ES">Revisa la lista de ~r~jugadores ~s~que has bloqueado.</String>
         <String xml:lang="pt-BR">Revise a lista de ~r~jogadores ~s~que você bloqueou.</String>
-=======
         <String xml:lang="cs-CZ">Zobraz list ~r~hráčů ~s~které jsi zablokoval.</String>
         <String xml:lang="de-DE">Überprüfe die Liste der ~r~Spieler~s~, die du blockiert hast.</String>
         <String xml:lang="it-IT">Controlla l'elenco dei ~r~giocatori ~s~che hai bloccato.</String>
         <String xml:lang="id-ID">Cek daftar ~r~pemain ~s~yang kamu blokir.</String>
->>>>>>> 0bcbb6b5
     </Entry>
 
     <Entry Id="imenu_help_report_list_title">
@@ -517,16 +496,13 @@
         <String xml:lang="nl-NL">Jouw aangiftes</String>
         <String xml:lang="fr-FR">Signalements effectués</String>
         <String xml:lang="tr-TR">Senin raporların</String>
-<<<<<<< HEAD
         <String xml:lang="cs-CS">Tvoje Nahlášení</String>
         <String xml:lang="es-ES">Sus Reportes</String>
         <String xml:lang="pt-BR">Suas denuncias</String>
-=======
         <String xml:lang="cs-CZ">Tvoje Nahlášení</String>
         <String xml:lang="de-DE">Deine Meldungen</String>
         <String xml:lang="it-IT">Le tue segnalazioni</String>
         <String xml:lang="id-ID">Laporanmu</String>
->>>>>>> 0bcbb6b5
     </Entry>
 
     <Entry Id="imenu_help_report_list_description">
@@ -534,16 +510,13 @@
         <String xml:lang="nl-NL">Bekijk je vorige ~r~aangiftes~s~.</String>
         <String xml:lang="fr-FR">Consulte tes signalements précédents.</String>
         <String xml:lang="tr-TR">Önceki ~r~raporlarınızı~s~ görüntüleyin</String>
-<<<<<<< HEAD
         <String xml:lang="cs-CS">Zobraz tvé předešlé ~r~nahlášení~s~.</String>
         <String xml:lang="es-ES">Ver tus ~r~reportes~s~ anteriores.</String>
         <String xml:lang="pt-BR">Veja seu ~r~denuncia~s~anteriores.</String>
-=======
         <String xml:lang="cs-CZ">Zobraz tvé předešlé ~r~nahlášení~s~.</String>
         <String xml:lang="de-DE">Zeige deine früheren ~r~Meldungen~s~.</String>
         <String xml:lang="it-IT">Visualizza le tue ~r~segnalazioni ~s~precedenti.</String>
         <String xml:lang="id-ID">Lihat ~r~laporan~s~ sebelumnya.</String>
->>>>>>> 0bcbb6b5
     </Entry>
 
     <Entry Id="imenu_help_wiki_title">
@@ -551,16 +524,13 @@
         <String xml:lang="nl-NL">Wiki</String>
         <String xml:lang="fr-FR">Wiki</String>
         <String xml:lang="tr-TR">Wiki</String>
-<<<<<<< HEAD
         <String xml:lang="cs-CS">Wiki</String>
         <String xml:lang="es-ES">Wiki</String>
         <String xml:lang="pt-BR">Wiki</String>
-=======
         <String xml:lang="cs-CZ">Wiki</String>
         <String xml:lang="de-DE">Wiki</String>
         <String xml:lang="it-IT">Wiki</String>
         <String xml:lang="id-ID">Wiki</String>
->>>>>>> 0bcbb6b5
     </Entry>
 
     <Entry Id="imenu_help_support_title">
@@ -568,16 +538,13 @@
         <String xml:lang="nl-NL">Ondersteuning</String>
         <String xml:lang="fr-FR">Assistance</String>
         <String xml:lang="tr-TR">Destek</String>
-<<<<<<< HEAD
         <String xml:lang="cs-CS">Pomoc</String>
         <String xml:lang="es-ES">Suporte</String>
         <String xml:lang="pt-BR">Suporte</String>
-=======
         <String xml:lang="cs-CZ">Pomoc</String>
         <String xml:lang="de-DE">Unterstützung</String>
         <String xml:lang="it-IT">Supporto</String>
         <String xml:lang="id-ID">Bantuan</String>
->>>>>>> 0bcbb6b5
     </Entry>
 
     <Entry Id="imenu_help_support_description">
@@ -586,16 +553,13 @@
         <String xml:lang="fr-FR">Tu peux obtenir de l'aide auprès de notre staff sur notre serveur Discord: ~b~discord.gg/cnr</String>
         <String xml:lang="tr-TR">Discord sunucumuzda yetkililerden destek alabilirsiniz.: ~b~discord.gg/cnr</String>
         <String xml:lang="hi-Latn">Aap hamare staff members se support le sakte hain hamare discord server ke through: ~b~discord.gg/cnr</String>
-<<<<<<< HEAD
         <String xml:lang="cs-CS">Pokud potřebuješ pomoct, připoj se na náš Discord server: ~b~discord.gg/cnr</String>
         <String xml:lang="es-ES">Puede obtener soporte de nuestro equipo de staff en nuestro servidor de Discord: ~b~discord.gg/cnr</String>
         <String xml:lang="pt-BR">Você pode obter suporte de nossa staff em nosso servidor Discord: ~b~discord.gg/cnr</String>
-=======
         <String xml:lang="cs-CZ">Pokud potřebuješ pomoct, připoj se na náš Discord server: ~b~discord.gg/cnr</String>
         <String xml:lang="de-DE">Du kannst Unterstützung von unseren Mitarbeitern auf unserem Discord in Anspruch nehmen: ~b~discord.gg/cnr</String>
         <String xml:lang="it-IT">Puoi ottenere supporto dal nostro staff sul nostro server Discord: ~b~discord.gg/cnr</String>
         <String xml:lang="id-ID">Kamu bisa mendapatkan bantuan dari staf kami di server Discord kami: ~b~discord.gg/cnr</String>
->>>>>>> 0bcbb6b5
     </Entry>
 
     <Entry Id="imenu_help_rules_title">
@@ -603,16 +567,13 @@
         <String xml:lang="nl-NL">Regels en Spelvoorwaarden</String>
         <String xml:lang="fr-FR">Règles et Conditions</String>
         <String xml:lang="tr-TR">Kurallar ve Şartlar</String>
-<<<<<<< HEAD
         <String xml:lang="cs-CS">Pravidla a podmínky</String>
         <String xml:lang="es-ES">Reglas y condiciones</String>
         <String xml:lang="pt-BR">Regras e condições</String>
-=======
         <String xml:lang="cs-CZ">Pravidla a podmínky</String>
         <String xml:lang="de-DE">Regeln und Bedingungen</String>
         <String xml:lang="it-IT">Regole e Termini</String>
         <String xml:lang="id-ID">Aturan dan Ketentuan</String>
->>>>>>> 0bcbb6b5
     </Entry>
 
     <Entry Id="imenu_help_rules_description">
@@ -621,16 +582,13 @@
         <String xml:lang="fr-FR">Tu as lu nos règles de jeu sur ~b~gtacnr.net/rules ~s~et notre contrat d'utilisation sur ~b~sasinosoft.com/agreement</String>
         <String xml:lang="tr-TR">Oyun kurallarımızı ~b~gtacnr.net/rules ~s~adresinden okuyabilir ve Kullanıcı Sözleşmemizi bu adresten okuyabilirsiniz ~b~sasinosoft.com/agreement </String>
         <String xml:lang="hi-Latn">Aap hamare game ke rules padh sakte hain at ~b~gtacnr.net/rules ~s~aur hamara User Agreement at ~b~sasinosoft.com/agreement</String>
-<<<<<<< HEAD
         <String xml:lang="cs-CS">Pravidla si můžeš přečíst na ~b~gtacnr.net/rules ~s~a ostatní podmínky na ~b~sasinosoft.com/agreement</String>
         <String xml:lang="es-ES">Lee nuestras reglas de juego en ~b~gtacnr.net/rules ~s~y nuestro Acuerdo de Usuario en ~b~sasinosoft.com/agreement</String>
         <String xml:lang="pt-BR">Leia nossas regras do jogo em ~b~gtacnr.net/rules ~s~e nosso Contrato de Usuário em ~b~sasinosoft.com/agreement</String>
-=======
         <String xml:lang="cs-CZ">Pravidla si můžeš přečíst na ~b~gtacnr.net/rules ~s~a ostatní podmínky na ~b~sasinosoft.com/agreement</String>
         <String xml:lang="de-DE">Du kannst unsere Spielregeln unter ~b~gtacnr.net/rules ~s~und unsere Benutzervereinbarungen unter ~b~sasinosoft.com/agreement lesen</String>
         <String xml:lang="it-IT">Leggi le nostre regole del gioco su ~b~gtacnr.net/rules ~s~e il nostro Accordo Utente su ~b~sasinosoft.com/agreement</String>
         <String xml:lang="id-ID">Kamu bisa membaca aturan game kami di ~b~gtacnr.net/rules ~s~dan perjanjian pengguna kami di ~b~sasinosoft.com/agreement</String>
->>>>>>> 0bcbb6b5
     </Entry>
 
     <Entry Id="imenu_help_privacy_title">
@@ -638,16 +596,13 @@
         <String xml:lang="nl-NL">Privacy</String>
         <String xml:lang="fr-FR">Confidentialité</String>
         <String xml:lang="tr-TR">Gizlilik</String>
-<<<<<<< HEAD
         <String xml:lang="cs-CS">Ochrana osobních údajů</String>
         <String xml:lang="es-ES">Privacidad</String>
         <String xml:lang="pt-BR">Privacidade</String>
-=======
         <String xml:lang="cs-CZ">Ochrana osobních údajů</String>
         <String xml:lang="de-DE">Privatsphäre</String>
         <String xml:lang="it-IT">Privacy</String>
         <String xml:lang="id-ID">Privasi</String>
->>>>>>> 0bcbb6b5
     </Entry>
 
     <Entry Id="imenu_help_privacy_description">
@@ -656,16 +611,13 @@
         <String xml:lang="fr-FR">Tu peux lire notre politique de confidentialité ici: ~b~sasinosoft.com/privacy</String>
         <String xml:lang="tr-TR">Gizlilik politikamızı buradan okuyabilirsiniz: ~b~sasinosoft.com/privacy</String>
         <String xml:lang="hi-Latn">Aap hamari privacy policy padh sakte hain at: ~b~sasinosoft.com/privacy</String>
-<<<<<<< HEAD
         <String xml:lang="cs-CS">Přečti si vše o ochraně osobních údajů zde: ~b~sasinosoft.com/privacy</String>
         <String xml:lang="es-ES">Lee nuestra política de privacidad aquí: ~b~sasinosoft.com/privacy</String>
         <String xml:lang="pt-BR">Leia nossa política de privacidade aqui: ~b~sasinosoft.com/privacy</String>
-=======
         <String xml:lang="cs-CZ">Přečti si vše o ochraně osobních údajů zde: ~b~sasinosoft.com/privacy</String>
         <String xml:lang="de-DE">Hier kannst du unsere Datenschutzrichtlinien lesen: ~b~sasinosoft.com/privacy</String>
         <String xml:lang="it-IT">Leggi la nostra politica sulla privacy qui: ~b~sasinosoft.com/privacy</String>
         <String xml:lang="id-ID">Kamu bisa membaca kebijakan privasi kami di: ~b~sasinosoft.com/privacy </String>
->>>>>>> 0bcbb6b5
     </Entry>
 
     <Entry Id="imenu_help_descr">
@@ -732,16 +684,13 @@
         <String xml:lang="fr-FR">Tu as ~r~annulé le ~s~blocage.</String>
         <String xml:lang="tr-TR">Engellemeyi ~r~iptal ~s~ettiniz</String>
         <String xml:lang="hi-Latn">aapne ~r~cancel ~s~kar diya blocking.</String>
-<<<<<<< HEAD
         <String xml:lang="cs-CS">~r~Zrušil ~s~jsi blokování.</String>
         <String xml:lang="es-ES">~r~Cancelaste  ~s~el bloqueo.</String>
         <String xml:lang="pt-BR">Você ~r~cancelou ~s~o bloqueio.</String>
-=======
         <String xml:lang="cs-CZ">~r~Zrušil ~s~jsi blokování.</String>
         <String xml:lang="de-DE">Du hast die Blockierung ~r~aufgehoben~s~.</String>
         <String xml:lang="it-IT">Hai ~r~annullato ~s~il blocco.</String>
         <String xml:lang="id-ID">Kamu ~r~membatalkan ~s~pemblokiran.</String>
->>>>>>> 0bcbb6b5
     </Entry>
 
     <Entry Id="imenu_help_block_input_title">
@@ -749,16 +698,13 @@
         <String xml:lang="nl-NL">Blokkeren</String>
         <String xml:lang="fr-FR">Bloquer</String>
         <String xml:lang="tr-TR">Engelle</String>
-<<<<<<< HEAD
         <String xml:lang="cs-CS">Zablokovat</String>
         <String xml:lang="es-ES">Bloquear</String>
         <String xml:lang="pt-BR">Bloquear</String>
-=======
         <String xml:lang="cs-CZ">Zablokovat</String>
         <String xml:lang="de-DE">Blockieren</String>
         <String xml:lang="it-IT">Blocca</String>
         <String xml:lang="id-ID">Blokir</String>
->>>>>>> 0bcbb6b5
     </Entry>
 
     <!-- {0} = Number of blocked users -->
@@ -768,16 +714,13 @@
         <String xml:lang="fr-FR">{0} utilisateurs bloqués</String>
         <String xml:lang="tr-TR">{0} engellenen kullanıcı</String>
         <String xml:lang="hi-Latn">{0} block kiye gaye users</String>
-<<<<<<< HEAD
         <String xml:lang="cs-CS">Počet zablokovaných hráčů: {0}</String>
         <String xml:lang="es-ES">{0} usuarios bloqueados</String>
         <String xml:lang="pt-BR">{0} usuários bloqueados</String>
-=======
         <String xml:lang="cs-CZ">Počet zablokovaných hráčů: {0}</String>
         <String xml:lang="de-DE">{0} blockierte Spieler</String>
         <String xml:lang="it-IT">{0} utenti bloccati</String>
         <String xml:lang="id-ID">{0} Pemain yang diblokir</String>
->>>>>>> 0bcbb6b5
     </Entry>
 
     <!-- {0} = Username -->
@@ -787,16 +730,13 @@
         <String xml:lang="fr-FR">Tu ne reçois ~r~plus ~s~de messages textuels/vocaux et de mentions de ~y~{0}~s~.</String>
         <String xml:lang="tr-TR">~y~{0}~s~'dan herhangi bir metin/ses ileti veya sinyal ~r~alamıyorsunuz~s~.</String>
         <String xml:lang="hi-Latn">Ab aap ~r~nahi ~s~receive karenge koi text ya voice messages aur pings from ~y~{0}~s~.</String>
-<<<<<<< HEAD
         <String xml:lang="cs-CS">~r~Nedostáváš ~s~žádné textové/hlasové zprávy a pingy od hráče ~y~{0}~s~.</String>
         <String xml:lang="es-ES">~r~No ~s~estás recibiendo ningún mensaje de texto/voz ni pings de ~y~{0}~s~.</String>
         <String xml:lang="pt-BR">Você ~r~não ~s~está recebendo mensagens de texto/voz ou pings de ~y~{0}~s~.</String>
-=======
         <String xml:lang="cs-CZ">~r~Nedostáváš ~s~žádné textové/hlasové zprávy a pingy od hráče ~y~{0}~s~.</String>
         <String xml:lang="de-DE">Du erhälst ~r~keine ~s~Text-/Sprachnachrichten und Erwähnungen von ~y~{0}~s~.</String>
         <String xml:lang="it-IT">~r~Non ~s~ricevi più messaggi di testo/voce e notifiche da ~y~{0}~s~.</String>
         <String xml:lang="id-ID">Kamu ~r~tidak akan ~s~menerima pesan teks/suara dan ping apapun dari ~y~{0}~s~.</String>
->>>>>>> 0bcbb6b5
     </Entry>
 
     <Entry Id="imenu_blocked_players_empty_menuitem_text">
@@ -805,16 +745,13 @@
         <String xml:lang="fr-FR">Pas de joueurs bloqués :)</String>
         <String xml:lang="tr-TR">Engellenmiş oyuncu yok :)</String>
         <String xml:lang="hi-Latn">Koi blocked players nahi :)</String>
-<<<<<<< HEAD
         <String xml:lang="cs-CS">Žádní zablokovaní hráči :)</String>
         <String xml:lang="es-ES">No hay jugadores bloqueados :)</String>
         <String xml:lang="pt-BR">Não há jogadores bloqueados :)</String>
-=======
         <String xml:lang="cs-CZ">Žádní zablokovaní hráči :)</String>
         <String xml:lang="de-DE">Keine blockierten Spieler :)</String>
         <String xml:lang="it-IT">Nessun utente bloccato :)</String>
         <String xml:lang="id-ID">Tidak ada pemain yang di blokir :)</String>
->>>>>>> 0bcbb6b5
     </Entry>
 
     <Entry Id="imenu_blocked_players_empty_menuitem_description">
@@ -823,16 +760,13 @@
         <String xml:lang="fr-FR">Ecrire ~y~/block [player id] ~s~pour bloquer quelqu'un.</String>
         <String xml:lang="tr-TR">Birini engellemek için ~y~/block [player id] ~s~komutunu kullan.</String>
         <String xml:lang="hi-Latn">Type kare ~y~/block [player id] ~s~kisi bhi player ko block karne ke liye.</String>
-<<<<<<< HEAD
         <String xml:lang="cs-CS">Napiš ~y~/block [ID hráče] ~s~abys ho zablokoval.</String>
         <String xml:lang="es-ES">Escribe ~y~/block [player id] ~s~para bloquear a alguien.</String>
         <String xml:lang="pt-BR">Escreve ~y~/block [player id] ~s~para bloquear alguém.</String>
-=======
         <String xml:lang="cs-CZ">Napiš ~y~/block [ID hráče] ~s~abys ho zablokoval.</String>
         <String xml:lang="de-DE">Gib ~y~/block [player id] ~s~ein, um jemanden zu blockieren.</String>
         <String xml:lang="it-IT">Digita ~y~/block [player id] ~s~per bloccare qualcuno.</String>
         <String xml:lang="id-ID">Ketika ~y~/block [id pemain] ~s~untuk memblokir seseorang.</String>
->>>>>>> 0bcbb6b5
     </Entry>
 
     <Entry Id="imenu_help_report_input_title">
@@ -840,16 +774,13 @@
         <String xml:lang="nl-NL">Aangeven</String>
         <String xml:lang="fr-FR">Signalement</String>
         <String xml:lang="tr-TR">Report</String>
-<<<<<<< HEAD
         <String xml:lang="cs-CS">Nahlásit</String>
         <String xml:lang="es-ES">Reporte</String>
         <String xml:lang="pt-BR">Denuncia</String>
-=======
         <String xml:lang="cs-CZ">Nahlásit</String>
         <String xml:lang="de-DE">Report</String>
         <String xml:lang="it-IT">Segnala</String>
         <String xml:lang="id-ID">Laporkan</String>
->>>>>>> 0bcbb6b5
     </Entry>
 
     <Entry Id="imenu_help_report_not_submitted">
@@ -1155,16 +1086,13 @@
         <String xml:lang="en-US">Pick up</String>
         <String xml:lang="nl-NL">Oprapen</String>
         <String xml:lang="fr-FR">Récupérer</String>
-<<<<<<< HEAD
         <String xml:lang="cs-CS">Zvednout</String>
         <String xml:lang="es-ES">Levantar</String>
         <String xml:lang="pt-BR">Levantar</String>
-=======
         <String xml:lang="cs-CZ">Zvednout</String>
         <String xml:lang="de-DE">Aufheben</String>
         <String xml:lang="it-IT">Raccogli</String>
         <String xml:lang="id-ID">Mengambil</String>
->>>>>>> 0bcbb6b5
     </Entry>
 
     <Entry Id="imenu_inventory_stock">
@@ -1516,16 +1444,13 @@
         <String xml:lang="en-US">{0} gave you ~y~{1}{2} {3}~s~.</String>
         <String xml:lang="nl-NL">{0} heeft je ~y~{1}{2} {3}~s~ gegeven.</String>
         <String xml:lang="fr-FR">{0} t'a donné ~y~{1}{2} {3}~s~.</String>
-<<<<<<< HEAD
         <String xml:lang="cs-CS">{0} ti dal ~y~{1}{2} {3}~s~.</String>
         <String xml:lang="es-ES">{0} te dio ~y~{1}{2} {3}~s~.</String>
         <String xml:lang="pt-BR">{0} te deu ~y~{1}{2} {3}~s~.</String>
-=======
         <String xml:lang="cs-CZ">{0} ti dal ~y~{1}{2} {3}~s~.</String>
         <String xml:lang="de-DE">{0} hat dir ~y~{1}{2} {3}~s~ gegeben.</String>
         <String xml:lang="it-IT">{0} ti ha dato ~y~{1}{2} {3}~s~.</String>
         <String xml:lang="id-ID">{0} memberimu ~y~{1}{2} {3}~s~.</String>
->>>>>>> 0bcbb6b5
     </Entry>
 
     <Entry Id="imenu_inventory_no_items_in_category">
@@ -1614,16 +1539,13 @@
         <String xml:lang="nl-NL">Dit voorwerp kan niet worden ~r~neergelegd~s~.</String>
         <String xml:lang="hi-Latn">Yeah iten ~r~dropped ~s~nahi kiya jaa sakta.</String>
         <String xml:lang="fr-FR">Cet objet ne peut pas être ~r~déposé~s~.</String>
-<<<<<<< HEAD
         <String xml:lang="cs-CS">Tento item nemůžeš ~r~vyhodit~s~.</String>
         <String xml:lang="es-ES">Este objeto no se puede ~r~dropear~s~.</String>
         <String xml:lang="pt-BR">Este item não pode ser ~r~descartado~s~.</String>
-=======
         <String xml:lang="cs-CZ">Tento item nemůžeš ~r~vyhodit~s~.</String>
         <String xml:lang="de-DE">Dieser Gegenstand kann nicht ~r~fallengelassen~s~ werden.</String>
         <String xml:lang="it-IT">Questo oggetto non può essere ~r~gettato~s~.</String>
         <String xml:lang="id-ID">Barang ini tidak bisa ~r~Dijatuhkan~s~.</String>
->>>>>>> 0bcbb6b5
     </Entry>
 
     <Entry Id="imenu_inventory_drop_invalid_position">
@@ -1631,16 +1553,13 @@
         <String xml:lang="nl-NL">Je kan dit voorwerp ~r~hier~s~ niet neerleggen.</String>
         <String xml:lang="hi-Latn">Aap koi bhi item drop nahi kar sakte ~r~yaha~s~.</String>
         <String xml:lang="fr-FR">Tu ne peux pas déposer un objet ~r~ici~s~.</String>
-<<<<<<< HEAD
         <String xml:lang="cs-CS">Nemůžeš ~r~zde ~s~vyhodit tento předmět.</String>
         <String xml:lang="es-ES">No puedes dejar caer un objeto ~r~aquí~s~.</String>
         <String xml:lang="pt-BR">Você não pode soltar um item ~r~aqui~s~.</String>
-=======
         <String xml:lang="cs-CZ">Nemůžeš ~r~zde ~s~vyhodit tento předmět.</String>
         <String xml:lang="de-DE">Du kannst diesen Gegenstand ~r~hier~s~ nicht fallenlassen.</String>
         <String xml:lang="it-IT">Non puoi gettare un oggetto ~r~qui~s~.</String>
         <String xml:lang="id-ID">Kamu tidak bisa menjatuhkan barang ~r~disini~s~.</String>
->>>>>>> 0bcbb6b5
     </Entry>
 
     <Entry Id="imenu_inventory_drop_too_many">
@@ -1648,16 +1567,13 @@
         <String xml:lang="nl-NL">Er liggen ~r~te veel voorwerpen op straat~s~ in de server.</String>
         <String xml:lang="hi-Latn">Yaha ~r~bohut saare drops ho gaye hain iss server mein~s~.</String>
         <String xml:lang="fr-FR">Il y a ~r~trop de dépôts dans le serveur~s~.</String>
-<<<<<<< HEAD
         <String xml:lang="cs-CS">Na serveru je ~r~příliš mnoho vyhozených předmětů~s~.</String>
         <String xml:lang="es-ES">Hay ~r~demasiados objetos tirados en el servidor~s~.</String>
         <String xml:lang="pt-BR">Há ~r~muitos items espalhados no servidor~s~.</String>
-=======
         <String xml:lang="cs-CZ">Na serveru je ~r~příliš mnoho vyhozených předmětů~s~.</String>
         <String xml:lang="de-DE">Es gibt ~r~zu viele fallengelassene Gegenstände auf diesem Server~s~.</String>
         <String xml:lang="it-IT">Ci sono ~r~troppi oggetti gettati nel server~s~.</String>
         <String xml:lang="id-ID">Ada terlalu ~r~banyak barang ditanah diserver ini~s~.</String>
->>>>>>> 0bcbb6b5
     </Entry>
 
     <Entry Id="imenu_inventory_pickup_concurrent">
@@ -1665,16 +1581,13 @@
         <String xml:lang="nl-NL">~r~Dit voorwerp wordt opgepakt door iemand anders!</String>
         <String xml:lang="hi-Latn">~r~Yeh item uthaya jaa raha hai kisi aur se!</String>
         <String xml:lang="fr-FR">~r~Cet article est en train d'être récupéré par quelqu'un d'autre!</String>
-<<<<<<< HEAD
          <String xml:lang="cs-CS">~r~Tento předmět již sbírá někdo jiný!</String>
         <String xml:lang="es-ES">~r~¡Este artículo está siendo recogido por otra persona!</String>
         <String xml:lang="pt-BR">~r~Este item está sendo adquirido por outra pessoa!</String>
-=======
         <String xml:lang="cs-CZ">~r~Tento předmět již sbírá někdo jiný!</String>
         <String xml:lang="de-DE">~r~Dieser Gegenstand wird von jemand anderem aufgehoben!</String>
         <String xml:lang="it-IT">~r~Questo oggetto è in fase di raccolta da qualcun altro!</String>
         <String xml:lang="id-ID">~r~barang ini sedang diambil oleh orang lain!</String>
->>>>>>> 0bcbb6b5
     </Entry>
 
     <!-- {0} = item amount -->
@@ -1688,16 +1601,13 @@
         <String xml:lang="nl-NL">Je hebt {0}{1} {2}~b~{3}~s~ opgepakt.</String>
         <String xml:lang="hi-Latn">Aap uthaye {0}{1} {2}~b~{3}~s~.</String>
         <String xml:lang="fr-FR">Tu as ramassé {0}{1} {2}~b~{3}~s~.</String>
-<<<<<<< HEAD
         <String xml:lang="cs-CS">Sebral jsi {0}{1} {2}~b~{3}~s~.</String>
         <String xml:lang="es-ES">Recogiste {0}{1} {2}~b~{3}~s~.</String>
         <String xml:lang="pt-BR">Você agarrou {0}{1} {2}~b~{3}~s~.</String>
-=======
         <String xml:lang="cs-CZ">Sebral jsi {0}{1} {2}~b~{3}~s~.</String>
         <String xml:lang="de-DE">Du hast {0}{1} {2}~b~{3}~s~ aufgehoben.</String>
         <String xml:lang="it-IT">Hai raccolto {0}{1} {2}~b~{3}~s~.</String>
         <String xml:lang="id-ID">Kamu mengambil {0}{1} {2}~b~{3}~s~.</String>
->>>>>>> 0bcbb6b5
     </Entry>
 
     <!-- {0} = item amount -->
@@ -1711,16 +1621,13 @@
         <String xml:lang="nl-NL">Je hebt ~p~{0}{1}~s~ {2}~y~{3}~s~ neergelegd.</String>
         <String xml:lang="hi-Latn">Aap drop kiye ~p~{0}{1}~s~ {2}~y~{3}~s~.</String>
         <String xml:lang="fr-FR">Tu as déposé ~p~{0}{1}~s~ {2}~y~{3}~s~.</String>
-<<<<<<< HEAD
         <String xml:lang="cs-CS">Vyhodil jsi ~p~{0}{1}~s~ {2}~y~{3}~s~.</String>
         <String xml:lang="es-ES">Soltaste ~p~{0}{1}~s~ {2}~y~{3}~s~.</String>
         <String xml:lang="pt-BR">Você lançou ~p~{0}{1}~s~ {2}~y~{3}~s~.</String>
-=======
         <String xml:lang="cs-CZ">Vyhodil jsi ~p~{0}{1}~s~ {2}~y~{3}~s~.</String>
         <String xml:lang="de-DE">Du hast ~p~{0}{1}~s~ {2}~y~{3}~s~ fallengelassen.</String>
         <String xml:lang="it-IT">Hai gettato ~p~{0}{1}~s~ {2}~y~{3}~s~.</String>
         <String xml:lang="id-ID">Kamu menjatuhkan ~p~{0}{1}~s~ {2}~y~{3}~s~.</String>
->>>>>>> 0bcbb6b5
     </Entry>
 
     <!-- {0} = item name -->
@@ -1729,16 +1636,13 @@
         <String xml:lang="nl-NL">Leg {0} neer</String>
         <String xml:lang="hi-Latn">Drop kare {0}</String>
         <String xml:lang="fr-FR">Déposer {0}</String>
-<<<<<<< HEAD
         <String xml:lang="cs-CS">Vyhodit {0}</String>
         <String xml:lang="es-ES">Soltar {0}</String>
         <String xml:lang="pt-BR">Lançar {0}</String>
-=======
         <String xml:lang="cs-CZ">Vyhodit {0}</String>
         <String xml:lang="de-DE">Wirf {0} weg</String>
         <String xml:lang="it-IT">Getta {0}</String>
         <String xml:lang="id-ID">Jatuhkan {0}</String>
->>>>>>> 0bcbb6b5
     </Entry>
 
     <!-- {0} = item amount -->
@@ -1752,16 +1656,13 @@
         <String xml:lang="nl-NL">Je hebt {0}{1} {2}{3}. Voer het aantal in dat je wilt neerleggen:</String>
         <String xml:lang="hi-Latn">Aap ke paas {0}{1} {2}{3}. Enter kare drop karne ka amount:</String>
         <String xml:lang="fr-FR">Tu as {0}{1} {2}{3}. Saisis le montant que tu souhaites déposer:</String>
-<<<<<<< HEAD
         <String xml:lang="cs-CS">Právě máš {0}{1} {2}{3}. Zadej počet který chceš vyhodit:</String>
         <String xml:lang="es-ES">Tienes {0}{1} {2}{3}. Ingresa la cantidad que deseas soltar:</String>
         <String xml:lang="pt-BR">Você tem {0}{1} {2}{3}. Digite o valor que deseja lançar</String>
-=======
         <String xml:lang="cs-CZ">Právě máš {0}{1} {2}{3}. Zadej počet který chceš vyhodit:</String>
         <String xml:lang="de-DE">Du hast {0}{1} {2}{3}. Gib die Menge ein, die du wegwerfen willst:</String>
         <String xml:lang="it-IT">Hai {0}{1} {2}{3}. Inserisci la quantità che desideri gettare:</String>
         <String xml:lang="id-ID">Kamu mempunyai {0}{1} {2}{3}. Masukkan jumlah barang yang akan di jatuhkan:</String>
->>>>>>> 0bcbb6b5
     </Entry>
 
     <Entry Id="item_name_preposition">
@@ -1769,14 +1670,11 @@
         <String xml:lang="nl-NL">van</String>
         <String xml:lang="hi-Latn">of</String>
         <String xml:lang="fr-FR">de</String>
-<<<<<<< HEAD
         <String xml:lang="es-ES">de</String>
         <String xml:lang="pt-BR">de</String>
-=======
         <String xml:lang="de-DE">von</String>
         <String xml:lang="it-IT">di</String>
         <String xml:lang="id-ID">dari</String>
->>>>>>> 0bcbb6b5
     </Entry>
 
     <Entry Id="imenu_inventory_search">
@@ -1784,16 +1682,13 @@
         <String xml:lang="nl-NL">Zoeken</String>
         <String xml:lang="hi-Latn">Search</String>
         <String xml:lang="fr-FR">Fouiller</String>
-<<<<<<< HEAD
         <String xml:lang="cs-CS">Hledat</String>
         <String xml:lang="es-ES">Buscar</String>
         <String xml:lang="pt-BR">Pesquisa</String>
-=======
         <String xml:lang="cs-CZ">Hledat</String>
         <String xml:lang="de-DE">Suchen</String>
         <String xml:lang="it-IT">Cerca</String>
         <String xml:lang="id-ID">Mencari</String>
->>>>>>> 0bcbb6b5
     </Entry>
 
     <Entry Id="imenu_inventory_search_text">
@@ -1801,16 +1696,13 @@
         <String xml:lang="nl-NL">Voer het naam van een voorwerp in of een deel ervan</String>
         <String xml:lang="hi-Latn">Enter kare ek item ka name ya uska koi part</String>
         <String xml:lang="fr-FR">Saisir le nom d'un article ou une partie de celui-ci</String>
-<<<<<<< HEAD
         <String xml:lang="cs-CS">Zadej název nebo část nazvu předmětu který hledáš</String>
         <String xml:lang="es-ES">Introduzca el nombre de un objeto o parte de él</String>
         <String xml:lang="pt-BR">Digite o nome de um item ou parte dele </String>
-=======
         <String xml:lang="cs-CZ">Zadej název nebo část nazvu předmětu který hledáš</String>
         <String xml:lang="de-DE">Gib einen Namen eines Gegenstandes oder einen Teil davon ein</String>
         <String xml:lang="it-IT">Inserisci il nome di un oggetto o una parte di esso</String>
         <String xml:lang="id-ID">Masukan nama item atau sebagian dari nama itu</String>
->>>>>>> 0bcbb6b5
     </Entry>
 
     <!-- 0 = input -->
@@ -1819,16 +1711,13 @@
         <String xml:lang="nl-NL">Zoek: {0}</String>
         <String xml:lang="hi-Latn">Search: {0}</String>
         <String xml:lang="fr-FR">Fouiller: {0}</String>
-<<<<<<< HEAD
         <String xml:lang="cs-CS">Hledat: {0}</String>
         <String xml:lang="es-ES">Buscar: {0}</String>
         <String xml:lang="pt-BR">Pesquisa: {0}</String>
-=======
         <String xml:lang="cs-CZ">Hledat: {0}</String>
         <String xml:lang="de-DE">Suche: {0}</String>
         <String xml:lang="it-IT">Cerca: {0}</String>
         <String xml:lang="id-ID">Mencari: {0}</String>
->>>>>>> 0bcbb6b5
     </Entry>
 
     <!-- ========================= -->
@@ -2325,16 +2214,13 @@
         <String xml:lang="fr-FR">Tu peux gérer tes stocks de travail dans ton {0} ~b~Menu ~s~&gt; ~b~Menu Travail ~s~&gt; ~b~Stock.</String>
         <String xml:lang="tr-TR">İş malzemelerinizi {0} ~b~Menüsünde ~s~yönetebilirsiniz&gt; ~b~İş Menüsü ~s~&gt; ~b~Stok.</String>
         <String xml:lang="hi-Latn">Aap manage kar sakte hai apne job supplies apne {0} ~b~Menu ~s~&gt; ~b~Job Menu ~s~&gt; ~b~Stock.</String>
-<<<<<<< HEAD
         <String xml:lang="cs-CS">Zásoby pro tvojí práci můžeš spravovat v {0} ~b~Menu ~s~&gt; ~b~Menu Práce ~s~&gt; ~b~Zásoby.</String>
         <String xml:lang="es-ES">Tu puedes administrar los suministros de tu trabajo en {0} ~b~Menu ~s~&gt; ~b~Job Menu ~s~&gt; ~b~Stock.</String>
         <String xml:lang="pt-BR">Você pode gerenciar os suprimentos do seu trabalho em {0} ~b~Menu ~s~&gt; ~b~Menu do Trabalho ~s~&gt; ~b~Estoque.</String>
-=======
         <String xml:lang="cs-CZ">Zásoby pro tvojí práci můžeš spravovat v {0} ~b~Menu ~s~&gt; ~b~Menu Práce ~s~&gt; ~b~Zásoby.</String>
         <String xml:lang="de-DE">Du kannst deine Arbeitsmittel in deinem {0} ~b~Menü ~s~&gt; ~b~Job Menu ~s~&gt; ~b~Bestand ~s~verwalten.~b~</String>
         <String xml:lang="it-IT">Puoi gestire le tue forniture di lavoro nel tuo {0} ~b~Menu ~s~&gt; ~b~Menu Lavoro ~s~&gt; ~b~Scorta.</String>
         <String xml:lang="id-ID">Anda dapat mengatur persediaan barang kerja didalam {0} ~b~Menu ~s~&gt; ~b~Menu pekerjaan ~s~&gt; ~b~Stok</String>
->>>>>>> 0bcbb6b5
     </Entry>
 
     <Entry Id="menu_access_inventory">
