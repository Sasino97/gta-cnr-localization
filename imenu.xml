<?xml version="1.0" encoding="UTF-8"?>

<Entries>
    <!-- ========================= -->
    <!-- Command Suggestions -->
    <!-- ========================= -->
    <Entry Id="sugg_menu">
        <String xml:lang="en-US">Opens your interaction menu.</String>
        <String xml:lang="pl-PL">Otwiera twoje menu interakcji.</String>
        <String xml:lang="nl-NL">Opent je interacties menu.</String>
        <String xml:lang="tr-TR">Etkileşim menünüzü açar.</String>
        <String xml:lang="de-DE">Öffne dein Interaktionsmenü.</String>
        <String xml:lang="it-IT">Apre il menu per interagire.</String>
        <String xml:lang="fr-FR">Ouvre ton menu d'interaction.</String>
        <String xml:lang="zh-Hant">開啟你的背包選單</String>
        <String xml:lang="zh-Hans">开启你的背包选单</String>
        <String xml:lang="es-ES">Abre el menú de interacción.</String>
        <String xml:lang="pt-BR">Abre o menu de interação.</String>
        <String xml:lang="ar-001">فتح قائمة التفاعل الخاصة بك.</String>
        <String xml:lang="th-TH">เปิดเมนูโต้ตอบของคุณ</String>
        <String xml:lang="vi-VN">Mở menu tưởng tác của bạn.</String>
        <String xml:lang="id-ID">Buka menu interaksi anda.</String>
        <String xml:lang="hi-Latn">Aapka interaction menu open karta hai.</String>
    </Entry>

    <!-- ========================= -->
    <!-- Main Menu -->
    <!-- ========================= -->
    <Entry Id="imenu_inventory">
        <String xml:lang="en-US">Inventory</String>
        <String xml:lang="pl-PL">Ekwipunek</String>
        <String xml:lang="nl-NL">Inventaris</String>
        <String xml:lang="tr-TR">Envanter</String>
        <String xml:lang="de-DE">Inventar</String>
        <String xml:lang="it-IT">Inventario</String>
        <String xml:lang="fr-FR">Inventaire</String>
        <String xml:lang="zh-Hant">背包</String>
        <String xml:lang="zh-Hans">背包</String>
        <String xml:lang="es-ES">Inventario</String>
        <String xml:lang="pt-BR">inventário</String>
        <String xml:lang="ar-001">المخزون</String>
        <String xml:lang="th-TH">สิ่งของ</String>
        <String xml:lang="vi-VN">Túi đồ</String>
        <String xml:lang="id-ID">Inventaris</String>
        <String xml:lang="hi-Latn">Inventory</String>
    </Entry>

    <Entry Id="imenu_inventory_descr">
        <String xml:lang="en-US">View and manage your items. ~p~Did you know? ~s~You can also ~y~press F2 ~s~to open this menu.</String>
        <String xml:lang="pl-PL">Podejrzyj oraz zarządzaj swoimi przedmiotemi. ~p~Czy wiedziałeś że ~s~możesz też~y~kliknąć F2 ~s~by otworzyć to menu?</String>
        <String xml:lang="nl-NL">Bekijk en beheer je voorwerpen. ~p~Wist je dat? ~s~Je kan ook ~y~op F2 drukken ~s~om dit menu te openen.</String>
        <String xml:lang="tr-TR">Öğelerinizi görüntüleyin ve yönetin. ~p~Biliyor musun? ~s~Ayrıca ~y~F2'ye basıp ~s~menüyü açabilirsin.</String>
        <String xml:lang="de-DE">Zeige und verwalte deine Gegenstände. ~p~Schon gewusst? ~s~Du kannst ~y~F2 drücken~s~, um das Menü zu öffnen.</String>
        <String xml:lang="it-IT">Visualizza e gestisci i tuoi oggetti. ~p~Lo sapevi? ~s~Puoi accedere a questo menu anche ~y~premendo F2~s~.</String>
        <String xml:lang="fr-FR">Visualisation et gestion de tes articles. ~p~Le savais-tu? ~s~Tu peux aussi ~y~appuyer sur F2 ~s~pour ouvrir ce menu.</String>
        <String xml:lang="zh-Hant">查看和管理您的背包. ~p~你知道嗎? ~s~您也可以 ~y~按 F2 ~s~打開選單.</String>
        <String xml:lang="zh-Hans">查看和管理您的项目. ~p~你知道吗? ~s~您也可以 ~y~按 F2 ~s~打开选单.</String>
        <String xml:lang="es-ES">Mira y gestione tus artículos. ~p~¿Sabías que? ~s~También puedes ~y~presionar F2 ~s~para abrir este menú.</String>
        <String xml:lang="pt-BR">Visualizar e gerenciar seus artigos. ~p~¿Você sabia que? ~s~Você também ~y~pode pressionar f2 ~s~para abrir este menu.</String>
        <String xml:lang="ar-001">عرض وإدارة العناصر الخاصة بك. ~p~هل تعلم؟ ~s~يمكنك أيضًا ~y~الضغط على F2 ~s~لفتح هذه القائمة.</String>
        <String xml:lang="th-TH">ดูและจัดการรายการของคุณ ~p~คุณรู้รึเปล่า? ~s~นอกจากนี้คุณยังสามารถ ~y~กด F2 ~s~เพื่อเปิดเมนูนี้</String>
        <String xml:lang="vi-VN">Xem và quản lý các vật dụng cảu bạn. ~p~Bạn có biết rằng? ~s~Bạn cũng có thể ~y~ấn F2 ~s~để mở túi đồ nhanh hơn.</String>
        <String xml:lang="id-ID">Lihat dan kelola barang anda. ~p~Apakah anda tahu? ~s~Anda juga dapat ~y~menekan F2 ~s~untuk membuka menu ini.</String>
        <String xml:lang="hi-Latn">View kare aur manage kare apne items. ~p~Kya aapko malum hai? ~s~Ki aap ~y~F2 press ~s~karke menu open kar sakte hain.</String>
    </Entry>

    <Entry Id="imenu_wardrobe">
        <String xml:lang="en-US">Wardrobe</String>
        <String xml:lang="pl-PL">Garderoba</String>
        <String xml:lang="nl-NL">Garderobe</String>
        <String xml:lang="tr-TR">Giysi dolabı</String>
        <String xml:lang="de-DE">Kleiderschrank</String>
        <String xml:lang="it-IT">Guardaroba</String>
        <String xml:lang="fr-FR">Garde-robe</String>
        <String xml:lang="zh-Hant">服飾</String>
        <String xml:lang="zh-Hans">衣柜</String>
        <String xml:lang="es-ES">Armario</String>
        <String xml:lang="pt-BR">Armário</String>
        <String xml:lang="ar-001">خزانة الملابس</String>
        <String xml:lang="th-TH">ตู้เสื้อผ้า</String>
        <String xml:lang="vi-VN">Tủ quần áo</String>
        <String xml:lang="id-ID">Lemari pakaian</String>
        <String xml:lang="hi-Latn">Wardrobe</String>
    </Entry>

    <Entry Id="imenu_wardrobe_descr">
        <String xml:lang="en-US">View and manage your clothes and accessories.</String>
        <String xml:lang="pl-PL">Podejrzyj oraz zarządzaj swoimi ubraniami i akcesoriami.</String>
        <String xml:lang="nl-NL">Bekijk en beheer je kleding en accessoires.</String>
        <String xml:lang="tr-TR">Giysilerinizi ve aksesuarlarınızı görüntüleyin ve yönetin.</String>
        <String xml:lang="de-DE">Zeige und verwalte deine Kleidung und deine Accessories.</String>
        <String xml:lang="it-IT">Visualizza e gestisci i tuoi vestiti ed accessori.</String>
        <String xml:lang="fr-FR">Visualisation et gestion de tes vêtements et accessoires.</String>
        <String xml:lang="zh-Hant">查看和管理你的衣服或配件.</String>
        <String xml:lang="zh-Hans">查看和管理你的衣服和配件.</String>
        <String xml:lang="es-ES">Mira y gestiona tu ropa y accesorios.</String>
        <String xml:lang="pt-BR">Visualize e gerencie suas roupas e acessórios.</String>
        <String xml:lang="ar-001">عرض وإدارة الملابس والاكسسوارات الخاصة بك.</String>
        <String xml:lang="th-TH">ดูและจัดการเสื้อผ้าและเครื่องประดับของคุณ</String>
        <String xml:lang="vi-VN">Xem và quản lý đồ và phụ kiện của bạn.</String>
        <String xml:lang="id-ID">Lihat dan kelola pakaian dan aksesoris anda.</String>
        <String xml:lang="hi-Latn">View kare aur manage kare apne clothes aur accessories ko.</String>
    </Entry>

    <Entry Id="imenu_armory">
        <String xml:lang="en-US">Armory</String>
        <String xml:lang="pl-PL">Zbrojownia</String>
        <String xml:lang="nl-NL">Wapenkamer</String>
        <String xml:lang="tr-TR">Cephanelik</String>
        <String xml:lang="de-DE">Waffenkammer</String>
        <String xml:lang="it-IT">Armeria</String>
        <String xml:lang="fr-FR">Armurerie</String>
        <String xml:lang="zh-Hant">槍枝管理</String>
        <String xml:lang="zh-Hans">军械库</String>
        <String xml:lang="es-ES">Armería</String>
        <String xml:lang="pt-BR">Arsenal</String>
        <String xml:lang="ar-001">مخزن الاسلحة</String>
        <String xml:lang="th-TH">คลัง</String>
        <String xml:lang="vi-VN">Kho vũ khí</String>
        <String xml:lang="id-ID">Gudang senjataan</String>
        <String xml:lang="hi-Latn">Armory</String>
    </Entry>

    <Entry Id="imenu_armory_descr">
        <String xml:lang="en-US">View and manage your weapons, ammo and attachments.</String>
        <String xml:lang="pl-PL">Podejrzyj i zarządzaj swoim uzbrojeniem, amunicją i dodatkami do broni.</String>
        <String xml:lang="nl-NL">Bekijk en beheer je wapens, munitie en accessoires.</String>
        <String xml:lang="tr-TR">Silahlarınızı, cephanenizi ve eklentilerinizi görüntüleyin ve yönetin.</String>
        <String xml:lang="de-DE">Zeige und verwalte deine Waffen, deine Munition und dein Zubehör.</String>
        <String xml:lang="it-IT">Visualizza e gestisci le tue armi, munizioni ed accessori.</String>
        <String xml:lang="fr-FR">Visualisation et gestion de tes armes, munitions et accessoires.</String>
        <String xml:lang="zh-Hant">查看和管理你的武器,子彈,以及配件.</String>
        <String xml:lang="zh-Hans">查看和管理你的武器,子弹,以及配件.</String>
        <String xml:lang="es-ES">Mira y gestiona tus armas, municiónes y accesorios.</String>
        <String xml:lang="pt-BR">Visualize e gerencie suas armas, munições e acessórios.</String>
        <String xml:lang="ar-001">عرض وإدارة الأسلحة والذخيرة والمرفقات الخاصة بك.</String>
        <String xml:lang="th-TH">ดูและจัดการอาวุธ กระสุน และเอกสารแนบของคุณ</String>
        <String xml:lang="vi-VN">Xem và quản lý vũ khí, đạn và phụ kiện đi kèm.</String>
        <String xml:lang="id-ID">Lihat dan kelola senjata, amunisi, dan aksesoris senjata anda.</String>
        <String xml:lang="hi-Latn">View kare aur manage kare apne weapons, ammo aur attachments.</String>
    </Entry>

    <Entry Id="imenu_armory_magazine_remove">
        <String xml:lang="en-US">You cannot ~r~remove ~s~the magazine.</String>
        <String xml:lang="nl-NL">Je kan niet het magazijn ~r~verwijderen~s~.</String>
        <String xml:lang="it-IT">Non puoi ~r~rimuovere ~s~il caricatore.</String>
        <String xml:lang="de-DE">Du kannst das Magazine nicht ~r~entfernen~s~.</String>
        <String xml:lang="pl-PL">Nie możesz ~r~usunąć ~s~magazynka.</String>
        <String xml:lang="fr-FR">Tu ne peux pas ~r~retirer ~s~ce chargeur.</String>
        <String xml:lang="zh-Hant">你不能將彈夾 ~r~移除~s~.</String>
        <String xml:lang="zh-Hans">查看和管理你的武器,子弹,以及配件.</String>
        <String xml:lang="es-ES">No puedes ~r~quitar ~s~el cargador.</String>
        <String xml:lang="pt-BR">Não é possível ~r~remover ~s~o carregador.</String>
        <String xml:lang="ar-001">لا يمكنك ~r~ازالة ~s~خزنة الذخيرة</String>
        <String xml:lang="th-TH">คุณไม่สามารถ ~r~ถอด ~s~แม็กกาซีนได้</String>
        <String xml:lang="vi-VN">Bạn không thể ~r~gỡ bỏ ~s~băng đạn.</String>
        <String xml:lang="id-ID">Anda tidak dapat ~r~menghilangkan ~s~magasin.</String>
        <String xml:lang="tr-TR">Şarjörü ~r~çıkartamazsınız~s~.</String>
        <String xml:lang="hi-Latn">You cannot ~r~remove ~s~the magazine.</String>
    </Entry>


    <Entry Id="imenu_vehicles">
        <String xml:lang="en-US">Vehicles</String>
        <String xml:lang="pl-PL">Pojazdy</String>
        <String xml:lang="nl-NL">Voertuigen</String>
        <String xml:lang="tr-TR">Araçlar</String>
        <String xml:lang="de-DE">Fahrzeuge</String>
        <String xml:lang="it-IT">Veicoli</String>
        <String xml:lang="fr-FR">Véhicules</String>
        <String xml:lang="zh-Hant">載具</String>
        <String xml:lang="zh-Hans">载具</String>
        <String xml:lang="es-ES">Vehículos</String>
        <String xml:lang="pt-BR">Veículos</String>
        <String xml:lang="ar-001">مركبات</String>
        <String xml:lang="th-TH">ยานพาหนะ</String>
        <String xml:lang="vi-VN">Phương tiện</String>
        <String xml:lang="id-ID">Kendaraan</String>
        <String xml:lang="hi-Latn">Vehicles</String>
    </Entry>

    <Entry Id="imenu_vehicles_descr">
        <String xml:lang="en-US">Manage your owned or rented vehicles.</String>
        <String xml:lang="pl-PL">Zarządzaj pojazdami które kupiłeś lub wynająłeś.</String>
        <String xml:lang="nl-NL">Beheer je eigen of gehuurde voertuigen.</String>
        <String xml:lang="tr-TR">Sahip olduğunuz veya kiraladığınız araçları yönetin.</String>
        <String xml:lang="de-DE">Verwalte deine eigenen oder gemietet Fahrzeuge.</String>
        <String xml:lang="it-IT">Gestisci i tuoi veicoli posseduti o noleggiati.</String>
        <String xml:lang="fr-FR">Gestion des véhicules achetés ou loués.</String>
        <String xml:lang="zh-Hant">管理你名下的載具或租用的載具.</String>
        <String xml:lang="zh-Hans">管理你名下的载具或租用的载具</String>
        <String xml:lang="es-ES">Gestiona tus vehículos propios o alquilados</String>
        <String xml:lang="pt-BR">Gerencie seus veículos próprios ou alugados.</String>
        <String xml:lang="ar-001">إدارة المركبات المملوكة أو المستأجرة الخاصة بك.</String>
        <String xml:lang="th-TH">จัดการยานพาหนะที่คุณเป็นเจ้าของหรือเช่า</String>
        <String xml:lang="vi-VN">Quản lý những chiếc xe của bạn hoặc xe thuê.</String>
        <String xml:lang="id-ID">Kelola kendaraan yang anda miliki atau sewa.</String>
        <String xml:lang="hi-Latn">Manage kare apni owned or rented Vehicles.</String>
    </Entry>

    <!-- ========================= -->
    <!-- Properties Menu -->
    <!-- ========================= -->
    <Entry Id="imenu_properties">
        <String xml:lang="en-US">Properties</String>
        <String xml:lang="pl-PL">Posiadłości</String>
        <String xml:lang="nl-NL">Vastgoed</String>
        <String xml:lang="tr-TR">Özellikler</String>
        <String xml:lang="de-DE">Immobilien</String>
        <String xml:lang="it-IT">Proprietà</String>
        <String xml:lang="fr-FR">Propriétés</String>
        <String xml:lang="zh-Hant">房產</String>
        <String xml:lang="zh-Hans">房产</String>
        <String xml:lang="es-ES">Propiedades</String>
        <String xml:lang="pt-BR">Propriedades</String>
        <String xml:lang="ar-001">الممتلكات</String>
        <String xml:lang="th-TH">คุณสมบัติ</String>
        <String xml:lang="vi-VN">Tài sản</String>
        <String xml:lang="id-ID">Properti</String>
        <String xml:lang="hi-Latn">Properties</String>
    </Entry>

    <Entry Id="imenu_properties_descr">
        <String xml:lang="en-US">View and navigate to your owned or rented properties.</String>
        <String xml:lang="pl-PL">Podejrzyj i zarządzaj posiadłościami które kupiłeś lub wynająłeś.</String>
        <String xml:lang="nl-NL">Bekijk en navigeer naar je eigen of gehuurde vastgoed.</String>
        <String xml:lang="tr-TR">Sahip olduğunuz veya kiraladığınız mülkleri görüntüleyin ve bu mülklere gidin.</String>
        <String xml:lang="de-DE">Zeige und navigiere zu deinen eigenen oder gemieteten Immobilien.</String>
        <String xml:lang="it-IT">Visualizza e naviga verso le tue proprietà possedute o noleggiate.</String>
        <String xml:lang="fr-FR">Visualiser et naviguer dans les biens que tu possèdes ou que tu loues.</String>
        <String xml:lang="zh-Hant">查看和管理你名下的房產或租用的房產.</String>
        <String xml:lang="zh-Hans">查看和管理你名下的房产或租用的房产</String>
        <String xml:lang="es-ES">Visualiza y observar tus propiedades propias o alquiladas.</String>
        <String xml:lang="pt-BR">Visualize e veja suas propriedades próprias ou alugadas.</String>
        <String xml:lang="ar-001">عرض وانتقال إلى العقارات المملوكة أو المستأجرة الخاصة بك.</String>
        <String xml:lang="th-TH">ดูและนำทางไปยังคุณสมบัติที่คุณเป็นเจ้าของหรือเช่า</String>
        <String xml:lang="vi-VN">Xem và đánh dấu địa điểm đến nhà của bạn hoặc nhà thuê.</String>
        <String xml:lang="id-ID">Lihat dan telusuri properti yang anda miliki atau sewa.</String>
        <String xml:lang="hi-Latn">View kare aur navigate kare apne owned ya rented properties ko.</String>
    </Entry>

    <Entry Id="imenu_services">
        <String xml:lang="en-US">Services</String>
        <String xml:lang="pl-PL">Usługi</String>
        <String xml:lang="nl-NL">Diensten</String>
        <String xml:lang="tr-TR">Hizmetler</String>
        <String xml:lang="it-IT">Servizi</String>
        <String xml:lang="fr-FR">Services</String>
        <String xml:lang="zh-Hant">服務</String>
        <String xml:lang="zh-Hans">服务</String>
        <String xml:lang="de-DE">Dienstleistungen</String>
        <String xml:lang="es-ES">Servicios</String>
        <String xml:lang="pt-BR">Serviços</String>
        <String xml:lang="ar-001">الخدمات</String>
        <String xml:lang="th-TH">บริการ</String>
        <String xml:lang="vi-VN">Dịch vụ</String>
        <String xml:lang="id-ID">Layanan</String>
        <String xml:lang="hi-Latn">Services</String>
    </Entry>

    <Entry Id="imenu_services_descr">
        <String xml:lang="en-US">Request useful services.</String>
        <String xml:lang="pl-PL">Skorzystaj z przydatnych usług. </String>
        <String xml:lang="nl-NL">Verzoek nuttige diensten.</String>
        <String xml:lang="tr-TR">Yararlı hizmetler talep edin.</String>
        <String xml:lang="de-DE">Fordere nützliche Dienstleistungen an.</String>
        <String xml:lang="it-IT">Richiedi dei servizi pratici alla tua posizione.</String>
        <String xml:lang="fr-FR">Demander des services utiles.</String>
        <String xml:lang="zh-Hant">請求有用的服務.</String>
        <String xml:lang="zh-Hans">请求有用的服务</String>
        <String xml:lang="es-ES">Solicita servicios útiles</String>
        <String xml:lang="pt-BR">Solicitar serviços úteis.</String>
        <String xml:lang="ar-001">طلب خدمات مفيدة.</String>
        <String xml:lang="th-TH">ขอรับบริการที่เป็นประโยชน์</String>
        <String xml:lang="vi-VN">Yêu cầu dịch vụ hữu ích.</String>
        <String xml:lang="id-ID">Minta layanan yang berguna.</String>
        <String xml:lang="hi-Latn">Request kare useful services ke liye.</String>
    </Entry>

    <Entry Id="imenu_stats">
        <String xml:lang="en-US">Stats</String>
        <String xml:lang="pl-PL">Statystyki</String>
        <String xml:lang="nl-NL">Statistieken</String>
        <String xml:lang="tr-TR">İstatistikler</String>
        <String xml:lang="de-DE">Statistiken</String>
        <String xml:lang="it-IT">Statistiche</String>
        <String xml:lang="fr-FR">Statistiques</String>
        <String xml:lang="zh-Hant">遊戲資料</String>
        <String xml:lang="zh-Hans">统计</String>
        <String xml:lang="es-ES">Estadísticas</String>
        <String xml:lang="pt-BR">Stats</String>
        <String xml:lang="ar-001">احصائيات</String>
        <String xml:lang="th-TH">สถิติ</String>
        <String xml:lang="vi-VN">Thống kê</String>
        <String xml:lang="id-ID">Status</String>
        <String xml:lang="hi-Latn">Stats</String>
    </Entry>

    <Entry Id="imenu_stats_descr">
        <String xml:lang="en-US">View your full stats.</String>
        <String xml:lang="pl-PL">Zobacz swoje pełne statystyki.</String>
        <String xml:lang="nl-NL">Bekijk je volledige statistieken.</String>
        <String xml:lang="tr-TR">Tüm istatistiklerinizi görüntüleyin.</String>
        <String xml:lang="de-DE">Zeige deine vollständige Statistik an.</String>
        <String xml:lang="it-IT">Visualizza tutte le tue statistiche.</String>
        <String xml:lang="fr-FR">Afficher tes statistiques complètes.</String>
        <String xml:lang="zh-Hant">查看你的所有統計數據.</String>
        <String xml:lang="zh-Hans">查看你的所有统计数值</String>
        <String xml:lang="es-ES">Ver tus estadísticas completas</String>
        <String xml:lang="pt-BR">Ver suas estatísticas completas.</String>
        <String xml:lang="ar-001">عرض الإحصائيات الكاملة الخاصة بك.</String>
        <String xml:lang="th-TH">ดูสถิติทั้งหมดของคุณ</String>
        <String xml:lang="vi-VN">Xem số liệu thông kê đầy đủ của bạn.</String>
        <String xml:lang="id-ID">Lihat status anda keseluruhan.</String>
        <String xml:lang="hi-Latn">Apne full stats view kare.</String>
    </Entry>

    <Entry Id="imenu_options">
        <String xml:lang="en-US">Options</String>
        <String xml:lang="pl-PL">Opcje</String>
        <String xml:lang="nl-NL">Opties</String>
        <String xml:lang="tr-TR">Seçenekler</String>
        <String xml:lang="de-DE">Einstellungen</String>
        <String xml:lang="it-IT">Opzioni</String>
        <String xml:lang="fr-FR">Options</String>
        <String xml:lang="zh-Hant">設定</String>
        <String xml:lang="zh-Hans">设定</String>
        <String xml:lang="es-ES">Opciones</String>
        <String xml:lang="pt-BR">Opções</String>
        <String xml:lang="ar-001">خيارات</String>
        <String xml:lang="th-TH">ตัวเลือก</String>
        <String xml:lang="vi-VN">Tuỳ chọn</String>
        <String xml:lang="id-ID">Opsi</String>
        <String xml:lang="hi-Latn">Options</String>
    </Entry>

    <Entry Id="imenu_options_descr">
        <String xml:lang="en-US">Manage your account and configure ~b~Cops ~s~and ~r~Robbers ~s~V specific options.</String>
        <String xml:lang="pl-PL">Zarządzaj swoim kontem i konfiguruj ustawienia dla ~b~Cops ~s~and ~r~Robbers ~s~V. </String>
        <String xml:lang="nl-NL">Beheer je account and configureer ~b~Cops ~s~and ~r~Robbers ~s~V specifieke opties.</String>
        <String xml:lang="tr-TR">Hesabınızı yönetin ve ~b~Cops ~s~and ~r~Robbers ~s~V özel seçeneklerini yapılandırın.</String>
        <String xml:lang="de-DE">Verwalte deinen Account und konfiguriere deine ~b~Cops ~s~and ~r~Robbers ~s~V spezifischen Einstellungen.</String>
        <String xml:lang="it-IT">Gestisci il tuo account e configura le opzioni specifiche relative a ~b~Cops ~s~and ~r~Robbers ~s~V.</String>
        <String xml:lang="fr-FR">Gestion de ton compte et configuration des options spécifiques à ~b~Cops ~s~and ~r~Robbers ~s~V.</String>
        <String xml:lang="zh-Hant">管理你的帳戶和調整 ~b~Cops ~s~and ~r~Robbers ~s~V 的特殊設定</String>
        <String xml:lang="zh-Hans">管理你的帐户和调整 ~b~Cops ~s~and ~r~Robbers ~s~V 的特殊设定</String>
        <String xml:lang="es-ES">Gestiona tu cuenta y configura las opciones específicas de ~b~Cops ~s~and ~r~Robbers ~s~V.</String>
        <String xml:lang="pt-BR">Gerencie sua conta e defina as configurações específicas do ~b~Cops ~s~and ~r~Robbers ~s~V.</String>
        <String xml:lang="ar-001">قم بإدارة حسابك وقم بتكوين خيارات ~b~Cops ~s~and ~r~Robbers ~s~V المحددة.</String>
        <String xml:lang="th-TH">จัดการบัญชีของคุณและกำหนดค่า ~b~Cops ~s~and ~r~Robbers ~s~V ตัวเลือกเฉพาะ.</String>
        <String xml:lang="vi-VN">Quản lý tài khoàn và cấu hình ~b~Cops ~s~and ~r~Robbers ~s~V tuỳ chọn cụ thể.</String>
        <String xml:lang="id-ID">Kelola akun anda dan konfigurasikan ~b~Cops ~s~and ~r~Robbers ~s~Vopsi tertentu</String>
        <String xml:lang="hi-Latn">Manage kare apna account aur configure kare ~b~Cops ~s~and ~r~Robbers ~s~V ke specific options.</String>
    </Entry>

    <Entry Id="imenu_help">
        <String xml:lang="en-US">Help</String>
        <String xml:lang="pl-PL">Pomoc</String>
        <String xml:lang="nl-NL">Hulp</String>
        <String xml:lang="tr-TR">Yardım</String>
        <String xml:lang="de-DE">Hilfe</String>
        <String xml:lang="it-IT">Assistenza</String>
        <String xml:lang="fr-FR">Aide</String>
        <String xml:lang="zh-Hant">幫助</String>
        <String xml:lang="zh-Hans">帮助</String>
        <String xml:lang="es-ES">Ayuda</String>
        <String xml:lang="pt-BR">Ajuda</String>
        <String xml:lang="ar-001">مساعدة</String>
        <String xml:lang="th-TH">ช่วยเหลือ</String>
        <String xml:lang="vi-VN">Help</String>
        <String xml:lang="id-ID">Bantuan</String>
    </Entry>

    <Entry Id="imenu_help_title">
        <String xml:lang="en-US">Help Center</String>
        <String xml:lang="nl-NL">Hulpcentrum</String>
        <String xml:lang="fr-FR">Centre d'aide</String>
        <String xml:lang="tr-TR">Yardım Merkezi</String>
    </Entry>

    <Entry Id="imenu_help_subtitle">
        <String xml:lang="en-US">CNR V Help Center</String>
        <String xml:lang="nl-NL">CNR V Hulpcentrum</String>
        <String xml:lang="fr-FR">Centre d'aide CNR V</String>
        <String xml:lang="tr-TR">CNR V Yardım Merkezi</String>
    </Entry>

    <Entry Id="imenu_help_block_title">
        <String xml:lang="en-US">Block player</String>
        <String xml:lang="nl-NL">Speler blokkeren</String>
        <String xml:lang="fr-FR">Joueurs bloqués</String>
        <String xml:lang="tr-TR">Oyuncuyu Engelle</String>
    </Entry>

    <Entry Id="imenu_help_block_description">
        <String xml:lang="en-US">Block a ~r~player~s~. You won't see text messages from blocked players. You can also use the ~b~/block (id) ~s~chat command.</String>
        <String xml:lang="nl-NL">Blokkeer een ~r~speler~s~. Je zult geen tekstberichten van geblokkeerde spelers zien. Je kunt ook het ~b~/block (id) ~s~chat commando gebruiken.</String>
        <String xml:lang="fr-FR">Bloquer un ~r~joueur~s~. Tu ne verras plus les messages textuels des joueurs bloqués. Tu peux aussi utiliser la commande ~b~/block (id) ~s~dans le chat.</String>
        <String xml:lang="tr-TR">Bir ~r~oyuncuyu~s~ engelle. Engellenen oyunculardan gelen mesajları görmezsin. Ayrıca ~b~/block (id) ~s~sohbet komutunu da kullanabilirsin.</String>
        <String xml:lang="hi-Latn">Block kare ek ~r~player ~s~ko. Aapko blocked players ke messages nahi dikhenge. Aap chat command ~b~/block (id) ~s~bhi use kar sakte hain.</String>
    </Entry>

    <Entry Id="imenu_help_report_title">
        <String xml:lang="en-US">Report player</String>
        <String xml:lang="nl-NL">Speler aangeven</String>
        <String xml:lang="fr-FR">Joueurs signalés</String>
        <String xml:lang="tr-TR">Oyuncuyu raporla</String>
    </Entry>

    <Entry Id="imenu_help_report_description">
        <String xml:lang="en-US">Report a ~r~player ~s~for violating the server rules or terms of service. You can also use the ~b~/report (id) ~s~chat command.</String>
        <String xml:lang="nl-NL">Geef een ~r~speler ~s~aan voor het overtreden van de serverregels of de spelvoorwaarden. Je kunt ook het ~b~/report (id) ~s~chat commando gebruiken.</String>
        <String xml:lang="fr-FR">Signaler un ~r~joueur ~s~pour avoir violé les règles du serveur ou les conditions d'utilisation. Tu peux aussi utiliser la commande ~b~/report (id) ~s~dans le chat.</String>
        <String xml:lang="tr-TR">Sunucu kurallarını veya hizmet şartlarını ihlal ettiği için bir ~r~oyuncuyu ~s~bildirin. Ayrıca ~b~/report (id) ~s~sohbet komutunu da kullanabilirsiniz.</String>
        <String xml:lang="hi-Latn">Report kare ek ~r~player ~s~ko agar wo follow nahi kar rahe server rules or terms of service. Aap chat command ~b~/report (id) ~s~bhi use kar sakte hain.</String>
    </Entry>

    <Entry Id="imenu_help_blocked_players_description">
        <String xml:lang="en-US">Check the list of ~r~players ~s~you've blocked.</String>
        <String xml:lang="nl-NL">Bekijk de lijst van ~r~spelers ~s~die je hebt geblokkeerd.</String>
        <String xml:lang="fr-FR">Consulter la liste des ~r~joueurs ~s~que tu as bloqués.</String>
        <String xml:lang="tr-TR">Engellediğiniz ~r~oyuncuların ~s~listesini kontrol edin.</String>
        <String xml:lang="hi-Latn">Check kare list wo ~r~players ~s~ki jinko aapne block kar rakha hai.</String>
    </Entry>

    <Entry Id="imenu_help_report_list_title">
        <String xml:lang="en-US">Your reports</String>
        <String xml:lang="nl-NL">Jouw aangiftes</String>
        <String xml:lang="fr-FR">Tes signalements</String>
        <String xml:lang="tr-TR">Senin raporların</String>
    </Entry>

    <Entry Id="imenu_help_report_list_description">
        <String xml:lang="en-US">View your previous ~r~reports~s~.</String>
        <String xml:lang="nl-NL">Bekijk je vorige ~r~aangiftes~s~.</String>
        <String xml:lang="fr-FR">Consulter tes signalements précédents.</String>
        <String xml:lang="tr-TR">Önceki ~r~raporlarınızı~s~ görüntüleyin</String>
    </Entry>

    <Entry Id="imenu_help_wiki_title">
        <String xml:lang="en-US">Wiki</String>
        <String xml:lang="nl-NL">Wiki</String> 
        <String xml:lang="fr-FR">Wiki</String>
        <String xml:lang="tr-TR">Wiki</String>
    </Entry>

    <Entry Id="imenu_help_support_title">
        <String xml:lang="en-US">Support</String>
        <String xml:lang="nl-NL">Ondersteuning</String>
        <String xml:lang="fr-FR">Assistance</String>
        <String xml:lang="tr-TR">Destek</String>
    </Entry>

    <Entry Id="imenu_help_support_description">
        <String xml:lang="en-US">You can obtain support from our staff on our Discord server: ~b~discord.gg/cnr</String>
        <String xml:lang="nl-NL">Je kunt ondersteuning krijgen van ons personeel via onze Discord server: ~b~discord.gg/cnr</String>
        <String xml:lang="fr-FR">Tu peux obtenir de l'aide auprès de notre staff sur notre serveur Discord : ~b~discord.gg/cnr</String>
        <String xml:lang="tr-TR">Discord sunucumuzda yetkililerden destek alabilirsiniz.: ~b~discord.gg/cnr</String>
        <String xml:lang="hi-Latn">Aap hamare staff members se support le sakte hain hamare discord server ke through: ~b~discord.gg/cnr</String>
    </Entry>

    <Entry Id="imenu_help_rules_title">
        <String xml:lang="en-US">Rules and Terms</String>
        <String xml:lang="nl-NL">Regels en Spelvoorwaarden</String>
        <String xml:lang="fr-FR">Règles et Conditions</String>
        <String xml:lang="tr-TR">Kurallar ve Şartlar</String>
    </Entry>

    <Entry Id="imenu_help_rules_description">
        <String xml:lang="en-US">You read our game rules at ~b~gtacnr.net/rules ~s~and our User Agreement at ~b~sasinosoft.com/agreement</String>
        <String xml:lang="nl-NL">Je kunt onze spelregels lezen op ~b~gtacnr.net/rules ~s~en onze gebruikersovereenkomst op ~b~sasinosoft.com/agreement</String>
        <String xml:lang="fr-FR">Tu as lu nos règles de jeu sur ~b~gtacnr.net/rules ~s~et notre contrat d'utilisation sur ~b~sasinosoft.com/agreement</String>
        <String xml:lang="tr-TR">Oyun kurallarımızı ~b~gtacnr.net/rules ~s~adresinden okuyabilir ve Kullanıcı Sözleşmemizi bu adresten okuyabilirsiniz ~b~sasinosoft.com/agreement </String>
        <String xml:lang="hi-Latn">Aap hamare game ke rules padh sakte hain at ~b~gtacnr.net/rules ~s~aur hamara User Agreement at ~b~sasinosoft.com/agreement</String>
    </Entry>

    <Entry Id="imenu_help_privacy_title">
        <String xml:lang="en-US">Privacy</String>
        <String xml:lang="nl-NL">Privacy</String>
        <String xml:lang="fr-FR">Confidentialité</String>
        <String xml:lang="tr-TR">Gizlilik</String>
    </Entry>

    <Entry Id="imenu_help_privacy_description">
        <String xml:lang="en-US">You read our privacy policy here: ~b~sasinosoft.com/privacy</String>
        <String xml:lang="nl-NL">Je kunt ons privacybeleid hier lezen: ~b~sasinosoft.com/privacy</String>
        <String xml:lang="fr-FR">Tu peux lire notre politique de confidentialité ici: ~b~sasinosoft.com/privacy</String>
        <String xml:lang="tr-TR">Gizlilik politikamızı buradan okuyabilirsiniz: ~b~sasinosoft.com/privacy</String>
        <String xml:lang="hi-Latn">Aap hamari privacy policy padh sakte hain at: ~b~sasinosoft.com/privacy</String>
    </Entry>

    <Entry Id="imenu_help_descr">
        <String xml:lang="en-US">Obtain help with a problem.</String>
        <String xml:lang="pl-PL">Znajdź rozwiązania dla problemów.</String>
        <String xml:lang="nl-NL">Krijg hulp met een probleem.</String>
        <String xml:lang="tr-TR">Bir sorunla ilgili yardım alın.</String>
        <String xml:lang="de-DE">Erhalte hilfe bei einem Problem.</String>
        <String xml:lang="it-IT">Ottieni assistenza relativa ad un problema.</String>
        <String xml:lang="fr-FR">Obtenir de l'aide pour résoudre un problème.</String>
        <String xml:lang="zh-Hant">取得協助.</String>
        <String xml:lang="zh-Hans">取得协助.</String>
        <String xml:lang="es-ES">Obtener ayuda para resolver un problema.</String>
        <String xml:lang="pt-BR">Obter ajuda para resolver um problema.</String>
        <String xml:lang="ar-001">الحصول على مساعدة في مشكلة ما.</String>
        <String xml:lang="th-TH">ขอความช่วยเหลือเมื่อเกิดปัญหา</String>
        <String xml:lang="vi-VN">Nhận sự giúp đỡ về một vấn đề.</String>
        <String xml:lang="id-ID">Dapatkan bantuan dari masalah anda.</String>
        <String xml:lang="hi-Latn">Obtain help with a problem.</String>
    </Entry>

    <Entry Id="imenu_help_player_not_connected">
        <String xml:lang="en-US">That player is ~r~not connected~s~.</String>
        <String xml:lang="nl-NL">Deze speler is ~r~niet verbonden~s~.</String>
        <String xml:lang="it-IT">Quel giocatore ~r~non è connesso~s~.</String>
        <String xml:lang="de-DE">Dieser Spieler ist ~r~nicht verbunden~s~.</String>
        <String xml:lang="pl-PL">Ten gracz ~r~nie jest połączony~s~.</String>
        <String xml:lang="es-ES">Ese jugador ~r~no está conectado~s~.</String>
        <String xml:lang="fr-FR">Ce joueur n'est ~r~pas connecté~s~.</String>
        <String xml:lang="pt-BR">Esse jogador ~r~não está conectado~s~.</String>
        <String xml:lang="ar-001">هذا اللاعب ~r~غير متصل~s~.</String>
        <String xml:lang="th-TH">ผู้เล่นคนนี้ ~r~ไม่เชื่อมต่อ~s~</String>
        <String xml:lang="zh-Hant">該位玩家 ~r~不在線~s~.</String>
        <String xml:lang="vi-VN">Người chơi này hiện ~r~không kết nối~s~.</String>
        <String xml:lang="id-ID">Pemain tersebut ~r~tidak terkoneksi~s~.</String>
        <String xml:lang="tr-TR">Bu oyuncu ~r~bağlı değil~s~.</String>
        <String xml:lang="hi-Latn">Wo player server me ~r~connect nahi hai~s~.</String>
    </Entry>

    <Entry Id="imenu_help_invalid_id">
        <String xml:lang="en-US">You did not enter a ~r~valid player id~s~.</String>
        <String xml:lang="nl-NL">Je hebt een ~r~ongeldig speler-ID~s~ ingegeven.</String>
        <String xml:lang="it-IT">Non hai inserito un ~r~ID del giocatore valido~s~.</String>
        <String xml:lang="de-DE">Du hast eine ~r~ungültige Spieler-ID ~s~eingegeben.</String>
        <String xml:lang="pl-PL">Podałeś nieprawidłowy ~r~ID gracza~s~.</String>
        <String xml:lang="es-ES">No ingresaste una ~r~ID de jugador válida~s~.</String>
        <String xml:lang="fr-FR">Tu n'as pas indiqué un ~r~ID de joueur valide~s~.</String>
        <String xml:lang="pt-BR">Você não inseriu uma ~r~ID de jogador válido~s~.</String>
        <String xml:lang="ar-001">لم تقم بإدخال ~r~معرف لاعب صالح~s~.</String>
        <String xml:lang="th-TH">คุณไม่ได้ป้อน ~r~รหัสผู้เล่นที่ถูกต้อง~s~</String>
        <String xml:lang="zh-Hant">請輸入 ~r~再線玩家的ID~s~.</String>
        <String xml:lang="vi-VN">Bạn chưa có nhập ~r~ID người chơi hợp lệ~s~.</String>
        <String xml:lang="id-ID">Anda tidak memasukan ~r~id pemain yang valid~s~.</String>
        <String xml:lang="tr-TR">Geçerli bir oyuncunun ~r~id bilgisini ~s~girmediniz.</String>
        <String xml:lang="hi-Latn">Aapne ne enter nahi kiya ek ~r~valid player id~s~.</String>
    </Entry>

    <Entry Id="imenu_help_blocking_canceled">
        <String xml:lang="en-US">You ~r~canceled ~s~blocking.</String>
        <String xml:lang="nl-NL">Je hebt het blokkeren ~r~geannuleerd~s~.</String>
        <String xml:lang="fr-FR">Tu as ~r~annulé le ~s~blocage.</String>
        <String xml:lang="tr-TR">Engellemeyi ~r~iptal ~s~ettiniz</String>
        <String xml:lang="hi-Latn">aapne ~r~cancel ~s~kar diya blocking.</String>
    </Entry>

    <Entry Id="imenu_help_block_input_title">
        <String xml:lang="en-US">Block</String>
        <String xml:lang="nl-NL">Blokkeren</String>
        <String xml:lang="fr-FR">Bloquer</String>
        <String xml:lang="tr-TR">Engelle</String>
    </Entry>

    <!-- {0} = Number of blocked users -->
    <Entry Id="imenu_blocked_players_pretext">
        <String xml:lang="en-US">{0} blocked users</String>
        <String xml:lang="nl-NL">{0} geblokkeerde spelers</String>
        <String xml:lang="fr-FR">{0} utilisateurs bloqués</String>
        <String xml:lang="tr-TR">{0} engellenen kullanıcı</String>
        <String xml:lang="hi-Latn">{0} block kiye gaye users</String>
    </Entry>

    <!-- {0} = Username -->
    <Entry Id="imenu_blocked_players_menuitem_description">
        <String xml:lang="en-US">You are ~r~not ~s~receiving any text/voice messages and pings from ~y~{0}~s~.</String>
        <String xml:lang="nl-NL">Je ontvangt ~r~geen ~s~tekst/spraak berichten en pings meer van ~y~{0}~s~.</String>
        <String xml:lang="fr-FR">Tu ne reçois ~r~plus ~s~de messages textuels/vocaux et de mentions de ~y~{0}~s~.</String>
        <String xml:lang="tr-TR">~y~{0}~s~'dan herhangi bir metin/ses ileti veya sinyal ~r~alamıyorsunuz~s~.</String>
        <String xml:lang="hi-Latn">Ab aap ~r~nahi ~s~receive karenge koi text ya voice messages aur pings from ~y~{0}~s~.</String>
    </Entry>

    <Entry Id="imenu_blocked_players_empty_menuitem_text">
        <String xml:lang="en-US">No blocked players :)</String>
        <String xml:lang="nl-NL">Geen geblokkeerde spelers :)</String>
        <String xml:lang="fr-FR">Pas de joueurs bloqués :)</String>
        <String xml:lang="tr-TR">Engellenmiş oyuncu yok :)</String>
        <String xml:lang="hi-Latn">Koi blocked players nahi :)</String>
    </Entry>

    <Entry Id="imenu_blocked_players_empty_menuitem_description">
        <String xml:lang="en-US">Type ~y~/block [player id] ~s~to block someone.</String>
        <String xml:lang="nl-NL">Typ ~y~/block [speler id] ~s~om iemand te blokkeren.</String>
        <String xml:lang="fr-FR">Ecrire ~y~/block [player id] ~s~pour bloquer quelqu'un.</String>
        <String xml:lang="tr-TR">Birini engellemek için ~y~/block [player id] ~s~komutunu kullan.</String>
        <String xml:lang="hi-Latn">Type kare ~y~/block [player id] ~s~kisi bhi player ko block karne ke liye.</String>
    </Entry>

    <Entry Id="imenu_help_report_input_title">
        <String xml:lang="en-US">Report</String>
        <String xml:lang="nl-NL">Aangeven</String>
        <String xml:lang="fr-FR">Signalement</String>
        <String xml:lang="tr-TR">Report</String>
    </Entry>

    <Entry Id="imenu_help_report_not_submitted">
        <String xml:lang="en-US">~r~Attention: ~s~the report has ~r~not ~s~been submitted!</String>
        <String xml:lang="nl-NL">~r~Waarschuwing: ~s~aangifte is ~r~niet ~s~verstuurd!</String>
        <String xml:lang="it-IT">~r~Attenzione: ~s~la segnalazione ~r~non ~s~è stata inviata!</String>
        <String xml:lang="de-DE">~r~Achtung: ~s~Der Report wurde ~r~nicht ~s~eingreicht!</String>
        <String xml:lang="pl-PL">~r~Uwaga: ~s~zgłoszenie ~r~nie zostało ~s~wysłane!</String>
        <String xml:lang="es-ES">~r~Atención: ~s~el reporte ~r~no ~s~ha sido enviado.</String>
        <String xml:lang="fr-FR">~r~Avertissement: ~s~le signalement ~r~n'a pas ~s~été soumis!</String>
        <String xml:lang="pt-BR">~r~Atenção: ~s~o relatório ~r~não ~s~foi enviado!</String>
        <String xml:lang="ar-001">~r~انتبه: ~s~لم يتم إرسال البلاغ!</String>
        <String xml:lang="th-TH">~r~โปรดทราบ: ~s~รายงาน ~r~ไม่ได้ ~s~ถูกส่ง!</String>
        <String xml:lang="zh-Hant">~r~注意:~s~ 此舉報還 ~r~未被 ~s~提交!</String>
        <String xml:lang="vi-VN">~r~Chú ý: ~s~Bài tố cáo này ~r~đã không được ~s~phê duyệt!</String>
        <String xml:lang="id-ID">~r~Perhatian: ~s~Laporan anda ~r~belom ~s~dikirimkan!</String>
       <String xml:lang="tr-TR">~r~Dikkat: ~s~Report henüz ~r~gönderilmedi~s~!</String>
       <String xml:lang="hi-Latn">~r~Attention: ~s~aapki report ~r~nahi ~s~submit hui!</String>
    </Entry>

    <Entry Id="imenu_help_report_canceled">
        <String xml:lang="en-US">You ~r~canceled ~s~the report.</String>
        <String xml:lang="nl-NL">Je hebt de aangifte ~r~geannuleerd~s~.</String>
        <String xml:lang="it-IT">Hai ~r~annullato ~s~la segnalazione.</String>
        <String xml:lang="de-DE">Du hast den Report ~r~abgebrochen~s~.</String>
        <String xml:lang="pl-PL">~r~Anulowałeś ~s~zgłoszenie.</String>
        <String xml:lang="es-ES">Tu ~r~cancelaste ~s~el reporte.</String>
        <String xml:lang="fr-FR">Tu as ~r~annulé ~s~le signalement.</String>
        <String xml:lang="pt-BR"> Você ~r~cancelou ~s~o relatório.</String>
        <String xml:lang="ar-001">انت قمت ~r~بألغاء ~s~البلاغ</String>
        <String xml:lang="th-TH">คุณ ~r~ยกเลิก ~s~รายงาน</String>
        <String xml:lang="zh-Hant">你 ~r~取消~s~ 了此次舉報.</String>
        <String xml:lang="vi-VN">Bạn ~r~đã huỷ bỏ ~s~bài tố cáo.</String>
        <String xml:lang="id-ID">Anda ~r~telah membatalkan ~s~laporan.</String>
        <String xml:lang="hi-Latn">aapne ~r~cancel ~s~kar diya report.</String>
    </Entry>

    <Entry Id="imenu_job">
        <String xml:lang="en-US">Job Menu</String>
        <String xml:lang="pl-PL">Menu Pracy</String>
        <String xml:lang="nl-NL">Werk Menu</String>
        <String xml:lang="tr-TR">İş Menüsü</String>
        <String xml:lang="de-DE">Jobmenü</String>
        <String xml:lang="it-IT">Menu Lavoro</String>
        <String xml:lang="fr-FR">Menu Emploi</String>
        <String xml:lang="zh-Hant">職業選單</String>
        <String xml:lang="zh-Hans">职业选单</String>
        <String xml:lang="es-ES">Menú de trabajo</String>
        <String xml:lang="pt-BR">Menu de trabalho</String>
        <String xml:lang="ar-001">قائمة الوظائف</String>
        <String xml:lang="th-TH">เมนูอาชีพ</String>
        <String xml:lang="vi-VN">Menu công việc</String>
        <String xml:lang="id-ID">Menu Pekerjaan</String>
    </Entry>

    <Entry Id="imenu_job_descr_none">
        <String xml:lang="en-US">~r~To access this menu you need to get a job first.</String>
        <String xml:lang="pl-PL">~r~By uzyskać dostęp do tego menu, musisz znaleźć pracę.</String>
        <String xml:lang="nl-NL">~r~Om dit menu te kunnen gebruiken, moet je eerst een baan krijgen.</String>
        <String xml:lang="tr-TR">~r~Bu menüye erişmek için önce bir iş bulmanız gerekir.</String>
        <String xml:lang="de-DE">~r~Du musst dir zuerst einen Job suchen, um auf dieses Menü zuzugreifen.</String>
        <String xml:lang="it-IT">~r~Per accedere a questo menu devi prima ottenere un lavoro.</String>
        <String xml:lang="fr-FR">~r~Pour accéder à ce menu, tu dois d'abord trouver un emploi.</String>
        <String xml:lang="zh-Hant">~r~你必須先有一個職業才可以使用此選單.</String>
        <String xml:lang="zh-Hans">~r~你必须先有一个职业才可以使用此选单</String>
        <String xml:lang="es-ES">~r~Para acceder a este menú, primero tienes que conseguir un trabajo.</String>
        <String xml:lang="pt-BR">~r~Para acessar esse menu, você deve primeiro conseguir um emprego..</String>
        <String xml:lang="ar-001">~r~للوصول إلى هذه القائمة، عليك الحصول على وظيفة أولاً.</String>
        <String xml:lang="th-TH">~r~หากต้องการเข้าถึงเมนูนี้ คุณต้องได้อาชีพก่อน</String>
        <String xml:lang="vi-VN">~r~Để truy cập vào menu này bạn cần phải nhận một công việc trước.</String>
        <String xml:lang="id-ID">~r~Untuk mengakses menu ini anda harus memiliki pekerjaan terlebih dahulu.</String>
        <String xml:lang="hi-Latn">~r~Ye menu access karne ke liye aapko pehle job me lagna hoga.</String>
    </Entry>

    <Entry Id="imenu_job_descr_drug_dealer">
        <String xml:lang="en-US">Manage your drugs stock, view recent calls and past sales.</String>
        <String xml:lang="pl-PL">Zarządzaj swoim towarem, podejrzyj ostatnie zawołania oraz poprzednie sprzedaże.</String>
        <String xml:lang="nl-NL">Beheer je drugs voorraad, bekijk recente meldingen en je eerdere verkopen.</String>
        <String xml:lang="tr-TR">Uyuşturucu stoğunuzu yönetin, son aramaları ve geçmiş satışları görüntüleyin.</String>
        <String xml:lang="de-DE">Verwalte deinen Drogenbestand, zeige die letzten Anrufe und deine letzten Verkäufe an.</String>
        <String xml:lang="it-IT">Gestisci la tua scorta di droghe, visualizza le chiamate recenti e le vendite precedenti.</String>
        <String xml:lang="fr-FR">Gestion de ton stock de drogues, voir les appels récents et les ventes passées.</String>
        <String xml:lang="zh-Hant">管理您的毒品庫存,查看最近的通話和過去的銷售紀錄.</String>
        <String xml:lang="zh-Hans">管理您的药品库存,查看最近的通话和过去的销售情况.</String>
        <String xml:lang="es-ES">Gestiona tu stock de drogas, ver las llamadas recientes y las ventas anteriores.</String>
        <String xml:lang="pt-BR">Gerencie seu estoque de drogas, visualize chamadas recentes e vendas anteriores.</String>
        <String xml:lang="ar-001">إدارة مخزون المخدرات الخاص بك، وعرض المكالمات الأخيرة والمبيعات الماضية.</String>
        <String xml:lang="th-TH">จัดการสต๊อกยา ดูการโทรล่าสุด และยอดขายในอดีต</String>
        <String xml:lang="vi-VN">Quản lý kho thuốc phiện của bạn, xem cuộc gọi gần đây và đã bán lần trước.</String>
        <String xml:lang="id-ID">Kelola stock narkotika anda, lihat panggilan terkini, dan riwayat penjualan.</String>
        <String xml:lang="hi-Latn">Manage kare apne drugs stock, view kare recent calls aur pehle ki sales.</String>
    </Entry>

    <Entry Id="imenu_job_descr_mechanic">
        <String xml:lang="en-US">Manage the tools and items you sell, view recent calls and past sales.</String>
        <String xml:lang="pl-PL">Zarządzaj swoimi narzędziami, przedmiotami które sprzedajesz, podejrzyj ostatnie zawołania oraz poprzednie sprzedaże.</String>
        <String xml:lang="nl-NL">Beheer het gereedschap en artikelen die je verkoopt, bekijk recente meldingen en je eerdere verkopen.</String>
        <String xml:lang="tr-TR">Sattığınız aletleri ve öğeleri yönetin, son aramaları ve geçmiş satışları görüntüleyin.</String>
        <String xml:lang="de-DE">Verwalte deine Werkzeuge und Gegenstände die du verkaufst, zeige die letzten Anrufe und deine letzten Verkäufe an.</String>
        <String xml:lang="it-IT">Gestisci gli oggetti ed attrezzi che vendi, visualizza le chiamate recenti e le vendite precedenti.</String>
        <String xml:lang="fr-FR">Gestion des outils et des articles que tu vends, voir les appels récents et les ventes passées.</String>
        <String xml:lang="zh-Hant">管理您銷售的工具或商品,查看最近的通話或過去的銷售紀錄.</String>
        <String xml:lang="zh-Hans">管理您销售的工具和商品,查看最近的通话和过去的销售.</String>
        <String xml:lang="es-ES">Gestiona las herramientas y artículos que vendes, ver las llamadas recientes y las ventas anteriores.</String>
        <String xml:lang="pt-BR">Manage the tools and items you sell, view recent calls and past sales.</String>
        <String xml:lang="ar-001">إدارة الأدوات والعناصر التي تبيعها، وعرض المكالمات الأخيرة والمبيعات السابقة.</String>
        <String xml:lang="th-TH">จัดการเครื่องมือและสินค้าที่คุณขาย ดูการโทรล่าสุดและยอดขายที่ผ่านมา</String>
        <String xml:lang="vi-VN">Quản lý công cụ và dụng cụ bạn bán, xem cuộc gọi gần đây và đã bán lần trước</String>
        <String xml:lang="id-ID">Kelola peralatan dan barang yang anda jual, lihat panggilan terkini, dan riwayat penjualan.</String>
        <String xml:lang="hi-Latn">Manage kare wo tools aur items jo aapne sell kiye, view kare recent calls aur pehle ki sales.</String>
    </Entry>

    <Entry Id="imenu_job_descr_police">
        <String xml:lang="en-US">Use your radio and view recent calls.</String>
        <String xml:lang="pl-PL">Użyj krótkofalówki i podejrzyj ostatnie zawołania.</String>
        <String xml:lang="nl-NL">Gebruik je portofoon en bekijk recente meldingen.</String>
        <String xml:lang="tr-TR">Telsizinizi kullanın ve son çağrıları görüntüleyin.</String>
        <String xml:lang="de-DE">Benutze dein Funkgerät und zeige die letzten Anrufe an.</String>
        <String xml:lang="it-IT">Utilizza la tua radio e visualizza le chiamate recenti.</String>
        <String xml:lang="fr-FR">Utiliser ta radio et voir les appels récents.</String>
        <String xml:lang="zh-Hant">使用你的無線電或查看最近的通話紀錄.</String>
        <String xml:lang="zh-Hans">使用你的无线电和查看最近的通话.</String>
        <String xml:lang="es-ES">Utiliza tu radio y mira las llamadas recientes</String>
        <String xml:lang="pt-BR">Use seu rádio e veja as chamadas recentes.</String>
        <String xml:lang="ar-001">استخدم الراديو الخاص بك واعرض المكالمات الأخيرة.</String>
        <String xml:lang="th-TH">ใช้วิทยุของคุณและดูการโทรล่าสุด</String>
        <String xml:lang="vi-VN">Sử dụng đàm và xem cuộc gọi gần đây.</String>
        <String xml:lang="id-ID">Gunakan radio dan lihat panggilan terkini.</String>
        <String xml:lang="hi-Latn">Apna radio use kare aur view kare recent ki calls.</String>
    </Entry>

    <Entry Id="imenu_job_descr_paramedic">
        <String xml:lang="en-US">Use your radio and view recent calls.</String>
        <String xml:lang="pl-PL">Użyj krótkofalówki i podejrzyj ostatnie zawołania.</String>
        <String xml:lang="nl-NL">Gebruik je portofoon en bekijk recente meldingen.</String>
        <String xml:lang="tr-TR">Telsizinizi kullanın ve son çağrıları görüntüleyin.</String>
        <String xml:lang="de-DE">Benutze dein Funkgerät und zeige die letzten Anrufe an.</String>
        <String xml:lang="it-IT">Utilizza la tua radio e visualizza le chiamate recenti.</String>
        <String xml:lang="fr-FR">Utiliser ta radio et voir les appels récents.</String>
        <String xml:lang="zh-Hant">使用你的無線電或查看最近的通話.</String>
        <String xml:lang="zh-Hans">使用你的无线电和查看最近的通话</String>
        <String xml:lang="es-ES">Utiliza tu radio y mira las llamadas recientes</String>
        <String xml:lang="pt-BR">Use seu rádio e veja as chamadas recentes.</String>
        <String xml:lang="ar-001">استخدم الراديو الخاص بك واعرض المكالمات الأخيرة.</String>
        <String xml:lang="th-TH">ใช้วิทยุของคุณและดูการโทรล่าสุด</String>
        <String xml:lang="vi-VN">Sử dụng đàm và xem cuộc gọi gần đây.</String>
        <String xml:lang="id-ID">Gunakan radio dan lihat panggilan terkini.</String>
        <String xml:lang="hi-Latn">Apna radio use kare aur view kare recent ki calls.</String>
    </Entry>

    <!-- ========================= -->
    <!-- Inventory Menu -->
    <!-- ========================= -->
    <Entry Id="imenu_inventory_subtitle">
        <String xml:lang="en-US">Select a category</String>
        <String xml:lang="pl-PL">Wybierz kategorię</String>
        <String xml:lang="nl-NL">Selecteer een categorie</String>
        <String xml:lang="tr-TR">Bir kategori seç</String>
        <String xml:lang="de-DE">Wähle eine Kategorie</String>
        <String xml:lang="it-IT">Seleziona una categoria</String>
        <String xml:lang="fr-FR">Sélectionner une catégorie</String>
        <String xml:lang="zh-Hant">選擇一個類別</String>
        <String xml:lang="zh-Hans">选择一个类别</String>
        <String xml:lang="es-ES">Selecciona una categoría</String>
        <String xml:lang="pt-BR">Selecione uma categoria</String>
        <String xml:lang="ar-001">اختر تصنيف</String>
        <String xml:lang="th-TH">เลือกหมวดหมู่</String>
        <String xml:lang="vi-VN">Choạn một danh mục</String>
        <String xml:lang="id-ID">Pilih satu kategori</String>
        <String xml:lang="hi-Latn">Ek category select kare</String>
    </Entry>

    <Entry Id="btn_imenu_inventory_give">
        <String xml:lang="en-US">Give</String>
        <String xml:lang="pl-PL">Przekaż</String>
        <String xml:lang="nl-NL">Geef</String>
        <String xml:lang="tr-TR">Vermek</String>
        <String xml:lang="de-DE">Übergeben</String>
        <String xml:lang="it-IT">Fornisci</String>
        <String xml:lang="fr-FR">Donner</String>
        <String xml:lang="zh-Hant">給予</String>
        <String xml:lang="zh-Hans">给予</String>
        <String xml:lang="es-ES">Dar</String>
        <String xml:lang="pt-BR">Dar</String>
        <String xml:lang="ar-001">منح</String>
        <String xml:lang="th-TH">ให้</String>
        <String xml:lang="vi-VN">Đưa cho</String>
        <String xml:lang="id-ID">Memberi</String>
    </Entry>

    <Entry Id="btn_imenu_inventory_use">
        <String xml:lang="en-US">Use</String>
        <String xml:lang="pl-PL">Użyj</String>
        <String xml:lang="nl-NL">Gebruik</String>
        <String xml:lang="tr-TR">Kullanmak</String>
        <String xml:lang="de-DE">Benutzen</String>
        <String xml:lang="it-IT">Utilizza</String>
        <String xml:lang="fr-FR">Utiliser</String>
        <String xml:lang="zh-Hant">使用</String>
        <String xml:lang="zh-Hans">使用</String>
        <String xml:lang="es-ES">Usar</String>
        <String xml:lang="pt-BR">Uso</String>
        <String xml:lang="ar-001">استخدم</String>
        <String xml:lang="th-TH">ใช้</String>
        <String xml:lang="vi-VN">Sử dụng</String>
        <String xml:lang="id-ID">Gunakan</String>
    </Entry>

    <Entry Id="btn_imenu_inventory_drop">
        <String xml:lang="en-US">Drop</String>
        <String xml:lang="pl-PL">Upuść</String>
        <String xml:lang="nl-NL">Laten vallen</String>
        <String xml:lang="tr-TR">Bırakmak</String>
        <String xml:lang="de-DE">Fallen lassen</String>
        <String xml:lang="it-IT">Getta</String>
        <String xml:lang="fr-FR">Lâcher</String>
        <String xml:lang="zh-Hant">丟棄</String>
        <String xml:lang="zh-Hans">丢弃</String>
        <String xml:lang="es-ES">Tirar</String>
        <String xml:lang="pt-BR">Lançar</String>
        <String xml:lang="ar-001">اسقط</String>
        <String xml:lang="th-TH">วาง</String>
        <String xml:lang="vi-VN">Thả</String>
        <String xml:lang="id-ID">Jatuhkan</String>
    </Entry>

    <Entry Id="btn_imenu_inventory_pickup">
        <String xml:lang="en-US">Pick up</String>
        <String xml:lang="fr-FR">Récupérer</String>
    </Entry>

    <Entry Id="imenu_inventory_stock">
        <String xml:lang="en-US">~b~Stock</String>
        <String xml:lang="pl-PL">~b~Towar</String>
        <String xml:lang="nl-NL">~b~Voorraad</String>
        <String xml:lang="tr-TR">~b~Stok</String>
        <String xml:lang="de-DE">~b~Bestand</String>
        <String xml:lang="it-IT">~b~Scorta</String>
        <String xml:lang="fr-FR">~b~Stock</String>
        <String xml:lang="zh-Hant">~b~貨品</String>
        <String xml:lang="zh-Hans">~b~仓库</String>
        <String xml:lang="es-ES">~b~Stock</String>
        <String xml:lang="pt-BR">~b~Stock</String>
        <String xml:lang="ar-001">~b~الأسهم</String>
        <String xml:lang="th-TH">~b~คลัง</String>
        <String xml:lang="vi-VN">~b~Kho</String>
        <String xml:lang="id-ID">~b~persediaan</String>
    </Entry>

    <Entry Id="imenu_inventory_stock_descr">
        <String xml:lang="en-US">Manage your stock and set prices.</String>
        <String xml:lang="pl-PL">Zarządzaj swoim towarem oraz ustalonymi cenami.</String>
        <String xml:lang="nl-NL">Beheer je voorraad en bepaal prijzen.</String>
        <String xml:lang="tr-TR">Stoğunuzu yönetin ve fiyatları belirleyin.</String>
        <String xml:lang="de-DE">Verwalte deinen Bestand und setze die Preise fest.</String>
        <String xml:lang="it-IT">Gestisci le tue scorte ed imposta i prezzi.</String>
        <String xml:lang="fr-FR">Gestion de tes stocks et fixation des prix.</String>
        <String xml:lang="zh-Hant">管理你的倉庫或設定價格.</String>
        <String xml:lang="zh-Hans">管理你的仓库和设定价格</String>
        <String xml:lang="es-ES">Gestiona tu stock y pon los precios.</String>
        <String xml:lang="pt-BR">Gerencie seu estoque e defina preços.</String>
        <String xml:lang="ar-001">إدارة المخزون الخاص بك وتحديد الأسعار.</String>
        <String xml:lang="th-TH">จัดการสต็อกของคุณและกำหนดราคา</String>
        <String xml:lang="vi-VN">Quản lý kho của bạn và điều chỉnh giá.</String>
        <String xml:lang="id-ID">Kelola stok anda dan atur harganya.</String>
        <String xml:lang="hi-Latn">Manage kare apne stock aur prices set kare.</String>
    </Entry>

    <Entry Id="imenu_inventory_empty">
        <String xml:lang="en-US">No items in your inventory :(</String>
        <String xml:lang="pl-PL">Twój ekwipunek jest pusty :(</String>
        <String xml:lang="nl-NL">Geen voorwerpen in je inventaris :(</String>
        <String xml:lang="tr-TR">Envanterinizde öğe yok :(</String>
        <String xml:lang="de-DE">Keine Gegenständ ein deinem Inventar. :(</String>
        <String xml:lang="it-IT">Nessun oggetto nel tuo inventario. :(</String>
        <String xml:lang="fr-FR">Aucun objet dans ton inventaire :(</String>
        <String xml:lang="zh-Hant">你的背包內沒有任何物品 :(</String>
        <String xml:lang="zh-Hans">你的背包内没有任何物品 :(</String>
        <String xml:lang="es-ES">No hay artículos en tu inventario :(</String>
        <String xml:lang="pt-BR">Não há itens em seu inventário :(</String>
        <String xml:lang="ar-001">لا يوجد شئ في المخزون الخاص بك :(</String>
        <String xml:lang="th-TH">ไม่มีรายการในสินค้าคงคลังของคุณ :(</String>
        <String xml:lang="vi-VN">Không có vật nào trong túi đồ của bạn :(</String>
        <String xml:lang="id-ID">Tidak ada barang didalam invetaris anda.</String>
        <String xml:lang="hi-Latn">Koi items nahi hai aapki inventory me :(</String>
    </Entry>

    <Entry Id="imenu_inventory_empty_descr">
        <String xml:lang="en-US">Visit stores and buy some stuff!</String>
        <String xml:lang="pl-PL">Odwiedź sklepy i kup sobie coś fajnego!</String>
        <String xml:lang="nl-NL">Bezoek winkels en koop wat!</String>
        <String xml:lang="tr-TR">Mağazaları ziyaret edin ve bir şeyler satın alın!</String>
        <String xml:lang="de-DE">Besuche Geschäfte und kaufe ein paar Sachen!</String>
        <String xml:lang="it-IT">Visita un negozio e comprati qualcosa!</String>
        <String xml:lang="fr-FR">Visite des magasins et achète des objets!</String>
        <String xml:lang="zh-Hant">關顧商店並購買一些物品!</String>
        <String xml:lang="zh-Hans">造访商店和购买一些物品!</String>
        <String xml:lang="es-ES">Visita las tiendas y compra algunas cosas!</String>
        <String xml:lang="pt-BR">Visite as lojas e compre algumas coisas!</String>
        <String xml:lang="ar-001">قم بزيارة المتاجر وشراء بعض الأشياء!</String>
        <String xml:lang="th-TH">เยี่ยมชมร้านค้าและซื้อของ!</String>
        <String xml:lang="vi-VN">Ghé đến cửa hàng và mua một vài thứ!</String>
        <String xml:lang="id-ID">Kunjungi toko dan belilah suatu barang!</String>
        <String xml:lang="hi-Latn">Visit kare stores aur buy kare kuch saman!</String>
    </Entry>

    <Entry Id="input_imenu_inventory_send_amount">
        <String xml:lang="en-US">Amount to send</String>
        <String xml:lang="pl-PL">Ilość do przekazania.</String>
        <String xml:lang="nl-NL">Aantal om te versturen</String>
        <String xml:lang="tr-TR">Gönderilecek tutar</String>
        <String xml:lang="de-DE">Zu sendender Betrag</String>
        <String xml:lang="it-IT">Quantità da inviare</String>
        <String xml:lang="fr-FR">Montant à envoyer</String>
        <String xml:lang="zh-Hant">發送數量</String>
        <String xml:lang="zh-Hans">发送数量</String>
        <String xml:lang="es-ES">Cantidad a enviar</String>
        <String xml:lang="pt-BR">Quantidade a ser enviada</String>
        <String xml:lang="ar-001">الكمية المراد إرسالها</String>
        <String xml:lang="th-TH">จำนวนที่จะส่ง</String>
        <String xml:lang="vi-VN">Số lượng để gửi</String>
        <String xml:lang="id-ID">Jumlah yang akan dikirimkan</String>
        <String xml:lang="hi-Latn">Amount bhejne ke liye</String>
    </Entry>

    <Entry Id="input_imenu_inventory_send_amount_descr">
        <String xml:lang="en-US">Enter the amount of {0} you want to send {1}.</String>
        <String xml:lang="pl-PL">Podaj ilość {0} którą chcesz przekazać {1}.</String>
        <String xml:lang="nl-NL">Geef het aantal in van {0} dat je wilt versturen {1}.</String>
        <String xml:lang="tr-TR">Göndermek istediğiniz {0} miktarını girin {1}.</String>
        <String xml:lang="de-DE">Gib den Betrag von {0} ein, den du {1} senden möchtest.</String>
        <String xml:lang="it-IT">Inserisci la quantità di {0} che voi inviare {1}.</String>
        <String xml:lang="fr-FR">Entre le montant de {0} que tu souhaites envoyer à {1}</String>
        <String xml:lang="zh-Hant">輸入你想要發送給 {1} 的 {0} 的數量.</String>
        <String xml:lang="zh-Hans">输入你想要发送给 {1} 的 {0} 的数量.</String>
        <String xml:lang="es-ES">Introduzce la cantidad de {0} que deseas enviar {1}.</String>
        <String xml:lang="pt-BR">Digite o valor de {0} que você deseja enviar {1}.</String>
        <String xml:lang="ar-001">ادخل الكمية {0} التي تريد إرسالها {1}.</String>
        <String xml:lang="th-TH">ป้อนจำนวน {0} ที่คุณต้องการส่ง {1}</String>
        <String xml:lang="vi-VN">Nhập số lượng của {0} mà bạn muốn gửi {1}.</String>
        <String xml:lang="id-ID">Masukkan jumlah {0} yang akan anda kirimkan {1}.</String>
        <String xml:lang="hi-Latn">Enter kare amount of {0} jise aap bhejna chahte hain {1}.</String>
    </Entry>

    <Entry Id="imenu_inventory_invalid_amount">
        <String xml:lang="en-US">~r~You have entered an invalid amount.</String>
        <String xml:lang="pl-PL">~r~Podałeś nieprawidłową ilość.</String>
        <String xml:lang="nl-NL">~r~Je hebt een ongeldig aantal ingevult.</String>
        <String xml:lang="tr-TR">~r~Geçersiz bir miktar girdiniz.</String>
        <String xml:lang="de-DE">~r~Du hast einen ungültigen Betrag eingegeben.</String>
        <String xml:lang="it-IT">~r~La quantità inserita non è valida.</String>
        <String xml:lang="fr-FR">~r~Tu as saisi un montant invalide.</String>
        <String xml:lang="zh-Hant">~r~你輸入了無效的數量.</String>
        <String xml:lang="zh-Hans">~r~你输入了无效的数量.</String>
        <String xml:lang="es-ES">~r~Has introducido una cantidad no válido.</String>
        <String xml:lang="pt-BR">~r~Você inseriu um valor inválido.</String>
        <String xml:lang="ar-001">~r~لقد قمت بإدخال كمية غير صالحة.</String>
        <String xml:lang="th-TH">~r~คุณป้อนจำนวนเงินไม่ถูกต้อง</String>
        <String xml:lang="vi-VN">~r~Bạn đã nhập số lượng không hợp lệ.</String>
        <String xml:lang="id-ID">~r~Anda memasukkan jumlah yang tidak valid.</String>
        <String xml:lang="hi-Latn">~r~Aapne galat amount enter kiya hai.</String>
    </Entry>

    <Entry Id="imenu_inventory_fractional_amount">
        <String xml:lang="en-US">~r~This item can't be split. Please enter a whole number.</String>
        <String xml:lang="pl-PL">~r~Ten przedmiot nie może być podzielony. Proszę podaj liczbę naturalną.</String>
        <String xml:lang="nl-NL">~r~Dit item kan niet gesplit worden. Voer alstublieft een heel nummer in.</String>
        <String xml:lang="tr-TR">~r~Bu öğe bölünemez. Lütfen bir tam sayı girin.</String>
        <String xml:lang="de-DE">~r~Du kannst diesen Gegenstand nicht teilenb. Gib bitte eine ganze Zahl ein.</String>
        <String xml:lang="it-IT">~r~Questo oggetto non può essere separato. Perfavore inserisci un numero intero.</String>
        <String xml:lang="fr-FR">~r~Cet objet ne peut pas être fractionné. Entre un nombre entier s'il te plaît.</String>
        <String xml:lang="zh-Hant">~r~此物品無法拆分. 請輸入整數.</String>
        <String xml:lang="zh-Hans">~r~此物品无法拆分. 请输入整数.</String>
        <String xml:lang="es-ES">~r~Este artículo no se puede dividir. Por favor, introduzce un número entero.</String>
        <String xml:lang="pt-BR">~r~Este item não pode ser dividido. Por favor, digite um número inteiro.</String>
        <String xml:lang="ar-001">~r~لا يمكن تقسيم هذا الشئ. الرجاء إدخال عدد صحيح.</String>
        <String xml:lang="th-TH">~r~รายการนี้ไม่สามารถแยกได้ กรุณากรอกจำนวนเต็ม</String>
        <String xml:lang="vi-VN">~r~Vật dụng này không thể tách ra. Vui lòng nhập tất cả số lượng.</String>
        <String xml:lang="id-ID">~r~Item ini tidak dapat dipecah. Silahkan masukan jumlah yang utuh.</String>
        <String xml:lang="hi-Latn">~r~Ye item split nahi ho sakta. Please ek whole number enter kare.</String>
    </Entry>

    <Entry Id="imenu_inventory_refresh">
        <String xml:lang="en-US">You must ~r~wait ~s~before refreshing the inventory again.</String>
        <String xml:lang="nl-NL">Je moet ~r~wachten ~s~voordat je de inventory opnieuw ververst.</String>
        <String xml:lang="it-IT">Devi ~r~aspettare ~s~prima poter aggiornare l'inventario nuovamente.</String>
        <String xml:lang="de-DE">Du musst ~r~warten~s~, bevor du dein Inventar erneut aktualisieren kannst.</String>
        <String xml:lang="es-ES">Tienes que ~r~esperar ~s~antes de volver a actualizar el inventario.</String>
        <String xml:lang="fr-FR">Tu dois ~r~attendre ~s~avant de pouvoir rafraîchir ton inventaire à nouveau.</String>
        <String xml:lang="pl-PL">Musisz ~r~poczekać ~s~zanim ponownie odświeżysz ekwipunek.</String>
        <String xml:lang="zh-Hant">你必須在背包重新刷新前 ~r~等待~s~.</String>
        <String xml:lang="zh-Hans">你必须在背包重新刷新前 ~r~等待~s~.</String>
        <String xml:lang="pt-BR">Você precisa ~r~esperar ~s~alguns segundos antes de atualizar o inventário novamente.</String>
        <String xml:lang="ar-001">يجب عليك ~r~الأنتظار~s~ قبل تحديث المخزون مرة أخرى.</String>
        <String xml:lang="th-TH">คุณต้อง ~r~รอ ~s~ก่อนที่จะรีเฟรชช่องเก็บของอีกครั้ง</String>
        <String xml:lang="vi-VN">Bạn phải ~r~đợi ~s~trước khi làm mới túi đồ lần nữa.</String>
        <String xml:lang="id-ID">Anda harus ~r~menunggu ~s~sebelum mengulang invetaris lagi.</String>
        <String xml:lang="tr-TR">Envanterini tekrar yenilemeden önce ~r~beklemelisin~s~.</String>
        <String xml:lang="hi-Latn">Aapko ~r~wait ~s~karna hoga firse inventory refresh karne se pehle.</String>
    </Entry>

    <!-- 0 = Other player's name -->
    <!-- 1 = Amount -->
    <!-- 2 = Item name -->
    <!-- Example: You gave Sasino (2) 3 Heavy Armor. -->
    <!--                   [   {0}  ][{1}][   {2}  ] -->
    <Entry Id="imenu_inventory_item_sent">
        <String xml:lang="en-US">You gave {0} ~y~{1} {2}~s~.</String>
        <String xml:lang="pl-PL">Przekazałeś {0} ~y~{1} {2}~s~.</String>
        <String xml:lang="nl-NL">Je hebt {0} ~y~{1} {2}~s~ gegeven.</String>
        <String xml:lang="tr-TR">{0}~s~'ya ~y~{1} {2} ~s~verdiniz.</String>
        <String xml:lang="de-DE">Du hast {0} ~y~{1} {2}~s~ gegeben.</String>
        <String xml:lang="it-IT">Hai fornito ~y~{1} {2} ~s~a {0}.</String>
        <String xml:lang="fr-FR">Tu as donné à {0} ~y~{1} {2}~s~.</String>
        <String xml:lang="es-ES">Has dado a {0} ~y~{1} {2}~s~.</String>
        <String xml:lang="zh-Hant">你給了 {0} ~y~{1} 個 {2}~s~.</String>
        <String xml:lang="zh-Hans">你给了 {0} ~y~{1} 个 {2}~s~.</String>
        <String xml:lang="pt-BR">Você deu a {0} ~y~{1} {2}~s~.</String>
        <String xml:lang="ar-001">لقد أعطيت {0} ~y~{1} {2}~s~.</String>
        <String xml:lang="th-TH">คุณให้ {0} ~y~{1} {2}~s~</String>
        <String xml:lang="vi-VN">Bạn đã đưa {0} ~y~{1} {2}~s~.</String>
        <String xml:lang="id-ID">Anda memberikan {0} ~y~{1} {2}~s~.</String>
        <String xml:lang="hi-Latn">Aapne diye {0} ~y~{1} {2}~s~.</String>
    </Entry>

    <!-- Same as before, but for items that have a measure unit -->
    <!-- 0 = Other player's name -->
    <!-- 1 = Amount -->
    <!-- 2 = Unit of measurement -->
    <!-- 3 = Item name -->
    <!-- Example: You gave Sasino (2) 5g of Cocaine. -->
    <Entry Id="imenu_inventory_item_sent_unit">
        <String xml:lang="en-US">You gave {0} ~y~{1}{2} of {3}~s~.</String>
        <String xml:lang="pl-PL">Przekazałeś {0} ~y~{1}{2} {3}~s~.</String>
        <String xml:lang="nl-NL">Je hebt {0} ~y~{1}{2} van {3}~s~ gegeven.</String>
        <String xml:lang="tr-TR">{0}~s~'ya ~y~{1}{2} {3}~s~ verdiniz.</String>
        <String xml:lang="de-DE">Du hast {0} ~y~{1}{2} {3}~s~ gegeben.</String>
        <String xml:lang="it-IT">Hai fornito a {0} ~y~{1}{2} di {3}~s~.</String>
        <String xml:lang="fr-FR">Tu as donné à {0} ~y~{1}{2} de {3}~s~.</String>
        <String xml:lang="zh-Hant">你給了 {0} ~y~{1} {2} {3}~s~.</String>
        <String xml:lang="zh-Hans">你给了 {0} ~y~{1} {2} {3}~s~.</String>
        <String xml:lang="es-ES">Has dado a {0} ~y~{1}{2} de {3}~s~.</String>
        <String xml:lang="pt-BR">Você deu a {0} ~y~{1}{2} de {3}~s~.</String>
        <String xml:lang="ar-001">لقد أعطيت {0} ~y~{1}{2} من {3}~s~.</String>
        <String xml:lang="th-TH">คุณให้ {0} ~y~{1}{2} จาก {3}~s~</String>
        <String xml:lang="vi-VN">Bạn đã đưa {0} ~y~{1}{2} {3}~s~.</String>
        <String xml:lang="id-ID">Anda memberikan {0}~y~{1}{2} {3}~s~.</String>
        <String xml:lang="hi-Latn">Aapne diye {0} ~y~{1}{2} of {3}~s~.</String>
    </Entry>

    <Entry Id="imenu_inventory_send_cant_give_item">
        <String xml:lang="en-US">This item can't be ~r~given ~s~to other players.</String>
        <String xml:lang="pl-PL">Ten przedmiot nie może być ~r~przekazany ~s~innym graczom.</String>
        <String xml:lang="nl-NL">Dit item mag niet ~r~gegeven ~s~worden aan andere spelers.</String>
        <String xml:lang="tr-TR">Bu öğe diğer oyunculara ~r~verilemez~s~.</String>
        <String xml:lang="de-DE">Dieser Gegenstand ~r~kann nicht ~s~an andere Spieler übergeben werden.</String>
        <String xml:lang="it-IT">Questo oggetto non puo essere ~r~fornito ~s~ad altri giocatori.</String>
        <String xml:lang="fr-FR">Cet objet ne peut pas être ~r~donné ~s~à d'autres joueurs.</String>
        <String xml:lang="zh-Hant">這個物品 ~r~不能給予 ~s~其他玩家.</String>
        <String xml:lang="zh-Hans">这个物品 ~r~不能给予 ~s~其他玩家.</String>
        <String xml:lang="es-ES">Este objeto no se puede ~r~dar ~s~a otros jugadores.</String>
        <String xml:lang="pt-BR">esse item não pode ser ~r~dado ~s~a outros jogadores.</String>
        <String xml:lang="ar-001">لا يمكن ~r~منح هذا الشئ ~s~للاعبين آخرين</String>
        <String xml:lang="th-TH">ไอเท็มนี้ไม่สามารถ ~r~มอบ ~s~ให้กับผู้เล่นคนอื่นได้</String>
        <String xml:lang="vi-VN">Vật phẩm này không thể ~r~đưa ~s~cho người chơi khác.</String>
        <String xml:lang="id-ID">Barang ini tidak dapat ~r~diberikan ~s~kepada pemain lain.</String>
        <String xml:lang="hi-Latn">Ye item nahi ~r~diya ~s~jaa sakta doosre players ko.</String>
    </Entry>

    <!-- 0 = Item name -->
    <Entry Id="imenu_inventory_send_insufficient_amount">
        <String xml:lang="en-US">You do not have enough ~r~{0}~s~.</String>
        <String xml:lang="pl-PL">Nie masz wystarczająco dużo ~r~{0}~s~.</String>
        <String xml:lang="nl-NL">Je hebt niet genoeg ~r~{0}~s~.</String>
        <String xml:lang="tr-TR">Sende yeterince yok ~r~{0}~s~.</String>
        <String xml:lang="de-DE">Du hast nicht genügend ~r~{0}~s~.</String>
        <String xml:lang="it-IT">Non hai abbastanza ~r~{0}~s~.</String>
        <String xml:lang="fr-FR">Tu n'as pas assez de ~r~{0}~s~.</String>
        <String xml:lang="zh-Hant">你沒有足夠的 ~r~{0}~s~.</String>
        <String xml:lang="zh-Hans">你没有足够的 ~r~{0}~s~.</String>
        <String xml:lang="es-ES">No tienes suficientes ~r~{0}~s~.</String>
        <String xml:lang="pt-BR">Você não tem o suficiente ~r~{0}~s~.</String>
        <String xml:lang="ar-001">ليس لديك ما يكفي من ~r~{0}~s~.</String>
        <String xml:lang="th-TH">คุณมี ~r~{0}~s~ ไม่เพียงพอ</String>
        <String xml:lang="vi-VN">Bạn không có đủ ~r~{0}~s~.</String>
        <String xml:lang="id-ID">Anda tidak memiliki ~r~{0}~s~ yang cukup.</String>
        <String xml:lang="hi-Latn">Aapke pass enough nahi hai ~r~{0}~s~.</String>
    </Entry>

    <!-- 0 = Player name -->
    <Entry Id="imenu_inventory_send_insufficient_space">
        <String xml:lang="en-US">{0} doesn't have enough space in their inventory.</String>
        <String xml:lang="pl-PL">{0} nie ma wystarczająco wolnego miejsca w ekwipunku.</String>
        <String xml:lang="nl-NL">{0} heeft niet genoeg ruimte in zijn inventaris.</String>
        <String xml:lang="tr-TR">{0} envanterde yeterli boş alan yok.</String>
        <String xml:lang="de-DE">{0} hat nicht genügend Platz im Inventar.</String>
        <String xml:lang="it-IT">{0} non ha abbastanza spazio nel suo inventario.</String>
        <String xml:lang="fr-FR">{0} n'a pas assez de place dans son inventaire.</String>
        <String xml:lang="zh-Hant">{0} 的背包已經沒有多餘的空間了.</String>
        <String xml:lang="zh-Hans">{0} 的背包已经没有多余的空间了.</String>
        <String xml:lang="es-ES">{0} no tienes suficiente espacio en tu inventario.</String>
        <String xml:lang="pt-BR">{0} você não tem espaço suficiente em seu inventário.</String>
        <String xml:lang="ar-001">ليس لدى {0} مساحة كافية في مخزونه.</String>
        <String xml:lang="th-TH">{0} มีพื้นที่ไม่เพียงพอในสินค้าคงคลัง</String>
        <String xml:lang="vi-VN">{0} Không có đủ chỗ trống trong túi đồ của họ.</String>
        <String xml:lang="id-ID">{0} tidak memiliki kapasitas yang mencukup didalam invetarisnya.</String>
        <String xml:lang="hi-Latn">{0} nahi hai enough space unki inventory me.</String>
    </Entry>

    <!-- 0 = Player name -->
    <!-- 1 = Amount -->
    <!-- 2 = Item name -->
    <Entry Id="imenu_inventory_send_limit_reached">
        <String xml:lang="en-US">{0} can't hold ~r~{1} ~s~more ~r~{2}~s~.</String>
        <String xml:lang="pl-PL">{0} nie może nieść ~r~{1} ~s~więcej ~r~{2}~s~.</String>
        <String xml:lang="nl-NL">{0} kan niet ~r~{1} ~s~meer ~r~{2} ~s~dragen.</String>
        <String xml:lang="tr-TR">{0} ~r~{1} ~s~adet daha ~r~{2} ~s~taşıyamaz.</String>
        <String xml:lang="de-DE">{0} kann nicht ~r~{1} ~s~weitere/n ~r~{2}~s~ halten.</String>
        <String xml:lang="it-IT">{0} non può reggere altri ~r~{1}~s~ ~r~{2}~s~.</String>
        <String xml:lang="fr-FR">{0} ne peut pas porter plus de ~r~{1} {2}~s~.</String>
        <String xml:lang="zh-Hant">{0} 無法攜帶 ~r~{1} ~s~個或以上的 ~r~{2}~s~.</String>
        <String xml:lang="zh-Hans">{0} 无法携带 ~r~{1} ~s~个或以上的 ~r~{2}~s~.</String>
        <String xml:lang="es-ES">{0} no puedes tener ~r~{1} ~s~más ~r~{2}~s~.</String>
        <String xml:lang="pt-BR">{0} você não pode ter ~r~{1} ~s~mais ~r~{2}~s~.</String>
        <String xml:lang="ar-001">{0} لا يمكنه استقبال ~r~{1} ~s~اكثر~r~{2}~s~.</String>
        <String xml:lang="th-TH">{0} ไม่สามารถถือ ~r~{1} ~s~more ~r~{2}~s~</String>
        <String xml:lang="vi-VN">{0} không thể giữ thêm ~r~{1}~s~ ~r~{2}~s~.</String>
        <String xml:lang="id-ID">{0} Tidak dapat membawa ~r~{1} ~s~lagi ~r~{2}~s~.</String>
        <String xml:lang="hi-Latn">{0} nahi rakh sakte ~r~{1} ~s~zyada ~r~{2}~s~.</String>
    </Entry>

    <!-- 0 = Player name -->
    <!-- 1 = Amount -->
    <!-- 2 = Unit of measurement -->
    <!-- 3 = Item name -->
    <!-- Example: Sasino can't hold 2 more g of Cocaine. -->
    <Entry Id="imenu_inventory_send_limit_reached_unit">
        <String xml:lang="en-US">{0} can't hold ~r~{1} ~s~more {2} of ~r~{3}~s~.</String>
        <String xml:lang="pl-PL">{0} nie może nieść ~r~{1} ~s~więcej {2} ~r~{3}~s~.</String>
        <String xml:lang="nl-NL">{0} kan niet ~r~{1} ~s~meer {2} van ~r~{3} ~s~dragen.</String>
        <String xml:lang="tr-TR">{0} ~r~{1}~s~ {2}~s~ daha ~r~{3}~s~ tutamaz.</String> 
        <String xml:lang="de-DE">{0} kann nicht ~r~{1} ~s~weitere{2} von ~r~{3}~s~ halten.</String>
        <String xml:lang="it-IT">{0} non può reggere altri ~r~{1}{2} ~s~di {3}.</String>
        <String xml:lang="fr-FR">{0} ne peut pas porter plus de ~r~{1} {2} ~s~de ~r~{3}~s~.</String>
        <String xml:lang="zh-Hant">{0} 無法攜帶 ~r~{1} ~s~{2}或以上的 ~r~{3}~s~.</String>
        <String xml:lang="zh-Hans">{0} 无法携带 ~r~{1} ~s~{2}或以上的 ~r~{3}~s~.</String>
        <String xml:lang="es-ES">{0} no puedes tener ~r~{1} ~s~más {2} de ~r~{3}~s~.</String>
        <String xml:lang="pt-BR">{0} você não pode ter ~r~{1} ~s~mais {2} de ~r~{3}~s~.</String>
        <String xml:lang="ar-001">{0} لا يمكنه استقبال ~r~{1} ~s~اكثر{2} من ~r~{3}~s~.</String>
        <String xml:lang="th-TH">{0} ไม่สามารถเก็บ ~r~{1} ~s~more {2} จาก ~r~{3}~s~</String>
        <String xml:lang="vi-VN">{0} không thể giữ thêm {1} ~s~{2} ~r~của {3}~s~.</String>
        <String xml:lang="id-ID">{0} tidak dapat membawa ~r~{1} ~s~{2} lagi dari ~r~{3}~s~.</String>
        <String xml:lang="hi-Latn">{0} nahi rakh sakte ~r~{1} ~s~zyada {2} of ~r~{3}~s~.</String>
    </Entry>

    <!-- 0 = Player name -->
    <!-- 1 = Amount -->
    <!-- 2 = Unit of measurement -->
    <!-- 3 = Item name -->
    <!-- Example: Sasino gave you ~y~2g of Cocaine~s~. -->
    <Entry Id="imenu_inventory_received_item">
        <String xml:lang="en-US">{0} gave you ~y~{1}{2} {3}~s~.</String>
        <String xml:lang="fr-FR">{0} t'a donné ~y~{1}{2} {3}~s~.</String>
    </Entry>

    <Entry Id="imenu_inventory_no_items_in_category">
        <String xml:lang="en-US">No items in this category :(</String>
        <String xml:lang="nl-NL">Geen voorwerpen in deze categorie :(</String>
        <String xml:lang="it-IT">Non ci sono oggetti in questa categoria :(</String>
        <String xml:lang="de-DE">Keine Gegenstände in dieser Kategorie :(</String>
        <String xml:lang="es-ES">No hay artículos en esta categoría :(</String>
        <String xml:lang="pl-PL">Brak przedmiotów w tej kategorii :(</String>
        <String xml:lang="fr-FR">Pas d'objets dans cette catégorie :(</String>
        <String xml:lang="zh-Hant">這個分類裡沒有物品 :(</String>
        <String xml:lang="zh-Hans">这个分类里没有东西 :(</String>
        <String xml:lang="pt-BR">Não há artigos nesta categoria :(</String>
        <String xml:lang="ar-001">لا يوجد شيء في هذه المجموعة :(</String>
        <String xml:lang="th-TH">ไม่มีรายการในหมวดหมู่นี้ :(</String>
        <String xml:lang="vi-VN">Không có vật phẩm nào trong danh mục này :(</String>
        <String xml:lang="id-ID">Tidak ada barang didalam kategori ini :(</String>
        <String xml:lang="tr-TR">Bu kategoride hiç öğe bulunmuyor :(</String>
        <String xml:lang="hi-Latn">Koi items nahi hai iss category mein :(</String>
    </Entry>

    <Entry Id="imenu_inventory_no_items_in_category_descr">
        <String xml:lang="en-US">There are no items in this category.</String>
        <String xml:lang="pl-PL">Nie ma przedmiotów w tej kategorii.</String>
        <String xml:lang="nl-NL">Er zijn geen voorwerpen in deze categorie.</String>
        <String xml:lang="tr-TR">Bu kategoride hiçbir öğe bulunmuyor.</String>
        <String xml:lang="de-DE">Du hast keine Gegenstände in dieser Kategorie.</String>
        <String xml:lang="it-IT">Non sono presenti oggetti in questa categoria.</String>
        <String xml:lang="fr-FR">Il n'y a pas d'objets dans cette catégorie.</String>
        <String xml:lang="zh-Hant">這個類別內沒有物品.</String>
        <String xml:lang="zh-Hans">这个类别内没有物品.</String>
        <String xml:lang="es-ES">No hay artículos en esta categoría.</String>
        <String xml:lang="pt-BR">Não tem artigos nesta categoria.</String>
        <String xml:lang="ar-001">لا يوجد شيء في هذه المجموعة </String>
        <String xml:lang="th-TH">ไม่มีรายการในหมวดหมู่นี้</String>
        <String xml:lang="vi-VN">Không có bất kì vật phẩm nào trong danh mục này.</String>
        <String xml:lang="id-ID">Tidak ada barang didalam kategori ini.</String>
        <String xml:lang="hi-Latn">Koi items nahi hai iss category mein.</String>
    </Entry>

    <Entry Id="imenu_inventory_cant_use">
        <String xml:lang="en-US">You ~r~cannot ~s~use this item directly from the inventory.</String>
        <String xml:lang="pl-PL">~r~Nie możesz ~s~użyć tego przedmiotu prosto z ekwipunku.</String>
        <String xml:lang="nl-NL">Dit voorwerp kan je ~r~niet~s~ direct vanuit je inventaris gebruiken.</String>
        <String xml:lang="it-IT">~r~Non puoi ~s~usare questo oggetto direttamente dal tuo inventario.</String>
        <String xml:lang="de-DE">Du kannst diesen Gegenstand ~r~nicht ~s~direkt aus deinem Inventar nutzen.</String>
        <String xml:lang="es-ES">Tu ~r~no puedes ~s~usar este artículo directamente del inventario.</String>
        <String xml:lang="fr-FR">Tu ~r~ne peux pas ~s~utiliser cet objet directement depuis l'inventaire.</String>
        <String xml:lang="zh-Hant">你 ~r~不能 ~s~直接從庫存中使用該物品.</String>
        <String xml:lang="zh-Hans">你 ~r~不能 ~s~直接从库存中使用该物品.</String>
        <String xml:lang="pt-BR">Você ~r~não pode ~s~usar esse item diretamente do inventário.</String>
        <String xml:lang="ar-001">انت ~r~لا يمكنك ~s~استخدام هذا العنصر مباشرةً من المخزون.</String>
        <String xml:lang="th-TH">คุณ ~r~ไม่สามารถ ~s~ใช้ไอเท็มนี้โดยตรงจากช่องเก็บของ</String>
        <String xml:lang="vi-VN">Bạn ~r~không thể ~s~sử dụng vật phẩm này trực tiếp từ túi đồ.</String>
        <String xml:lang="id-ID">Anda ~r~tidak dapat ~s~menggunakan barang ini langsung dari inventory.</String>
        <String xml:lang="tr-TR">Bu eşyayı envanterden doğrudan ~r~kullanamazsınız~s~.</String>
        <String xml:lang="hi-Latn">Aap ~r~nahi ~s~use kar sakte ye item directly apni inventory se.</String>
    </Entry>

    <Entry Id="imenu_inventory_rate_limit">
        <String xml:lang="en-US">You have been ~r~rate limited~s~.</String>
        <String xml:lang="pl-PL">Nie tak szybko! Zostałeś ~r~tymczasowo ograniczony~s~.</String>
        <String xml:lang="nl-NL">Je verzoeken zijn ~r~gelimiteerd~s~.</String>
        <String xml:lang="it-IT">Le tue richieste sono state ~r~limitate~s~.</String>
        <String xml:lang="de-DE">Deine Höchstgrenze wurde ~r~eingeschränkt.~s~.</String>
        <String xml:lang="es-ES">Has alcanzado el ~r~límite de uso~s~ dentro del ~r~límite de tiempo~s~.</String>
        <String xml:lang="fr-FR">Tu as atteint la ~r~limite d'utilisations~s~ dans un ~r~temps imparti~s~.</String>
        <String xml:lang="zh-Hant">你已經被 ~r~限制速率~s~</String>
        <String xml:lang="zh-Hans">你已经被 ~r~限制速率~s~</String>
        <String xml:lang="pt-BR">você atingiu o~r~limite de tempo~s~.</String>
        <String xml:lang="ar-001">لقد وصلت إلي ~r~معدل محدود~s~.</String>
        <String xml:lang="th-TH">คุณได้รับ ~r~อัตราจำกัด~s~</String>
        <String xml:lang="vi-VN">Bạn đã bị ~r~giới hạn tỉ lệ~s~.</String>
        <String xml:lang="id-ID">Anda telah terkena ~r~pembatasan jaringan masuk~s~.</String>
        <String xml:lang="tr-TR">~r~Sınırlı hıza tabi ~s~tutuldunuz.</String>
        <String xml:lang="hi-Latn">Aapko ~r~rate limit ~s~kar diya gaya hai.</String>
    </Entry>

    <Entry Id="imenu_inventory_cant_drop">
        <String xml:lang="en-US">This item can't be ~r~dropped~s~.</String>
<<<<<<< HEAD
        <String xml:lang="hi-Latn">Yeah iten ~r~dropped ~s~nahi kiya jaa sakta.</String>
=======
        <String xml:lang="fr-FR">Cet objet ne peut pas être ~r~déposé~s~.</String>
>>>>>>> 5afddb1e
    </Entry>

    <Entry Id="imenu_inventory_drop_invalid_position">
        <String xml:lang="en-US">You cannot drop an item ~r~here~s~.</String>
<<<<<<< HEAD
        <String xml:lang="hi-Latn">Aap koi bhi item drop nahi kar sakte ~r~yaha~s~.</String>
=======
        <String xml:lang="fr-FR">Tu ne peux pas déposer un objet ~r~ici~s~.</String>
>>>>>>> 5afddb1e
    </Entry>

    <Entry Id="imenu_inventory_drop_too_many">
        <String xml:lang="en-US">There are ~r~too many drops in the server~s~.</String>
<<<<<<< HEAD
        <String xml:lang="hi-Latn">Yaha ~r~bohut saare drops ho gaye hain iss server mein~s~.</String>
=======
        <String xml:lang="fr-FR">Il y a ~r~trop de dépôts dans le serveur~s~.</String>
>>>>>>> 5afddb1e
    </Entry>

    <Entry Id="imenu_inventory_pickup_concurrent">
        <String xml:lang="en-US">~r~This item is being picked up by someone else!</String>
<<<<<<< HEAD
        <String xml:lang="hi-Latn">~r~Yeh item uthaya jaa raha hai kisi aur se!</String>
=======
        <String xml:lang="fr-FR">~r~Cet article est en train d'être récupéré par quelqu'un d'autre!</String>
>>>>>>> 5afddb1e
    </Entry>

    <!-- {0} = item amount -->
    <!-- {1} = item unit -->
    <!-- {2} = item name preposition -->
    <!-- {3} = item name -->
    <!-- You picked up 5g of ~b~Meth~s~. -->
    <!-- You picked up 2 ~b~Heavy Armor~s~. -->
    <Entry Id="imenu_inventory_pickup_success">
        <String xml:lang="en-US">You picked up {0}{1} {2}~b~{3}~s~.</String>
<<<<<<< HEAD
        <String xml:lang="hi-Latn">Aap uthaye {0}{1} {2}~b~{3}~s~.</String>
=======
        <String xml:lang="fr-FR">Tu as ramassé {0}{1} {2}~b~{3}~s~.</String>
>>>>>>> 5afddb1e
    </Entry>

    <!-- {0} = item amount -->
    <!-- {1} = item unit -->
    <!-- {2} = item name preposition -->
    <!-- {3} = item name -->
    <!-- You dropped ~p~5g~s~ of ~y~Meth~s~. -->
    <!-- You dropped ~p~2~s~ ~y~Heavy Armor~s~. -->
    <Entry Id="imenu_inventory_drop_success">
        <String xml:lang="en-US">You dropped ~p~{0}{1}~s~ {2}~y~{3}~s~.</String>
<<<<<<< HEAD
        <String xml:lang="hi-Latn">Aap drop kiye ~p~{0}{1}~s~ {2}~y~{3}~s~.</String>
=======
        <String xml:lang="fr-FR">Tu as déposé ~p~{0}{1}~s~ {2}~y~{3}~s~.</String>
>>>>>>> 5afddb1e
    </Entry>

    <!-- {0} = item name -->
    <Entry Id="input_imenu_inventory_drop">
        <String xml:lang="en-US">Drop {0}</String>
<<<<<<< HEAD
        <String xml:lang="hi-Latn">Drop kare {0}</String>
=======
        <String xml:lang="fr-FR">Déposer {0}</String>
>>>>>>> 5afddb1e
    </Entry>

    <!-- {0} = item amount -->
    <!-- {1} = item unit -->
    <!-- {2} = item name preposition -->
    <!-- {3} = item name -->
    <!-- You have 5g of Meth. Enter the amount you want to drop: -->
    <!-- You have 2 Heavy Armor. Enter the amount you want to drop: -->
    <Entry Id="input_imenu_inventory_drop_text">
        <String xml:lang="en-US">You have {0}{1} {2}{3}. Enter the amount you want to drop:</String>
<<<<<<< HEAD
        <String xml:lang="hi-Latn">Aap ke paas {0}{1} {2}{3}. Enter kare drop karne ka amount:</String>
=======
        <String xml:lang="fr-FR">Tu as {0}{1} {2}{3}. Saisis le montant que tu souhaites déposer:</String>
>>>>>>> 5afddb1e
    </Entry>

    <Entry Id="item_name_preposition">
        <String xml:lang="en-US">of</String>
<<<<<<< HEAD
        <String xml:lang="hi-Latn">of</String>
=======
        <String xml:lang="fr-FR">de</String>
>>>>>>> 5afddb1e
    </Entry>

    <Entry Id="imenu_inventory_search">
        <String xml:lang="en-US">Search</String>
<<<<<<< HEAD
        <String xml:lang="hi-Latn">Search</String>
=======
        <String xml:lang="fr-FR">Fouiller</String>
>>>>>>> 5afddb1e
    </Entry>

    <Entry Id="imenu_inventory_search_text">
        <String xml:lang="en-US">Enter an item's name or part of it</String>
<<<<<<< HEAD
        <String xml:lang="hi-Latn">Enter kare ek item ka name ya uska koi part</String>
=======
        <String xml:lang="fr-FR">Saisir le nom d'un article ou une partie de celui-ci</String>
>>>>>>> 5afddb1e
    </Entry>

    <!-- 0 = input -->
    <Entry Id="imenu_inventory_search_subtitle">
        <String xml:lang="en-US">Search: {0}</String>
<<<<<<< HEAD
        <String xml:lang="hi-Latn">Search: {0}</String>
=======
        <String xml:lang="fr-FR">Fouiller: {0}</String>
>>>>>>> 5afddb1e
    </Entry>

    <!-- ========================= -->
    <!-- Job menu -->
    <!-- ========================= -->
    <Entry Id="imenu_jobmenu_mechanic_changes">
        <String xml:lang="en-US">The ~b~changes ~s~have been saved.</String>
        <String xml:lang="nl-NL">De ~b~aanpassingen ~s~zijn opgeslagen.</String>
        <String xml:lang="it-IT">Le ~b~modifiche ~s~sono state salvate.</String>
        <String xml:lang="de-DE">Die Änderungen wurden gespeichert.</String>
        <String xml:lang="es-ES">Los ~b~cambios ~s~se han guardado.</String>
        <String xml:lang="pl-PL">~b~Zmiany ~s~zostały zapisane.</String>
        <String xml:lang="fr-FR">Les ~b~changements ~s~ont été sauvegardés.</String>
        <String xml:lang="zh-Hant">您做的 ~b~修改 ~s~已被儲存.</String>
        <String xml:lang="zh-Hans">您做的 ~b~修改 ~s~已被储存.</String>
        <String xml:lang="pt-BR">As ~b~alterações ~s~foram salvas.</String>
        <String xml:lang="ar-001">التغيرات~b~ ~s~تم حفظها</String>
        <String xml:lang="th-TH">การ ~b~เปลี่ยนแปลง ~s~ได้รับการบันทึกแล้ว</String>
        <String xml:lang="vi-VN">~b~Những thay đổi ~s~đã được lưu.</String>
        <String xml:lang="id-ID">~b~Perubahan yang anda lakukan ~s~telah disimpan.</String>
        <String xml:lang="tr-TR">~b~Değişikler ~s~kaydedildi.</String>
        <String xml:lang="hi-Latn">Aapke ~b~changes ~s~save kar liye gaye hain.</String>
    </Entry>

    <Entry Id="imenu_jobmenu_stock_price_lower">
        <String xml:lang="en-US">The price of this item can't be lower than ~r~{0}~s~.</String>
        <String xml:lang="nl-NL">De prijs van dit voorwerp mag niet lager zijn dan ~r~{0}~s~.</String>
        <String xml:lang="it-IT">Il prezzo di questo oggetto non può essere inferiore a ~r~{0}~s~.</String>
        <String xml:lang="de-DE">Der Preis dieses Gegenstandes kann nicht kleiner als ~r~{0}~s~sein.</String>
        <String xml:lang="es-ES">El precio de este artículo no puede ser inferior a ~r~{0}~s~.</String>
        <String xml:lang="pl-PL">Cena tego przedmiotu nie może być niższa ~r~{0}~s~.</String>
        <String xml:lang="fr-FR">Le prix de cet objet ne peut être inférieur à ~r~{0}~s~.</String>
        <String xml:lang="zh-Hant">這個物品的價格不能低於 ~r~{0}~s~.</String>
        <String xml:lang="zh-Hans">这个物品的价格不能低于 ~r~{0}~s~.</String>
        <String xml:lang="pt-BR">O preço desse item não deve ser inferior a ~r~{0}~s~.</String>
        <String xml:lang="ar-001">لا يمكن أن يكون سعر هذا الشىء أقل من ~r~{0}~s~.</String>
        <String xml:lang="th-TH">ราคาของรายการนี้ต้องไม่ต่ำกว่า ~r~{0}~s~</String>
        <String xml:lang="vi-VN">Giá của vật này không thể thấp hơn ~r~{0}~s~.</String>
        <String xml:lang="id-ID">Harga dari barang ini tidak boleh lebih murah dari ~r~{0}~s~.</String>
        <String xml:lang="tr-TR">Bu öğenin fiyatı ~r~{0}~s~'den düşük olamaz.</String>
        <String xml:lang="hi-Latn">Is item ka price aur kam nahi kiya ja sakta ~r~{0}~s~.</String>
    </Entry>

    <Entry Id="imenu_jobmenu_stock_price_higher">
        <String xml:lang="en-US">The price of this item can't be higher than ~r~{0}~s~.</String>
        <String xml:lang="nl-NL">De prijs van dit voorwerp mag niet hoger zijn dan ~r~{0}~s~.</String>
        <String xml:lang="it-IT">Il prezzo di questo oggetto non può essere maggiore di ~r~{0}~s~.</String>
        <String xml:lang="de-DE">Der Preis dieses Gegenstandes kann nicht höcher als ~r~{0}~s~sein.</String>
        <String xml:lang="es-ES">El precio de este artículo no puede ser superior a ~r~{0}~s~.</String>
        <String xml:lang="pl-PL">Cena tego przedmiotu musi być wyższa niż ~r~{0}~s~.</String>
        <String xml:lang="fr-FR">Le prix de cet objet ne peut être supérieur à ~r~{0}~s~.</String>
        <String xml:lang="zh-Hant">這個物品的價格不能高於 ~r~{0}~s~.</String>
        <String xml:lang="zh-Hans">这个物品的价格不能高于 ~r~{0}~s~.</String>
        <String xml:lang="pt-BR">O preço desse item não pode ser superior a ~r~{0}~s~.</String>
        <String xml:lang="ar-001">لا يمكن أن يكون سعر هذا الشيء أعلى من ~r~{0}~s~.</String>
        <String xml:lang="th-TH">ราคาของรายการนี้ต้องไม่สูงกว่า ~r~{0}~s~</String>
        <String xml:lang="vi-VN">Giá của vật này không thể cao hơn ~r~{0}~s~.</String>
        <String xml:lang="id-ID">Harga barang ini tidak boleh lebih mahal dari ~r~{0}~s~.</String>
        <String xml:lang="tr-TR">Bu öğenin fiyatı ~r~{0}~s~'den yüksek olamaz.</String>
        <String xml:lang="hi-Latn">Is item ka price aur zyada nahi kiya ja sakta ~r~{0}~s~.</String>
    </Entry>

    <Entry Id="imenu_jobmenu_stock_price_unchanged">
        <String xml:lang="en-US">The price remains ~p~unchanged~s~.</String>
        <String xml:lang="nl-NL">De prijs ~p~blijft hetzelfde~s~.</String>
        <String xml:lang="it-IT">Il prezzo è rimasto ~p~invariato~s~.</String>
        <String xml:lang="de-DE">Der Preis ~p~verbleibt unverändert~s~.</String>
        <String xml:lang="es-ES">El precio permanece ~p~sin cambios~s~.</String>
        <String xml:lang="pl-PL">Cena pozostaje ~p~identyczna~s~.</String>
        <String xml:lang="fr-FR">Le prix reste ~p~inchangé~s~.</String>
        <String xml:lang="zh-Hant">此價格保持 ~p~不變~s~.</String>
        <String xml:lang="zh-Hans">此价格保持 ~p~不变~s~.</String>
        <String xml:lang="pt-BR">O preço permanece ~p~inalterado~s~.</String>
        <String xml:lang="ar-001">يبقى السعر ~p~دون تغيير~s~.</String>
        <String xml:lang="th-TH">ราคายังคงอยู่ ~p~ไม่เปลี่ยนแปลง~s~</String>
        <String xml:lang="id-ID">Harga tetap ~p~tidak berubah~s~.</String>
        <String xml:lang="vi-VN">Giá còn lại ~p~không thay đổi~s~.</String>
        <String xml:lang="tr-TR">Fiyat ~p~değişmeden~s~ kaldı.</String>
        <String xml:lang="hi-Latn">Price mein koi ~p~change ~s~nahi tha.</String>
    </Entry>

    <Entry Id="imenu_jobmenu_stock_numeric_value">
        <String xml:lang="en-US">You must enter a ~r~numeric value~s~.</String>
        <String xml:lang="nl-NL">Je moet een ~r~nummer~s~ invoeren.</String>
        <String xml:lang="it-IT">Devi inserire un ~r~valore numerico~s~.</String>
        <String xml:lang="de-DE">Du musst einen ~r~Zahlenwert ~s~eingeben.</String>
        <String xml:lang="es-ES">Debe introducir un ~r~valor numérico~s~.</String>
        <String xml:lang="pl-PL">Musisz podać ~r~wartość numeryczną~s~.</String>
        <String xml:lang="fr-FR">Tu dois entrer une ~r~valeur numérique~s~.</String>
        <String xml:lang="zh-Hant">你必須輸入一個 ~r~數值~s~.</String>
        <String xml:lang="zh-Hans">你必须输入一个 ~r~数值~s~.</String>
        <String xml:lang="pt-BR">Você deve inserir um ~r~valor numérico~s~.</String>
        <String xml:lang="ar-001">يجب عليك إدخال ~r~قيمة رقمية~s~.</String>
        <String xml:lang="th-TH">คุณต้องป้อน ~r~ค่าตัวเลข~s~</String>
        <String xml:lang="id-ID">Anda harus memasukan ~r~nilai angka~s~.</String>
        <String xml:lang="vi-VN">Bạn cần phải nhập một ~r~giá trị số~s~.</String>
        <String xml:lang="tr-TR">~r~Sayısal bir değer ~s~girmelisin.</String>
        <String xml:lang="hi-Latn">Aapko enter karna hoga ek ~r~numeric value~s~.</String>
    </Entry>

    <Entry Id="imenu_jobmenu_stock_multiple">
        <String xml:lang="en-US">~r~The amount must be a multiple of 0.1.</String>
        <String xml:lang="nl-NL">~r~Het aantal moet een veelvoud van 0.1 zijn.</String>
        <String xml:lang="it-IT">~r~La quantità deve essere un multiplo di 0.1.</String>
        <String xml:lang="de-DE">~r~Der Wert muss ein Vielfaches von 0.1 sein.</String>
        <String xml:lang="es-ES">~r~La cantidad debe ser un múltiplo de 0.1.</String>
        <String xml:lang="pl-PL">~r~Wartość musi być wielokrotnością 0.1.</String>
        <String xml:lang="fr-FR">~r~Le montant doit être un multiple de 0,1.</String>
        <String xml:lang="zh-Hant">~r~這個數值必須為0.1的倍數.</String>
        <String xml:lang="zh-Hans">~r~这个数值必须为0.1的倍数.</String>
        <String xml:lang="pt-BR">~r~A quantidade deve ser um múltiplo de 0.1.</String>
        <String xml:lang="ar-001">~r~يجب أن يكون المبلغ من مضاعفات 0.1.</String>
        <String xml:lang="th-TH">~r~จำนวนจะต้องเป็นทวีคูณของ 0.1</String>
        <String xml:lang="id-ID">~r~Jumlahnya harus kelipatan dari 0.1.</String>
        <String xml:lang="tr-TR">~r~Miktar 0.1'in katları olmalıdır.</String>
        <String xml:lang="hi-Latn">~r~Jo amount hai wo multiple of 0.1 hona chahiye.</String>
    </Entry>

    <!-- {0} = amount -->
    <!-- {1} = Unit (grams, ..) -->
    <!-- {2} = Item name -->
    <Entry Id="imenu_jobmenu_stock_dont_have">
        <String xml:lang="en-US">~r~You don't have {0}{1} {2}.</String>
        <String xml:lang="nl-NL">~r~Je hebt geen {0}{1} {2}.</String>
        <String xml:lang="it-IT">~r~Non hai {0}{1} {2}.</String>
        <String xml:lang="de-DE">~r~Du hast nicht {0}{1} {2}.</String>
        <String xml:lang="es-ES">~r~No tienes {0}{1} {2}.</String>
        <String xml:lang="pl-PL">~r~Nie posiadasz {0}{1} {2}.</String>
        <String xml:lang="fr-FR">~r~Tu n'as pas {0}{1} {2}.</String>
        <String xml:lang="zh-Hant">~r~你並不擁有 {0}{1} {2}.</String>
        <String xml:lang="zh-Hans">~r~你并不拥有 {0}{1} {2}.</String>
        <String xml:lang="pt-BR">~r~Você não precisa {0}{1} {2}.</String>
        <String xml:lang="ar-001">~r~ليس لديك {0}{1} {2}.</String>
        <String xml:lang="th-TH">~r~คุณไม่มี {0}{1} {2}</String>
        <String xml:lang="vi-VN">~r~Bạn không có {0}{1} {2}.</String>
        <String xml:lang="id-ID">~r~Anda tidak memiliki {0}{1} {2}.</String>
        <String xml:lang="tr-TR">~r~{0}{1} {2} sizde yok.</String>
        <String xml:lang="hi-Latn">~r~Aapke paas nahi hai {0}{1} {2}.</String>
    </Entry>

    <Entry Id="imenu_jobmenu_stock_inventory_move">
        <String xml:lang="en-US">You moved ~p~{0}{1} {2} ~s~to your inventory.</String>
        <String xml:lang="nl-NL">Je hebt ~p~{0}{1} {2}~s~ naar je inventaris verschoven.</String>
        <String xml:lang="it-IT">Hai spostato ~p~{0}{1} {2}~s~ nel tuo inventario.</String>
        <String xml:lang="de-DE">Du hast ~p~{0}{1} {2} ~s~in dein Inventar verschoben.</String>
        <String xml:lang="es-ES">Has movido ~p~{0}{1} {2} ~s~a su inventario.</String>
        <String xml:lang="pl-PL">Przeniosłeś ~p~{0}{1} {2} ~s~do swojego ekwipunku.</String>
        <String xml:lang="fr-FR">Tu as déplacé ~p~{0}{1} {2} ~s~dans ton inventaire.</String>
        <String xml:lang="zh-Hant">你移動了 ~p~{0}{1} {2} ~s~到你的背包.</String>
        <String xml:lang="zh-Hans">你移动了 ~p~{0}{1} {2} ~s~到你的背包.</String>
        <String xml:lang="pt-BR">Você mudou~p~{0}{1} {2} ~s~em seu inventário.</String>
        <String xml:lang="ar-001">لقد قمت بنقل ~p~{0}{1} {2}~s~ إلى مخزونك.</String>
        <String xml:lang="th-TH">คุณได้ย้าย ~p~{0}{1} {2} ~s~ไปยังสินค้าคงคลังของคุณ</String>
        <String xml:lang="vi-VN">Bạn đã chuyển ~p~{0}{1} {2} ~s~đến túi đồ của bạn.</String>
        <String xml:lang="id-ID">Anda memindahkan ~p~{0}{1} {2} ~s~kedalam inventaris anda.</String>
        <String xml:lang="tr-TR">~p~{0}{1} {2} ~s~Envanterinize taşıdınız.</String>
        <String xml:lang="hi-Latn">Aapne move kiya ~p~{0}{1} {2} ~s~apni inventory mein.</String>
    </Entry>

    <Entry Id="imenu_jobmenu_stock_inventory_cant_hold">
        <String xml:lang="en-US">~r~You can't hold {0}{1} more {2} in your inventory.</String>
        <String xml:lang="nl-NL">~r~Je kan niet meer {0}{1} van {2} in je inventaris houden.</String>
        <String xml:lang="it-IT">~r~Non puoi reggere altri {0}{1} {2} nel tuo inventario.</String>
        <String xml:lang="de-DE">~r~Du kannst nicht mehr {0}{1} {2} in deinem Inventar halten.</String>
        <String xml:lang="es-ES">~r~No puedes tener {0}{1} más {2} en tu inventario.</String>
        <String xml:lang="pl-PL">~r~Nie możesz nieść {0}{1} więcej {2} w swoim ekwipunku.</String>
        <String xml:lang="fr-FR">~r~Tu ne peux avoir plus de {0}{1} {2} dans ton inventaire.</String>
        <String xml:lang="zh-Hant">~r~你不能持有 {0}{1} 以上的 {2} 在你的背包.</String>
        <String xml:lang="zh-Hans">~r~你不能持有 {0}{1} 以上的 {2} 在你的背包.</String>
        <String xml:lang="pt-BR">~r~Você não pode ter {0}{1} mais {2} em seu inventário.</String>
        <String xml:lang="ar-001">~r~لا يمكنك الاحتفاظ بـ {0}{1} المزيد من {2} في مخزونك.</String>
        <String xml:lang="th-TH">~r~คุณไม่สามารถเก็บ {0}{1} เพิ่มเติม {2} ในสินค้าคงคลังของคุณได้</String>
        <String xml:lang="vi-VN">~r~Bạn không thể giữ thêm {0}{1} {2}trong túi đồ của bạn</String>
        <String xml:lang="id-ID">~r~Anda tidak dapat membawa {0}{1} lagi {2} dalam inventaris anda.</String>
        <String xml:lang="tr-TR">~r~Envanterinizde {0}{1} daha fazla {2} tutamazsınız.</String>
        <String xml:lang="hi-Latn">~r~Aap nahi rakh sakte {0}{1} zyada {2} apni inventory mein.</String>
    </Entry>

    <Entry Id="imenu_jobmenu_stock_inventory_not_enough_space">
        <String xml:lang="en-US">~r~You don't have enough space for {0}{1} {2} in your inventory.</String>
        <String xml:lang="nl-NL">~r~Je hebt niet genoeg ruimte voor {0}{1} {2} in je inventaris.</String>
        <String xml:lang="it-IT">~r~Non hai abbastanza spazio per {0}{1} {2} nel tuo inventario.</String>
        <String xml:lang="de-DE">~r~Du hast nicht genug Platz für {0}{1} {2} in deinem Inventar.</String>
        <String xml:lang="es-ES">~r~No tienes suficiente espacio para {0}{1} {2} en su inventario.</String>
        <String xml:lang="pl-PL">~r~Nie masz miejsca na {0}{1} {2} w swoim ekwipunku.</String>
        <String xml:lang="fr-FR">~r~Tu n'as pas assez de place pour {0}{1} {2} dans ton inventaire.</String>
        <String xml:lang="zh-Hant">~r~你的背包裡沒有足夠的空間放置 {0}{1} {2}.</String>
        <String xml:lang="zh-Hans">~r~你的背包里没有足够的空间放置 {0}{1} {2}.</String>
        <String xml:lang="pt-BR">~r~Você não tem espaço suficiente para {0}{1} {2} em seu inventário.</String>
        <String xml:lang="ar-001">~r~ليس لديك مساحة كافية لـ {0}{1} {2} في مخزونك.</String>
        <String xml:lang="th-TH">~r~คุณมีพื้นที่ไม่เพียงพอสำหรับ {0}{1} {2} ในสินค้าคงคลังของคุณ</String>
        <String xml:lang="vi-VN">~r~Bạn không đủ không gian cho {0}{1} {2} trong túi đồ của bạn.</String>
        <String xml:lang="id-ID">Anda tidak memiliki kapasitas yang cukup untuk {0}{1} {2} kedalam inventaris anda.</String>
        <String xml:lang="tr-TR">~r~Envanterinizde {0}{1} {2} için yeterli alanınız yok.</String>
        <String xml:lang="hi-Latn">~r~Aapke paas enough space nahi hai {0}{1} {2} apni inventory me.</String>
    </Entry>

    <!-- ========================= -->
    <!-- Options -->
    <!-- ========================= -->
    <Entry Id="imenu_options_language_relog">
        <String xml:lang="en-US">~y~(C)Notice:(/C) ~s~Not everything will refresh. To force the language you must relog.</String>
        <String xml:lang="nl-NL">~y~(C)Let op:(/C) ~s~Niet alles wordt ververst. Om de taal te forceren, moet je reloggen.</String>
        <String xml:lang="it-IT">~y~(C)Nota:(/C) ~s~Non tutto verrà aggiornato. Devi rientrare per rendere effettivo il nuovo linguaggio.</String>
        <String xml:lang="de-DE">~y~(C)Beachte:(/C) ~s~Nicht alles wird aktualisiert. Um die Sprache zu erzwingen, musst du dich neu verbinden.</String>
        <String xml:lang="es-ES">~y~(C)Aviso:(/C) ~s~No todo se actualizará. Para forzar el idioma debes volver a iniciar sesión.</String>
        <String xml:lang="pl-PL">~y~(C)Uwaga:(/C) ~s~Nie wszystko zostanie odświeżone. By skorzystać w pełni z języka, musisz zrestartować grę.</String>
        <String xml:lang="fr-FR">~y~(C)Avertissement:(/C) ~s~Tout n'est pas actualisé. Pour forcer la langue, tu dois te reconnecter.</String>
        <String xml:lang="zh-Hant">~y~(C)提示:(/C) ~s~並非所有的東西都會刷新. 例如變更語言就必須重新登入.</String>
        <String xml:lang="zh-Hans">~y~(C)提示:(/C) ~s~并非所有的东西都会刷新. 例如语言就必须重新登入.</String>
        <String xml:lang="pt-BR">~y~(C)Aviso:(/C) ~s~Nem tudo será atualizado. Para forçar o idioma, é necessário fazer login novamente..</String>
        <String xml:lang="ar-001">~y~(C)إشعار:(/C) ~s~لن يتم تحديث كل شيء. لفرض اللغة يجب عليك إعادة التسجيل.</String>
        <String xml:lang="th-TH">~y~(C)หมายเหตุ:(/C) ~s~ไม่ใช่ทุกอย่างที่จะรีเฟรช หากต้องการบังคับใช้ภาษาคุณต้องบันทึกใหม่</String>
        <String xml:lang="vi-VN">~y~(C)Chú ý:(/C) ~s~Không phải tất cả mọi thứ sẽ làm mới. Để dùng ngôn ngữ này bạn cần phải thoát ra và vào lại.</String>
        <String xml:lang="id-ID">~y~(C)Perhatian:(/C) ~s~Tidak semuanya akan termuat kembali. Untuk memaksakan bahasa tersebut anda harus relog.</String>
        <String xml:lang="tr-TR">~y~(C)Bildiri:(/C) ~s~Her şey yenilenmeyecek. Dilin değişmesini istiyorsanız yeniden giriş yapmalısınız.</String>
        <String xml:lang="hi-Latn">~y~(C)Notice:(/C) ~s~Saari cheeze refresh nahi hongi. Language ka fark dekhne ke liye aapko game relog karna hoga.</String>
    </Entry>

    <!-- ========================= -->
    <!-- Player menu -->
    <!-- ========================= -->
    <Entry Id="imenu_playermenu_wanted_changed">
        <String xml:lang="en-US">~r~Your wanted level has changed since you opened the menu, so it was refreshed to update the bribe amounts.</String>
        <String xml:lang="nl-NL">~r~Je wanted level is veranderd sinds dat je het menu hebt geopend, dus het is gerefreshed om de omkopingsbedragen bij te werken.</String>
        <String xml:lang="it-IT">~r~Il tuo livello di sospetto è cambiato rispetto a quando hai aperto questo menu, perciò è stato aggiornato per aggiornare le nuove quantità di mazzette.</String>
        <String xml:lang="de-DE">~r~Dein Fahndungslevel hat sich geändert, seitdem du das Menü geöffnet hast. Es wurde aktualisiert, um die Bestechungsgelder anzupassen.</String>
        <String xml:lang="es-ES">~r~Tu nivel de búsqueda ha cambiado desde que abriste el menú, por lo que se actualizó para actualizar las cantidades de los sobornos.</String>
        <String xml:lang="pl-PL">~r~Twój poziom pościgu się zmienił, więc menu odświeżyło wartości łapówek.</String>
        <String xml:lang="fr-FR">~r~Ton niveau de recherche a changé depuis que tu as ouvert le menu, il a donc été actualisé pour mettre à jour les montants des pots-de-vin.</String>
        <String xml:lang="zh-Hant">~r~你的通緝等級自從你開啟選單後已更改,所以你的賄絡金額也更新了.</String>
        <String xml:lang="zh-Hans">~r~你的通缉等级自从你开启选单后已更改,所以你的贿络金额也更新了.</String>
        <String xml:lang="pt-BR">~r~Seu nível de missão mudou desde que você abriu o menu, então ele foi atualizado para atualizar os valores de suborno.</String>
        <String xml:lang="ar-001">~r~لقد تغير مستوي الأعتفال منذ أن فتحت القائمة، لذا تم تحديثها لتحديث مبالغ الرشوة.</String>
        <String xml:lang="th-TH">~r~ระดับที่คุณต้องการเปลี่ยนไปตั้งแต่คุณเปิดเมนู ดังนั้นจึงรีเฟรชเพื่ออัปเดตจำนวนสินบน</String>
        <String xml:lang="vi-VN">~r~Cấp độ truy nã của bạn đã thay đổi từ khi bạn mở menu, vì vậy nó đã được làm mới để cập nhất số tiền hối lộ.</String>
        <String xml:lang="id-ID">~r~Tingkat kejahatan anda sudah berubah sejak anda membuka menu, jadi itu akan diulang kembali untuk memperbarui jumlah suap yang diperlukan.</String>
        <String xml:lang="tr-TR">~r~Aranma seviyeniz menüyü açtığınızdan beri değişti, bu nedenle rüşvet miktarlarını güncellemek için yenilendi.</String>
        <String xml:lang="hi-Latn">~r~Aapka wanted level change ho gaya jab aap menu open kiye thae, to menu refresh ho gaya hai naya bribe amount update karne ke liye.</String>
    </Entry>

    <!-- ========================= -->
    <!-- Dealership -->
    <!-- ========================= -->
    <Entry Id="imenu_dealership_plate_cleared">
        <String xml:lang="en-US">~p~Your vanity license plate has been cleared.</String>
        <String xml:lang="nl-NL">~p~Je kentekenplaat is geleegd.</String>
        <String xml:lang="it-IT">~p~La tua targa personalizzata è stata cancellata.</String>
        <String xml:lang="de-DE">~p~Dein Wunschkennzeichen wurde gelöscht.</String>
        <String xml:lang="es-ES">~p~Tu matrícula personalizada ha sido borrada.</String>
        <String xml:lang="pl-PL">~p~Twoja personalizowana tablica rejestracyjna została wyczyszczona.</String>
        <String xml:lang="fr-FR">~p~Ta plaque d'immatriculation a été effacée.</String>
        <String xml:lang="zh-Hant">~p~你的特別車牌已被清除.</String>
        <String xml:lang="zh-Hans">~p~你的特别车牌已被清除.</String>
        <String xml:lang="pt-BR">~p~Sua placa de número personalizada foi excluída.</String>
        <String xml:lang="ar-001">~p~تم مسح لوحة الترخيص الخاصة بك.</String>
        <String xml:lang="th-TH">~p~ป้ายทะเบียนโต๊ะเครื่องแป้งของคุณถูกเคลียร์แล้ว</String>
        <String xml:lang="vi-VN">~p~Biển số xe của bạn đã bị xoá.</String>
        <String xml:lang="id-ID">~p~Plat nomer pribadi anda telah dihilangkan.</String>
        <String xml:lang="tr-TR">~p~Özel plakanız temizlendi.</String>
        <String xml:lang="hi-Latn">~p~Aapki custom license plate clear kar di gayi.</String>
    </Entry>

    <Entry Id="imenu_dealership_plate_forbidden_word">
        <String xml:lang="en-US">~r~Your license plate cannot contain that word.</String>
        <String xml:lang="nl-NL">~r~Je kentekenplaat mag dit woord niet bevatten.</String>
        <String xml:lang="it-IT">~r~La tua targa non può contenere quseta parola.</String>
        <String xml:lang="de-DE">~r~Dein Wunschkennzeichen kann dieses Wort nicht beinhalten.</String>
        <String xml:lang="es-ES">~r~Tu matrícula no puede contener esa palabra.</String>
        <String xml:lang="pl-PL">~r~Twoja tablica rejestracyjna nie może zawierać tego słowa.</String>
        <String xml:lang="fr-FR">~r~Ta plaque d'immatriculation ne peut pas contenir ce mot.</String>
        <String xml:lang="zh-Hant">~r~你的車牌不能包含那個單字.</String>
        <String xml:lang="zh-Hans">~r~你的车牌不能包含那个单字.</String>
        <String xml:lang="pt-BR">~r~Sua placa de identificação não pode conter essa palavra.</String>
        <String xml:lang="ar-001">~r~لا يمكن أن تحتوي لوحة الترخيص الخاصة بك على هذه الكلمة.</String>
        <String xml:lang="th-TH">~r~ป้ายทะเบียนของคุณต้องไม่มีคำนั้น</String>
        <String xml:lang="vi-VN">~r~Biển số của bạn không thể bạn không được chứa từ đó.</String>
        <String xml:lang="id-ID">~r~Plat nomer pirbadi anda tidak dapat mengandung kata kata tersebut.</String>
        <String xml:lang="tr-TR">~r~Plaka numaranız bu kelimeyi içeremez.</String>
        <String xml:lang="hi-Latn">~r~Aapki license plate me ye word nahi reh sakta.</String>
    </Entry>

    <!-- Please don't translate the word 'ERROR', keep it in English -->
    <Entry Id="imenu_dealership_plate_error">
        <String xml:lang="en-US">~r~Your license plate cannot be 'ERROR' because it's reserved for special use.</String>
        <String xml:lang="nl-NL">~r~Je kentekenplaat mag niet gelijk zijn aan 'ERROR' omdat het gereserveerd is voor speciaal gebruik.</String>
        <String xml:lang="it-IT">~r~La tua targa non può essere 'ERROR' poiché riservata per uso speciale.</String>
        <String xml:lang="de-DE">~r~Dein Wunschkennzeichen darf nicht 'ERROR' lauten, da es für spezielle Zwecke reserviert ist.</String>
        <String xml:lang="es-ES">~r~Tu matrícula no puede ser 'ERROR' porque está reservada para un uso especial.</String>
        <String xml:lang="pl-PL">~r~Twoją blachą nie może być 'ERROR' bo jest ona zarezerwowana do specjalnych przypadków.</String>
        <String xml:lang="fr-FR">~r~Ta plaque d'immatriculation ne peut pas être 'ERROR' car elle est réservée à un usage spécial.</String>
        <String xml:lang="zh-Hant">~r~你的車牌不能為 'ERROR' 因為它是為特別用途而保留.</String>
        <String xml:lang="zh-Hans">~r~你的车牌不能为 'ERROR' 因为它是为特别用途而保留.</String>
        <String xml:lang="pt-BR">~r~Sua placa de identificação não pode ser 'ERROR' porque ela é reservada para uso especial.</String>
        <String xml:lang="ar-001">~r~لا يمكن أن تكون لوحة الترخيص الخاصة بك 'ERROR' لأنها مخصصة للاستخدام الخاص.</String>
        <String xml:lang="th-TH">~r~ป้ายทะเบียนของคุณไม่สามารถเป็น 'ERROR' ได้ เนื่องจากสงวนไว้สำหรับการใช้งานพิเศษ</String>
        <String xml:lang="vi-VN">~r~Biển số xe của bạn không thể là 'ERROR' bởi vì nó được đặt cho mục đích đặc biệt.</String>
        <String xml:lang="id-ID">~r~Plat nomer pribadi anda tidak dapat menggunakan kata 'ERROR' karena itu digunakan untuk keperluan khusus.</String>
        <String xml:lang="tr-TR">~r~Plaka numaranız 'ERROR' olamaz çünkü özel kullanım için ayrılmıştır</String>
        <String xml:lang="hi-Latn">~r~Aapki license plate 'ERROR' nahi reh sakti kyunki ye special cases ke liye reserved hai.</String>
    </Entry>

    <Entry Id="imenu_dealership_plate_invalid_characters">
        <String xml:lang="en-US">~r~Your license plate can only contain numbers and latin letters.</String>
        <String xml:lang="nl-NL">~r~Je kentekenplaat mag alleen nummers en latijnse letters bevatten.</String>
        <String xml:lang="it-IT">~r~La tua targa può solo contenere numeri e caratteri latini.</String>
        <String xml:lang="de-DE">~r~Dein Wunschkennzeichen darf ausschließlich Zahlen und lateinische Buchstaben enthalten.</String>
        <String xml:lang="es-ES">~r~Tu matrícula solo puede contener números y letras latinas.</String>
        <String xml:lang="pl-PL">~r~Twoja tablica rejestracyjna musi zawierać tylko cyfry oraz litery łacińskie.</String>
        <String xml:lang="fr-FR">~r~Ta plaque d'immatriculation ne peut contenir que des chiffres et des lettres latines.</String>
        <String xml:lang="zh-Hant">~r~你的車牌只能包含數字和拉丁字母.</String>
        <String xml:lang="zh-Hans">~r~你的车牌只能包含数字和拉丁字母.</String>
        <String xml:lang="pt-BR">~r~Your license plate can only contain numbers and latin letters.</String>
        <String xml:lang="ar-001">~r~يجب أن تحتوي لوحة الترخيص الخاصة بك على أرقام وأحرف لاتينية فقط.</String>
        <String xml:lang="th-TH">~r~ป้ายทะเบียนของคุณต้องมีเฉพาะตัวเลขและตัวอักษรละตินเท่านั้น</String>
        <String xml:lang="vi-VN">~r~Biển số của bạn chỉ có thể chứa những con số và chữ Latin.</String>
        <String xml:lang="id-ID">~r~Plat nomer pribadi anda hanya dapat mengandung huruf latin dan angka.</String>
        <String xml:lang="tr-TR">~r~Plaka numaranız sadece rakam ve latin harfleri içerebilir.</String>
        <String xml:lang="hi-Latn">~r~Aapki license plate mein sirf numbers aur latin letters reh sakte hain.</String>
    </Entry>

    <Entry Id="imenu_dealership_plate_taken">
        <String xml:lang="en-US">~r~This license plate has been taken by someone else.</String>
        <String xml:lang="nl-NL">~r~Dit kentekenplaat is al in gebruik door iemand anders.</String>
        <String xml:lang="it-IT">~r~Questa targa è stata già scelta da qualcun altro.</String>
        <String xml:lang="de-DE">~r~Dieses Wunschkennzeichen wurde von jemand anderem beansprucht.</String>
        <String xml:lang="es-ES">~r~Otra persona es propietaria de esta matrícula.</String>
        <String xml:lang="pl-PL">~r~Ta tablica rejestracyjna jest już przez kogoś zajęta.</String>
        <String xml:lang="fr-FR">~r~Cette plaque d'immatriculation appartient déjà à quelqu'un d'autre.</String>
        <String xml:lang="zh-Hant">~r~這個車牌已被他人使用.</String>
        <String xml:lang="zh-Hans">~r~这个车牌已被他人使用.</String>
        <String xml:lang="pt-BR">~r~Outra pessoa possui essa placa de identificação.</String>
        <String xml:lang="ar-001">~r~تم أخذ لوحة الترخيص هذه من قبل شخص آخر.</String>
        <String xml:lang="th-TH">~r~ป้ายทะเบียนนี้ถูกคนอื่นเอาไปแล้ว</String>
        <String xml:lang="vi-VN">~r~Biển số này đã được dùng bởi một người khác</String>
        <String xml:lang="id-ID">~r~Plat nomer ini telah diambil oleh orang lain.</String>
        <String xml:lang="tr-TR">~r~Bu plaka numarası başka biri tarafından alınmış.</String>
        <String xml:lang="hi-Latn">~r~Ye license plate pehle se kisi ne le rakha hai.</String>
    </Entry>

    <Entry Id="imenu_dealership_plate_changed_successfully">
        <String xml:lang="en-US">~p~Your vanity license plate is now ~s~{0}~p~.</String>
        <String xml:lang="nl-NL">~p~Je kentekenplaat is nu ~s~{0}~p~.</String>
        <String xml:lang="it-IT">~p~La tua targa personalizzata adesso è ~s~{0}~p~.</String>
        <String xml:lang="de-DE">~p~Dein Wunschkennzeichen lautet nun ~s~{0}~p~.</String>
        <String xml:lang="es-ES">~p~Tu matrícula personalizada ahora es ~s~{0}~p~</String>
        <String xml:lang="pl-PL">~p~Twoja blacha to teraz ~s~{0}~p~.</String>
        <String xml:lang="fr-FR">~p~Ta plaque d'immatriculation est désormais ~s~{0}~p~.</String>
        <String xml:lang="zh-Hant">~p~你的付費車牌現在為 ~s~{0}~p~.</String>
        <String xml:lang="zh-Hans">~p~你的付费车牌现在为 ~s~{0}~p~.</String>
        <String xml:lang="pt-BR">~p~Sua placa de identificação personalizada agora é ~s~{0}~p~.</String>
        <String xml:lang="ar-001">~p~لوحة الترخيص الخاصة بك أصبحت الآن ~s~{0}~p~.</String>
        <String xml:lang="th-TH">~p~ป้ายทะเบียนของคุณตอนนี้คือ ~s~{0}~p~</String>
        <String xml:lang="vi-VN">~p~Biển số xe của bạn bây giờ là ~s~{0}~p~.</String>
        <String xml:lang="id-ID">~p~Plat nomer pribadi anda sekarang ~s~{0}~p~.</String>
        <String xml:lang="tr-TR">~p~Plaka numaranız şimdi ~s~{0}~p~ oldu.</String>
        <String xml:lang="hi-Latn">~p~Aapki custom license plate ab hai ~s~{0}~p~.</String>
    </Entry>

    <!-- {0} = vehicle name -->
    <!-- {1} = amount paid -->
    <!-- You purchased a Nero Custom for $22,500,000. -->
    <!--                 [   {0}   ]     [   {1}   ]  -->
    <Entry Id="imenu_dealership_purchase_vehicle">
        <String xml:lang="en-US">You purchased a ~p~{0} ~s~for ~r~{1}~s~.</String>
        <String xml:lang="nl-NL">Je hebt een ~p~{0} ~s~gekocht voor ~r~{1}~s~.</String>
        <String xml:lang="it-IT">Hai acquistato un ~p~{0} ~s~per ~r~{1}~s~.</String>
        <String xml:lang="pl-PL">Kupiłeś ~p~{0} ~s~za ~r~{1}~s~.</String>
        <String xml:lang="es-ES">Has compraste un ~p~{0} ~s~por ~r~{1}~s~.</String>
        <String xml:lang="fr-FR">Tu as acheté une ~p~{0} ~s~pour ~r~{1}~s~.</String>
        <String xml:lang="de-DE">Du hast einen ~p~{0}~s~ für ~r~{1}~s~ gekauft.</String>
        <String xml:lang="zh-Hant">你花費了 ~r~{1}~s~ 購買 ~p~{0}~s~.</String>
        <String xml:lang="zh-Hans">你花费了 ~r~{1}~s~ 购买 ~p~{0}~s~.</String>
        <String xml:lang="pt-BR">Você comprou um ~p~{0} ~s~por ~r~{1}~s~.</String>
        <String xml:lang="ar-001">لقد اشتريت ~p~{0} ~s~لـ ~r~{1}~s~.</String>
        <String xml:lang="th-TH">คุณซื้อ ~p~{0} ~s~สำหรับ ~r~{1}~s~</String>
        <String xml:lang="vi-VN">Bạn đã mua một chiếc ~p~{0} ~s~với giá ~r~{1}~s~.</String>
        <String xml:lang="id-ID">Anda membeli sebuah ~p~{0} ~s~dengan harga ~r~{1}~s~.</String>
        <String xml:lang="tr-TR">~p~{0} ~s~adlı aracı ~r~{1} ~s~satın aldınız.</String>
        <String xml:lang="hi-Latn">Aapne purchase kiya ek ~p~{0} ~s~for ~r~{1}~s~.</String>
    </Entry>

    <!-- {0} = vehicle name -->
    <!-- {1} = gift card amount -->
    <!-- {2} = check amount -->
    <!-- You purchased a Nero Custom for $12,500,000 in gift card balance and $10,000,000 by check. -->
    <!--                 [   {0}   ]     [   {1}   ]                          [   {2}   ]           -->
    <Entry Id="imenu_dealership_purchase_vehicle_with_gift_card">
        <String xml:lang="en-US">You purchased a ~b~{0} ~s~for ~b~{1} ~s~in gift card balance and ~r~{2} ~s~by check.</String>
        <String xml:lang="nl-NL">Je hebt een ~b~{0} ~s~gekocht voor ~b~{1} ~s~in toegoedbonnen en ~r~{2} ~s~met check.</String>
        <String xml:lang="it-IT">Hai acquistato un ~b~{0} ~s~per ~b~{1} ~s~con il credito della carta regalo e ~r~{2} ~s~con assegno.</String>
        <String xml:lang="pl-PL">Kupiłeś ~b~{0} ~s~za ~b~{1} ~s~w kuponach oraz ~r~{2} ~s~przelewem.</String>        <!-- again changed check to wire transfer, checks are not available and not in use in Poland since 2006-->
        <String xml:lang="es-ES">Has comprado un ~b~{0} ~s~por ~b~{1} ~s~en el saldo de la tarjeta de regalo y ~r~{2} ~s~con cheque.</String>
        <String xml:lang="fr-FR">Tu as acheté une ~b~{0} ~s~pour ~b~{1} ~s~en solde de carte cadeau et ~r~{2} ~s~par chèque.</String>
        <String xml:lang="de-DE">Du hast einen ~b~{0}~s~ für ~b~{1} in Geschenkkartenguthaben und ~r~{2} ~s~mit Scheck gekauft.</String>
        <String xml:lang="zh-Hant">您以 {1} 的禮品卡餘額和 {2} 購買了 {0}.</String>
        <String xml:lang="zh-Hans">您以 {1} 的礼品卡余额和 {2} 购买了 {0}.</String>
        <String xml:lang="pt-BR">Você comprou um ~b~{0} ~s~por ~b~{1} ~s~sobre o saldo do cartão-presente e ~r~{2} ~s~com cheuqe.</String>
        <String xml:lang="ar-001">لقد قمت بشراء ~b~{0} ~s~for ~b~{1} ~s~في رصيد بطاقة الهدايا و~r~{2} ~s~بواسطة شيك.</String>
        <String xml:lang="th-TH">คุณซื้อ ~b~{0} ~s~สำหรับ ~b~{1} ~s~ในยอดบัตรของขวัญและ ~r~{2} ~s~ด้วยเช็ค</String>
        <String xml:lang="vi-VN">Bạn đã mua một chiếc ~b~{0} ~s~với giá ~b~{1} ~s~trong số dư thẻ quà tặng và ~r~{2} ~s~bằng séc.</String>
        <String xml:lang="id-ID">Anda membeli sebuah ~b~{0} ~s~dengan harga ~b~{1} ~s~dalam bentuk kartu hadiah dan ~r~{2} ~s~dengan cek.</String>
        <String xml:lang="tr-TR">Hediyekartı bakiyesinden ~b~{1} ~s~ve çek ile ~r~{2} ~s~karşılığında bir ~b~{0} ~s~satın aldınız.</String>
        <String xml:lang="hi-Latn">Aapne purchase kiya ek ~b~{0} ~s~for ~b~{1} ~s~gift card balance se aur ~r~{2} ~s~check se.</String>
    </Entry>

    <!-- {0} = vehicle name -->
    <!-- {1} = amount paid -->
    <!-- You rented a Asterope RS for $60,000. -->
    <!--              [   {0}   ]     [ {1} ]  -->
    <Entry Id="imenu_dealership_rent_vehicle">
        <String xml:lang="en-US">You rented a ~p~{0} ~s~for ~r~{1}~s~/week.</String>
        <String xml:lang="nl-NL">Je hebt een ~p~{0} ~s~gehuurd voor ~r~{1}~s~/week.</String>
        <String xml:lang="it-IT">Hai noleggiato un ~p~{0} ~s~per ~r~{1}~s~/a settimana.</String>
        <String xml:lang="pl-PL">Wynająłeś ~p~{0} ~s~za ~r~{1}~s~/tydzień.</String>
        <String xml:lang="es-ES">Alquilaste un ~p~{0} ~s~por ~r~{1}~s~/por semana.</String>
        <String xml:lang="fr-FR">Tu as loué une ~p~{0} ~s~pour ~r~{1}~s~/semaine.</String>
        <String xml:lang="de-DE">Du hast einen ~p~{0} ~s~für ~r~{1}~s~ gemietet.</String>
        <String xml:lang="zh-Hant">你以 ~r~{1}~s~/月 的金額租了 ~p~{0}~s~.</String>
        <String xml:lang="zh-Hans">你以 ~r~{1}~s~/月 的金额租了 ~p~{0}~s~.</String>
        <String xml:lang="pt-BR">Você alugou um ~p~{0} ~s~por ~r~{1}~s~/por semana.</String>
        <String xml:lang="ar-001">لقد استأجرت ~p~{0}~s~ لمدة ~r~{1}~s~/أسبوع.</String>
        <String xml:lang="th-TH">คุณเช่า ~p~{0} ~s~สำหรับ ~r~{1}~s~/สัปดาห์</String>
        <String xml:lang="vi-VN">Bạn đã thuê ~p~{0} ~s~với giá ~r~{1}~s~/một tuần.</String>
        <String xml:lang="id-ID">Anda menyewa sebuah ~p~{0} ~s~dengan biaya ~r~{1}~s~/minggu.</String>
        <String xml:lang="tr-TR">Bir ~p~{0}~s~'i ~r~haftalık {1} ~s~kiraladınız.</String>
        <String xml:lang="hi-Latn">Aapne rent kiya ek ~p~{0} ~s~for ~r~{1}~s~/week.</String>
    </Entry>

    <Entry Id="menu_access_armory">
        <String xml:lang="en-US">You can manage your weapons and ammo in your {0} ~y~Menu ~s~&gt; ~y~Armory~s~.</String>
        <String xml:lang="nl-NL">Je kan je wapens en munitie beheren in je {0} ~y~Menu ~s~&gt; ~y~Wapenkamer~s~.</String>
        <String xml:lang="it-IT">Puoi gestire le tue armi e munizioni nel tuo ~y~Menu ~s~{0} &gt; ~y~Armeria~s~.</String>
        <String xml:lang="de-DE">Du kannst deine Waffen und deine Munition in deinem {0} ~y~Menu ~s~&gt; ~y~Armory~s~ verwalten.</String>
        <String xml:lang="es-ES">Puedes administrar tus armas y municiones en tu {0} ~y~Menú ~s~&gt; ~y~Armería~s~.</String>
        <String xml:lang="fr-FR">Tu peux gérer tes armes et munitions dans ton {0} ~y~Menu ~s~&gt; ~y~Armurerie~s~.</String>
        <String xml:lang="pl-PL">Możesz zarządzać swoim arsenałem w swoim {0} ~y~Menu ~s~&gt; ~y~Zbrojowni~s~.</String>
        <String xml:lang="zh-Hant">你可以管理你的武器和子彈在你的 {0} ~y~選單 ~s~&gt; ~y~軍械庫~s~.</String>
        <String xml:lang="zh-Hans">你可以管理你的武器和子弹在你的 {0} ~y~选单 ~s~&gt; ~y~军械库~s~.</String>
        <String xml:lang="pt-BR">Você pode gerenciar suas armas e munições em seu {0} ~y~Menu ~s~&gt; ~y~Arsenal~s~.</String>
        <String xml:lang="ar-001">يمكنك إدارة أسلحتك وذخيرتك في {0} ~y~القائمة~s~&gt; ~y~مخزون الأسلحة~s~.</String>
        <String xml:lang="th-TH">คุณสามารถจัดการอาวุธและกระสุนได้ใน {0} ~y~เมนู ~s~&gt; ~y~คลังแสง~s~</String>
        <String xml:lang="vi-VN">Bạn có thể quản lý vũ khí và đạn dược trong {0} ~y~Menu ~s~&gt; ~y~Armory~s~.</String>
        <String xml:lang="id-ID">Anda dapat mengelola senjata dan amunisi anda di {0} ~y~Menu ~s~&gt; ~y~Gudang persenjataan~s~.</String>
        <String xml:lang="tr-TR">Silahlarınızı ve cephane miktarınızı {0} ~y~Menüsünde ~s~yönetebilirsiniz. ~s~&gt; ~y~Cephanelik~s~.</String>
        <String xml:lang="hi-Latn">Aap manage kar sakte hain apne weapons aur ammo apne {0} ~y~Menu ~s~&gt; ~y~Armory~s~.</String>
    </Entry>

    <Entry Id="menu_access_wardrobe">
        <String xml:lang="en-US">You can access your wardrobe in your {0} ~y~Menu ~s~&gt; ~y~Wardrobe~s~.</String>
        <String xml:lang="nl-NL">Je kan je garderobe beheren in je {0} ~y~Menu ~s~&gt; ~y~Garderobe~s~.</String>
        <String xml:lang="it-IT">Puoi accedere al tuo guardaroba nel ~y~Menu ~s~{0} &gt; ~y~Guardaroba~s~.</String>
        <String xml:lang="de-DE">Du kannst auf deine Garderobe über dein {0} ~y~Menu ~s~&gt; ~y~Wardrobe~s~ zugreifen.</String>
        <String xml:lang="es-ES">Puedes acceder a tu armario en tu {0} ~y~Menú ~s~&gt; ~y~Armario~s~.</String>
        <String xml:lang="fr-FR">Tu peux accéder à ta garde-robe dans ton {0} ~y~Menu ~s~&gt; ~y~Garde-robe~s~.</String>
        <String xml:lang="pl-PL">Możesz zarządzać swoją garderobą w swoim {0} ~y~Menu ~s~&gt; ~y~Garderoby~s~.</String>
        <String xml:lang="zh-Hant">你可以管理你的服裝在你的 {0} ~y~選單~s~&gt; ~y~服飾~s~.</String>
        <String xml:lang="zh-Hans">你可以管理你的服装在你的 {0} ~y~选单~s~&gt; ~y~衣柜~s~.</String>
        <String xml:lang="pt-BR">Você pode acessar seu armario em seu {0} ~y~Menu ~s~&gt; ~y~Armario~s~.</String>
        <String xml:lang="ar-001">يمكنك الوصول إلى خزانة ملابسك من خلال {0} ~y~القائمة~s~&gt; ~y~خزانة الملابس~s~.</String>
        <String xml:lang="th-TH">คุณสามารถเข้าถึงตู้เสื้อผ้าของคุณได้ใน {0} ~y~เมนู ~s~&gt; ~y~ตู้เสื้อผ้า~s~</String>
        <String xml:lang="vi-VN">Bạn có thể vào tủ quần áo trong {0} ~y~Menu ~s~&gt; ~y~Tủ quần áo~s~.</String>
        <String xml:lang="id-ID">Anda dapat mengakses lemari pakain anda di {0} ~y~Menu ~s~&gt; ~y~Lemari pakaian~s~.</String>
        <String xml:lang="tr-TR">Gardırobunuza {0} ~y~Menüsünden ~s~erişebilirsiniz. ~s~&gt; ~y~Gardırop~s~.</String>
        <String xml:lang="hi-latn">Aap access kar sakte hain apne wardrobe apne {0} ~y~Menu ~s~&gt; ~y~Wardrobe~s~.</String>
    </Entry>

    <Entry Id="menu_access_stock">
        <String xml:lang="en-US">You can manage your job supplies in your {0} ~b~Menu ~s~&gt; ~b~Job Menu ~s~&gt; ~b~Stock.</String>
        <String xml:lang="nl-NL">Je kan je werkvoorraad beheren in je {0} ~b~Menu ~s~&gt; ~b~Werk Menu ~s~&gt; ~b~Voorraad.</String>
        <String xml:lang="fr-FR">Tu peux gérer tes stocks de travail dans ton {0} ~b~Menu ~s~&gt; ~b~Menu Emploi ~s~&gt; ~b~Stock.</String>
        <String xml:lang="tr-TR">İş malzemelerinizi {0} ~b~Menüsünde ~s~yönetebilirsiniz&gt; ~b~İş Menüsü ~s~&gt; ~b~Stok.</String>
        <String xml:lang="hi-Latn">Aap manage kar sakte hai apne job supplies apne {0} ~b~Menu ~s~&gt; ~b~Job Menu ~s~&gt; ~b~Stock.</String>
    </Entry>

    <Entry Id="menu_access_inventory">
        <String xml:lang="en-US">You can access your inventory in your {0} ~y~Menu ~s~&gt; ~y~Inventory~s~.</String>
        <String xml:lang="nl-NL">Je kan je inventaris beheren in je {0} ~y~Menu ~s~&gt; ~y~Inventaris~s~.</String>
        <String xml:lang="it-IT">Puoi accedere al tuo inventario nel ~y~Menu ~s~{0} &gt; ~y~Inventario~s~.</String>
        <String xml:lang="de-DE">Du kannst auf dein Inventat über dein {0} ~y~Menu ~s~&gt; ~y~Inventory~s~ zugreifen.</String>
        <String xml:lang="es-ES">Puede acceder a su inventario en su {0} ~y~Menú ~s~&gt; ~y~Inventario~s~.</String>
        <String xml:lang="fr-FR">Tu peux accéder à ton inventaire dans ton {0} ~y~Menu ~s~&gt; ~y~Inventaire~s~.</String>
        <String xml:lang="pl-PL">Możesz zarządzać swoim plecakiem w swoim {0} ~y~Menu ~s~&gt; ~y~Ekwipunku~s~.</String>
        <String xml:lang="zh-Hant">你可以管理你的背包在你的 {0} ~y~選單~s~&gt; ~y~背包~s~.</String>
        <String xml:lang="zh-Hans">你可以管理你的背包在你的 {0} ~y~选单~s~&gt; ~y~背包~s~.</String>
        <String xml:lang="pt-BR">Você pode acessar seu inventário em seu {0} ~y~Menu ~s~&gt; ~y~Inventário~s~.</String>
        <String xml:lang="ar-001">مكنك الوصول إلى المخزون الخاص بك في {0} ~y~القائمة~s~&gt; ~y~المخزون~s~.</String>
        <String xml:lang="th-TH">คุณสามารถเข้าถึงสินค้าคงคลังของคุณได้ใน {0} ~y~เมนู ~s~&gt; ~y~สินค้าคงคลัง~s~</String>
        <String xml:lang="vi-VN">Bạn có thể vào túi đồ của bạn trong {0} ~y~Menu ~s~&gt; ~y~Túi đồ~s~.</String>
        <String xml:lang="id-ID">Anda dapat mengakses inventaris anda di {0} ~y~Menu ~s~&gt; ~y~Inventaris~s~.</String>
        <String xml:lang="tr-TR">Envanterinize {0} ~y~Menüsünden ~s~erişebilirsiniz. ~s~&gt; ~y~Envanter~s~.</String>
        <String xml:lang="hi-Latn">Aap access kar sakte hain apni inventory apne {0} ~y~Menu ~s~&gt; ~y~Inventory~s~.</String>
    </Entry>

    <Entry Id="menu_submenu_title_vehicles_title">
        <String xml:lang="en-US">Vehicles</String>
        <String xml:lang="nl-NL">Voertuigen</String>
        <String xml:lang="it-IT">Veicoli</String>
        <String xml:lang="pl-PL">Pojazdy</String>
        <String xml:lang="es-ES">vehículos</String>
        <String xml:lang="pt-BR">Veículos</String>
        <String xml:lang="de-DE">Fahrzeuge</String>
        <String xml:lang="ar-001">المركبات</String>
        <String xml:lang="th-TH">ยานพาหนะ</String>
        <String xml:lang="zh-Hant">車輛</String>
        <String xml:lang="vi-VN">Phương tiện</String>
        <String xml:lang="id-ID">Kendaraan</String>
        <String xml:lang="tr-TR">Araçalar</String>
        <String xml:lang="fr-FR">Véhicules</String>
        <String xml:lang="hi-Latn">Vehicles</String>
    </Entry>

    <Entry Id="menu_submenu_title_settings_title">
        <String xml:lang="en-US">Settings</String>
        <String xml:lang="nl-NL">Instellingen</String>
        <String xml:lang="it-IT">Impostazioni</String>
        <String xml:lang="pl-PL">Ustawienia</String>
        <String xml:lang="es-ES">Ajustes</String>
        <String xml:lang="pt-BR">Configurações</String>
        <String xml:lang="de-DE">Einstellungen</String>
        <String xml:lang="ar-001">الأعدادات</String>
        <String xml:lang="th-TH">การตั้งค่า</String>
        <String xml:lang="zh-Hant">設定</String>
        <String xml:lang="vi-VN">Cài đặt</String>
        <String xml:lang="id-ID">Pengaturan</String>
        <String xml:lang="tr-TR">Ayarlar</String>
        <String xml:lang="fr-FR">Paramètres</String>
        <String xml:lang="hi-Latn">Settings</String>
    </Entry>
</Entries><|MERGE_RESOLUTION|>--- conflicted
+++ resolved
@@ -1241,38 +1241,26 @@
 
     <Entry Id="imenu_inventory_cant_drop">
         <String xml:lang="en-US">This item can't be ~r~dropped~s~.</String>
-<<<<<<< HEAD
         <String xml:lang="hi-Latn">Yeah iten ~r~dropped ~s~nahi kiya jaa sakta.</String>
-=======
         <String xml:lang="fr-FR">Cet objet ne peut pas être ~r~déposé~s~.</String>
->>>>>>> 5afddb1e
     </Entry>
 
     <Entry Id="imenu_inventory_drop_invalid_position">
         <String xml:lang="en-US">You cannot drop an item ~r~here~s~.</String>
-<<<<<<< HEAD
         <String xml:lang="hi-Latn">Aap koi bhi item drop nahi kar sakte ~r~yaha~s~.</String>
-=======
         <String xml:lang="fr-FR">Tu ne peux pas déposer un objet ~r~ici~s~.</String>
->>>>>>> 5afddb1e
     </Entry>
 
     <Entry Id="imenu_inventory_drop_too_many">
         <String xml:lang="en-US">There are ~r~too many drops in the server~s~.</String>
-<<<<<<< HEAD
         <String xml:lang="hi-Latn">Yaha ~r~bohut saare drops ho gaye hain iss server mein~s~.</String>
-=======
         <String xml:lang="fr-FR">Il y a ~r~trop de dépôts dans le serveur~s~.</String>
->>>>>>> 5afddb1e
     </Entry>
 
     <Entry Id="imenu_inventory_pickup_concurrent">
         <String xml:lang="en-US">~r~This item is being picked up by someone else!</String>
-<<<<<<< HEAD
         <String xml:lang="hi-Latn">~r~Yeh item uthaya jaa raha hai kisi aur se!</String>
-=======
         <String xml:lang="fr-FR">~r~Cet article est en train d'être récupéré par quelqu'un d'autre!</String>
->>>>>>> 5afddb1e
     </Entry>
 
     <!-- {0} = item amount -->
@@ -1283,11 +1271,8 @@
     <!-- You picked up 2 ~b~Heavy Armor~s~. -->
     <Entry Id="imenu_inventory_pickup_success">
         <String xml:lang="en-US">You picked up {0}{1} {2}~b~{3}~s~.</String>
-<<<<<<< HEAD
         <String xml:lang="hi-Latn">Aap uthaye {0}{1} {2}~b~{3}~s~.</String>
-=======
         <String xml:lang="fr-FR">Tu as ramassé {0}{1} {2}~b~{3}~s~.</String>
->>>>>>> 5afddb1e
     </Entry>
 
     <!-- {0} = item amount -->
@@ -1298,21 +1283,15 @@
     <!-- You dropped ~p~2~s~ ~y~Heavy Armor~s~. -->
     <Entry Id="imenu_inventory_drop_success">
         <String xml:lang="en-US">You dropped ~p~{0}{1}~s~ {2}~y~{3}~s~.</String>
-<<<<<<< HEAD
         <String xml:lang="hi-Latn">Aap drop kiye ~p~{0}{1}~s~ {2}~y~{3}~s~.</String>
-=======
         <String xml:lang="fr-FR">Tu as déposé ~p~{0}{1}~s~ {2}~y~{3}~s~.</String>
->>>>>>> 5afddb1e
     </Entry>
 
     <!-- {0} = item name -->
     <Entry Id="input_imenu_inventory_drop">
         <String xml:lang="en-US">Drop {0}</String>
-<<<<<<< HEAD
         <String xml:lang="hi-Latn">Drop kare {0}</String>
-=======
         <String xml:lang="fr-FR">Déposer {0}</String>
->>>>>>> 5afddb1e
     </Entry>
 
     <!-- {0} = item amount -->
@@ -1323,48 +1302,33 @@
     <!-- You have 2 Heavy Armor. Enter the amount you want to drop: -->
     <Entry Id="input_imenu_inventory_drop_text">
         <String xml:lang="en-US">You have {0}{1} {2}{3}. Enter the amount you want to drop:</String>
-<<<<<<< HEAD
         <String xml:lang="hi-Latn">Aap ke paas {0}{1} {2}{3}. Enter kare drop karne ka amount:</String>
-=======
         <String xml:lang="fr-FR">Tu as {0}{1} {2}{3}. Saisis le montant que tu souhaites déposer:</String>
->>>>>>> 5afddb1e
     </Entry>
 
     <Entry Id="item_name_preposition">
         <String xml:lang="en-US">of</String>
-<<<<<<< HEAD
         <String xml:lang="hi-Latn">of</String>
-=======
         <String xml:lang="fr-FR">de</String>
->>>>>>> 5afddb1e
     </Entry>
 
     <Entry Id="imenu_inventory_search">
         <String xml:lang="en-US">Search</String>
-<<<<<<< HEAD
         <String xml:lang="hi-Latn">Search</String>
-=======
         <String xml:lang="fr-FR">Fouiller</String>
->>>>>>> 5afddb1e
     </Entry>
 
     <Entry Id="imenu_inventory_search_text">
         <String xml:lang="en-US">Enter an item's name or part of it</String>
-<<<<<<< HEAD
         <String xml:lang="hi-Latn">Enter kare ek item ka name ya uska koi part</String>
-=======
         <String xml:lang="fr-FR">Saisir le nom d'un article ou une partie de celui-ci</String>
->>>>>>> 5afddb1e
     </Entry>
 
     <!-- 0 = input -->
     <Entry Id="imenu_inventory_search_subtitle">
         <String xml:lang="en-US">Search: {0}</String>
-<<<<<<< HEAD
         <String xml:lang="hi-Latn">Search: {0}</String>
-=======
         <String xml:lang="fr-FR">Fouiller: {0}</String>
->>>>>>> 5afddb1e
     </Entry>
 
     <!-- ========================= -->
