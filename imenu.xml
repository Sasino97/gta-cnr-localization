--- conflicted
+++ resolved
@@ -443,11 +443,6 @@
         <String xml:lang="fr-FR">Centre d'aide</String>
         <String xml:lang="tr-TR">Yardım Merkezi</String>
         <String xml:lang="cs-CZ">Centrum Nápovědy</String>
-<<<<<<< HEAD
-=======
-        <String xml:lang="es-ES">Centro de ayuda</String>
-        <String xml:lang="pt-BR">Central de Ajuda</String>
->>>>>>> b1c56db4
         <String xml:lang="de-DE">Hilfezentrum</String>
         <String xml:lang="it-IT">Centro Assistenza</String>
         <String xml:lang="id-ID">Pusat Bantuan</String>
@@ -466,11 +461,6 @@
         <String xml:lang="fr-FR">Centre d'aide CNR V</String>
         <String xml:lang="tr-TR">CNR V Yardım Merkezi</String>
         <String xml:lang="cs-CZ">CNR V Centrum Nápovědy</String>
-<<<<<<< HEAD
-=======
-        <String xml:lang="es-ES">CNR V Centro de ayuda</String>
-        <String xml:lang="pt-BR">CNR V Central de Ajuda</String>
->>>>>>> b1c56db4
         <String xml:lang="de-DE">CNR V Hilfezentrum</String>
         <String xml:lang="it-IT">Centro Assistenza CNR V</String>
         <String xml:lang="id-ID">Pusat Bantuan CNR V</String>
@@ -506,11 +496,6 @@
         <String xml:lang="tr-TR">Bir ~r~oyuncuyu~s~ engelle. Engellenen oyunculardan gelen mesajları görmezsin. Ayrıca ~b~/block (id) ~s~sohbet komutunu da kullanabilirsin.</String>
         <String xml:lang="hi-Latn">Block kare ek ~r~player ~s~ko. Aapko blocked players ke messages nahi dikhenge. Aap chat command ~b~/block (id) ~s~bhi use kar sakte hain.</String>
         <String xml:lang="cs-CZ">Zablokuj ~r~hráče~s~. Neuvídíš žádné zprávy od zablokovaných hráčů. Můžeš také použít příkaz ~b~/block (id) ~s~v chatu.</String>
-<<<<<<< HEAD
-=======
-        <String xml:lang="es-ES">Bloquear a un ~r~jugador~s~. No verás mensajes de texto de jugadores bloqueados. También puedes usar el comando ~b~/block (id) ~s~en el chat.</String>
-        <String xml:lang="pt-BR">Bloquear um ~r~jogador~s~. Você não verá mensagens de texto de jogadores bloqueados. Você também pode usar o comando ~b~/block (id) ~s~no chat.</String>
->>>>>>> b1c56db4
         <String xml:lang="de-DE">Blockiere einen0 ~r~Spieler~s~. Du wirst keine Nachrichten von blockierten Spielern sehen. Du kannst ebenfalls ~b~/block (id) ~s~als Chat-Kommando verwenden.</String>
         <String xml:lang="it-IT">Blocca un ~r~giocatore~s~. Non vedrai i messaggi di testo dai giocatori bloccati. Puoi anche usare il comando ~b~/block (id) ~s~in chat.</String>
         <String xml:lang="id-ID">Blokir seorang ~r~pemain~s~. Kamu tidak akan melihat pesan teks dari pemain yang diblokir. Anda juga dapat menggunakan perintah ~b~/block (id) ~s~dichat.</String>
@@ -529,11 +514,6 @@
         <String xml:lang="fr-FR">Signaler un joueur</String>
         <String xml:lang="tr-TR">Oyuncuyu raporla</String>
         <String xml:lang="cs-CZ">Nahlásit hráče</String>
-<<<<<<< HEAD
-=======
-        <String xml:lang="es-ES">Reportar jugador</String>
-        <String xml:lang="pt-BR">Denunciar jogador</String>
->>>>>>> b1c56db4
         <String xml:lang="de-DE">Melde einen Spieler</String>
         <String xml:lang="it-IT">Segnala giocatore</String>
         <String xml:lang="id-ID">Laporkan pemain</String>
@@ -552,11 +532,6 @@
         <String xml:lang="tr-TR">Sunucu kurallarını veya hizmet şartlarını ihlal ettiği için bir ~r~oyuncuyu ~s~bildirin. Ayrıca ~b~/report (id) ~s~sohbet komutunu da kullanabilirsiniz.</String>
         <String xml:lang="hi-Latn">Report kare ek ~r~player ~s~ko agar wo follow nahi kar rahe server rules or terms of service. Aap chat command ~b~/report (id) ~s~bhi use kar sakte hain.</String>
         <String xml:lang="cs-CZ">Nahlaš ~r~hráče ~s~který porušuje pravidla nebo podmínky serveru. Můžeš také použít příkaz ~b~/report (id) ~s~v chatu.</String>
-<<<<<<< HEAD
-=======
-        <String xml:lang="es-ES">Reporta a un ~r~jugador ~s~por violar las reglas del servidor o los términos del servicio. También puedes usar el comando ~b~/report (id) ~s~en el chat.</String>
-        <String xml:lang="pt-BR">Denunciar um ~r~jogador ~s~por violar as regras do servidor ou os termos de serviço. Você também pode usar o comando ~b~/report (id) ~s~no chat.</String>
->>>>>>> b1c56db4
         <String xml:lang="de-DE">Melde einen ~r~Spieler ~s~für das Verstoßen gegen die Serverregeln oder Nutzungsbedingungen. Du kannst ebenfalls ~b~/report (id) ~s~als Chat-Kommando verwenden.</String>
         <String xml:lang="it-IT">Segnala un ~r~giocatore ~s~per violazione delle regole del server o dei termini di servizio. Puoi anche usare il comando ~b~/report (id) ~s~in chat.</String>
         <String xml:lang="id-ID">Laporkan ~r~pemain ~s~yang melanggar aturan server atau ketentuan layanan. Kamu juga bisa menggunakan perintah ~b~/report (id) ~s~dichat.</String>
@@ -575,11 +550,6 @@
         <String xml:lang="tr-TR">Engellediğiniz ~r~oyuncuların ~s~listesini kontrol edin.</String>
         <String xml:lang="hi-Latn">Check kare list wo ~r~players ~s~ki jinko aapne block kar rakha hai.</String>
         <String xml:lang="cs-CZ">Zobraz list ~r~hráčů ~s~které jsi zablokoval.</String>
-<<<<<<< HEAD
-=======
-        <String xml:lang="es-ES">Revisa la lista de ~r~jugadores ~s~que has bloqueado.</String>
-        <String xml:lang="pt-BR">Revise a lista de ~r~jogadores ~s~que você bloqueou.</String>
->>>>>>> b1c56db4
         <String xml:lang="de-DE">Überprüfe die Liste der ~r~Spieler~s~, die du blockiert hast.</String>
         <String xml:lang="it-IT">Controlla l'elenco dei ~r~giocatori ~s~che hai bloccato.</String>
         <String xml:lang="id-ID">Cek daftar ~r~pemain ~s~yang kamu blokir.</String>
@@ -598,11 +568,6 @@
         <String xml:lang="fr-FR">Signalements effectués</String>
         <String xml:lang="tr-TR">Senin raporların</String>
         <String xml:lang="cs-CZ">Tvoje Nahlášení</String>
-<<<<<<< HEAD
-=======
-        <String xml:lang="es-ES">Sus Reportes</String>
-        <String xml:lang="pt-BR">Suas denuncias</String>
->>>>>>> b1c56db4
         <String xml:lang="de-DE">Deine Meldungen</String>
         <String xml:lang="it-IT">Le tue segnalazioni</String>
         <String xml:lang="id-ID">Laporanmu</String>
@@ -620,11 +585,6 @@
         <String xml:lang="nl-NL">Bekijk je vorige ~r~aangiftes~s~.</String>
         <String xml:lang="tr-TR">Önceki ~r~raporlarınızı~s~ görüntüleyin</String>
         <String xml:lang="cs-CZ">Zobraz tvé předešlé ~r~nahlášení~s~.</String>
-<<<<<<< HEAD
-=======
-        <String xml:lang="es-ES">Ver tus ~r~reportes~s~ anteriores.</String>
-        <String xml:lang="pt-BR">Veja seu ~r~denuncia~s~anteriores.</String>
->>>>>>> b1c56db4
         <String xml:lang="de-DE">Zeige deine früheren ~r~Meldungen~s~.</String>
         <String xml:lang="it-IT">Visualizza le tue ~r~segnalazioni ~s~precedenti.</String>
         <String xml:lang="id-ID">Lihat ~r~laporan~s~ sebelumnya.</String>
@@ -644,11 +604,6 @@
         <String xml:lang="fr-FR">Wiki</String>
         <String xml:lang="tr-TR">Wiki</String>
         <String xml:lang="cs-CZ">Wiki</String>
-<<<<<<< HEAD
-=======
-        <String xml:lang="es-ES">Wiki</String>
-        <String xml:lang="pt-BR">Wiki</String>
->>>>>>> b1c56db4
         <String xml:lang="de-DE">Wiki</String>
         <String xml:lang="it-IT">Wiki</String>
         <String xml:lang="id-ID">Wiki</String>
@@ -667,11 +622,6 @@
         <String xml:lang="fr-FR">Assistance</String>
         <String xml:lang="tr-TR">Destek</String>
         <String xml:lang="cs-CZ">Pomoc</String>
-<<<<<<< HEAD
-=======
-        <String xml:lang="es-ES">Suporte</String>
-        <String xml:lang="pt-BR">Suporte</String>
->>>>>>> b1c56db4
         <String xml:lang="de-DE">Unterstützung</String>
         <String xml:lang="it-IT">Supporto</String>
         <String xml:lang="id-ID">Bantuan</String>
@@ -690,11 +640,6 @@
         <String xml:lang="tr-TR">Discord sunucumuzda yetkililerden destek alabilirsiniz.: ~b~discord.gg/cnr</String>
         <String xml:lang="hi-Latn">Aap hamare staff members se support le sakte hain hamare discord server ke through: ~b~discord.gg/cnr</String>
         <String xml:lang="cs-CZ">Pokud potřebuješ pomoct, připoj se na náš Discord server: ~b~discord.gg/cnr</String>
-<<<<<<< HEAD
-=======
-        <String xml:lang="es-ES">Puede obtener soporte de nuestro equipo de staff en nuestro servidor de Discord: ~b~discord.gg/cnr</String>
-        <String xml:lang="pt-BR">Você pode obter suporte de nossa staff em nosso servidor Discord: ~b~discord.gg/cnr</String>
->>>>>>> b1c56db4
         <String xml:lang="de-DE">Du kannst Unterstützung von unseren Mitarbeitern auf unserem Discord in Anspruch nehmen: ~b~discord.gg/cnr</String>
         <String xml:lang="it-IT">Puoi ottenere supporto dal nostro staff sul nostro server Discord: ~b~discord.gg/cnr</String>
         <String xml:lang="id-ID">Kamu bisa mendapatkan bantuan dari staf kami di server Discord kami: ~b~discord.gg/cnr</String>
@@ -715,11 +660,6 @@
         <String xml:lang="fr-FR">Règles et Conditions</String>
         <String xml:lang="tr-TR">Kurallar ve Şartlar</String>
         <String xml:lang="cs-CZ">Pravidla a podmínky</String>
-<<<<<<< HEAD
-=======
-        <String xml:lang="es-ES">Reglas y condiciones</String>
-        <String xml:lang="pt-BR">Regras e condições</String>
->>>>>>> b1c56db4
         <String xml:lang="de-DE">Regeln und Bedingungen</String>
         <String xml:lang="it-IT">Regole e Termini</String>
         <String xml:lang="id-ID">Aturan dan Ketentuan</String>
@@ -736,11 +676,6 @@
         <String xml:lang="tr-TR">Oyun kurallarımızı ~b~gtacnr.net/rules ~s~adresinden okuyabilir ve Kullanıcı Sözleşmemizi bu adresten okuyabilirsiniz ~b~sasinosoft.com/agreement </String>
         <String xml:lang="hi-Latn">Aap hamare game ke rules padh sakte hain at ~b~gtacnr.net/rules ~s~aur hamara User Agreement at ~b~sasinosoft.com/agreement</String>
         <String xml:lang="cs-CZ">Pravidla si můžeš přečíst na ~b~gtacnr.net/rules ~s~a ostatní podmínky na ~b~sasinosoft.com/agreement</String>
-<<<<<<< HEAD
-=======
-        <String xml:lang="es-ES">Lee nuestras reglas de juego en ~b~gtacnr.net/rules ~s~y nuestro Acuerdo de Usuario en ~b~sasinosoft.com/agreement</String>
-        <String xml:lang="pt-BR">Leia nossas regras do jogo em ~b~gtacnr.net/rules ~s~e nosso Contrato de Usuário em ~b~sasinosoft.com/agreement</String>
->>>>>>> b1c56db4
         <String xml:lang="de-DE">Du kannst unsere Spielregeln unter ~b~gtacnr.net/rules ~s~und unsere Benutzervereinbarungen unter ~b~sasinosoft.com/agreement lesen</String>
         <String xml:lang="it-IT">Leggi le nostre regole del gioco su ~b~gtacnr.net/rules ~s~e il nostro Accordo Utente su ~b~sasinosoft.com/agreement</String>
         <String xml:lang="id-ID">Kamu bisa membaca aturan game kami di ~b~gtacnr.net/rules ~s~dan perjanjian pengguna kami di ~b~sasinosoft.com/agreement</String>
@@ -759,11 +694,6 @@
         <String xml:lang="fr-FR">Confidentialité</String>
         <String xml:lang="tr-TR">Gizlilik</String>
         <String xml:lang="cs-CZ">Ochrana osobních údajů</String>
-<<<<<<< HEAD
-=======
-        <String xml:lang="es-ES">Privacidad</String>
-        <String xml:lang="pt-BR">Privacidade</String>
->>>>>>> b1c56db4
         <String xml:lang="de-DE">Privatsphäre</String>
         <String xml:lang="it-IT">Privacy</String>
         <String xml:lang="id-ID">Privasi</String>
@@ -782,11 +712,6 @@
         <String xml:lang="tr-TR">Gizlilik politikamızı buradan okuyabilirsiniz: ~b~sasinosoft.com/privacy</String>
         <String xml:lang="hi-Latn">Aap hamari privacy policy padh sakte hain at: ~b~sasinosoft.com/privacy</String>
         <String xml:lang="cs-CZ">Přečti si vše o ochraně osobních údajů zde: ~b~sasinosoft.com/privacy</String>
-<<<<<<< HEAD
-=======
-        <String xml:lang="es-ES">Lee nuestra política de privacidad aquí: ~b~sasinosoft.com/privacy</String>
-        <String xml:lang="pt-BR">Leia nossa política de privacidade aqui: ~b~sasinosoft.com/privacy</String>
->>>>>>> b1c56db4
         <String xml:lang="de-DE">Hier kannst du unsere Datenschutzrichtlinien lesen: ~b~sasinosoft.com/privacy</String>
         <String xml:lang="it-IT">Leggi la nostra politica sulla privacy qui: ~b~sasinosoft.com/privacy</String>
         <String xml:lang="id-ID">Kamu bisa membaca kebijakan privasi kami di: ~b~sasinosoft.com/privacy </String>
@@ -872,11 +797,6 @@
         <String xml:lang="tr-TR">Engellemeyi ~r~iptal ~s~ettiniz</String>
         <String xml:lang="hi-Latn">aapne ~r~cancel ~s~kar diya blocking.</String>
         <String xml:lang="cs-CZ">~r~Zrušil ~s~jsi blokování.</String>
-<<<<<<< HEAD
-=======
-        <String xml:lang="es-ES">~r~Cancelaste ~s~el bloqueo.</String>
-        <String xml:lang="pt-BR">Você ~r~cancelou ~s~o bloqueio.</String>
->>>>>>> b1c56db4
         <String xml:lang="de-DE">Du hast die Blockierung ~r~aufgehoben~s~.</String>
         <String xml:lang="it-IT">Hai ~r~annullato ~s~il blocco.</String>
         <String xml:lang="id-ID">Kamu ~r~membatalkan ~s~pemblokiran.</String>
@@ -895,23 +815,16 @@
         <String xml:lang="fr-FR">Bloquer</String>
         <String xml:lang="tr-TR">Engelle</String>
         <String xml:lang="cs-CZ">Zablokovat</String>
-<<<<<<< HEAD
-=======
-        <String xml:lang="es-ES">Bloquear</String>
-        <String xml:lang="pt-BR">Bloquear</String>
->>>>>>> b1c56db4
         <String xml:lang="de-DE">Blockieren</String>
         <String xml:lang="it-IT">Blocca</String>
         <String xml:lang="id-ID">Blokir</String>
         <String xml:lang="hi-Latn">Block</String>
         <String xml:lang="lv-LV">Bloķēt</String>
         <String xml:lang="ar-001">حظر</String>
-<<<<<<< HEAD
         <String xml:lang="sv-SE">Blockera</String>
         <String xml:lang="no-NO">Blokkere</String>
         <String xml:lang="es-ES">Bloquear</String>
         <String xml:lang="pt-BR">Bloquear</String>
-=======
     </Entry>
 
     <!-- {0} = Number of blocked users -->
@@ -929,6 +842,8 @@
         <String xml:lang="id-ID">{0} Pemain yang diblokir</String>
         <String xml:lang="lv-LV">{0} bloķēto spēlētāju</String>
         <String xml:lang="ar-001">{0} المستخدمين المحظورين</String>
+        <String xml:lang="no-NO">{0} blokkerte brukere</String>
+        <String xml:lang="sv-SE">{0} blockerade användare</String>
     </Entry>
 
     <!-- {0} = Username -->
@@ -946,7 +861,8 @@
         <String xml:lang="id-ID">Kamu ~r~tidak akan ~s~menerima pesan teks/suara dan ping apapun dari ~y~{0}~s~.</String>
         <String xml:lang="lv-LV">Jūs ~r~nesaņemat ~s~nekādas teksta/balss īsziņas un pings no ~y~{0}~s~.</String>
         <String xml:lang="ar-001">انت ~r~لا ~s~تتلقي اي زسائل نصيه او صوتيه او اشعارات من ~y~{0}~s~</String>
->>>>>>> b1c56db4
+        <String xml:lang="no-NO">Du ~r~ikke ~s~mottar noen tekst-/talemeldinger og ping fra ~y~{0}~s~.</String>
+        <String xml:lang="sv-SE">Du ~r~inte ~s~får några text-/röstmeddelanden och pingar från ~y~{0}~s~.</String>
     </Entry>
 
     <Entry Id="imenu_blocked_players_empty_menuitem_text">
@@ -956,11 +872,6 @@
         <String xml:lang="tr-TR">Engellenmiş oyuncu yok :)</String>
         <String xml:lang="hi-Latn">Koi blocked players nahi :)</String>
         <String xml:lang="cs-CZ">Žádní zablokovaní hráči :)</String>
-<<<<<<< HEAD
-=======
-        <String xml:lang="es-ES">No hay jugadores bloqueados :)</String>
-        <String xml:lang="pt-BR">Não há jogadores bloqueados :)</String>
->>>>>>> b1c56db4
         <String xml:lang="de-DE">Keine blockierten Spieler :)</String>
         <String xml:lang="it-IT">Nessun utente bloccato :)</String>
         <String xml:lang="id-ID">Tidak ada pemain yang di blokir :)</String>
@@ -978,11 +889,6 @@
         <String xml:lang="tr-TR">Birini engellemek için ~y~/block [player id] ~s~komutunu kullan.</String>
         <String xml:lang="hi-Latn">Type kare ~y~/block [player id] ~s~kisi bhi player ko block karne ke liye.</String>
         <String xml:lang="cs-CZ">Napiš ~y~/block [ID hráče] ~s~abys ho zablokoval.</String>
-<<<<<<< HEAD
-=======
-        <String xml:lang="es-ES">Escribe ~y~/block [player id] ~s~para bloquear a alguien.</String>
-        <String xml:lang="pt-BR">Escreve ~y~/block [player id] ~s~para bloquear alguém.</String>
->>>>>>> b1c56db4
         <String xml:lang="de-DE">Gib ~y~/block [player id] ~s~ein, um jemanden zu blockieren.</String>
         <String xml:lang="it-IT">Digita ~y~/block [player id] ~s~per bloccare qualcuno.</String>
         <String xml:lang="id-ID">Ketika ~y~/block [id pemain] ~s~untuk memblokir seseorang.</String>
@@ -1000,11 +906,6 @@
         <String xml:lang="nl-NL">Aangeven</String>
         <String xml:lang="tr-TR">Report</String>
         <String xml:lang="cs-CZ">Nahlásit</String>
-<<<<<<< HEAD
-=======
-        <String xml:lang="es-ES">Reporte</String>
-        <String xml:lang="pt-BR">Denuncia</String>
->>>>>>> b1c56db4
         <String xml:lang="de-DE">Report</String>
         <String xml:lang="it-IT">Segnala</String>
         <String xml:lang="id-ID">Laporkan</String>
@@ -1447,25 +1348,18 @@
     <Entry Id="btn_imenu_inventory_pickup">
         <String xml:lang="en-US">Pick up</String>
         <String xml:lang="nl-NL">Oprapen</String>
-<<<<<<< HEAD
         <String xml:lang="cs-CZ">Zvednout</String>
-=======
-        <String xml:lang="fr-FR">Récupérer</String>
-        <String xml:lang="cs-CZ">Zvednout</String>
+        <String xml:lang="fr-FR">Ramasser</String>
         <String xml:lang="es-ES">Levantar</String>
         <String xml:lang="pt-BR">Levantar</String>
->>>>>>> b1c56db4
         <String xml:lang="de-DE">Aufheben</String>
         <String xml:lang="it-IT">Raccogli</String>
         <String xml:lang="id-ID">Mengambil</String>
         <String xml:lang="hi-Latn">Uthaye</String>
         <String xml:lang="lv-LV">Pacelt</String>
         <String xml:lang="ar-001">التقط</String>
-        <String xml:lang="fr-FR">Ramasser</String>
         <String xml:lang="no-NO">Plukk opp</String>
         <String xml:lang="sv-SE">Plocka upp</String>
-        <String xml:lang="es-ES">Levantar</String>
-        <String xml:lang="pt-BR">Levantar</String>
     </Entry>
 
     <Entry Id="imenu_inventory_stock">
@@ -1750,10 +1644,8 @@
         <String xml:lang="hi-Latn">Ye item nahi ~r~diya ~s~jaa sakta doosre players ko.</String>
         <String xml:lang="cs-CZ">Tento předmět nemůžeš ~r~dát ~s~jinému hráči.</String>
         <String xml:lang="lv-LV">Šo priekšmetu nevar ~r~nodot ~s~citiem spēlētājiem.</String>
-<<<<<<< HEAD
         <String xml:lang="no-NO">Denne gjenstanden kan ikke ~r~gis ~s~til andre spillere.</String>
         <String xml:lang="sv-SE">Det här föremålet kan inte ~r~ges ~s~till andra spelare.</String>
-=======
     </Entry>
 
     <!-- 0 = Item name -->
@@ -1776,6 +1668,8 @@
         <String xml:lang="hi-Latn">Aapke pass enough nahi hai ~r~{0}~s~.</String>
         <String xml:lang="cs-CZ">Nemáš dostatek~r~{0}~s~.</String>
         <String xml:lang="lv-LV">Jums nav pietiekami daudz ~r~{0}~s~.</String>
+        <String xml:lang="no-NO">Du har ikke nok ~r~{0}~s~.</String>
+        <String xml:lang="sv-SE">Du har inte tillräckligt med ~r~{0}~s~.</String>
     </Entry>
 
     <!-- 0 = Player name -->
@@ -1798,6 +1692,8 @@
         <String xml:lang="hi-Latn">{0} nahi hai enough space unki inventory me.</String>
         <String xml:lang="cs-CZ">{0} nemá v intentáři dostatek místa.</String>
         <String xml:lang="lv-LV">{0} nav pietiekami daudz vietas viņu inventārī.</String>
+        <String xml:lang="no-NO">{0} har ikke nok plass i beholdningen.</String>
+        <String xml:lang="sv-SE">{0} har inte tillräckligt med utrymme i sitt förråd.</String>
     </Entry>
 
     <!-- 0 = Player name -->
@@ -1809,8 +1705,6 @@
         <String xml:lang="nl-NL">{0} kan niet ~r~{1} ~s~meer ~r~{2} ~s~dragen.</String>
         <String xml:lang="tr-TR">{0} ~r~{1} ~s~adet daha ~r~{2} ~s~taşıyamaz.</String>
         <String xml:lang="de-DE">{0} kann nicht ~r~{1} ~s~weitere/n ~r~{2}~s~ halten.</String>
-        <String xml:lang="it-IT">{0} non può reggere altri ~r~{1}~s~ ~r~{2}~s~.</String>
-        <String xml:lang="fr-FR">{0} ne peut pas porter plus de ~r~{1} {2}~s~.</String>
         <String xml:lang="zh-Hant">{0} 無法攜帶 ~r~{1} ~s~個或以上的 ~r~{2}~s~.</String>
         <String xml:lang="zh-Hans">{0} 无法携带 ~r~{1} ~s~个或以上的 ~r~{2}~s~.</String>
         <String xml:lang="es-ES">{0} no puedes tener ~r~{1} ~s~más ~r~{2}~s~.</String>
@@ -1819,9 +1713,13 @@
         <String xml:lang="th-TH">{0} ไม่สามารถถือ ~r~{1} ~s~more ~r~{2}~s~</String>
         <String xml:lang="vi-VN">{0} không thể giữ thêm ~r~{1}~s~ ~r~{2}~s~.</String>
         <String xml:lang="id-ID">{0} tidak dapat membawa ~r~{1} ~s~lagi ~r~{2}~s~.</String>
+        <String xml:lang="it-IT">{0} non può reggere altri ~r~{1}~s~ ~r~{2}~s~.</String>
         <String xml:lang="hi-Latn">{0} nahi rakh sakte ~r~{1} ~s~zyada ~r~{2}~s~.</String>
         <String xml:lang="cs-CZ">{0} nemůže nést ~r~{1} ~s~více ~r~{2}~s~.</String>
         <String xml:lang="lv-LV">{0} nevar turēt vēl ~r~{1} {2}~s~.</String>
+        <String xml:lang="no-NO">{0} kan ikke holde ~r~{1} ~s~mer ~r~{2}~s~.</String>
+        <String xml:lang="sv-SE">{0} kan inte hålla ~r~{1} ~s~mer ~r~{2}~s~.</String>
+        <String xml:lang="fr-FR">{0} ne peut pas porter plus de ~r~{1} {2}~s~.</String>
     </Entry>
 
     <!-- 0 = Player name -->
@@ -1835,8 +1733,6 @@
         <String xml:lang="nl-NL">{0} kan niet ~r~{1} ~s~meer {2} van ~r~{3} ~s~dragen.</String>
         <String xml:lang="tr-TR">{0} ~r~{1}~s~ {2}~s~ daha ~r~{3}~s~ tutamaz.</String>
         <String xml:lang="de-DE">{0} kann nicht ~r~{1} ~s~weitere{2} von ~r~{3}~s~ halten.</String>
-        <String xml:lang="it-IT">{0} non può reggere altri ~r~{1}{2} ~s~di {3}.</String>
-        <String xml:lang="fr-FR">{0} ne peut pas porter plus de ~r~{1} {2} ~s~de ~r~{3}~s~.</String>
         <String xml:lang="zh-Hant">{0} 無法攜帶 ~r~{1} ~s~{2}或以上的 ~r~{3}~s~.</String>
         <String xml:lang="zh-Hans">{0} 无法携带 ~r~{1} ~s~{2}或以上的 ~r~{3}~s~.</String>
         <String xml:lang="es-ES">{0} no puedes tener ~r~{1} ~s~más {2} de ~r~{3}~s~.</String>
@@ -1848,8 +1744,12 @@
         <String xml:lang="hi-Latn">{0} nahi rakh sakte ~r~{1} ~s~zyada {2} of ~r~{3}~s~.</String>
         <String xml:lang="cs-CZ">{0} už nemůže mít ~r~{1} ~s~více {2} ~r~{3}~s~.</String>
         <String xml:lang="lv-LV">{0} nevar turēt vēl ~r~{1}{2} {3}~s~.</String>
-    </Entry>
-
+        <String xml:lang="it-IT">{0} non può reggere altri ~r~{1}{2} ~s~di {3}.</String>
+        <String xml:lang="no-NO">{0} kan ikke holde ~r~{1} ~s~mer {2} av ~r~{3}~s~.</String>
+        <String xml:lang="sv-SE">{0} kan inte hålla ~r~{1} ~s~fler {2} av ~r~{3}~s~.</String>
+        <String xml:lang="fr-FR">{0} ne peut pas porter plus de ~r~{1} {2} ~s~de ~r~{3}~s~.</String>
+    </Entry>
+    
     <!-- 0 = Player name -->
     <!-- 1 = Amount -->
     <!-- 2 = Unit of measurement -->
@@ -1858,17 +1758,18 @@
     <Entry Id="imenu_inventory_received_item">
         <String xml:lang="en-US">{0} gave you ~y~{1}{2} {3}~s~.</String>
         <String xml:lang="nl-NL">{0} heeft je ~y~{1}{2} {3}~s~ gegeven.</String>
-        <String xml:lang="fr-FR">{0} t'a donné ~y~{1}{2} {3}~s~.</String>
         <String xml:lang="cs-CZ">{0} ti dal ~y~{1}{2} {3}~s~.</String>
-        <String xml:lang="es-ES">{0} te dio ~y~{1}{2} {3}~s~.</String>
-        <String xml:lang="pt-BR">{0} te deu ~y~{1}{2} {3}~s~.</String>
         <String xml:lang="de-DE">{0} hat dir ~y~{1}{2} {3}~s~ gegeben.</String>
-        <String xml:lang="it-IT">{0} ti ha dato ~y~{1}{2} {3}~s~.</String>
         <String xml:lang="id-ID">{0} memberimu ~y~{1}{2} {3}~s~.</String>
         <String xml:lang="hi-Latn">{0} ne aapko ~y~{1}{2} {3}~s~ diya.</String>
         <String xml:lang="lv-LV">{0} iedeva jums ~y~{1}{2} {3}~s~.</String>
         <String xml:lang="ar-001">{0} أعطاك ~y~{1}{2} {3}~s~</String>
->>>>>>> b1c56db4
+        <String xml:lang="it-IT">{0} ti ha dato ~y~{1}{2} {3}~s~.</String>
+        <String xml:lang="no-NO">{0} ga deg ~y~{1}{2} {3}~s~.</String>
+        <String xml:lang="sv-SE">{0} gav dig ~y~{1}{2} {3}~s~.</String>
+        <String xml:lang="es-ES">{0} te dio ~y~{1}{2} {3}~s~.</String>
+        <String xml:lang="pt-BR">{0} te deu ~y~{1}{2} {3}~s~.</String>
+        <String xml:lang="fr-FR">{0} vous a donné ~y~{1}{2} de {3}~s~.</String>
     </Entry>
 
     <Entry Id="imenu_inventory_no_items_in_category">
@@ -1969,11 +1870,6 @@
         <String xml:lang="hi-Latn">Yeah iten ~r~dropped ~s~nahi kiya jaa sakta.</String>
         <String xml:lang="fr-FR">Cet objet ne peut pas être ~r~déposé~s~.</String>
         <String xml:lang="cs-CZ">Tento item nemůžeš ~r~vyhodit~s~.</String>
-<<<<<<< HEAD
-=======
-        <String xml:lang="es-ES">Este objeto no se puede ~r~dropear~s~.</String>
-        <String xml:lang="pt-BR">Este item não pode ser ~r~descartado~s~.</String>
->>>>>>> b1c56db4
         <String xml:lang="de-DE">Dieser Gegenstand kann nicht ~r~fallengelassen~s~ werden.</String>
         <String xml:lang="it-IT">Questo oggetto non può essere ~r~gettato~s~.</String>
         <String xml:lang="id-ID">Barang ini tidak bisa ~r~Dijatuhkan~s~.</String>
@@ -1991,11 +1887,6 @@
         <String xml:lang="hi-Latn">Aap koi bhi item drop nahi kar sakte ~r~yaha~s~.</String>
         <String xml:lang="fr-FR">Tu ne peux pas déposer un objet ~r~ici~s~.</String>
         <String xml:lang="cs-CZ">Nemůžeš ~r~zde ~s~vyhodit tento předmět.</String>
-<<<<<<< HEAD
-=======
-        <String xml:lang="es-ES">No puedes dejar caer un objeto ~r~aquí~s~.</String>
-        <String xml:lang="pt-BR">Você não pode soltar um item ~r~aqui~s~.</String>
->>>>>>> b1c56db4
         <String xml:lang="de-DE">Du kannst diesen Gegenstand ~r~hier~s~ nicht fallenlassen.</String>
         <String xml:lang="it-IT">Non puoi gettare un oggetto ~r~qui~s~.</String>
         <String xml:lang="id-ID">Kamu tidak bisa menjatuhkan barang ~r~disini~s~.</String>
@@ -2013,11 +1904,6 @@
         <String xml:lang="hi-Latn">Yaha ~r~bohut saare drops ho gaye hain iss server mein~s~.</String>
         <String xml:lang="fr-FR">Il y a ~r~trop de dépôts dans le serveur~s~.</String>
         <String xml:lang="cs-CZ">Na serveru je ~r~příliš mnoho vyhozených předmětů~s~.</String>
-<<<<<<< HEAD
-=======
-        <String xml:lang="es-ES">Hay ~r~demasiados objetos tirados en el servidor~s~.</String>
-        <String xml:lang="pt-BR">Há ~r~muitos items espalhados no servidor~s~.</String>
->>>>>>> b1c56db4
         <String xml:lang="de-DE">Es gibt ~r~zu viele fallengelassene Gegenstände auf diesem Server~s~.</String>
         <String xml:lang="it-IT">Ci sono ~r~troppi oggetti gettati nel server~s~.</String>
         <String xml:lang="id-ID">Ada terlalu ~r~banyak barang ditanah diserver ini~s~.</String>
@@ -2034,24 +1920,16 @@
         <String xml:lang="nl-NL">~r~Dit voorwerp wordt opgepakt door iemand anders!</String>
         <String xml:lang="hi-Latn">~r~Yeh item uthaya jaa raha hai kisi aur se!</String>
         <String xml:lang="fr-FR">~r~Cet article est en train d'être récupéré par quelqu'un d'autre!</String>
-<<<<<<< HEAD
         <String xml:lang="cs-CZ">~r~Tento předmět již sbírá někdo jiný!</String>
-=======
-         <String xml:lang="cs-CZ">~r~Tento předmět již sbírá někdo jiný!</String>
-        <String xml:lang="es-ES">~r~¡Este artículo está siendo recogido por otra persona!</String>
-        <String xml:lang="pt-BR">~r~Este item está sendo adquirido por outra pessoa!</String>
->>>>>>> b1c56db4
         <String xml:lang="de-DE">~r~Dieser Gegenstand wird von jemand anderem aufgehoben!</String>
         <String xml:lang="it-IT">~r~Questo oggetto è in fase di raccolta da qualcun altro!</String>
         <String xml:lang="id-ID">~r~barang ini sedang diambil oleh orang lain!</String>
         <String xml:lang="lv-LV">~r~Šo priekšmetu paceļ kāds cits!</String>
         <String xml:lang="ar-001">~r~يتم التقاط هذا العنصر من قبل شخص آخر!</String>
-<<<<<<< HEAD
         <String xml:lang="no-NO">~r~Denne varen blir hentet av noen andre!</String>
         <String xml:lang="sv-SE">~r~Det här föremålet blir upplockat av någon annan!</String>
         <String xml:lang="es-ES">~r~¡Este artículo está siendo recogido por otra persona!</String>
         <String xml:lang="pt-BR">~r~Este item está sendo adquirido por outra pessoa!</String>
-=======
     </Entry>
 
     <!-- {0} = item amount -->
@@ -2085,15 +1963,17 @@
         <String xml:lang="en-US">You dropped ~p~{0}{1}~s~ {2}~y~{3}~s~.</String>
         <String xml:lang="nl-NL">Je hebt ~p~{0}{1}~s~ {2}~y~{3}~s~ neergelegd.</String>
         <String xml:lang="hi-Latn">Aap drop kiye ~p~{0}{1}~s~ {2}~y~{3}~s~.</String>
-        <String xml:lang="fr-FR">Tu as déposé ~p~{0}{1}~s~ {2}~y~{3}~s~.</String>
         <String xml:lang="cs-CZ">Vyhodil jsi ~p~{0}{1}~s~ {2}~y~{3}~s~.</String>
-        <String xml:lang="es-ES">Soltaste ~p~{0}{1}~s~ {2}~y~{3}~s~.</String>
-        <String xml:lang="pt-BR">Você lançou ~p~{0}{1}~s~ {2}~y~{3}~s~.</String>
         <String xml:lang="de-DE">Du hast ~p~{0}{1}~s~ {2}~y~{3}~s~ fallengelassen.</String>
-        <String xml:lang="it-IT">Hai gettato ~p~{0}{1}~s~ {2}~y~{3}~s~.</String>
         <String xml:lang="id-ID">Kamu menjatuhkan ~p~{0}{1}~s~ {2}~y~{3}~s~.</String>
         <String xml:lang="lv-LV">Jūs nometāt ~p~{0}{1}~s~ {2}~y~{3}~s~.</String>
         <String xml:lang="ar-001">لقد أسقطت ~p~{0}{1}~s~ {2}~y~{3}~s~</String>
+        <String xml:lang="fr-FR">Vous avez déposé ~p~{0}{1}~s~ de {2}~y~{3}~s~.</String>
+        <String xml:lang="it-IT">Hai gettato ~p~{0}{1}~s~ {2}~y~{3}~s~.</String>
+        <String xml:lang="sv-SE">Du slängde ~p~{0}{1}~s~ {2}~y~{3}~s~.</String>
+        <String xml:lang="no-NO">Du droppet ~p~{0}{1}~s~ {2}~y~{3}~s~.</String>
+        <String xml:lang="es-ES">Soltaste ~p~{0}{1}~s~ {2}~y~{3}~s~.</String>
+        <String xml:lang="pt-BR">Você lançou ~p~{0}{1}~s~ {2}~y~{3}~s~.</String>
     </Entry>
 
     <!-- {0} = item name -->
@@ -2101,15 +1981,17 @@
         <String xml:lang="en-US">Drop {0}</String>
         <String xml:lang="nl-NL">Leg {0} neer</String>
         <String xml:lang="hi-Latn">Drop kare {0}</String>
-        <String xml:lang="fr-FR">Déposer {0}</String>
         <String xml:lang="cs-CZ">Vyhodit {0}</String>
-        <String xml:lang="es-ES">Soltar {0}</String>
-        <String xml:lang="pt-BR">Lançar {0}</String>
         <String xml:lang="de-DE">Wirf {0} weg</String>
-        <String xml:lang="it-IT">Getta {0}</String>
         <String xml:lang="id-ID">Jatuhkan {0}</String>
         <String xml:lang="lv-LV">Nomest {0}</String>
         <String xml:lang="ar-001">اسقاط {0}</String>
+        <String xml:lang="fr-FR">Déposer {0}</String>
+        <String xml:lang="it-IT">Getta {0}</String>
+        <String xml:lang="sv-SE">Släng {0}</String>
+        <String xml:lang="no-NO">Slipp {0}</String>
+        <String xml:lang="es-ES">Soltar {0}</String>
+        <String xml:lang="pt-BR">Lançar {0}</String>
     </Entry>
 
     <!-- {0} = item amount -->
@@ -2122,16 +2004,17 @@
         <String xml:lang="en-US">You have {0}{1} {2}{3}. Enter the amount you want to drop:</String>
         <String xml:lang="nl-NL">Je hebt {0}{1} {2}{3}. Voer het aantal in dat je wilt neerleggen:</String>
         <String xml:lang="hi-Latn">Aap ke paas {0}{1} {2}{3}. Enter kare drop karne ka amount:</String>
-        <String xml:lang="fr-FR">Tu as {0}{1} {2}{3}. Saisis le montant que tu souhaites déposer:</String>
         <String xml:lang="cs-CZ">Právě máš {0}{1} {2}{3}. Zadej počet který chceš vyhodit:</String>
-        <String xml:lang="es-ES">Tienes {0}{1} {2}{3}. Ingresa la cantidad que deseas soltar:</String>
-        <String xml:lang="pt-BR">Você tem {0}{1} {2}{3}. Digite o valor que deseja lançar</String>
         <String xml:lang="de-DE">Du hast {0}{1} {2}{3}. Gib die Menge ein, die du wegwerfen willst:</String>
-        <String xml:lang="it-IT">Hai {0}{1} {2}{3}. Inserisci la quantità che desideri gettare:</String>
         <String xml:lang="id-ID">Kamu mempunyai {0}{1} {2}{3}. Masukkan jumlah barang yang akan di jatuhkan:</String>
         <String xml:lang="lv-LV">Jums ir {0}{1} {2}{3}. Ievadiet daudzumu, ko gribat nomest:</String>
         <String xml:lang="ar-001">لديك {0}{1} {2}{3} أدخل الكميه الذي تريد إسقاطه:</String>
->>>>>>> b1c56db4
+        <String xml:lang="it-IT">Hai {0}{1} {2}{3}. Inserisci la quantità che desideri gettare:</String>
+        <String xml:lang="sv-SE">Du har {0}{1} {2}{3}. Ange det belopp du vill slänga:</String>
+        <String xml:lang="no-NO">Du har {0}{1} {2}{3}. Skriv inn beløpet du vil slippe:</String>
+        <String xml:lang="es-ES">Tienes {0}{1} {2}{3}. Ingresa la cantidad que deseas soltar:</String>
+        <String xml:lang="pt-BR">Você tem {0}{1} {2}{3}. Digite o valor que deseja lançar</String>
+        <String xml:lang="fr-FR">Vous avez {0}{1} {2}{3}. Saisissez le montant que vous souhaitez déposer:</String>
     </Entry>
 
     <Entry Id="item_name_preposition">
@@ -2157,11 +2040,6 @@
         <String xml:lang="hi-Latn">Search</String>
         <String xml:lang="fr-FR">Fouiller</String>
         <String xml:lang="cs-CZ">Hledat</String>
-<<<<<<< HEAD
-=======
-        <String xml:lang="es-ES">Buscar</String>
-        <String xml:lang="pt-BR">Pesquisa</String>
->>>>>>> b1c56db4
         <String xml:lang="de-DE">Suchen</String>
         <String xml:lang="it-IT">Cerca</String>
         <String xml:lang="id-ID">Mencari</String>
@@ -2179,11 +2057,6 @@
         <String xml:lang="hi-Latn">Enter kare ek item ka name ya uska koi part</String>
         <String xml:lang="fr-FR">Saisir le nom d'un article ou une partie de celui-ci</String>
         <String xml:lang="cs-CZ">Zadej název nebo část nazvu předmětu který hledáš</String>
-<<<<<<< HEAD
-=======
-        <String xml:lang="es-ES">Introduzca el nombre de un objeto o parte de él</String>
-        <String xml:lang="pt-BR">Digite o nome de um item ou parte dele </String>
->>>>>>> b1c56db4
         <String xml:lang="de-DE">Gib einen Namen eines Gegenstandes oder einen Teil davon ein</String>
         <String xml:lang="it-IT">Inserisci il nome di un oggetto o una parte di esso</String>
         <String xml:lang="id-ID">Masukan nama item atau sebagian dari nama itu</String>
@@ -2195,28 +2068,27 @@
         <String xml:lang="pt-BR">Digite o nome de um item ou parte dele</String>
     </Entry>
 
-<<<<<<< HEAD
-=======
-    <!-- 0 = input -->
+    <!-- 0 = User input (what the user has entered before, after pressing "E" to search) -->
     <Entry Id="imenu_inventory_search_subtitle">
         <String xml:lang="en-US">Search: {0}</String>
+        <String xml:lang="lv-LV">Meklēšana: {0}</String>
         <String xml:lang="nl-NL">Zoek: {0}</String>
         <String xml:lang="hi-Latn">Search: {0}</String>
-        <String xml:lang="fr-FR">Fouiller: {0}</String>
         <String xml:lang="cs-CZ">Hledat: {0}</String>
+        <String xml:lang="de-DE">Suche: {0}</String>
+        <String xml:lang="id-ID">Mencari: {0}</String>
+        <String xml:lang="it-IT">Cerca: {0}</String>
+        <String xml:lang="ar-001">ابحث: {0}</String>
+        <String xml:lang="sv-SE">Sök: {0}</String>
+        <String xml:lang="no-NO">Søk: {0}</String>
         <String xml:lang="es-ES">Buscar: {0}</String>
         <String xml:lang="pt-BR">Pesquisa: {0}</String>
-        <String xml:lang="de-DE">Suche: {0}</String>
-        <String xml:lang="it-IT">Cerca: {0}</String>
-        <String xml:lang="id-ID">Mencari: {0}</String>
-        <String xml:lang="lv-LV">Meklēšana: {0}</String>
-        <String xml:lang="ar-001">ابحث: {0}</String>
+        <String xml:lang="fr-FR">Fouiller: {0}</String>
     </Entry>
 
     <!-- ========================= -->
     <!-- Job menu -->
     <!-- ========================= -->
->>>>>>> b1c56db4
     <Entry Id="imenu_jobmenu_mechanic_changes">
         <String xml:lang="en-US">The ~b~changes ~s~have been saved.</String>
         <String xml:lang="nl-NL">De ~b~aanpassingen ~s~zijn opgeslagen.</String>
@@ -2637,11 +2509,6 @@
         <String xml:lang="tr-TR">İş malzemelerinizi {0} ~b~Menüsünde ~s~yönetebilirsiniz&gt; ~b~İş Menüsü ~s~&gt; ~b~Stok.</String>
         <String xml:lang="hi-Latn">Aap manage kar sakte hai apne job supplies apne {0} ~b~Menu ~s~&gt; ~b~Job Menu ~s~&gt; ~b~Stock.</String>
         <String xml:lang="cs-CZ">Zásoby pro tvojí práci můžeš spravovat v {0} ~b~Menu ~s~&gt; ~b~Menu Práce ~s~&gt; ~b~Zásoby.</String>
-<<<<<<< HEAD
-=======
-        <String xml:lang="es-ES">Tu puedes administrar los suministros de tu trabajo en {0} ~b~Menu ~s~&gt; ~b~Job Menu ~s~&gt; ~b~Stock.</String>
-        <String xml:lang="pt-BR">Você pode gerenciar os suprimentos do seu trabalho em {0} ~b~Menu ~s~&gt; ~b~Menu do Trabalho ~s~&gt; ~b~Estoque.</String>
->>>>>>> b1c56db4
         <String xml:lang="de-DE">Du kannst deine Arbeitsmittel in deinem {0} ~b~Menü ~s~&gt; ~b~Job Menu ~s~&gt; ~b~Bestand ~s~verwalten.~b~</String>
         <String xml:lang="it-IT">Puoi gestire le tue forniture di lavoro nel tuo {0} ~b~Menu ~s~&gt; ~b~Menu Lavoro ~s~&gt; ~b~Scorta.</String>
         <String xml:lang="id-ID">Anda dapat mengatur persediaan barang kerja didalam {0} ~b~Menu ~s~&gt; ~b~Menu pekerjaan ~s~&gt; ~b~Stok</String>
@@ -3008,80 +2875,6 @@
         <String xml:lang="pt-BR">Chamar um ~r~assassino ~s~para se livrar de alguém.</String>
     </Entry>
 
-<<<<<<< HEAD
-    <!-- nullnull{0} = Player name (for example: Stijnjw) -->
-    <Entry Id="imenu_inventory_send_insufficient_space">
-        <String xml:lang="en-US">{0} doesn't have enough space in their inventory.</String>
-        <String xml:lang="pl-PL">{0} nie ma wystarczająco wolnego miejsca w ekwipunku.</String>
-        <String xml:lang="nl-NL">{0} heeft niet genoeg ruimte in zijn inventaris.</String>
-        <String xml:lang="tr-TR">{0} envanterde yeterli boş alan yok.</String>
-        <String xml:lang="de-DE">{0} hat nicht genügend Platz im Inventar.</String>
-        <String xml:lang="zh-Hant">{0} 的背包已經沒有多餘的空間了.</String>
-        <String xml:lang="zh-Hans">{0} 的背包已经没有多余的空间了.</String>
-        <String xml:lang="es-ES">{0} no tienes suficiente espacio en tu inventario.</String>
-        <String xml:lang="pt-BR">{0} você não tem espaço suficiente em seu inventário.</String>
-        <String xml:lang="ar-001">ليس لدى {0} مساحة كافية في مخزونه.</String>
-        <String xml:lang="th-TH">{0} มีพื้นที่ไม่เพียงพอในสินค้าคงคลัง</String>
-        <String xml:lang="vi-VN">{0} Không có đủ chỗ trống trong túi đồ của họ.</String>
-        <String xml:lang="id-ID">{0} tidak memiliki kapasitas yang mencukup didalam invetarisnya.</String>
-        <String xml:lang="hi-Latn">{0} nahi hai enough space unki inventory me.</String>
-        <String xml:lang="cs-CZ">{0} nemá v intentáři dostatek místa.</String>
-        <String xml:lang="lv-LV">{0} nav pietiekami daudz vietas viņu inventārī.</String>
-        <String xml:lang="it-IT">{0} non ha abbastanza spazio nel suo inventario.</String>
-        <String xml:lang="no-NO">{0} har ikke nok plass i beholdningen.</String>
-        <String xml:lang="sv-SE">{0} har inte tillräckligt med utrymme i sitt förråd.</String>
-        <String xml:lang="fr-FR">{0} n'a pas assez de place dans son inventaire.</String>
-    </Entry>
-
-    <!-- nullnull{0} = Player name (for example: Stijnjw)
-         {2} = Item name (for example: Heavy armor)
-         {1} = Amount (for example: 5) 
-    -->
-    <Entry Id="imenu_inventory_send_limit_reached">
-        <String xml:lang="en-US">{0} can't hold ~r~{1} ~s~more ~r~{2}~s~.</String>
-        <String xml:lang="pl-PL">{0} nie może nieść ~r~{1} ~s~więcej ~r~{2}~s~.</String>
-        <String xml:lang="nl-NL">{0} kan niet ~r~{1} ~s~meer ~r~{2} ~s~dragen.</String>
-        <String xml:lang="tr-TR">{0} ~r~{1} ~s~adet daha ~r~{2} ~s~taşıyamaz.</String>
-        <String xml:lang="de-DE">{0} kann nicht ~r~{1} ~s~weitere/n ~r~{2}~s~ halten.</String>
-        <String xml:lang="zh-Hant">{0} 無法攜帶 ~r~{1} ~s~個或以上的 ~r~{2}~s~.</String>
-        <String xml:lang="zh-Hans">{0} 无法携带 ~r~{1} ~s~个或以上的 ~r~{2}~s~.</String>
-        <String xml:lang="es-ES">{0} no puedes tener ~r~{1} ~s~más ~r~{2}~s~.</String>
-        <String xml:lang="pt-BR">{0} você não pode ter ~r~{1} ~s~mais ~r~{2}~s~.</String>
-        <String xml:lang="ar-001">{0} لا يمكنه استقبال ~r~{1} ~s~اكثر~r~{2}~s~.</String>
-        <String xml:lang="th-TH">{0} ไม่สามารถถือ ~r~{1} ~s~more ~r~{2}~s~</String>
-        <String xml:lang="vi-VN">{0} không thể giữ thêm ~r~{1}~s~ ~r~{2}~s~.</String>
-        <String xml:lang="id-ID">{0} tidak dapat membawa ~r~{1} ~s~lagi ~r~{2}~s~.</String>
-        <String xml:lang="it-IT">{0} non può reggere altri ~r~{1}~s~ ~r~{2}~s~.</String>
-        <String xml:lang="hi-Latn">{0} nahi rakh sakte ~r~{1} ~s~zyada ~r~{2}~s~.</String>
-        <String xml:lang="cs-CZ">{0} nemůže nést ~r~{1} ~s~více ~r~{2}~s~.</String>
-        <String xml:lang="lv-LV">{0} nevar turēt vēl ~r~{1} {2}~s~.</String>
-        <String xml:lang="no-NO">{0} kan ikke holde ~r~{1} ~s~mer ~r~{2}~s~.</String>
-        <String xml:lang="sv-SE">{0} kan inte hålla ~r~{1} ~s~mer ~r~{2}~s~.</String>
-        <String xml:lang="fr-FR">{0} ne peut pas porter plus de ~r~{1} {2}~s~.</String>
-    </Entry>
-
-    <!-- nullnull{0} = Player name (for example: Stijnjw)
-         {2} = Unit of measurement (for example: g)
-         {1} = Amount (for example: 5)
-         {3} = Item name (for example: Cocaine) 
-    -->
-    <Entry Id="imenu_inventory_received_item">
-        <String xml:lang="en-US">{0} gave you ~y~{1}{2} {3}~s~.</String>
-        <String xml:lang="nl-NL">{0} heeft je ~y~{1}{2} {3}~s~ gegeven.</String>
-        <String xml:lang="cs-CZ">{0} ti dal ~y~{1}{2} {3}~s~.</String>
-        <String xml:lang="de-DE">{0} hat dir ~y~{1}{2} {3}~s~ gegeben.</String>
-        <String xml:lang="id-ID">{0} memberimu ~y~{1}{2} {3}~s~.</String>
-        <String xml:lang="hi-Latn">{0} ne aapko ~y~{1}{2} {3}~s~ diya.</String>
-        <String xml:lang="lv-LV">{0} iedeva jums ~y~{1}{2} {3}~s~.</String>
-        <String xml:lang="ar-001">{0} أعطاك ~y~{1}{2} {3}~s~</String>
-        <String xml:lang="it-IT">{0} ti ha dato ~y~{1}{2} {3}~s~.</String>
-        <String xml:lang="no-NO">{0} ga deg ~y~{1}{2} {3}~s~.</String>
-        <String xml:lang="sv-SE">{0} gav dig ~y~{1}{2} {3}~s~.</String>
-        <String xml:lang="es-ES">{0} te dio ~y~{1}{2} {3}~s~.</String>
-        <String xml:lang="pt-BR">{0} te deu ~y~{1}{2} {3}~s~.</String>
-        <String xml:lang="fr-FR">{0} vous a donné ~y~{1}{2} de {3}~s~.</String>
-    </Entry>
-
     <!-- nullnull{0} = Amount (for example: 5)
          {2} = Item name preposition (can be empty!) (for example: of)
          {1} = Unit (can be empty!) (for example: g)
@@ -3102,86 +2895,6 @@
         <String xml:lang="no-NO">Du hentet {0}{1} {2}~b~{3}~s~.</String>
         <String xml:lang="es-ES">Recogiste {0}{1} {2}~b~{3}~s~.</String>
         <String xml:lang="pt-BR">Você agarrou {0}{1} {2}~b~{3}~s~.</String>
-    </Entry>
-
-    <!-- nullnull{0} = Amount (for example: 5)
-         {1} = Unit (can be empty!) (for example: g)
-         {2} = Item name preposition (can be empty!) (for example: of)
-         {3} = Item name (for example: Meth) 
-    -->
-    <Entry Id="imenu_inventory_drop_success">
-        <String xml:lang="en-US">You dropped ~p~{0}{1}~s~ {2}~y~{3}~s~.</String>
-        <String xml:lang="nl-NL">Je hebt ~p~{0}{1}~s~ {2}~y~{3}~s~ neergelegd.</String>
-        <String xml:lang="hi-Latn">Aap drop kiye ~p~{0}{1}~s~ {2}~y~{3}~s~.</String>
-        <String xml:lang="cs-CZ">Vyhodil jsi ~p~{0}{1}~s~ {2}~y~{3}~s~.</String>
-        <String xml:lang="de-DE">Du hast ~p~{0}{1}~s~ {2}~y~{3}~s~ fallengelassen.</String>
-        <String xml:lang="id-ID">Kamu menjatuhkan ~p~{0}{1}~s~ {2}~y~{3}~s~.</String>
-        <String xml:lang="lv-LV">Jūs nometāt ~p~{0}{1}~s~ {2}~y~{3}~s~.</String>
-        <String xml:lang="ar-001">لقد أسقطت ~p~{0}{1}~s~ {2}~y~{3}~s~</String>
-        <String xml:lang="fr-FR">Vous avez déposé ~p~{0}{1}~s~ de {2}~y~{3}~s~.</String>
-        <String xml:lang="it-IT">Hai gettato ~p~{0}{1}~s~ {2}~y~{3}~s~.</String>
-        <String xml:lang="sv-SE">Du slängde ~p~{0}{1}~s~ {2}~y~{3}~s~.</String>
-        <String xml:lang="no-NO">Du droppet ~p~{0}{1}~s~ {2}~y~{3}~s~.</String>
-        <String xml:lang="es-ES">Soltaste ~p~{0}{1}~s~ {2}~y~{3}~s~.</String>
-        <String xml:lang="pt-BR">Você lançou ~p~{0}{1}~s~ {2}~y~{3}~s~.</String>
-    </Entry>
-
-    <!-- nullnull{0} = Item name (for example: Heavy Armor) -->
-    <Entry Id="input_imenu_inventory_drop">
-        <String xml:lang="en-US">Drop {0}</String>
-        <String xml:lang="nl-NL">Leg {0} neer</String>
-        <String xml:lang="hi-Latn">Drop kare {0}</String>
-        <String xml:lang="cs-CZ">Vyhodit {0}</String>
-        <String xml:lang="de-DE">Wirf {0} weg</String>
-        <String xml:lang="id-ID">Jatuhkan {0}</String>
-        <String xml:lang="lv-LV">Nomest {0}</String>
-        <String xml:lang="ar-001">اسقاط {0}</String>
-        <String xml:lang="fr-FR">Déposer {0}</String>
-        <String xml:lang="it-IT">Getta {0}</String>
-        <String xml:lang="sv-SE">Släng {0}</String>
-        <String xml:lang="no-NO">Slipp {0}</String>
-        <String xml:lang="es-ES">Soltar {0}</String>
-        <String xml:lang="pt-BR">Lançar {0}</String>
-    </Entry>
-
-    <!-- nullnull{0} = Amount (for example: 5)
-         {2} = Item name preposition (can be empty!) (for example: of)
-         {1} = Unit (Can be empty!) (for example: g)
-         {3} = Item name (for example: Meth) 
-    -->
-    <Entry Id="input_imenu_inventory_drop_text">
-        <String xml:lang="en-US">You have {0}{1} {2}{3}. Enter the amount you want to drop:</String>
-        <String xml:lang="nl-NL">Je hebt {0}{1} {2}{3}. Voer het aantal in dat je wilt neerleggen:</String>
-        <String xml:lang="hi-Latn">Aap ke paas {0}{1} {2}{3}. Enter kare drop karne ka amount:</String>
-        <String xml:lang="cs-CZ">Právě máš {0}{1} {2}{3}. Zadej počet který chceš vyhodit:</String>
-        <String xml:lang="de-DE">Du hast {0}{1} {2}{3}. Gib die Menge ein, die du wegwerfen willst:</String>
-        <String xml:lang="id-ID">Kamu mempunyai {0}{1} {2}{3}. Masukkan jumlah barang yang akan di jatuhkan:</String>
-        <String xml:lang="lv-LV">Jums ir {0}{1} {2}{3}. Ievadiet daudzumu, ko gribat nomest:</String>
-        <String xml:lang="ar-001">لديك {0}{1} {2}{3} أدخل الكميه الذي تريد إسقاطه:</String>
-        <String xml:lang="it-IT">Hai {0}{1} {2}{3}. Inserisci la quantità che desideri gettare:</String>
-        <String xml:lang="sv-SE">Du har {0}{1} {2}{3}. Ange det belopp du vill slänga:</String>
-        <String xml:lang="no-NO">Du har {0}{1} {2}{3}. Skriv inn beløpet du vil slippe:</String>
-        <String xml:lang="es-ES">Tienes {0}{1} {2}{3}. Ingresa la cantidad que deseas soltar:</String>
-        <String xml:lang="pt-BR">Você tem {0}{1} {2}{3}. Digite o valor que deseja lançar</String>
-        <String xml:lang="fr-FR">Vous avez {0}{1} {2}{3}. Saisissez le montant que vous souhaitez déposer:</String>
-    </Entry>
-
-    <!-- nullnull{0} = Input (button to press) (for example: Y) -->
-    <Entry Id="imenu_inventory_search_subtitle">
-        <String xml:lang="en-US">Search: {0}</String>
-        <String xml:lang="lv-LV">Meklēšana: {0}</String>
-        <String xml:lang="nl-NL">Zoek: {0}</String>
-        <String xml:lang="hi-Latn">Search: {0}</String>
-        <String xml:lang="cs-CZ">Hledat: {0}</String>
-        <String xml:lang="de-DE">Suche: {0}</String>
-        <String xml:lang="id-ID">Mencari: {0}</String>
-        <String xml:lang="it-IT">Cerca: {0}</String>
-        <String xml:lang="ar-001">ابحث: {0}</String>
-        <String xml:lang="sv-SE">Sök: {0}</String>
-        <String xml:lang="no-NO">Søk: {0}</String>
-        <String xml:lang="es-ES">Buscar: {0}</String>
-        <String xml:lang="pt-BR">Pesquisa: {0}</String>
-        <String xml:lang="fr-FR">Fouiller: {0}</String>
     </Entry>
 
     <!-- nullnull{0} = Amount (for example: 5)
@@ -3310,97 +3023,6 @@
         <String xml:lang="lv-LV">Izsauciet ~r~Ieroču Izplatītāju~s~, lai iegādātos nelegālos ieročus un ammunīciju.</String>
     </Entry>
 
-    <!-- nullnull{0} = Number of blocked users (for example: 500) -->
-    <Entry Id="imenu_blocked_players_pretext">
-        <String xml:lang="en-US">{0} blocked users</String>
-        <String xml:lang="nl-NL">{0} geblokkeerde spelers</String>
-        <String xml:lang="tr-TR">{0} engellenen kullanıcı</String>
-        <String xml:lang="hi-Latn">{0} block kiye gaye users</String>
-        <String xml:lang="cs-CZ">Počet zablokovaných hráčů: {0}</String>
-        <String xml:lang="de-DE">{0} blockierte Spieler</String>
-        <String xml:lang="id-ID">{0} Pemain yang diblokir</String>
-        <String xml:lang="lv-LV">{0} bloķēto spēlētāju</String>
-        <String xml:lang="ar-001">{0} المستخدمين المحظورين</String>
-        <String xml:lang="fr-FR">{0} utilisateurs bloqués</String>
-        <String xml:lang="it-IT">{0} utenti bloccati</String>
-        <String xml:lang="no-NO">{0} blokkerte brukere</String>
-        <String xml:lang="es-ES">{0} usuarios bloqueados</String>
-        <String xml:lang="pt-BR">{0} usuários bloqueados</String>
-        <String xml:lang="sv-SE">{0} blockerade användare</String>
-    </Entry>
-
-    <!-- nullnull{0} = Username (for example: Sasino) -->
-    <Entry Id="imenu_blocked_players_menuitem_description">
-        <String xml:lang="en-US">You are ~r~not ~s~receiving any text/voice messages and pings from ~y~{0}~s~.</String>
-        <String xml:lang="nl-NL">Je ontvangt ~r~geen ~s~tekst/spraak berichten en pings meer van ~y~{0}~s~.</String>
-        <String xml:lang="tr-TR">~y~{0}~s~'dan herhangi bir metin/ses ileti veya sinyal ~r~alamıyorsunuz~s~.</String>
-        <String xml:lang="hi-Latn">Ab aap ~r~nahi ~s~receive karenge koi text ya voice messages aur pings from ~y~{0}~s~.</String>
-        <String xml:lang="cs-CZ">~r~Nedostáváš ~s~žádné textové/hlasové zprávy a pingy od hráče ~y~{0}~s~.</String>
-        <String xml:lang="de-DE">Du erhälst ~r~keine ~s~Text-/Sprachnachrichten und Erwähnungen von ~y~{0}~s~.</String>
-        <String xml:lang="id-ID">Kamu ~r~tidak akan ~s~menerima pesan teks/suara dan ping apapun dari ~y~{0}~s~.</String>
-        <String xml:lang="lv-LV">Jūs ~r~nesaņemat ~s~nekādas teksta/balss īsziņas un pings no ~y~{0}~s~.</String>
-        <String xml:lang="ar-001">انت ~r~لا ~s~تتلقي اي زسائل نصيه او صوتيه او اشعارات من ~y~{0}~s~</String>
-        <String xml:lang="it-IT">~r~Non ~s~riceverai più messaggi di testo/voce e notifiche da ~y~{0}~s~.</String>
-        <String xml:lang="no-NO">Du ~r~ikke ~s~mottar noen tekst-/talemeldinger og ping fra ~y~{0}~s~.</String>
-        <String xml:lang="sv-SE">Du ~r~inte ~s~får några text-/röstmeddelanden och pingar från ~y~{0}~s~.</String>
-        <String xml:lang="es-ES">~r~No ~s~estás recibiendo ningún mensaje de texto/voz ni pings de ~y~{0}~s~.</String>
-        <String xml:lang="pt-BR">Você ~r~não ~s~está recebendo mensagens de texto/voz ou pings de ~y~{0}~s~.</String>
-        <String xml:lang="fr-FR"> Vous ne recevrez ~r~plus ~s~de messages textuels/vocaux et de mentions venant de ~y~{0}~s~.</String>
-    </Entry>
-
-    <!-- nullnull{0} = Item name (for example: Light armor) -->
-    <Entry Id="imenu_inventory_send_insufficient_amount">
-        <String xml:lang="en-US">You do not have enough ~r~{0}~s~.</String>
-        <String xml:lang="pl-PL">Nie masz wystarczająco dużo ~r~{0}~s~.</String>
-        <String xml:lang="nl-NL">Je hebt niet genoeg ~r~{0}~s~.</String>
-        <String xml:lang="tr-TR">Sende yeterince yok ~r~{0}~s~.</String>
-        <String xml:lang="de-DE">Du hast nicht genügend ~r~{0}~s~.</String>
-        <String xml:lang="zh-Hant">你沒有足夠的 ~r~{0}~s~.</String>
-        <String xml:lang="zh-Hans">你没有足够的 ~r~{0}~s~.</String>
-        <String xml:lang="es-ES">No tienes suficientes ~r~{0}~s~.</String>
-        <String xml:lang="pt-BR">Você não tem o suficiente ~r~{0}~s~.</String>
-        <String xml:lang="ar-001">ليس لديك ما يكفي من ~r~{0}~s~.</String>
-        <String xml:lang="th-TH">คุณมี ~r~{0}~s~ ไม่เพียงพอ</String>
-        <String xml:lang="vi-VN">Bạn không có đủ ~r~{0}~s~.</String>
-        <String xml:lang="id-ID">Anda tidak memiliki ~r~{0}~s~ yang cukup.</String>
-        <String xml:lang="hi-Latn">Aapke pass enough nahi hai ~r~{0}~s~.</String>
-        <String xml:lang="cs-CZ">Nemáš dostatek~r~{0}~s~.</String>
-        <String xml:lang="lv-LV">Jums nav pietiekami daudz ~r~{0}~s~.</String>
-        <String xml:lang="fr-FR">Vous n'avez pas assez de ~r~{0}~s~.</String>
-        <String xml:lang="it-IT">Non hai abbastanza ~r~{0}~s~.</String>
-        <String xml:lang="no-NO">Du har ikke nok ~r~{0}~s~.</String>
-        <String xml:lang="sv-SE">Du har inte tillräckligt med ~r~{0}~s~.</String>
-    </Entry>
-
-    <!-- Same as imenu_inventory_send_limit_reached, but with a unit
-         {0} = Player name (for example: Stijnjw)
-         {2} = Unit of measurement (for example: g)
-         {1} = Amount (for example: 5)
-         {3} = Item name (for example: Cocaine) 
-    -->
-    <Entry Id="imenu_inventory_send_limit_reached_unit">
-        <String xml:lang="en-US">{0} can't hold ~r~{1} ~s~more {2} of ~r~{3}~s~.</String>
-        <String xml:lang="pl-PL">{0} nie może nieść ~r~{1} ~s~więcej {2} ~r~{3}~s~.</String>
-        <String xml:lang="nl-NL">{0} kan niet ~r~{1} ~s~meer {2} van ~r~{3} ~s~dragen.</String>
-        <String xml:lang="tr-TR">{0} ~r~{1}~s~ {2}~s~ daha ~r~{3}~s~ tutamaz.</String>
-        <String xml:lang="de-DE">{0} kann nicht ~r~{1} ~s~weitere{2} von ~r~{3}~s~ halten.</String>
-        <String xml:lang="zh-Hant">{0} 無法攜帶 ~r~{1} ~s~{2}或以上的 ~r~{3}~s~.</String>
-        <String xml:lang="zh-Hans">{0} 无法携带 ~r~{1} ~s~{2}或以上的 ~r~{3}~s~.</String>
-        <String xml:lang="es-ES">{0} no puedes tener ~r~{1} ~s~más {2} de ~r~{3}~s~.</String>
-        <String xml:lang="pt-BR">{0} você não pode ter ~r~{1} ~s~mais {2} de ~r~{3}~s~.</String>
-        <String xml:lang="ar-001">{0} لا يمكنه استقبال ~r~{1} ~s~اكثر{2} من ~r~{3}~s~.</String>
-        <String xml:lang="th-TH">{0} ไม่สามารถเก็บ ~r~{1} ~s~more {2} จาก ~r~{3}~s~</String>
-        <String xml:lang="vi-VN">{0} không thể giữ thêm {1} ~s~{2} ~r~của {3}~s~.</String>
-        <String xml:lang="id-ID">{0} tidak dapat membawa ~r~{1} ~s~{2} lagi dari ~r~{3}~s~.</String>
-        <String xml:lang="hi-Latn">{0} nahi rakh sakte ~r~{1} ~s~zyada {2} of ~r~{3}~s~.</String>
-        <String xml:lang="cs-CZ">{0} už nemůže mít ~r~{1} ~s~více {2} ~r~{3}~s~.</String>
-        <String xml:lang="lv-LV">{0} nevar turēt vēl ~r~{1}{2} {3}~s~.</String>
-        <String xml:lang="it-IT">{0} non può reggere altri ~r~{1}{2} ~s~di {3}.</String>
-        <String xml:lang="no-NO">{0} kan ikke holde ~r~{1} ~s~mer {2} av ~r~{3}~s~.</String>
-        <String xml:lang="sv-SE">{0} kan inte hålla ~r~{1} ~s~fler {2} av ~r~{3}~s~.</String>
-        <String xml:lang="fr-FR">{0} ne peut pas porter plus de ~r~{1} {2} ~s~de ~r~{3}~s~.</String>
-    </Entry>
-
     <!-- nullnull{0} = Vehicle name (for example: Nero Custom)
          {2} = Check amount (for example: $10,000,000)
          {1} = Gift card amount (for example: $12,500,000) 
@@ -3763,23 +3385,15 @@
         <String xml:lang="no-NO">Våpen</String>
         <String xml:lang="fr-FR">Armes</String>
         <String xml:lang="lv-LV">Ieroči</String>
-=======
-    <Entry Id="imenu_services_weapons_text">
-        <String xml:lang="en-US">Weapons</String>
-        <String xml:lang="it-IT">Armi</String>
         <String xml:lang="id-ID">Senjata</String>
->>>>>>> b1c56db4
     </Entry>
 
     <Entry Id="imenu_services_weapons_descr">
         <String xml:lang="en-US">Call an ~r~arms dealer ~s~to buy illegal weapons and ammo.</String>
         <String xml:lang="it-IT">Chiama un ~r~venditore di armi ~s~per comprare armi e munizioni illegali.</String>
-<<<<<<< HEAD
         <String xml:lang="no-NO">Ring en ~r~våpenforhandler ~s~for å kjøpe ulovlige våpen og ammunisjon.</String>
         <String xml:lang="fr-FR">Appelez un ~r~Traffiquant d'armes ~s~pour acheter des armes et munitions illégales.</String>
         <String xml:lang="lv-LV">Izsauciet ~r~Ieroču Izplatītāju~s~, lai iegādātos nelegālos ieročus un ammunīciju.</String>
-=======
         <String xml:lang="id-ID">Panggil ~r~Penjual senjata ~s~untuk membeli senjata dan amunisi ilegal.</String>
->>>>>>> b1c56db4
     </Entry>
 </Entries>