--- conflicted
+++ resolved
@@ -2291,12 +2291,8 @@
         <String xml:lang="nl-NL">Huurmoordenaar</String>
         <String xml:lang="de-DE">Kopfgeldjäger</String>
         <String xml:lang="fr-FR">Tueur à gages</String>
-<<<<<<< HEAD
-        <String xml:lang="it-IT">Assassino</String>
+        <String xml:lang="it-IT">Sicario</String>
         <String xml:lang="id-ID">Pembunuh bayaran.</String>
-=======
-        <String xml:lang="it-IT">Sicario</String>
->>>>>>> 6a9135d5
     </Entry>
 
     <Entry Id="imenu_services_hitman_description">
@@ -2304,11 +2300,7 @@
         <String xml:lang="nl-NL">Bel een ~r~huurmoordenaar ~s~om iemand te laten verdwijnen.</String>
         <String xml:lang="de-DE">Rufe einen ~r~Kopfgeldjäger~s~,um jemanden loszuwerden.</String>
         <String xml:lang="fr-FR">Appeler un ~r~tueur à gages ~s~pour se débarrasser de quelqu'un.</String>
-<<<<<<< HEAD
-        <String xml:lang="it-IT">Chiama un ~r~assassino ~s~per liberarti di qualcuno.</String>
+        <String xml:lang="it-IT">Chiama un ~r~sicario ~s~per liberarti di qualcuno.</String>
         <String xml:lang="id-ID">Panggil ~r~pembunuh bayaran ~s~untuk membunuh seseorang.</String>
-=======
-        <String xml:lang="it-IT">Chiama un ~r~sicario ~s~per liberarti di qualcuno.</String>
->>>>>>> 6a9135d5
     </Entry>
 </Entries>