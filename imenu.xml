--- conflicted
+++ resolved
@@ -9,11 +9,8 @@
         <String xml:lang="pl-PL">Otwiera twoje menu interakcji.</String>
         <String xml:lang="tr-TR">Etkileşim menünüzü açar.</String>
         <String xml:lang="de-DE">Öffne dein Interaktionsmenü.</String>
-<<<<<<< HEAD
         <String xml:lang="it-IT">Apre il menu per interagire.</String>
-=======
         <String xml:lang="fr-FR">Ouvrir son menu d'interactions.</String>
->>>>>>> 19ddf296
     </Entry>
 
     <!-- ========================= -->
@@ -24,11 +21,8 @@
         <String xml:lang="pl-PL">Ekwipunek</String>
         <String xml:lang="tr-TR">Envanter</String>
         <String xml:lang="de-De">Inventar</String>
-<<<<<<< HEAD
         <String xml:lang="it-IT">Inventario</String>
-=======
         <String xml:lang="fr-FR">Inventaire</String>
->>>>>>> 19ddf296
     </Entry>
 
     <Entry Id="imenu_inventory_descr">
@@ -36,11 +30,8 @@
         <String xml:lang="pl-PL">Podejrzyj oraz zarządzaj swoimi przedmiotemi. ~p~Czy wiedziałeś że ~s~możesz też~y~kliknąć F2 ~s~by otworzyć to menu?</String>
         <String xml:lang="tr-TR">Öğelerinizi görüntüleyin ve yönetin. ~p~Biliyor musun? ~s~Ayrıca yapabilirsin ~y~F2'ye basın ~s~menüyü açmak</String>
         <String xml:lang="de-DE">Zeige und verwalte deine Gegenstände. ~p~Schon gewusst? ~s~Du kannst ~y~F2 drücken ~s~,um das Menü zu öffnen.</String>
-<<<<<<< HEAD
         <String xml:lang="it-IT">Visualizza e gestisci i tuoi oggetti. ~p~Lo sapevi? ~s~Puoi anche aprire questo menu ~y~premendo F2~s~.</String>
-=======
         <String xml:lang="fr-FR">Gestion des objets. ~p~Le savais-tu? ~s~Tu peux aussi ~y~appuyer sur F2 ~s~pour ouvrir ce menu.</String>
->>>>>>> 19ddf296
     </Entry>
 
     <Entry Id="imenu_wardrobe">
@@ -48,11 +39,8 @@
         <String xml:lang="pl-PL">Garderoba</String>
         <String xml:lang="tr-TR">Giysi dolabı</String>
         <String xml:lang="de-DE">Kleiderschrank</String>
-<<<<<<< HEAD
         <String xml:lang="it-IT">Guardaroba</String>
-=======
         <String xml:lang="fr-FR">Garde-robe</String>
->>>>>>> 19ddf296
     </Entry>
 
     <Entry Id="imenu_wardrobe_descr">
@@ -60,11 +48,8 @@
         <String xml:lang="pl-PL">Podejrzyj oraz zarządzaj swoimi ubraniami i akcesoriami.</String>
         <String xml:lang="tr-TR">Giysilerinizi ve aksesuarlarınızı görüntüleyin ve yönetin.</String>
         <String xml:lang="de-DE">Zeige und verwalte deine Kleidung und deine Accessories.</String>
-<<<<<<< HEAD
         <String xml:lang="it-IT">Visualizza e gestisci i tuoi vestiti ed accessori.</String>
-=======
         <String xml:lang="fr-FR">Gestion des vêtements et accessoires.</String>
->>>>>>> 19ddf296
     </Entry>
 
     <Entry Id="imenu_armory">
@@ -72,11 +57,8 @@
         <String xml:lang="pl-PL">Zbrojownia</String>
         <String xml:lang="tr-TR">Cephanelik</String>
         <String xml:lang="de-DE">Waffenkammer</String>
-<<<<<<< HEAD
         <String xml:lang="it-IT">Armeria</String>
-=======
         <String xml:lang="fr-FR">Armurerie</String>
->>>>>>> 19ddf296
     </Entry>
 
     <Entry Id="imenu_armory_descr">
@@ -84,11 +66,8 @@
         <String xml:lang="pl-PL">Podejrzyj i zarządzaj swoim uzbrojeniem, amunicją i dodatkami do broni.</String>
         <String xml:lang="tr-TR">Silahlarınızı, cephanenizi ve eklentilerinizi görüntüleyin ve yönetin.</String>
         <String xml:lang="de-DE">Zeige und verwalte deine Waffen, deine Munition und dein Zubehör.</String>
-<<<<<<< HEAD
         <String xml:lang="it-IT">Visualizza e gestisci le tue armi, munizioni ed accessori.</String>
-=======
         <String xml:lang="fr-FR">Gestion des armes, munitions et accessoires d'armes.</String>
->>>>>>> 19ddf296
     </Entry>
 
     <Entry Id="imenu_vehicles">
@@ -96,11 +75,8 @@
         <String xml:lang="pl-PL">Pojazdy</String>
         <String xml:lang="tr-TR">Araçlar</String>
         <String xml:lang="de-DE">Fahrzeuge</String>
-<<<<<<< HEAD
         <String xml:lang="it-IT">Veicoli</String>
-=======
         <String xml:lang="fr-FR">Véhicules</String>
->>>>>>> 19ddf296
     </Entry>
 
     <Entry Id="imenu_vehicles_descr">
@@ -108,11 +84,8 @@
         <String xml:lang="pl-PL">Zarządzaj pojazdami które kupiłeś lub wynająłeś.</String>
         <String xml:lang="tr-TR">Sahip olduğunuz veya kiraladığınız araçları yönetin.</String>
         <String xml:lang="de-DE">Verwalte deine eigenen oder gemietet Fahrzeuge.</String>
-<<<<<<< HEAD
         <String xml:lang="it-IT">Gestisci i tuoi veicoli posseduti o noleggiati.</String>
-=======
         <String xml:lang="fr-FR">Gestion des véhicules achetés et loués.</String>
->>>>>>> 19ddf296
     </Entry>
 
     <Entry Id="imenu_properties">
@@ -120,11 +93,8 @@
         <String xml:lang="pl-PL">Posiadłości</String>
         <String xml:lang="tr-TR">Özellikler</String>
         <String xml:lang="de-DE">Immobilien</String>
-<<<<<<< HEAD
         <String xml:lang="it-IT">Proprietà</String>
-=======
         <String xml:lang="fr-FR">Propriétés</String>
->>>>>>> 19ddf296
     </Entry>
 
     <Entry Id="imenu_properties_descr">
@@ -132,11 +102,8 @@
         <String xml:lang="pl-PL">Podejrzyj i zarządzaj posiadłościami które kupiłeś lub wynająłeś.</String>
         <String xml:lang="tr-TR">Sahip olduğunuz veya kiraladığınız mülkleri görüntüleyin ve bu mülklere gidin.</String>
         <String xml:lang="de-DE">Zeige und navigiere zu deinen eigenen oder gemieteten Immobilien.</String>
-<<<<<<< HEAD
         <String xml:lang="it-IT">Visualizza e naviga verso le tue proprietà possedute o noleggiate.</String>
-=======
         <String xml:lang="fr-FR">Gestion des propriétés immobilières achetées ou louées.</String>
->>>>>>> 19ddf296
     </Entry>
 
     <Entry Id="imenu_services">
@@ -144,11 +111,8 @@
         <String xml:lang="pl-PL">Usługi</String>
         <String xml:lang="tr-TR">Hizmetler</String>
         <String xml:lang="tr-TR">Dienstleistungen</String>
-<<<<<<< HEAD
         <String xml:lang="it-IT">Servizi</String>
-=======
         <String xml:lang="fr-FR">Services</String>
->>>>>>> 19ddf296
     </Entry>
 
     <Entry Id="imenu_services_descr">
@@ -156,11 +120,8 @@
         <String xml:lang="pl-PL">Skorzystaj z przydatnych usług. </String>
         <String xml:lang="tr-TR">Yararlı hizmetler talep edin.</String>
         <String xml:lang="de-DE">Fordere nützliche Dienstleitungen an.</String>
-<<<<<<< HEAD
         <String xml:lang="it-IT">Richiedi dei servizi utili.</String>
-=======
         <String xml:lang="fr-FR">Faire la demande de services utiles.</String>
->>>>>>> 19ddf296
     </Entry>
 
     <Entry Id="imenu_stats">
@@ -168,11 +129,8 @@
         <String xml:lang="pl-PL">Statystyki</String>
         <String xml:lang="tr-TR">İstatistikler</String>
         <String xml:lang="de-DE">Statistiken</String>
-<<<<<<< HEAD
         <String xml:lang="it-IT">Statistiche</String>
-=======
         <String xml:lang="fr-FR">Statistiques</String>
->>>>>>> 19ddf296
     </Entry>
 
     <Entry Id="imenu_stats_descr">
@@ -180,11 +138,8 @@
         <String xml:lang="pl-PL">Zobacz swoje pełne statystyki.</String>
         <String xml:lang="tr-TR">Tüm istatistiklerinizi görüntüleyin.</String>
         <String xml:lang="de-DE">Zeige deine vollständige Statistik an.</String>
-<<<<<<< HEAD
         <String xml:lang="it-IT">Visualizza tutte le tue statistiche.</String>
-=======
         <String xml:lang="fr-FR">Visualisation des statistiques complètes.</String>
->>>>>>> 19ddf296
     </Entry>
 
     <Entry Id="imenu_options">
@@ -192,11 +147,8 @@
         <String xml:lang="pl-PL">Opcje</String>
         <String xml:lang="tr-TR">Seçenekler</String>
         <String xml:lang="de-DE">Einstellungen</String>
-<<<<<<< HEAD
         <String xml:lang="it-IT">Opzioni</String>
-=======
         <String xml:lang="fr-FR">Options</String>
->>>>>>> 19ddf296
     </Entry>
 
     <Entry Id="imenu_options_descr">
@@ -204,11 +156,8 @@
         <String xml:lang="pl-PL">Zarządzaj swoim kontem i konfiguruj ustawienia dla GTA ~b~Cops ~s~and ~r~Robbers. </String>
         <String xml:lang="tr-TR">Hesabınızı yönetin ve yapılandırın GTA ~b~Cops ~s~and ~r~Robbers ~s~belirli seçenekler.</String>
         <String xml:lang="de-DE">Verwalte deinen Account und konfiguriere deine GTA ~b~Cops ~s~ and ~r~Robbers ~s~spezifischen Einstellungen.</String>
-<<<<<<< HEAD
         <String xml:lang="it-IT">Gestisci il tuo account e configura opzioni specifiche relative a GTA ~b~Cops ~s~and ~r~Robbers</String>
-=======
         <String xml:lang="fr-FR">Gestion de compte et configuration des options spécifiques à GTA ~b~Cops ~s~and ~r~Robbers~s~.</String>
->>>>>>> 19ddf296
     </Entry>
 
     <Entry Id="imenu_help">
@@ -216,11 +165,8 @@
         <String xml:lang="pl-PL">Pomoc</String>
         <String xml:lang="tr-TR">Yardım</String>
         <String xml:lang="de-DE">Hilfe</String>
-<<<<<<< HEAD
         <String xml:lang="it-IT">Aiuto</String>
-=======
         <String xml:lang="fr-FR">Aide</String>
->>>>>>> 19ddf296
     </Entry>
 
     <Entry Id="imenu_help_descr">
@@ -228,11 +174,8 @@
         <String xml:lang="pl-PL">Znajdź rozwiązania dla problemów.</String>
         <String xml:lang="tr-TR">Bir sorunla ilgili yardım alma.</String>
         <String xml:lang="de-DE">Erhalte hilfe bei einem Problem.</String>
-<<<<<<< HEAD
         <String xml:lang="it-IT">Ottieni aiuto relativo ad un problema.</String>
-=======
         <String xml:lang="fr-FR">Obtenir de l'aide suite à un problème.</String>
->>>>>>> 19ddf296
     </Entry>
 
     <Entry Id="imenu_job">
@@ -240,11 +183,8 @@
         <String xml:lang="pl-PL">Menu Pracy</String>
         <String xml:lang="tr-TR">İş Menüsü</String>
         <String xml:lang="de-DE">Jobmenü</String>
-<<<<<<< HEAD
         <String xml:lang="it-IT">Menu Lavoro</String>
-=======
         <String xml:lang="fr-FR">Menu de métier</String>
->>>>>>> 19ddf296
     </Entry>
 
     <Entry Id="imenu_job_descr_none">
@@ -252,11 +192,8 @@
         <String xml:lang="pl-PL">~r~By uzyskać dostęp do tego menu, musisz znaleźć pracę.</String>
         <String xml:lang="tr-TR">~r~Bu menüye erişmek için önce bir iş bulmanız gerekir.</String>
         <String xml:lang="de-DE">~r~Du musst zuerst einen Job suchen, um auf dieses Menü zuzugreifen.</String>
-<<<<<<< HEAD
         <String xml:lang="it-IT">~r~Per accedere a questo menu prima devi ottenere un lavoro.</String>
-=======
         <String xml:lang="fr-FR">~r~Pour accéder à ce menu, il faut nécessairement que tu sois employé.</String>
->>>>>>> 19ddf296
     </Entry>
 
     <Entry Id="imenu_job_descr_drug_dealer">
@@ -264,11 +201,8 @@
         <String xml:lang="pl-PL">Zarządzaj swoim towarem, podejrzyj ostatnie zawołania oraz poprzednie sprzedaże.</String>
         <String xml:lang="tr-TR">İlaç stokunuzu yönetin, son aramaları ve geçmiş satışları görüntüleyin.</String>
         <String xml:lang="de-DE">Verwalte deinen Drogenbestand, zeige die letzten Anrufe und deine letzten Verkäufe an.</String>
-<<<<<<< HEAD
         <String xml:lang="it-IT">Gestisci la tua scorta di droghe, visualizza le chiamate recenti e le vendite precedenti.</String>
-=======
         <String xml:lang="fr-FR">Gestion de ton stock de drogue, voir les appels récents et ton historique de ventes.</String>
->>>>>>> 19ddf296
     </Entry>
 
     <Entry Id="imenu_job_descr_mechanic">
@@ -276,11 +210,8 @@
         <String xml:lang="pl-PL">Zarządzaj swoimi narzędziami, przedmiotami które sprzedajesz, podejrzyj ostatnie zawołania oraz poprzednie sprzedaże.</String>
         <String xml:lang="tr-TR">Sattığınız aletleri ve öğeleri yönetin, son aramaları ve geçmiş satışları görüntüleyin.</String>
         <String xml:lang="de-DE">Verwalte deine Werkzeuge und Gegenstände die du verkaufst, zeige die letzten Anrufe und deine letzten Verkäufe an.</String>
-<<<<<<< HEAD
         <String xml:lang="it-IT">Gestisci gli attrezzi ed oggetti che vendi, visualizza le chiamate recenti e le vendite precedenti.</String>
-=======
         <String xml:lang="fr-FR">Gestion de tes outils et des objets que tu peux vendre, voir les appels récents et ton historique de ventes.</String>
->>>>>>> 19ddf296
     </Entry>
 
     <Entry Id="imenu_job_descr_police">
@@ -288,11 +219,8 @@
         <String xml:lang="pl-PL">Użyj krótkofalówki i podejrzyj ostatnie zawołania.</String>
         <String xml:lang="tr-TR">Telsizinizi kullanın ve son çağrıları görüntüleyin.</String>
         <String xml:lang="de-DE">Benutze dein Funkgerät und zeige die letzten Anrufe an.</String>
-<<<<<<< HEAD
         <String xml:lang="it-IT">Utilizza la tua radio e visualizza le chiamate recenti.</String>
-=======
         <String xml:lang="fr-FR">Utiliser ta radio et voir les appels récents.</String>
->>>>>>> 19ddf296
     </Entry>
 
     <Entry Id="imenu_job_descr_paramedic">
@@ -300,11 +228,8 @@
         <String xml:lang="pl-PL">Użyj krótkofalówki i podejrzyj ostatnie zawołania.</String>
         <String xml:lang="tr-TR">Telsizinizi kullanın ve son çağrıları görüntüleyin.</String>
         <String xml:lang="de-DE">Benutze dein Funkgerät und zeige die letzten Anrufe an.</String>
-<<<<<<< HEAD
         <String xml:lang="it-IT">Utilizza la tua radio e visualizza le chiamate recenti.</String>
-=======
         <String xml:lang="fr-FR">Utiliser ta radio et voir les appels récents.</String>
->>>>>>> 19ddf296
     </Entry>
 
     <!-- ========================= -->
@@ -315,11 +240,8 @@
         <String xml:lang="pl-PL">Wybierz kategorię</String>
         <String xml:lang="tr-TR">Bir kategori seç</String>
         <String xml:lang="de-DE">Wähle eine Kategorie</String>
-<<<<<<< HEAD
         <String xml:lang="it-IT">Seleziona una categoria</String>
-=======
         <String xml:lang="fr-FR">Sélectionne une catégorie</String>
->>>>>>> 19ddf296
     </Entry>
 
     <Entry Id="btn_imenu_inventory_give">
@@ -327,11 +249,8 @@
         <String xml:lang="pl-PL">Przekaż</String>
         <String xml:lang="tr-TR">Vermek</String>
         <String xml:lang="de-DE">Übergeben</String>
-<<<<<<< HEAD
         <String xml:lang="it-IT">Dai</String>
-=======
         <String xml:lang="fr-FR">Donner</String>
->>>>>>> 19ddf296
     </Entry>
 
     <Entry Id="btn_imenu_inventory_use">
@@ -339,11 +258,8 @@
         <String xml:lang="pl-PL">Użyj</String>
         <String xml:lang="tr-TR">Kullanmak</String>
         <String xml:lang="de-DE">Benutzen</String>
-<<<<<<< HEAD
         <String xml:lang="it-IT">Utilizza</String>
-=======
         <String xml:lang="fr-FR">Utiliser</String>
->>>>>>> 19ddf296
     </Entry>
 
     <Entry Id="btn_imenu_inventory_drop">
@@ -351,11 +267,8 @@
         <String xml:lang="pl-PL">Upuść</String>
         <String xml:lang="tr-TR">Bırakmak</String>
         <String xml:lang="de-DE">Fallen lassen</String>
-<<<<<<< HEAD
         <String xml:lang="it-IT">Gettalo</String>
-=======
         <String xml:lang="fr-FR">Lâcher</String>
->>>>>>> 19ddf296
     </Entry>
 
     <Entry Id="imenu_inventory_stock">
@@ -363,11 +276,8 @@
         <String xml:lang="pl-PL">~b~Towar</String>
         <String xml:lang="tr-TR">~b~Stok</String>
         <String xml:lang="de-DE">~b~Bestand</String>
-<<<<<<< HEAD
         <String xml:lang="it-IT">~b~Scorta</String>
-=======
         <String xml:lang="fr-FR">~b~Stock</String>
->>>>>>> 19ddf296
     </Entry>
 
     <Entry Id="imenu_inventory_stock_descr">
@@ -375,11 +285,8 @@
         <String xml:lang="pl-PL">Zarządzaj swoim towarem oraz ustalonymi cenami.</String>
         <String xml:lang="tr-TR">Stoğunuzu yönetin ve fiyatları belirleyin.</String>
         <String xml:lang="de-DE">Verwalte deinen Bestand und setze die Preise fest.</String>
-<<<<<<< HEAD
         <String xml:lang="it-IT">Gestisci le tue scorte ed imposta i prezzi.</String>
-=======
         <String xml:lang="fr-FR">Gère ton stock et tes prix de vente.</String>
->>>>>>> 19ddf296
     </Entry>
 
     <Entry Id="imenu_inventory_empty">
@@ -387,11 +294,8 @@
         <String xml:lang="pl-PL">Twój ekwipunek jest pusty :(</String>
         <String xml:lang="tr-TR">Envanterinizde öğe yok :(</String>
         <String xml:lang="de-DE">Keine Gegenständ ein deinem Inventar. :(</String>
-<<<<<<< HEAD
         <String xml:lang="it-IT">Nessun oggetto nel tuo inventario. :(</String>
-=======
         <String xml:lang="fr-FR">Ton inventaire est vide :(</String>
->>>>>>> 19ddf296
     </Entry>
 
     <Entry Id="imenu_inventory_empty_descr">
@@ -399,11 +303,8 @@
         <String xml:lang="pl-PL">Odwiedź sklepy i kup sobie coś fajnego!</String>
         <String xml:lang="tr-TR">Mağazaları ziyaret edin ve bir şeyler satın alın!</String>
         <String xml:lang="de-DE">Besuche Geschäfte und kaufe ein paar Sachen!</String>
-<<<<<<< HEAD
         <String xml:lang="it-IT">Visita i negozzi e comprati qualcosa!</String>
-=======
         <String xml:lang="fr-FR">Rends-toi dans un magasin et achète des objets!</String>
->>>>>>> 19ddf296
     </Entry>
 
     <Entry Id="input_imenu_inventory_send_amount">
@@ -411,11 +312,8 @@
         <String xml:lang="pl-PL">Ilość do przekazania.</String>
         <String xml:lang="tr-TR">Gönderilecek tutar</String>
         <String xml:lang="de-DE">Zu sendender Betrag</String>
-<<<<<<< HEAD
         <String xml:lang="it-IT">Quantità da inviare</String>
-=======
         <String xml:lang="fr-FR">Montant à envoyer</String>
->>>>>>> 19ddf296
     </Entry>
 
     <Entry Id="input_imenu_inventory_send_amount_descr">
@@ -423,11 +321,8 @@
         <String xml:lang="pl-PL">Podaj ilość {0} którą chcesz przekazać {1}.</String>
         <String xml:lang="tr-TR">Göndermek istediğiniz {0} miktarını girin {1}.</String>
         <String xml:lang="de-DE">Gib den Betrag von {0} ein, den du {1} senden möchtest.</String>
-<<<<<<< HEAD
         <String xml:lang="it-IT">Inserisci la quantità di {0} che voi inviare {1}.</String>
-=======
         <String xml:lang="fr-FR">Entre le montant de {0} que tu veux envoyer à {1}</String>
->>>>>>> 19ddf296
     </Entry>
 
     <Entry Id="imenu_inventory_invalid_amount">
@@ -435,11 +330,8 @@
         <String xml:lang="pl-PL">~r~Podałeś nieprawidłową ilość.</String>
         <String xml:lang="tr-TR">~r~Geçersiz bir miktar girdiniz.</String>
         <String xml:lang="de-DE">~r~Du hast einen ungültigen Betrag eingegeben.</String>
-<<<<<<< HEAD
         <String xml:lang="it-IT">~r~Hai inserito una quantità non valida.</String>
-=======
         <String xml:lang="fr-FR">~r~Tu as renseigné un montant invalide.</String>
->>>>>>> 19ddf296
     </Entry>
 
     <Entry Id="imenu_inventory_fractional_amount">
@@ -447,11 +339,8 @@
         <String xml:lang="pl-PL">~r~Ten przedmiot nie może być podzielony. Proszę podaj liczbę naturalną.</String>
         <String xml:lang="tr-TR">~r~Bu öğe bölünemez. Lütfen bir tam sayı girin.</String>
         <String xml:lang="de-DE">~r~Du kannst diesen Gegenstand nicht teilenb. Gib bitte eine ganze Zahl ein.</String>
-<<<<<<< HEAD
         <String xml:lang="it-IT">~r~Questo oggetto non può essere separato. Perfavore inserisci un numero intero.</String>
-=======
         <String xml:lang="fr-FR">~r~Cet objet ne peut pas être fractionné. Renseigne un nombre complet.</String>
->>>>>>> 19ddf296
     </Entry>
 
     <!-- 0 = Other player's name -->
@@ -464,11 +353,8 @@
         <String xml:lang="pl-PL">Przekazałeś {0} ~y~{1} {2}~s~.</String>
         <String xml:lang="tr-TR">Verdiniz {0} ~y~{1} {2}~s~.</String>
         <String xml:lang="de-DE">Du hast {0} ~y~{1} {2}~s~ gegeben.</String>
-<<<<<<< HEAD
         <String xml:lang="it-IT">Hai dato ~y~{1} {2} ~s~a {0}.</String>
-=======
         <String xml:lang="fr-FR">Tu as donné à {0} ~y~{1} {2}~s~.</String>
->>>>>>> 19ddf296
     </Entry>
 
     <!-- Same as before, but for items that have a measure unit -->
@@ -482,11 +368,8 @@
         <String xml:lang="pl-PL">Przekazałeś {0} ~y~{1} {2}~s~.</String>
         <String xml:lang="tr-TR">Verdiniz {0} ~y~{1}{2} {3}~s~.</String>
         <String xml:lang="de-DE">Du hast {0} ~y~{1}{2} {3}~s~ gegeben.</String>
-<<<<<<< HEAD
         <String xml:lang="it-IT">Hai dato a {0} ~y~{1}{2} di {3}~s~.</String>
-=======
         <String xml:lang="fr-FR">Tu as donné à {0} ~y~{1}{2} de {3}~s~.</String>
->>>>>>> 19ddf296
     </Entry>
 
     <Entry Id="imenu_inventory_send_cant_give_item">
@@ -494,11 +377,8 @@
         <String xml:lang="pl-PL">Ten przedmiot nie może być ~r~przekazany ~s~innym graczom.</String>
         <String xml:lang="tr-TR">Bu öğe ~r~verilemez ~s~diğer oyunculara.</String>
         <String xml:lang="de-DE">Dieser Gegenstand ~r~kann nicht ~s~an andere Spieler übergeben werden.</String>
-<<<<<<< HEAD
         <String xml:lang="it-IT">Questo oggetto non puo essere ~r~dato ~s~ad altri giocatori.</String>
-=======
         <String xml:lang="fr-FR">Cet objet ne peut pas être ~r~donné ~s~à d'autres joueurs.</String>
->>>>>>> 19ddf296
     </Entry>
 
     <!-- 0 = Item name -->
@@ -507,11 +387,8 @@
         <String xml:lang="pl-PL">Nie masz wystarczająco dużo ~r~{0}~s~.</String>
         <String xml:lang="tr-TR">Sende yeterince yok ~r~{0}~s~.</String>
         <String xml:lang="de-DE">Du hast nicht genügend ~r~{0}~s~.</String>
-<<<<<<< HEAD
         <String xml:lang="it-IT">Non hai abbastanza ~r~{0}~s~.</String>
-=======
         <String xml:lang="fr-FR">Tu n'as pas assez de ~r~{0}~s~.</String>
->>>>>>> 19ddf296
     </Entry>
 
     <!-- 0 = Player name -->
@@ -520,11 +397,8 @@
         <String xml:lang="pl-PL">{0} nie ma wystarczająco wolnego miejsca w ekwipunku.</String>
         <String xml:lang="tr-TR">{0} envanterde yeterli boş alan yok.</String>
         <String xml:lang="de-DE">{0} hat nicht genügend Platz im Inventar.</String>
-<<<<<<< HEAD
         <String xml:lang="it-IT">{0} non ha abbastanza spazio nel suo inventario.</String>
-=======
         <String xml:lang="fr-FR">{0} n'a pas assez de place dans son inventaire.</String>
->>>>>>> 19ddf296
     </Entry>
 
     <!-- 0 = Player name -->
@@ -535,11 +409,8 @@
         <String xml:lang="pl-PL">{0} nie może nieść ~r~{1} ~s~więcej ~r~{2}~s~.</String>
         <String xml:lang="tr-TR">{0} taşıyamaz ~r~{1} ~s~daha fazlasını ~r~{2}~s~.</String>
         <String xml:lang="de-DE">{0} kann nicht ~r~{1} ~s~weitere/n ~r~{2}~s~ halten.</String>
-<<<<<<< HEAD
         <String xml:lang="it-IT">{0} non può tenere altri ~r~{1} ~r~{2}~s~.</String>
-=======
         <String xml:lang="fr-FR">{0} ne peut pas porter plus de ~r~{1} {2}~s~.</String>
->>>>>>> 19ddf296
     </Entry>
 
     <!-- 0 = Player name -->
@@ -552,11 +423,8 @@
         <String xml:lang="pl-PL">{0} nie może nieść ~r~{1} ~s~więcej {2} ~r~{3}~s~.</String>
         <String xml:lang="tr-TR">{0} taşıyamaz ~r~{1} ~s~daha fazlasını {2} of ~r~{3}~s~.</String>
         <String xml:lang="de-DE">{0} kann nicht ~r~{1} ~s~weitere{2} von ~r~{3}~s~ halten.</String>
-<<<<<<< HEAD
         <String xml:lang="it-IT">{0} non può tenere altri ~r~{1}{2} ~r~di {3}.</String>
-=======
         <String xml:lang="fr-FR">{0} ne peut pas porter plus de ~r~{1} {2} ~s~de ~r~{3}~s~.</String>
->>>>>>> 19ddf296
     </Entry>
 
     <Entry Id="imenu_inventory_no_items_in_category">
@@ -564,10 +432,7 @@
         <String xml:lang="pl-PL">Nie ma przedmiotów w tej kategorii.</String>
         <String xml:lang="tr-TR">Bu kategoride ürün yok.</String>
         <String xml:lang="de-DE">Du hast keine Gegenstände in dieser Kategorie.</String>
-<<<<<<< HEAD
         <String xml:lang="it-IT">Non ci sono oggetti in questa categoria.</String>
-=======
         <String xml:lang="fr-FR">Il n'y a pas d'objets dans cette catégorie</String>
->>>>>>> 19ddf296
     </Entry>
 </Entries>