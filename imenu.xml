<?xml version="1.0" encoding="UTF-8"?>

<Entries>
    <!-- ========================= -->
    <!-- Command Suggestions -->
    <!-- ========================= -->
    <Entry Id="sugg_menu">
        <String xml:lang="en-US">Opens your interaction menu.</String>
        <String xml:lang="pl-PL">Otwiera twoje menu interakcji.</String>
        <String xml:lang="nl-NL">Opent je interacties menu.</String>
        <String xml:lang="tr-TR">Etkileşim menünüzü açar.</String>
        <String xml:lang="de-DE">Öffne dein Interaktionsmenü.</String>
        <String xml:lang="it-IT">Apre il menu per interagire.</String>
        <String xml:lang="fr-FR">Ouvrir son menu d'interactions.</String>
        <String xml:lang="zh-Hant">開啟你的背包選單</String>
        <String xml:lang="es-ES">Abre el menú de interacción</String>
    </Entry>

    <!-- ========================= -->
    <!-- Main Menu -->
    <!-- ========================= -->
    <Entry Id="imenu_inventory">
        <String xml:lang="en-US">Inventory</String>
        <String xml:lang="pl-PL">Ekwipunek</String>
        <String xml:lang="nl-NL">Inventaris</String>
        <String xml:lang="tr-TR">Envanter</String>
        <String xml:lang="de-DE">Inventar</String>
        <String xml:lang="it-IT">Inventario</String>
        <String xml:lang="fr-FR">Inventaire</String>
        <String xml:lang="zh-Hant">背包</String>
        <String xml:lang="es-ES">Inventario</String>
    </Entry>

    <Entry Id="imenu_inventory_descr">
        <String xml:lang="en-US">View and manage your items. ~p~Did you know? ~s~You can also ~y~press F2 ~s~to open this menu.</String>
        <String xml:lang="pl-PL">Podejrzyj oraz zarządzaj swoimi przedmiotemi. ~p~Czy wiedziałeś że ~s~możesz też~y~kliknąć F2 ~s~by otworzyć to menu?</String>
        <String xml:lang="nl-NL">Bekijk en beheer je voorwerpen. ~p~Wist je dat? ~s~Je kan ook ~y~op F2 drukken ~s~om dit menu te openen.</String>
        <String xml:lang="tr-TR">Öğelerinizi görüntüleyin ve yönetin. ~p~Biliyor musun? ~s~Ayrıca yapabilirsin ~y~F2'ye basın ~s~menüyü açmak</String>
        <String xml:lang="de-DE">Zeige und verwalte deine Gegenstände. ~p~Schon gewusst? ~s~Du kannst ~y~F2 drücken ~s~,um das Menü zu öffnen.</String>
        <String xml:lang="it-IT">Visualizza e gestisci i tuoi oggetti. ~p~Lo sapevi? ~s~Puoi accedere a questo menu anche ~y~premendo F2~s~.</String>
        <String xml:lang="fr-FR">Gestion des objets. ~p~Le savais-tu? ~s~Tu peux aussi ~y~appuyer sur F2 ~s~pour ouvrir ce menu.</String>
        <String xml:lang="zh-Hant">查看和管理您的項目. ~p~你知道嗎? ~s~您也可以 ~y~按 F2 ~s~打開選單.</String>
        <String xml:lang="es-ES">Mira y gestione tus artículos. ~p~¿Sabías? ~s~También puedes ~y~presionar F2 ~s~para abrir este menú.</String>
    </Entry>

    <Entry Id="imenu_wardrobe">
        <String xml:lang="en-US">Wardrobe</String>
        <String xml:lang="pl-PL">Garderoba</String>
        <String xml:lang="nl-NL">Garderobe</String>
        <String xml:lang="tr-TR">Giysi dolabı</String>
        <String xml:lang="de-DE">Kleiderschrank</String>
        <String xml:lang="it-IT">Guardaroba</String>
        <String xml:lang="fr-FR">Garde-robe</String>
        <String xml:lang="zh-Hant">衣櫃</String>
        <String xml:lang="es-ES">Armario</String>
    </Entry>

    <Entry Id="imenu_wardrobe_descr">
        <String xml:lang="en-US">View and manage your clothes and accessories.</String>
        <String xml:lang="pl-PL">Podejrzyj oraz zarządzaj swoimi ubraniami i akcesoriami.</String>
        <String xml:lang="nl-NL">Bekijk en beheer je kleding en accessoires.</String>
        <String xml:lang="tr-TR">Giysilerinizi ve aksesuarlarınızı görüntüleyin ve yönetin.</String>
        <String xml:lang="de-DE">Zeige und verwalte deine Kleidung und deine Accessories.</String>
        <String xml:lang="it-IT">Visualizza e gestisci i tuoi vestiti ed accessori.</String>
        <String xml:lang="fr-FR">Gestion des vêtements et accessoires.</String>
        <String xml:lang="zh-Hant">查看和管理你的衣服和配件</String>
        <String xml:lang="es-ES">Mira y gestiona tu ropa y accesorios</String>
    </Entry>

    <Entry Id="imenu_armory">
        <String xml:lang="en-US">Armory</String>
        <String xml:lang="pl-PL">Zbrojownia</String>
        <String xml:lang="nl-NL">Wapenkamer</String>
        <String xml:lang="tr-TR">Cephanelik</String>
        <String xml:lang="de-DE">Waffenkammer</String>
        <String xml:lang="it-IT">Armeria</String>
        <String xml:lang="fr-FR">Armurerie</String>
        <String xml:lang="zh-Hant">軍械庫</String>
        <String xml:lang="es-ES">Armería</String>
    </Entry>

    <Entry Id="imenu_armory_descr">
        <String xml:lang="en-US">View and manage your weapons, ammo and attachments.</String>
        <String xml:lang="pl-PL">Podejrzyj i zarządzaj swoim uzbrojeniem, amunicją i dodatkami do broni.</String>
        <String xml:lang="nl-NL">Bekijk en beheer je wapens, munitie en accessoires.</String>
        <String xml:lang="tr-TR">Silahlarınızı, cephanenizi ve eklentilerinizi görüntüleyin ve yönetin.</String>
        <String xml:lang="de-DE">Zeige und verwalte deine Waffen, deine Munition und dein Zubehör.</String>
        <String xml:lang="it-IT">Visualizza e gestisci le tue armi, munizioni ed accessori.</String>
        <String xml:lang="fr-FR">Gestion des armes, munitions et accessoires d'armes.</String>
        <String xml:lang="zh-Hant">查看和管理你的武器,子彈,以及配件</String>
        <String xml:lang="es-ES">Mira y gestiona tus armas, munición y accesorios</String>
    </Entry>

    <Entry Id="imenu_armory_magazine_remove">
        <String xml:lang="en-US">You cannot ~r~remove ~s~the magazine.</String>
        <String xml:lang="nl-NL">Je kan niet het magazijn ~r~verwijderen~s~.</String>
        <String xml:lang="it-IT">Non puoi ~r~rimuovere ~s~il caricatore.</String>
        <String xml:lang="de-DE">Du kannst das Magazine nicht ~r~entfernen~s~.</String>
    </Entry>


    <Entry Id="imenu_vehicles">
        <String xml:lang="en-US">Vehicles</String>
        <String xml:lang="pl-PL">Pojazdy</String>
        <String xml:lang="nl-NL">Voertuigen</String>
        <String xml:lang="tr-TR">Araçlar</String>
        <String xml:lang="de-DE">Fahrzeuge</String>
        <String xml:lang="it-IT">Veicoli</String>
        <String xml:lang="fr-FR">Véhicules</String>
        <String xml:lang="zh-Hant">載具</String>
        <String xml:lang="es-ES">Vehículos</String>
    </Entry>

    <Entry Id="imenu_vehicles_descr">
        <String xml:lang="en-US">Manage your owned or rented vehicles.</String>
        <String xml:lang="pl-PL">Zarządzaj pojazdami które kupiłeś lub wynająłeś.</String>
        <String xml:lang="nl-NL">Beheer je eigen of gehuurde voertuigen.</String>
        <String xml:lang="tr-TR">Sahip olduğunuz veya kiraladığınız araçları yönetin.</String>
        <String xml:lang="de-DE">Verwalte deine eigenen oder gemietet Fahrzeuge.</String>
        <String xml:lang="it-IT">Gestisci i tuoi veicoli posseduti o noleggiati.</String>
        <String xml:lang="fr-FR">Gestion des véhicules achetés et loués.</String>
        <String xml:lang="zh-Hant">管理你名下的載具或租用的載具</String>
        <String xml:lang="es-ES">Gestiona tus vehículos propios o alquilados</String>
    </Entry>

    <Entry Id="imenu_properties">
        <String xml:lang="en-US">Properties</String>
        <String xml:lang="pl-PL">Posiadłości</String>
        <String xml:lang="nl-NL">Vastgoed</String>
        <String xml:lang="tr-TR">Özellikler</String>
        <String xml:lang="de-DE">Immobilien</String>
        <String xml:lang="it-IT">Proprietà</String>
        <String xml:lang="fr-FR">Propriétés</String>
        <String xml:lang="zh-Hant">房產</String>
        <String xml:lang="es-ES">Propiedades</String>
    </Entry>

    <Entry Id="imenu_properties_descr">
        <String xml:lang="en-US">View and navigate to your owned or rented properties.</String>
        <String xml:lang="pl-PL">Podejrzyj i zarządzaj posiadłościami które kupiłeś lub wynająłeś.</String>
        <String xml:lang="nl-NL">Bekijk en navigeer naar je eigen of gehuurde vastgoed.</String>
        <String xml:lang="tr-TR">Sahip olduğunuz veya kiraladığınız mülkleri görüntüleyin ve bu mülklere gidin.</String>
        <String xml:lang="de-DE">Zeige und navigiere zu deinen eigenen oder gemieteten Immobilien.</String>
        <String xml:lang="it-IT">Visualizza e naviga verso le tue proprietà possedute o noleggiate.</String>
        <String xml:lang="fr-FR">Gestion des propriétés immobilières achetées ou louées.</String>
        <String xml:lang="zh-Hant">查看和管理你名下的房產或租用的房產</String>
        <String xml:lang="es-ES">Ver y navega hasta tus propiedades propias o alquiladas.</String>
    </Entry>

    <Entry Id="imenu_services">
        <String xml:lang="en-US">Services</String>
        <String xml:lang="pl-PL">Usługi</String>
        <String xml:lang="nl-NL">Diensten</String>
        <String xml:lang="tr-TR">Hizmetler</String>
        <String xml:lang="tr-TR">Dienstleistungen</String>
        <String xml:lang="it-IT">Servizi</String>
        <String xml:lang="fr-FR">Services</String>
        <String xml:lang="zh-Hant">服務</String>
        <String xml:lang="de-DE">Dienstleistungen</String>
        <String xml:lang="es-ES">Servicios</String>
    </Entry>

    <Entry Id="imenu_services_descr">
        <String xml:lang="en-US">Request useful services.</String>
        <String xml:lang="pl-PL">Skorzystaj z przydatnych usług. </String>
        <String xml:lang="nl-NL">Verzoek nuttige diensten.</String>
        <String xml:lang="tr-TR">Yararlı hizmetler talep edin.</String>
        <String xml:lang="de-DE">Fordere nützliche Dienstleistungen an.</String>
        <String xml:lang="it-IT">Richiedi dei servizi utili alla tua posizione.</String>
        <String xml:lang="fr-FR">Faire la demande de services utiles.</String>
        <String xml:lang="zh-Hant">請求有用的服務</String>
        <String xml:lang="es-ES">Solicita servicios útiles</String>
    </Entry>

    <Entry Id="imenu_stats">
        <String xml:lang="en-US">Stats</String>
        <String xml:lang="pl-PL">Statystyki</String>
        <String xml:lang="nl-NL">Statistieken</String>
        <String xml:lang="tr-TR">İstatistikler</String>
        <String xml:lang="de-DE">Statistiken</String>
        <String xml:lang="it-IT">Statistiche</String>
        <String xml:lang="fr-FR">Statistiques</String>
        <String xml:lang="zh-Hant">統計</String>
        <String xml:lang="es-ES">Estadísticas</String>
    </Entry>

    <Entry Id="imenu_stats_descr">
        <String xml:lang="en-US">View your full stats.</String>
        <String xml:lang="pl-PL">Zobacz swoje pełne statystyki.</String>
        <String xml:lang="nl-NL">Bekijk je volledige statistieken.</String>
        <String xml:lang="tr-TR">Tüm istatistiklerinizi görüntüleyin.</String>
        <String xml:lang="de-DE">Zeige deine vollständige Statistik an.</String>
        <String xml:lang="it-IT">Visualizza tutte le tue statistiche.</String>
        <String xml:lang="fr-FR">Visualisation des statistiques complètes.</String>
        <String xml:lang="zh-Hant">查看你的所有統計數值</String>
        <String xml:lang="es-ES">Ver tus estadísticas completas</String>
    </Entry>

    <Entry Id="imenu_options">
        <String xml:lang="en-US">Options</String>
        <String xml:lang="pl-PL">Opcje</String>
        <String xml:lang="nl-NL">Opties</String>
        <String xml:lang="tr-TR">Seçenekler</String>
        <String xml:lang="de-DE">Einstellungen</String>
        <String xml:lang="it-IT">Opzioni</String>
        <String xml:lang="fr-FR">Options</String>
        <String xml:lang="zh-Hant">設定</String>
        <String xml:lang="es-ES">Opciones</String>
    </Entry>

    <Entry Id="imenu_options_descr">
        <String xml:lang="en-US">Manage your account and configure GTA ~b~Cops ~s~and ~r~Robbers ~s~specific options.</String>
        <String xml:lang="pl-PL">Zarządzaj swoim kontem i konfiguruj ustawienia dla GTA ~b~Cops ~s~and ~r~Robbers. </String>
        <String xml:lang="nl-NL">Beheer je account and configureer GTA ~b~Cops ~s~and ~r~Robbers ~s~specifieke opties.</String>
        <String xml:lang="tr-TR">Hesabınızı yönetin ve yapılandırın GTA ~b~Cops ~s~and ~r~Robbers ~s~belirli seçenekler.</String>
        <String xml:lang="de-DE">Verwalte deinen Account und konfiguriere deine GTA ~b~Cops ~s~ and ~r~Robbers ~s~spezifischen Einstellungen.</String>
        <String xml:lang="it-IT">Gestisci il tuo account e configura le opzioni specifiche relative a GTA ~b~Cops ~s~and ~r~Robbers~s~.</String>
        <String xml:lang="fr-FR">Gestion de compte et configuration des options spécifiques à GTA ~b~Cops ~s~and ~r~Robbers~s~.</String>
        <String xml:lang="zh-Hant">管理你的帳戶和調整 GTA ~b~Cops ~s~and ~r~Robbers ~s~的特殊設定</String>
        <String xml:lang="es-ES">Gestiona tu cuenta y configura las opciones específicas de GTA ~b~Cops ~s~y ~r~Robbers ~s~.</String>
    </Entry>

    <Entry Id="imenu_help">
        <String xml:lang="en-US">Help</String>
        <String xml:lang="pl-PL">Pomoc</String>
        <String xml:lang="nl-NL">Hulp</String>
        <String xml:lang="tr-TR">Yardım</String>
        <String xml:lang="de-DE">Hilfe</String>
        <String xml:lang="it-IT">Aiuto</String>
        <String xml:lang="fr-FR">Aide</String>
        <String xml:lang="zh-Hant">幫助</String>
        <String xml:lang="es-ES">Ayuda</String>
    </Entry>

    <Entry Id="imenu_help_descr">
        <String xml:lang="en-US">Obtain help with a problem.</String>
        <String xml:lang="pl-PL">Znajdź rozwiązania dla problemów.</String>
        <String xml:lang="nl-NL">Krijg hulp met een probleem.</String>
        <String xml:lang="tr-TR">Bir sorunla ilgili yardım alma.</String>
        <String xml:lang="de-DE">Erhalte hilfe bei einem Problem.</String>
        <String xml:lang="it-IT">Ottieni aiuto relativo ad un problema.</String>
        <String xml:lang="fr-FR">Obtenir de l'aide suite à un problème.</String>
        <String xml:lang="zh-Hant">取得協助</String>
        <String xml:lang="es-ES">Obtener ayuda para resolver un problema.</String>
    </Entry>

    <Entry Id="imenu_help_player_not_connected">
        <String xml:lang="en-US">That player is ~r~not connected~s~.</String>
        <String xml:lang="nl-NL">Deze speler is ~r~niet verbonden~s~.</String>
        <String xml:lang="it-IT">Questo giocatore ~r~non è connesso~s~.</String>
        <String xml:lang="de-DE">Dieser Spieler ist ~r~nicht verbunden~s~.</String>
    </Entry>

    <Entry Id="imenu_help_invalid_id">
        <String xml:lang="en-US">You did not enter a ~r~valid player id~s~.</String>
        <String xml:lang="nl-NL">Je hebt een ~r~ongeldig speler-ID~s~ ingegeven.</String>
        <String xml:lang="it-IT">Non hai inserito un ~r~ID del giocatore valido~s~.</String>
        <String xml:lang="de-DE">Du hast eine ~r~ungültige Spieler-ID ~s~eingegeben.</String>
    </Entry>

    <Entry Id="imenu_help_report_not_submitted">
        <String xml:lang="en-US">~r~Attention: ~s~the report has ~r~not ~s~been submitted!</String>
        <String xml:lang="nl-NL">~r~Waarschuwing: ~s~de report is ~r~niet ~s~verstuurd!</String>
        <String xml:lang="it-IT">~r~Attenzione: ~s~la segnalazione ~r~non ~s~è stata inviata!</String>
        <String xml:lang="de-DE">~r~Achtung: Der Report wurde ~r~nicht ~s~eingreicht!</String>
    </Entry>

    <Entry Id="imenu_help_report_canceled">
        <String xml:lang="en-US">You ~r~canceled ~s~the report.</String>
        <String xml:lang="nl-NL">Je hebt de report ~r~geannuleerd~s~.</String>
        <String xml:lang="it-IT">Hai ~r~annullato ~s~la segnalazione.</String>
        <String xml:lang="de-DE">Du hast den Report ~r~abgebrochen~s~.</String>
    </Entry>


    <Entry Id="imenu_job">
        <String xml:lang="en-US">Job Menu</String>
        <String xml:lang="pl-PL">Menu Pracy</String>
        <String xml:lang="nl-NL">Baan Menu</String>
        <String xml:lang="tr-TR">İş Menüsü</String>
        <String xml:lang="de-DE">Jobmenü</String>
        <String xml:lang="it-IT">Menu Lavoro</String>
        <String xml:lang="fr-FR">Menu de métier</String>
        <String xml:lang="zh-Hant">職業選單</String>
        <String xml:lang="es-ES">Menú de trabajo</String>
    </Entry>

    <Entry Id="imenu_job_descr_none">
        <String xml:lang="en-US">~r~To access this menu you need to get a job first.</String>
        <String xml:lang="pl-PL">~r~By uzyskać dostęp do tego menu, musisz znaleźć pracę.</String>
        <String xml:lang="nl-NL">~r~Om dit menu te kunnen gebruiken, moet je eerst een baan krijgen.</String>
        <String xml:lang="tr-TR">~r~Bu menüye erişmek için önce bir iş bulmanız gerekir.</String>
        <String xml:lang="de-DE">~r~Du musst dir zuerst einen Job suchen, um auf dieses Menü zuzugreifen.</String>
        <String xml:lang="it-IT">~r~Per accedere a questo menu prima devi ottenere un lavoro.</String>
        <String xml:lang="fr-FR">~r~Pour accéder à ce menu, il faut nécessairement que tu sois employé.</String>
        <String xml:lang="zh-Hant">~r~你必須先有一個職業才可以使用此選單</String>
        <String xml:lang="es-ES">~r~Para acceder a este menú, primero tienes que conseguir un trabajo.</String>
    </Entry>

    <Entry Id="imenu_job_descr_drug_dealer">
        <String xml:lang="en-US">Manage your drugs stock, view recent calls and past sales.</String>
        <String xml:lang="pl-PL">Zarządzaj swoim towarem, podejrzyj ostatnie zawołania oraz poprzednie sprzedaże.</String>
        <String xml:lang="nl-NL">Beheer je drugs voorraad, bekijk recente meldingen en je eerdere verkopen.</String>
        <String xml:lang="tr-TR">İlaç stokunuzu yönetin, son aramaları ve geçmiş satışları görüntüleyin.</String>
        <String xml:lang="de-DE">Verwalte deinen Drogenbestand, zeige die letzten Anrufe und deine letzten Verkäufe an.</String>
        <String xml:lang="it-IT">Gestisci la tua scorta di droghe, visualizza le chiamate recenti e le vendite precedenti.</String>
        <String xml:lang="fr-FR">Gestion de ton stock de drogue, voir les appels récents et ton historique de ventes.</String>
        <String xml:lang="zh-Hant">管理您的藥品庫存,查看最近的通話和過去的銷售情況.</String>
        <String xml:lang="es-ES">Gestiona tu stock de drogas, ver las llamadas recientes y las ventas anteriores.</String>
    </Entry>

    <Entry Id="imenu_job_descr_mechanic">
        <String xml:lang="en-US">Manage the tools and items you sell, view recent calls and past sales.</String>
        <String xml:lang="pl-PL">Zarządzaj swoimi narzędziami, przedmiotami które sprzedajesz, podejrzyj ostatnie zawołania oraz poprzednie sprzedaże.</String>
        <String xml:lang="nl-NL">Beheer het gereedschap en artikelen die je verkoopt, bekijk recente meldingen en je eerdere verkopen.</String>
        <String xml:lang="tr-TR">Sattığınız aletleri ve öğeleri yönetin, son aramaları ve geçmiş satışları görüntüleyin.</String>
        <String xml:lang="de-DE">Verwalte deine Werkzeuge und Gegenstände die du verkaufst, zeige die letzten Anrufe und deine letzten Verkäufe an.</String>
        <String xml:lang="it-IT">Gestisci gli oggetti ed attrezzi che vendi, visualizza le chiamate recenti e le vendite precedenti.</String>
        <String xml:lang="fr-FR">Gestion de tes outils et des objets que tu peux vendre, voir les appels récents et ton historique de ventes.</String>
        <String xml:lang="zh-Hant">管理您銷售的工具和商品,查看最近的通話和過去的銷售.</String>
        <String xml:lang="es-ES">Gestiona las herramientas y artículos que vendes, ver las llamadas recientes y las ventas anteriores.</String>
    </Entry>

    <Entry Id="imenu_job_descr_police">
        <String xml:lang="en-US">Use your radio and view recent calls.</String>
        <String xml:lang="pl-PL">Użyj krótkofalówki i podejrzyj ostatnie zawołania.</String>
        <String xml:lang="nl-NL">Gebruik je radio en bekijk recente meldingen.</String>
        <String xml:lang="tr-TR">Telsizinizi kullanın ve son çağrıları görüntüleyin.</String>
        <String xml:lang="de-DE">Benutze dein Funkgerät und zeige die letzten Anrufe an.</String>
        <String xml:lang="it-IT">Utilizza la tua radio e visualizza le chiamate recenti.</String>
        <String xml:lang="fr-FR">Utiliser ta radio et voir les appels récents.</String>
        <String xml:lang="zh-Hant">使用你的無線電和查看最近的通話</String>
        <String xml:lang="es-ES">Utiliza tu radio y mira las llamadas recientes</String>
    </Entry>

    <Entry Id="imenu_job_descr_paramedic">
        <String xml:lang="en-US">Use your radio and view recent calls.</String>
        <String xml:lang="pl-PL">Użyj krótkofalówki i podejrzyj ostatnie zawołania.</String>
        <String xml:lang="nl-NL">Gebruik je radio en bekijk recente meldingen.</String>
        <String xml:lang="tr-TR">Telsizinizi kullanın ve son çağrıları görüntüleyin.</String>
        <String xml:lang="de-DE">Benutze dein Funkgerät und zeige die letzten Anrufe an.</String>
        <String xml:lang="it-IT">Utilizza la tua radio e visualizza le chiamate recenti.</String>
        <String xml:lang="fr-FR">Utiliser ta radio et voir les appels récents.</String>
        <String xml:lang="zh-Hant">使用你的無線電和查看最近的通話</String>
        <String xml:lang="es-ES">Utiliza tu radio y mira las llamadas recientes</String>
    </Entry>

    <!-- ========================= -->
    <!-- Inventory Menu -->
    <!-- ========================= -->
    <Entry Id="imenu_inventory_subtitle">
        <String xml:lang="en-US">Select a category</String>
        <String xml:lang="pl-PL">Wybierz kategorię</String>
        <String xml:lang="nl-NL">Selecteer een categorie</String>
        <String xml:lang="tr-TR">Bir kategori seç</String>
        <String xml:lang="de-DE">Wähle eine Kategorie</String>
        <String xml:lang="it-IT">Seleziona una categoria</String>
        <String xml:lang="fr-FR">Sélectionne une catégorie</String>
        <String xml:lang="zh-Hant">選擇一個類別</String>
        <String xml:lang="es-ES">Selecciona una categoría</String>
    </Entry>

    <Entry Id="btn_imenu_inventory_give">
        <String xml:lang="en-US">Give</String>
        <String xml:lang="pl-PL">Przekaż</String>
        <String xml:lang="nl-NL">Geef</String>
        <String xml:lang="tr-TR">Vermek</String>
        <String xml:lang="de-DE">Übergeben</String>
        <String xml:lang="it-IT">Dai</String>
        <String xml:lang="fr-FR">Donner</String>
        <String xml:lang="zh-Hant">給予</String>
        <String xml:lang="es-ES">Dar</String>
    </Entry>

    <Entry Id="btn_imenu_inventory_use">
        <String xml:lang="en-US">Use</String>
        <String xml:lang="pl-PL">Użyj</String>
        <String xml:lang="nl-NL">Gebruik</String>
        <String xml:lang="tr-TR">Kullanmak</String>
        <String xml:lang="de-DE">Benutzen</String>
        <String xml:lang="it-IT">Utilizza</String>
        <String xml:lang="fr-FR">Utiliser</String>
        <String xml:lang="zh-Hant">使用</String>
        <String xml:lang="es-ES">Usar</String>
    </Entry>

    <Entry Id="btn_imenu_inventory_drop">
        <String xml:lang="en-US">Drop</String>
        <String xml:lang="pl-PL">Upuść</String>
        <String xml:lang="nl-NL">Laten vallen</String>
        <String xml:lang="tr-TR">Bırakmak</String>
        <String xml:lang="de-DE">Fallen lassen</String>
        <String xml:lang="it-IT">Gettalo</String>
        <String xml:lang="fr-FR">Lâcher</String>
        <String xml:lang="zh-Hant">丟棄</String>
        <String xml:lang="es-ES">Tirar</String>
    </Entry>

    <Entry Id="imenu_inventory_stock">
        <String xml:lang="en-US">~b~Stock</String>
        <String xml:lang="pl-PL">~b~Towar</String>
        <String xml:lang="nl-NL">~b~Voorraad</String>
        <String xml:lang="tr-TR">~b~Stok</String>
        <String xml:lang="de-DE">~b~Bestand</String>
        <String xml:lang="it-IT">~b~Scorta</String>
        <String xml:lang="fr-FR">~b~Stock</String>
        <String xml:lang="zh-Hant">倉庫</String>
        <String xml:lang="es-ES">~b~Stock</String>
    </Entry>

    <Entry Id="imenu_inventory_stock_descr">
        <String xml:lang="en-US">Manage your stock and set prices.</String>
        <String xml:lang="pl-PL">Zarządzaj swoim towarem oraz ustalonymi cenami.</String>
        <String xml:lang="nl-NL">Beheer je voorraad en bepaal prijzen.</String>
        <String xml:lang="tr-TR">Stoğunuzu yönetin ve fiyatları belirleyin.</String>
        <String xml:lang="de-DE">Verwalte deinen Bestand und setze die Preise fest.</String>
        <String xml:lang="it-IT">Gestisci le tue scorte ed imposta i prezzi.</String>
        <String xml:lang="fr-FR">Gère ton stock et tes prix de vente.</String>
        <String xml:lang="zh-Hant">管理你的倉庫和設定價格</String>
        <String xml:lang="es-ES">Gestiona tu stock y pon los precios.</String>
    </Entry>

    <Entry Id="imenu_inventory_empty">
        <String xml:lang="en-US">No items in your inventory :(</String>
        <String xml:lang="pl-PL">Twój ekwipunek jest pusty :(</String>
        <String xml:lang="nl-NL">Geen voorwerpen in je inventory :(</String>
        <String xml:lang="tr-TR">Envanterinizde öğe yok :(</String>
        <String xml:lang="de-DE">Keine Gegenständ ein deinem Inventar. :(</String>
        <String xml:lang="it-IT">Nessun oggetto nel tuo inventario. :(</String>
        <String xml:lang="fr-FR">Ton inventaire est vide :(</String>
        <String xml:lang="zh-Hant">你的背包內沒有任何物品 :(</String>
        <String xml:lang="es-ES">No hay artículos en tu inventario :(</String>
    </Entry>

    <Entry Id="imenu_inventory_empty_descr">
        <String xml:lang="en-US">Visit stores and buy some stuff!</String>
        <String xml:lang="pl-PL">Odwiedź sklepy i kup sobie coś fajnego!</String>
        <String xml:lang="nl-NL">Bezoek winkels en koop wat!</String>
        <String xml:lang="tr-TR">Mağazaları ziyaret edin ve bir şeyler satın alın!</String>
        <String xml:lang="de-DE">Besuche Geschäfte und kaufe ein paar Sachen!</String>
        <String xml:lang="it-IT">Visita un negozio e comprati qualcosa!</String>
        <String xml:lang="fr-FR">Rends-toi dans un magasin et achète des objets!</String>
        <String xml:lang="zh-Hant">造訪商店和購買一些物品!</String>
        <String xml:lang="es-ES">Visita las tiendas y compra algunas cosas!</String>
    </Entry>

    <Entry Id="input_imenu_inventory_send_amount">
        <String xml:lang="en-US">Amount to send</String>
        <String xml:lang="pl-PL">Ilość do przekazania.</String>
        <String xml:lang="nl-NL">Aantal om te versturen</String>
        <String xml:lang="tr-TR">Gönderilecek tutar</String>
        <String xml:lang="de-DE">Zu sendender Betrag</String>
        <String xml:lang="it-IT">Quantità da inviare</String>
        <String xml:lang="fr-FR">Montant à envoyer</String>
        <String xml:lang="zh-Hant">發送數量</String>
        <String xml:lang="es-ES">Cantidad a enviar</String>
    </Entry>

    <Entry Id="input_imenu_inventory_send_amount_descr">
        <String xml:lang="en-US">Enter the amount of {0} you want to send {1}.</String>
        <String xml:lang="pl-PL">Podaj ilość {0} którą chcesz przekazać {1}.</String>
        <String xml:lang="nl-NL">Geef het aantal in van {0} dat je wilt versturen {1}.</String>
        <String xml:lang="tr-TR">Göndermek istediğiniz {0} miktarını girin {1}.</String>
        <String xml:lang="de-DE">Gib den Betrag von {0} ein, den du {1} senden möchtest.</String>
        <String xml:lang="it-IT">Inserisci la quantità di {0} che voi inviare {1}.</String>
        <String xml:lang="fr-FR">Entre le montant de {0} que tu veux envoyer à {1}</String>
        <String xml:lang="zh-Hant">輸入你想要發送給 {1} 的 {0} 的數量</String>
        <String xml:lang="es-ES">Introduzce la cantidad de {0} que deseas enviar {1}.</String>
    </Entry>

    <Entry Id="imenu_inventory_invalid_amount">
        <String xml:lang="en-US">~r~You have entered an invalid amount.</String>
        <String xml:lang="pl-PL">~r~Podałeś nieprawidłową ilość.</String>
        <String xml:lang="nl-NL">~r~Je hebt een ongeldig aantal ingevult.</String>
        <String xml:lang="tr-TR">~r~Geçersiz bir miktar girdiniz.</String>
        <String xml:lang="de-DE">~r~Du hast einen ungültigen Betrag eingegeben.</String>
        <String xml:lang="it-IT">~r~Hai inserito una quantità non valida.</String>
        <String xml:lang="fr-FR">~r~Tu as renseigné un montant invalide.</String>
        <String xml:lang="zh-Hant">~r~你輸入了無效的數量.</String>
        <String xml:lang="es-ES">~r~Has introducido una cantidad no válido.</String>
    </Entry>

    <Entry Id="imenu_inventory_fractional_amount">
        <String xml:lang="en-US">~r~This item can't be split. Please enter a whole number.</String>
        <String xml:lang="pl-PL">~r~Ten przedmiot nie może być podzielony. Proszę podaj liczbę naturalną.</String>
        <String xml:lang="nl-NL">~r~Dit item kan niet gesplit worden. Voer alstublieft een heel nummer in.</String>
        <String xml:lang="tr-TR">~r~Bu öğe bölünemez. Lütfen bir tam sayı girin.</String>
        <String xml:lang="de-DE">~r~Du kannst diesen Gegenstand nicht teilenb. Gib bitte eine ganze Zahl ein.</String>
        <String xml:lang="it-IT">~r~Questo oggetto non può essere separato. Perfavore inserisci un numero intero.</String>
        <String xml:lang="fr-FR">~r~Cet objet ne peut pas être fractionné. Renseigne un nombre complet.</String>
        <String xml:lang="zh-Hant">~r~此物品無法拆分. 請輸入整數.</String>
        <String xml:lang="es-ES">~r~Este artículo no se puede dividir. Por favor, introduzce un número entero.</String>
    </Entry>

    <Entry Id="imenu_inventory_refresh">
        <String xml:lang="en-US">You must ~r~wait ~s~before refreshing the inventory again.</String>
        <String xml:lang="nl-NL">Je moet ~r~wachten ~s~voordat je de inventory opnieuw ververst.</String>
        <String xml:lang="it-IT">Devi ~r~aspettare ~s~prima di aggiornare l'inventario ancora.</String>
        <String xml:lang="de-DE">Du musst ~r~warten~s~, bevor du dein Inventar erneut aktualisieren kannst.</String>
        <String xml:lang="es-ES">Tienes que ~r~esperar ~s~antes de volver a actualizar el inventario.</String>
    </Entry>

    <!-- 0 = Other player's name -->
    <!-- 1 = Amount -->
    <!-- 2 = Item name -->
    <!-- Example: You gave Sasino (2) 3 Heavy Armor. -->
    <!--                   [   {0}  ][{1}][   {2}  ] -->
    <Entry Id="imenu_inventory_item_sent">
        <String xml:lang="en-US">You gave {0} ~y~{1} {2}~s~.</String>
        <String xml:lang="pl-PL">Przekazałeś {0} ~y~{1} {2}~s~.</String>
        <String xml:lang="nl-NL">Je hebt {0} ~y~{1} {2}~s~ gegeven.</String>
        <String xml:lang="tr-TR">Verdiniz {0} ~y~{1} {2}~s~.</String>
        <String xml:lang="de-DE">Du hast {0} ~y~{1} {2}~s~ gegeben.</String>
        <String xml:lang="it-IT">Hai dato ~y~{1} {2} ~s~a {0}.</String>
        <String xml:lang="fr-FR">Tu as donné à {0} ~y~{1} {2}~s~.</String>
        <String xml:lang="es-ES">Has dado {0} ~y~{1} {2}~s~.</String>
    </Entry>

    <!-- Same as before, but for items that have a measure unit -->
    <!-- 0 = Other player's name -->
    <!-- 1 = Amount -->
    <!-- 2 = Unit of measurement -->
    <!-- 3 = Item name -->
    <!-- Example: You gave Sasino (2) 5g of Cocaine. -->
    <Entry Id="imenu_inventory_item_sent_unit">
        <String xml:lang="en-US">You gave {0} ~y~{1}{2} of {3}~s~.</String>
        <String xml:lang="pl-PL">Przekazałeś {0} ~y~{1}{2} {3}~s~.</String>
        <String xml:lang="nl-NL">Je hebt {0} ~y~{1}{2} van {3}~s~ gegeven.</String>
        <String xml:lang="tr-TR">Verdiniz {0} ~y~{1}{2} {3}~s~.</String>
        <String xml:lang="de-DE">Du hast {0} ~y~{1}{2} {3}~s~ gegeben.</String>
        <String xml:lang="it-IT">Hai dato a {0} ~y~{1}{2} di {3}~s~.</String>
        <String xml:lang="fr-FR">Tu as donné à {0} ~y~{1}{2} de {3}~s~.</String>
        <String xml:lang="zh-Hant">你給了 {0} ~y~{1} 個 {2}~s~.</String>
        <String xml:lang="es-ES">Has dado {0} ~y~{1}{2} de {3}~s~.</String>
    </Entry>

    <Entry Id="imenu_inventory_send_cant_give_item">
        <String xml:lang="en-US">This item can't be ~r~given ~s~to other players.</String>
        <String xml:lang="pl-PL">Ten przedmiot nie może być ~r~przekazany ~s~innym graczom.</String>
        <String xml:lang="nl-NL">Dit item mag niet ~r~gegeven ~s~worden aan andere spelers.</String>
        <String xml:lang="tr-TR">Bu öğe ~r~verilemez ~s~diğer oyunculara.</String>
        <String xml:lang="de-DE">Dieser Gegenstand ~r~kann nicht ~s~an andere Spieler übergeben werden.</String>
        <String xml:lang="it-IT">Questo oggetto non puo essere ~r~dato ~s~ad altri giocatori.</String>
        <String xml:lang="fr-FR">Cet objet ne peut pas être ~r~donné ~s~à d'autres joueurs.</String>
        <String xml:lang="zh-Hant">你給了 {0} ~y~{1}{2} 的 {3}~s~.</String>
        <String xml:lang="es-ES">Este objeto no se puede ~r~dar ~s~ a otros jugadores.</String>
    </Entry>

    <!-- 0 = Item name -->
    <Entry Id="imenu_inventory_send_insufficient_amount">
        <String xml:lang="en-US">You do not have enough ~r~{0}~s~.</String>
        <String xml:lang="pl-PL">Nie masz wystarczająco dużo ~r~{0}~s~.</String>
        <String xml:lang="nl-NL">Je hebt niet genoeg ~r~{0}~s~.</String>
        <String xml:lang="tr-TR">Sende yeterince yok ~r~{0}~s~.</String>
        <String xml:lang="de-DE">Du hast nicht genügend ~r~{0}~s~.</String>
        <String xml:lang="it-IT">Non hai abbastanza ~r~{0}~s~.</String>
        <String xml:lang="fr-FR">Tu n'as pas assez de ~r~{0}~s~.</String>
        <String xml:lang="zh-Hant">這個物品 ~r~不能給予 ~s~其他玩家.</String>
        <String xml:lang="es-ES">No tienes suficientes ~r~{0}~s~.</String>
    </Entry>

    <!-- 0 = Player name -->
    <Entry Id="imenu_inventory_send_insufficient_space">
        <String xml:lang="en-US">{0} doesn't have enough space in their inventory.</String>
        <String xml:lang="pl-PL">{0} nie ma wystarczająco wolnego miejsca w ekwipunku.</String>
        <String xml:lang="nl-NL">{0} heeft niet genoeg ruimte in zijn inventaris.</String>
        <String xml:lang="tr-TR">{0} envanterde yeterli boş alan yok.</String>
        <String xml:lang="de-DE">{0} hat nicht genügend Platz im Inventar.</String>
        <String xml:lang="it-IT">{0} non ha abbastanza spazio nel suo inventario.</String>
        <String xml:lang="fr-FR">{0} n'a pas assez de place dans son inventaire.</String>
        <String xml:lang="zh-Hant">你沒有足夠的 ~r~{0}~s~.</String>
        <String xml:lang="es-ES">{0} no tienes suficiente espacio en tu inventario.</String>
    </Entry>

    <!-- 0 = Player name -->
    <!-- 1 = Amount -->
    <!-- 2 = Item name -->
    <Entry Id="imenu_inventory_send_limit_reached">
        <String xml:lang="en-US">{0} can't hold ~r~{1} ~s~more ~r~{2}~s~.</String>
        <String xml:lang="pl-PL">{0} nie może nieść ~r~{1} ~s~więcej ~r~{2}~s~.</String>
        <String xml:lang="nl-NL">{0} kan niet ~r~{1} ~s~meer ~r~{2} ~s~dragen.</String>
        <String xml:lang="tr-TR">{0} taşıyamaz ~r~{1} ~s~daha fazlasını ~r~{2}~s~.</String>
        <String xml:lang="de-DE">{0} kann nicht ~r~{1} ~s~weitere/n ~r~{2}~s~ halten.</String>
        <String xml:lang="it-IT">{0} non può contenere altri ~r~{1} ~r~{2}~s~.</String>
        <String xml:lang="fr-FR">{0} ne peut pas porter plus de ~r~{1} {2}~s~.</String>
        <String xml:lang="zh-Hant">{0} 的背包已經沒有多餘的空間了.</String>
        <String xml:lang="es-ES">{0} no puedes tener ~r~{1} ~s~más ~r~{2}~s~.</String>
    </Entry>

    <!-- 0 = Player name -->
    <!-- 1 = Amount -->
    <!-- 2 = Unit of measurement -->
    <!-- 3 = Item name -->
    <!-- Example: Sasino can't hold 2 more g of Cocaine. -->
    <Entry Id="imenu_inventory_send_limit_reached_unit">
        <String xml:lang="en-US">{0} can't hold ~r~{1} ~s~more {2} of ~r~{3}~s~.</String>
        <String xml:lang="pl-PL">{0} nie może nieść ~r~{1} ~s~więcej {2} ~r~{3}~s~.</String>
        <String xml:lang="nl-NL">{0} kan niet ~r~{1} ~s~meer {2} van ~r~{3} ~s~dragen.</String>
        <String xml:lang="tr-TR">{0} taşıyamaz ~r~{1} ~s~daha fazlasını {2} of ~r~{3}~s~.</String>
        <String xml:lang="de-DE">{0} kann nicht ~r~{1} ~s~weitere{2} von ~r~{3}~s~ halten.</String>
        <String xml:lang="it-IT">{0} non può tenere altri ~r~{1}{2} ~r~di {3}.</String>
        <String xml:lang="fr-FR">{0} ne peut pas porter plus de ~r~{1} {2} ~s~de ~r~{3}~s~.</String>
        <String xml:lang="zh-Hant">{0} 無法攜帶 ~r~{1} ~s~個或以上的 ~r~{2}~s~.</String>
        <String xml:lang="es-ES">{0} no puedes tener ~r~{1} ~s~más {2} de ~r~{3}~s~.</String>
    </Entry>

    <Entry Id="imenu_inventory_empty">
        <String xml:lang="en-US">No items in your inventory :(</String>
        <String xml:lang="pl-PL">Twój ekwipunek jest pusty :(</String>
        <String xml:lang="tr-TR">Envanterinizde öğe yok :(</String>
        <String xml:lang="nl-NL">Geen voorwerpen in je inventaris :(</String>
        <String xml:lang="de-DE">Keine Gegenstände ein deinem Inventar. :(</String>
        <String xml:lang="it-IT">Non ci sono oggetti nel tuo inventario. :(</String>
        <String xml:lang="fr-FR">Ton inventaire est vide :(</String>
        <String xml:lang="es-ES">No hay artículos en tu inventario. :(</String>
    </Entry>

    <Entry Id="imenu_inventory_no_items_in_category">
        <String xml:lang="en-US">No items in this category :(</String>
        <String xml:lang="nl-NL">Geen voorwerpen in deze categorie :(</String>
        <String xml:lang="it-IT">Non ci sono oggetti in questa categoria. :(</String>
        <String xml:lang="de-DE">Keine Gegenstände in dieser Kategorie .:(</String>
        <String xml:lang="es-ES">No hay artículos en esta categoría :(</String>
    </Entry>

    <Entry Id="imenu_inventory_no_items_in_category_descr">
        <String xml:lang="en-US">There are no items in this category.</String>
        <String xml:lang="pl-PL">Nie ma przedmiotów w tej kategorii.</String>
        <String xml:lang="nl-NL">Er zijn geen voorwerpen in deze categorie.</String>
        <String xml:lang="tr-TR">Bu kategoride ürün yok.</String>
        <String xml:lang="de-DE">Du hast keine Gegenstände in dieser Kategorie.</String>
        <String xml:lang="it-IT">Non sono presenti oggetti in questa categoria.</String>
        <String xml:lang="fr-FR">Il n'y a pas d'objets dans cette catégorie</String>
        <String xml:lang="zh-Hant">這個類別內沒有物品.</String>
        <String xml:lang="es-ES">No hay artículos en esta categoría.</String>
    </Entry>

    <Entry Id="imenu_inventory_cant_use">
        <String xml:lang="en-US">You ~r~cannot ~s~use this item directly from the inventory.</String>
        <String xml:lang="pl-PL">~r~Nie możesz ~s~użyć tego przedmiotu prosto z ekwipunku.</String>
        <String xml:lang="nl-NL">Dit voorwerp kan je ~r~niet~s~ direct vanuit je inventaris gebruiken.</String>
        <String xml:lang="it-IT">~r~Non puoi ~s~usare questo oggetto direttamente dal tuo inventario.</String>
        <String xml:lang="de-DE">Du kannst diesen Gegenstand ~r~nicht ~s~direkt aus deinem Inventar nutzen.</String>
        <String xml:lang="es-ES">~r~No puedes ~s~usar este artículo directamente del inventario.</String>
    </Entry>

    <Entry Id="imenu_inventory_rate_limit">
        <String xml:lang="en-US">You have been ~r~rate limited~s~.</String>
        <String xml:lang="pl-PL">Nie tak szybko! Zostałeś ~r~tymczasowo ograniczony~s~.</String>
        <String xml:lang="nl-NL">Je verzoeken zijn ~r~gelimiteerd~s~.</String>
        <String xml:lang="it-IT">Le tue richieste sono state ~r~limitate~s~.</String>
        <String xml:lang="de-DE">Deine Höchstgrenze wurde ~r~eingeschränkt.~s~.</String>
        <String xml:lang="es-ES">Has estado ~r~limitado~s~.</String>
    </Entry>

    <!-- ========================= -->
    <!-- Job menu -->
    <!-- ========================= -->
    <Entry Id="imenu_jobmenu_mechanic_changes">
        <String xml:lang="en-US">The ~b~changes ~s~have been saved.</String>
        <String xml:lang="nl-NL">De ~b~aanpassingen ~s~zijn opgeslagen.</String>
        <String xml:lang="it-IT">Le ~b~modifiche ~s~sono state salvate.</String>
        <String xml:lang="de-DE">Die Änderungen wurden gespeichert.</String>
        <String xml:lang="es-ES">Los ~b~cambios ~s~ se han guardado.</String>
    </Entry>

    <Entry Id="imenu_jobmenu_stock_price_lower">
        <String xml:lang="en-US">The price of this item can't be lower than ~r~{0}~s~.</String>
        <String xml:lang="nl-NL">De prijs van dit voorwerp mag niet lager zijn dan ~r~{0}~s~.</String>
        <String xml:lang="it-IT">Il prezzo di questo oggetto non può essere inferiore a ~r~{0}~s~.</String>
        <String xml:lang="de-DE">Der Preis dieses Gegenstandes kann nicht kleiner als ~r~{0}~s~sein.</String>
        <String xml:lang="es-ES">El precio de este artículo no puede ser inferior a ~r~{0}~s~.</String>
    </Entry>

    <Entry Id="imenu_jobmenu_stock_price_higher">
        <String xml:lang="en-US">The price of this item can't be higher than ~r~{0}~s~.</String>
        <String xml:lang="nl-NL">De prijs van dit voorwerp mag niet hoger zijn dan ~r~{0}~s~.</String>
        <String xml:lang="it-IT">Il prezzo di questo oggetto non può essere maggiore a ~r~{0}~s~.</String>
        <String xml:lang="de-DE">Der Preis dieses Gegenstandes kann nicht höcher als ~r~{0}~s~sein.</String>
        <String xml:lang="es-ES">El precio de este artículo no puede ser superior a ~r~{0}~s~.</String>
    </Entry>

    <Entry Id="imenu_jobmenu_stock_price_unchanged">
        <String xml:lang="en-US">The price remains ~p~unchanged~s~.</String>
        <String xml:lang="nl-NL">De prijs ~p~blijft hetzelfde~s~.</String>
        <String xml:lang="it-IT">Il prezzo rimane ~p~invariato~s~.</String>
        <String xml:lang="de-DE">Der Preis ~p~verbleibt unverändert~s~.</String>
        <String xml:lang="es-ES">El precio permanece ~p~sin cambios~s~.</String>
    </Entry>

    <Entry Id="imenu_jobmenu_stock_numeric_value">
        <String xml:lang="en-US">You must enter a ~r~numeric value~s~.</String>
        <String xml:lang="nl-NL">Je moet een ~r~nummer~s~ invoeren.</String>
        <String xml:lang="it-IT">Devi inserire un ~r~valore numerico~s~.</String>
        <String xml:lang="de-DE">Du musst einen ~r~Zahlenwert ~s~eingeben.</String>
        <String xml:lang="es-ES">Debe introducir un ~r~valor numérico~s~.</String>
    </Entry>

    <Entry Id="imenu_jobmenu_stock_multiple">
        <String xml:lang="en-US">~r~The amount must be a multiple of 0.1.</String>
        <String xml:lang="nl-NL">~r~Het aantal moet een veelvoud van 0.1 zijn.</String>
        <String xml:lang="it-IT">~r~La quantità deve essere un multiplo di 0.1.</String>
        <String xml:lang="de-DE">~r~Der Wert muss ein Vielfaches von 0.1 sein.</String>
        <String xml:lang="es-ES">~r~La cantidad debe ser un múltiplo de 0.1.</String>
    </Entry>

    <!-- {0} = amount -->
    <!-- {1} = Unit (grams, ..) -->
    <!-- {2} = Item name -->
    <Entry Id="imenu_jobmenu_stock_dont_have">
        <String xml:lang="en-US">~r~You don't have {0}{1} {2}.</String>
        <String xml:lang="nl-NL">~r~Je hebt geen {0}{1} {2}.</String>
        <String xml:lang="it-IT">~r~Non hai {0}{1} {2}.</String>
        <String xml:lang="de-DE">~r~Du hast nicht {0}{1} {2}.</String>
        <String xml:lang="es-ES">Alerta</String>
    </Entry>

    <Entry Id="imenu_jobmenu_stock_inventory_move">
        <String xml:lang="en-US">You moved ~p~{0}{1} {2} ~s~to your inventory.</String>
        <String xml:lang="nl-NL">Je hebt ~p~{0}{1} {2}~s~ naar je inventaris verschoven.</String>
        <String xml:lang="it-IT">Hai spostato ~p~{0}{1} {2}~s~ nel tuo inventario.</String>
        <String xml:lang="de-DE">Du hast ~p~{0}{1} {2} ~s~in dein Inventar verschoben.</String>
        <String xml:lang="es-ES">Has movido ~p~{0}{1} {2} ~s~a su inventario.</String>
    </Entry>

    <Entry Id="imenu_jobmenu_stock_inventory_cant_hold">
        <String xml:lang="en-US">~r~You can't hold {0}{1} more {2} in your inventory.</String>
        <String xml:lang="nl-NL">~r~Je kan niet meer {0}{1} van {2} in je inventaris houden.</String>
        <String xml:lang="it-IT">~r~Non puoi contenere altri ~p~{0}{1} {2} ~s~nel tuo inventario.</String>
        <String xml:lang="de-DE">~r~Du kannst nicht mehr {0}{1} {2} in deinem Inventar halten.</String>
        <String xml:lang="es-ES">~r~No puedes tener {0}{1} más {2} en tu inventario.</String>
    </Entry>

    <Entry Id="imenu_jobmenu_stock_inventory_not_enough_space">
        <String xml:lang="en-US">~r~You don't have enough space for {0}{1} {2} in your inventory.</String>
        <String xml:lang="nl-NL">~r~Je hebt niet genoeg ruimte voor {0}{1} {2} in je inventaris.</String>
        <String xml:lang="it-IT">~r~Non hai abbastanza spazio per {0}{1} {2} nel tuo inventario.</String>
        <String xml:lang="de-DE">~r~Du hast nicht genug Platz für {0}{1} {2} in deinem Inventar.</String>
        <String xml:lang="es-ES">~r~No tienes suficiente espacio para {0}{1} {2} en su inventario.</String>
    </Entry>

    <!-- ========================= -->
    <!-- Options -->
    <!-- ========================= -->
    <Entry Id="imenu_options_language_relog">
        <String xml:lang="en-US">~y~(C)Notice:(/C) ~s~Not everything will refresh. To force the language you must relog.</String>
        <String xml:lang="nl-NL">~y~(C)Let op:(/C) ~s~Niet alles wordt ververst. Om de taal te forceren, moet je reloggen.</String>
        <String xml:lang="it-IT">~y~(C)Nota:(/C) ~s~Non tutto verrà aggiornato. Devi rientrare per rendere effettivo il nuovo linguaggio.</String>
        <String xml:lang="de-DE">~y~(C)Beachte:(/C) ~s~Nicht alles wird aktualisiert. Um die Sprache zu erzwingen, musst du dich neu verbinden.</String>
        <String xml:lang="es-ES">~y~(C)Aviso:(/C) ~s~No todo se actualizará. Para forzar el idioma debes volver a iniciar sesión.</String>
    </Entry>

    <!-- ========================= -->
    <!-- Player menu -->
    <!-- ========================= -->
    <Entry Id="imenu_playermenu_wanted_changed">
        <String xml:lang="en-US">~r~Your wanted level has changed since you opened the menu, so it was refreshed to update the bribe amounts.</String>
        <String xml:lang="nl-NL">~r~Je wanted level is veranderd sinds dat je het menu hebt geopend, dus het is gerefreshed om de omkopingsbedragen bij te werken.</String>
        <String xml:lang="it-IT">~r~Il tuo livello di sospetto è cambiato rispetto a quando hai aperto questo menu, perciò è stato aggiornato per aggiornare le nuove quantità di mazzette.</String>
        <String xml:lang="de-DE">~r~Dein Fahndungslevel hat sich geändert, seitdem du das Menü geöffnet hast. Es wurde aktualisiert, um die Bestechungsgelder anzupassen.</String>
        <String xml:lang="es-ES">~r~Tu nivel de búsqueda ha cambiado desde que abriste el menú, por lo que se actualizó para actualizar las cantidades de los sobornos.</String>
    </Entry>

    <!-- ========================= -->
    <!-- Dealership -->
    <!-- ========================= -->
    <Entry Id="imenu_dealership_plate_cleared">
        <String xml:lang="en-US">~p~Your vanity license plate has been cleared.</String>
        <String xml:lang="nl-NL">~p~Je kenteken plaat is geleegd.</String>
        <String xml:lang="it-IT">~p~La tua targa personalizzata è stata cancellata.</String>
        <String xml:lang="de-DE">~p~Dein Wunschkennzeichen wurde gelöscht.</String>
        <String xml:lang="es-ES">~p~Tu matrícula personalizada ha sido borrada.</String>
    </Entry>

    <Entry Id="imenu_dealership_plate_forbidden_word">
        <String xml:lang="en-US">~r~Your license plate cannot contain that word.</String>
        <String xml:lang="nl-NL">~r~Je kenteken plaat mag dit woord niet bevatten.</String>
        <String xml:lang="it-IT">~r~La tua targa non può contenere quseta parola.</String>
        <String xml:lang="de-DE">~r~Dein Wunschkennzeichen kann dieses Wort nicht beinhalten.</String>
        <String xml:lang="es-ES">~r~Tu matrícula no puede contener esa palabra.</String>
    </Entry>

    <!-- Please don't translate the word 'ERROR', keep it in English -->
    <Entry Id="imenu_dealership_plate_error">
        <String xml:lang="en-US">~r~Your license plate cannot be 'ERROR' because it's reserved for special use.</String>
        <String xml:lang="nl-NL">~r~Je kenteken plaat mag niet gelijk zijn aan 'ERROR' omdat het gereserveerd is voor speciaal gebruik.</String>
        <String xml:lang="it-IT">~r~La tua targa non può essere 'ERROR' poichè riservata per uso speciale.</String>
        <String xml:lang="de-DE">~r~Dein Wunschkennzeichen darf nicht 'ERROR' lauten, da es für spezielle Zwecke reserviert ist.</String>
        <String xml:lang="es-ES">~r~Tu matrícula no puede ser 'ERROR' porque está reservada para un uso especial.</String>
    </Entry>

    <Entry Id="imenu_dealership_plate_invalid_characters">
        <String xml:lang="en-US">~r~Your license plate can only contain numbers and latin letters.</String>
        <String xml:lang="nl-NL">~r~Je kenteken plaat mag alleen nummers en latijnse letters bevatten.</String>
        <String xml:lang="it-IT">~r~La tua targa può solo contenere numeri e caratteri latini.</String>
        <String xml:lang="de-DE">~r~Dein Wunschkennzeichen darf ausschließlich Zahlen und lateinische Buchstaben enthalten.</String>
        <String xml:lang="es-ES">~r~Tu matrícula solo puede contener números y letras latinas.</String>
    </Entry>

    <Entry Id="imenu_dealership_plate_taken">
        <String xml:lang="en-US">~r~This license plate has been taken by someone else.</String>
        <String xml:lang="nl-NL">~r~Dit kenteken plaat is al in gebruik door iemand anders.</String>
        <String xml:lang="it-IT">~r~Questa targa è stata già scelta da qualcun altro.</String>
        <String xml:lang="de-DE">~r~Dieses Wunschkennzeichen wurde von jemand anderem beansprucht.</String>
        <String xml:lang="es-ES">~r~Otra persona ha elegido esta matrícula.</String>
    </Entry>

    <Entry Id="imenu_dealership_plate_changed_successfully">
        <String xml:lang="en-US">~p~Your vanity license plate is now ~s~{0}~p~.</String>
        <String xml:lang="nl-NL">~p~Je kenteken plaat is nu ~s~{0}~p~.</String>
        <String xml:lang="it-IT">~p~La tua targa personalizzata adesso è ~s~{0}~p~.</String>
        <String xml:lang="de-DE">~p~Dein Wunschkennzeichen lautet nun ~s~{0}~p~.</String>
        <String xml:lang="es-ES">~p~Tu matrícula personalizada ahora es ~s~{0}~p~</String>
    </Entry>

<<<<<<< HEAD
    <!-- {0} = vehicle name -->
    <!-- {1} = amount paid -->
    <!-- You purchased a Nero Custom for $22,500,000. -->
    <!--                 [   {0}   ]     [   {1}   ]  -->
    <Entry Id="imenu_dealership_purchase_vehicle">
        <String xml:lang="en-US">You purchased a ~p~{0} ~s~for ~r~{1}~s~.</String>
    </Entry>

    <!-- {0} = vehicle name -->
    <!-- {1} = gift card amount -->
    <!-- {2} = check amount -->
    <!-- You purchased a Nero Custom for $12,500,000 in gift card balance and $10,000,000 by check. -->
    <!--                 [   {0}   ]     [   {1}   ]                          [   {2}   ]           -->
    <Entry Id="imenu_dealership_purchase_vehicle_with_gift_card">
        <String xml:lang="en-US">You purchased a ~b~{0} ~s~for ~b~{1} ~s~in gift card balance and ~r~{2} ~s~by check.</String>
    </Entry>

    <!-- {0} = vehicle name -->
    <!-- {1} = amount paid -->
    <!-- You rented a Asterope RS for $60,000. -->
    <!--              [   {0}   ]     [ {1} ]  -->
    <Entry Id="imenu_dealership_rent_vehicle">
        <String xml:lang="en-US">You rented a ~p~{0} ~s~for ~r~{1}~s~/week.</String>
=======
    <!-- {0} = verb -->
    <!-- {1} = vehicle name -->
    <!-- {2} = cash-amount -->
    <!-- You bought a Nero Custom for $22,500,000. -->
    <!--     [{0} ]   [   {1}   ]     [   {2}   ]  -->
    <Entry Id="imenu_dealership_vanity_word">
        <String xml:lang="en-US">You {0} a ~p~{1} ~s~for ~r~{2}~s~.</String>
        <String xml:lang="nl-NL">Je hebt een {1} {0} ~s~voor ~r~{2}~s~.</String>
        <String xml:lang="it-IT">Hai {0} un ~p~{1} ~s~per ~r~{2}~s~.</String>
        <String xml:lang="de-DE">Du hast ein ~p~{1} ~s~für ~r~{2}~s~ {0}.</String>
        <String xml:lang="es-ES">Eres {0} una ~p~{1} ~s~para ~r~{2}~s~.</String>
    </Entry>

    <!-- {0} = verb -->
    <!-- {1} = vehicle name -->
    <!-- {2} = gift-card-amount -->
    <!-- {3} = cash-amount -->
    <!-- You bought a Nero Custom for $12,500,000 in gift card balance and $10,000,000 by check. -->
    <!--     [{0} ]   [   {1}   ]     [   {2}   ]                          [   {3}   ]           -->
    <Entry Id="imenu_dealership_vanity_word">
        <String xml:lang="en-US">You {0} a ~b~{1} ~s~for ~b~{2} ~s~in gift card balance and ~r~{3} ~s~by check.</String>
        <String xml:lang="nl-NL">Je hebt een {1} {0} ~s~voor ~r~{2}~s~ in cadeaukaart balans en ~r~{3} ~s~per cheque.</String>
        <String xml:lang="it-IT">Hai {0} un ~p~{1} ~s~per ~b~{2}~s~ di credito della carta regalo ed ~r~{3} ~s~con assegno.</String>
        <String xml:lang="de-DE">Du hast ein ~b~{1} ~s~für {2} ~s~in Geschenkkartenguthaben und ~r~{3} mit Scheck {0}.</String>
        <String xml:lang="es-ES">Has comprado {0} un ~b~{1} ~s~por ~b~{2} ~s~en saldo de la tarjeta de regalo y ~r~{3} ~s~por cheque.</String>
    </Entry>

    <!-- verbs -->
    <Entry Id="imenu_dealership_bought">
        <String xml:lang="en-US">bought</String>
        <String xml:lang="nl-NL">gekocht</String>
        <String xml:lang="it-IT">comprato</String>
        <String xml:lang="de-De">gekauft</String>
        <String xml:lang="es-ES">compre</String>
    </Entry>

    <Entry Id="imenu_dealership_sold">
        <String xml:lang="en-US">sold</String>
        <String xml:lang="nl-NL">verkocht</String>
        <String xml:lang="it-IT">venduto</String>
        <String xml:lang="de-DE">verkauft</String>
        <String xml:lang="es-ES">vendido</String>
    </Entry>

    <Entry Id="imenu_dealership_rented">
        <String xml:lang="en-US">rented</String>
        <String xml:lang="nl-NL">gehuurd</String>
        <String xml:lang="it-IT">noleggiato</String>
        <String xml:lang="de-DE">gemietet</String>
        <String xml:lang="es-ES">alquilado</String>
>>>>>>> 81b7b794
    </Entry>
</Entries><|MERGE_RESOLUTION|>--- conflicted
+++ resolved
@@ -813,7 +813,6 @@
         <String xml:lang="es-ES">~p~Tu matrícula personalizada ahora es ~s~{0}~p~</String>
     </Entry>
 
-<<<<<<< HEAD
     <!-- {0} = vehicle name -->
     <!-- {1} = amount paid -->
     <!-- You purchased a Nero Custom for $22,500,000. -->
@@ -837,57 +836,5 @@
     <!--              [   {0}   ]     [ {1} ]  -->
     <Entry Id="imenu_dealership_rent_vehicle">
         <String xml:lang="en-US">You rented a ~p~{0} ~s~for ~r~{1}~s~/week.</String>
-=======
-    <!-- {0} = verb -->
-    <!-- {1} = vehicle name -->
-    <!-- {2} = cash-amount -->
-    <!-- You bought a Nero Custom for $22,500,000. -->
-    <!--     [{0} ]   [   {1}   ]     [   {2}   ]  -->
-    <Entry Id="imenu_dealership_vanity_word">
-        <String xml:lang="en-US">You {0} a ~p~{1} ~s~for ~r~{2}~s~.</String>
-        <String xml:lang="nl-NL">Je hebt een {1} {0} ~s~voor ~r~{2}~s~.</String>
-        <String xml:lang="it-IT">Hai {0} un ~p~{1} ~s~per ~r~{2}~s~.</String>
-        <String xml:lang="de-DE">Du hast ein ~p~{1} ~s~für ~r~{2}~s~ {0}.</String>
-        <String xml:lang="es-ES">Eres {0} una ~p~{1} ~s~para ~r~{2}~s~.</String>
-    </Entry>
-
-    <!-- {0} = verb -->
-    <!-- {1} = vehicle name -->
-    <!-- {2} = gift-card-amount -->
-    <!-- {3} = cash-amount -->
-    <!-- You bought a Nero Custom for $12,500,000 in gift card balance and $10,000,000 by check. -->
-    <!--     [{0} ]   [   {1}   ]     [   {2}   ]                          [   {3}   ]           -->
-    <Entry Id="imenu_dealership_vanity_word">
-        <String xml:lang="en-US">You {0} a ~b~{1} ~s~for ~b~{2} ~s~in gift card balance and ~r~{3} ~s~by check.</String>
-        <String xml:lang="nl-NL">Je hebt een {1} {0} ~s~voor ~r~{2}~s~ in cadeaukaart balans en ~r~{3} ~s~per cheque.</String>
-        <String xml:lang="it-IT">Hai {0} un ~p~{1} ~s~per ~b~{2}~s~ di credito della carta regalo ed ~r~{3} ~s~con assegno.</String>
-        <String xml:lang="de-DE">Du hast ein ~b~{1} ~s~für {2} ~s~in Geschenkkartenguthaben und ~r~{3} mit Scheck {0}.</String>
-        <String xml:lang="es-ES">Has comprado {0} un ~b~{1} ~s~por ~b~{2} ~s~en saldo de la tarjeta de regalo y ~r~{3} ~s~por cheque.</String>
-    </Entry>
-
-    <!-- verbs -->
-    <Entry Id="imenu_dealership_bought">
-        <String xml:lang="en-US">bought</String>
-        <String xml:lang="nl-NL">gekocht</String>
-        <String xml:lang="it-IT">comprato</String>
-        <String xml:lang="de-De">gekauft</String>
-        <String xml:lang="es-ES">compre</String>
-    </Entry>
-
-    <Entry Id="imenu_dealership_sold">
-        <String xml:lang="en-US">sold</String>
-        <String xml:lang="nl-NL">verkocht</String>
-        <String xml:lang="it-IT">venduto</String>
-        <String xml:lang="de-DE">verkauft</String>
-        <String xml:lang="es-ES">vendido</String>
-    </Entry>
-
-    <Entry Id="imenu_dealership_rented">
-        <String xml:lang="en-US">rented</String>
-        <String xml:lang="nl-NL">gehuurd</String>
-        <String xml:lang="it-IT">noleggiato</String>
-        <String xml:lang="de-DE">gemietet</String>
-        <String xml:lang="es-ES">alquilado</String>
->>>>>>> 81b7b794
     </Entry>
 </Entries>