--- conflicted
+++ resolved
@@ -973,22 +973,16 @@
         <String xml:lang="en-US">Manage the services and items you sell, view recent calls and past sales.</String>
         <String xml:lang="nl-NL">Beheer de diensten en artikelen die je verkoopt en bekijk de recente oproepen en transacties.</String>
         <String xml:lang="hi-Latn">Manage kare wo services aur items jo aap bechte hain, recent calls aur past sales dekhein.</String>
-<<<<<<< HEAD
         <String xml:lang="de-DE">Verwalte die Dienstleistungen und Gegenstände, die du verkaufst, aktuelle Anrufe und vergangene Verkäufe.</String>
-=======
         <String xml:lang="lv-LV">Pārvaldiet pakalpojumus un priekšmetus jūs pārdodat, skatiet nesenos zvanus un iepriekšējas pārdošanās.</String>
->>>>>>> fde273df
     </Entry>
 
     <Entry Id="imenu_job_descr_arms_dealer">
         <String xml:lang="en-US">Manage the weapons and items you sell, view recent calls and past sales.</String>
         <String xml:lang="nl-NL">Beheer de wapens and artikelen die je verkoopt en bekijk recente oproepen en transacties.</String>
         <String xml:lang="hi-Latn">Manage kare wo weapons aur items jo aap bechte hain, recent calls aur past sales dekhein.</String>
-<<<<<<< HEAD
         <String xml:lang="de-DE">Verwalte die Waffen und Gegenstände, die du verkaufst, aktuelle Anrufe und vergangene Verkäufe.</String>
-=======
         <String xml:lang="lv-LV">Pārvaldiet ieročus un priekšmetus jūs pārdodat, skatiet nesenos zvanus un iepriekšējas pārdošanās.</String>
->>>>>>> fde273df
     </Entry>
 
     <Entry Id="imenu_job_no_calls_text">
