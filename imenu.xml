<?xml version="1.0" encoding="UTF-8"?>

<Entries>
    <!-- ========================= -->
    <!-- Command Suggestions -->
    <!-- ========================= -->
    <Entry Id="sugg_menu">
        <String xml:lang="en-US">Opens your interaction menu.</String>
        <String xml:lang="pl-PL">Otwiera twoje menu interakcji.</String>
        <String xml:lang="nl-NL">Opent je interacties menu.</String>
        <String xml:lang="tr-TR">Etkileşim menünüzü açar.</String>
        <String xml:lang="de-DE">Öffne dein Interaktionsmenü.</String>
        <String xml:lang="it-IT">Apre il menu per interagire.</String>
        <String xml:lang="fr-FR">Ouvre ton menu d'interaction.</String>
        <String xml:lang="zh-Hant">開啟你的背包選單</String>
        <String xml:lang="zh-Hans">开启你的背包选单</String>
        <String xml:lang="es-ES">Abre el menú de interacción.</String>
        <String xml:lang="pt-BR">Abre o menu de interação.</String>
        <String xml:lang="ar-001">فتح قائمة التفاعل الخاصة بك.</String>
        <String xml:lang="th-TH">เปิดเมนูโต้ตอบของคุณ</String>
        <String xml:lang="vi-VN">Mở menu tưởng tác của bạn.</String>
        <String xml:lang="id-ID">Buka menu interaksi anda.</String>
        <String xml:lang="hi-Latn">Aapka interaction menu open karta hai.</String>
        <String xml:lang="cs-CZ">Otevře menu interakce.</String>
    </Entry>

    <!-- ========================= -->
    <!-- Main Menu -->
    <!-- ========================= -->
    <Entry Id="imenu_inventory">
        <String xml:lang="en-US">Inventory</String>
        <String xml:lang="pl-PL">Ekwipunek</String>
        <String xml:lang="nl-NL">Inventaris</String>
        <String xml:lang="tr-TR">Envanter</String>
        <String xml:lang="de-DE">Inventar</String>
        <String xml:lang="it-IT">Inventario</String>
        <String xml:lang="fr-FR">Inventaire</String>
        <String xml:lang="zh-Hant">背包</String>
        <String xml:lang="zh-Hans">背包</String>
        <String xml:lang="es-ES">Inventario</String>
        <String xml:lang="pt-BR">inventário</String>
        <String xml:lang="ar-001">المخزون</String>
        <String xml:lang="th-TH">สิ่งของ</String>
        <String xml:lang="vi-VN">Túi đồ</String>
        <String xml:lang="id-ID">Inventaris</String>
        <String xml:lang="hi-Latn">Inventory</String>
        <String xml:lang="cs-CZ">Inventář</String>
    </Entry>

    <Entry Id="imenu_inventory_descr">
        <String xml:lang="en-US">View and manage your items. ~p~Did you know? ~s~You can also ~y~press F2 ~s~to open this menu.</String>
        <String xml:lang="pl-PL">Podejrzyj oraz zarządzaj swoimi przedmiotemi. ~p~Czy wiedziałeś że ~s~możesz też~y~kliknąć F2 ~s~by otworzyć to menu?</String>
        <String xml:lang="nl-NL">Bekijk en beheer je voorwerpen. ~p~Wist je dat? ~s~Je kan ook ~y~op F2 drukken ~s~om dit menu te openen.</String>
        <String xml:lang="tr-TR">Öğelerinizi görüntüleyin ve yönetin. ~p~Biliyor musun? ~s~Ayrıca ~y~F2'ye basıp ~s~menüyü açabilirsin.</String>
        <String xml:lang="de-DE">Zeige und verwalte deine Gegenstände. ~p~Schon gewusst? ~s~Du kannst ~y~F2 drücken~s~, um das Menü zu öffnen.</String>
        <String xml:lang="it-IT">Visualizza e gestisci i tuoi oggetti. ~p~Lo sapevi? ~s~Puoi accedere a questo menu anche ~y~premendo F2~s~.</String>
        <String xml:lang="fr-FR">Visualisation et gestion de tes objets. ~p~Le savais-tu? ~s~Tu peux aussi ~y~appuyer sur F2 ~s~pour ouvrir ce menu.</String>
        <String xml:lang="zh-Hant">查看和管理您的背包. ~p~你知道嗎? ~s~您也可以 ~y~按 F2 ~s~打開選單.</String>
        <String xml:lang="zh-Hans">查看和管理您的项目. ~p~你知道吗? ~s~您也可以 ~y~按 F2 ~s~打开选单.</String>
        <String xml:lang="es-ES">Mira y gestione tus artículos. ~p~¿Sabías que? ~s~También puedes ~y~presionar F2 ~s~para abrir este menú.</String>
        <String xml:lang="pt-BR">Visualizar e gerenciar seus artigos. ~p~¿Você sabia que? ~s~Você também ~y~pode pressionar f2 ~s~para abrir este menu.</String>
        <String xml:lang="ar-001">عرض وإدارة العناصر الخاصة بك. ~p~هل تعلم؟ ~s~يمكنك أيضًا ~y~الضغط على F2 ~s~لفتح هذه القائمة.</String>
        <String xml:lang="th-TH">ดูและจัดการรายการของคุณ ~p~คุณรู้รึเปล่า? ~s~นอกจากนี้คุณยังสามารถ ~y~กด F2 ~s~เพื่อเปิดเมนูนี้</String>
        <String xml:lang="vi-VN">Xem và quản lý các vật dụng cảu bạn. ~p~Bạn có biết rằng? ~s~Bạn cũng có thể ~y~ấn F2 ~s~để mở túi đồ nhanh hơn.</String>
        <String xml:lang="id-ID">Lihat dan kelola barang anda. ~p~Apakah anda tahu? ~s~Anda juga dapat ~y~menekan F2 ~s~untuk membuka menu ini.</String>
        <String xml:lang="hi-Latn">View kare aur manage kare apne items. ~p~Kya aapko malum hai? ~s~Ki aap ~y~F2 press ~s~karke menu open kar sakte hain.</String>
        <String xml:lang="cs-CZ">Zobrazení a správa tvých předmětů. ~p~Věděl jsi? ~s~Můžeš také ~y~zmáčknout F2 ~s~pro otevření tohoto menu.</String>
    </Entry>

    <Entry Id="imenu_wardrobe">
        <String xml:lang="en-US">Wardrobe</String>
        <String xml:lang="pl-PL">Garderoba</String>
        <String xml:lang="nl-NL">Garderobe</String>
        <String xml:lang="tr-TR">Giysi dolabı</String>
        <String xml:lang="de-DE">Kleiderschrank</String>
        <String xml:lang="it-IT">Guardaroba</String>
        <String xml:lang="fr-FR">Garde-robe</String>
        <String xml:lang="zh-Hant">服飾</String>
        <String xml:lang="zh-Hans">衣柜</String>
        <String xml:lang="es-ES">Armario</String>
        <String xml:lang="pt-BR">Armário</String>
        <String xml:lang="ar-001">خزانة الملابس</String>
        <String xml:lang="th-TH">ตู้เสื้อผ้า</String>
        <String xml:lang="vi-VN">Tủ quần áo</String>
        <String xml:lang="id-ID">Lemari pakaian</String>
        <String xml:lang="hi-Latn">Wardrobe</String>
        <String xml:lang="cs-CZ">Šatník</String>
    </Entry>

    <Entry Id="imenu_wardrobe_descr">
        <String xml:lang="en-US">View and manage your clothes and accessories.</String>
        <String xml:lang="pl-PL">Podejrzyj oraz zarządzaj swoimi ubraniami i akcesoriami.</String>
        <String xml:lang="nl-NL">Bekijk en beheer je kleding en accessoires.</String>
        <String xml:lang="tr-TR">Giysilerinizi ve aksesuarlarınızı görüntüleyin ve yönetin.</String>
        <String xml:lang="de-DE">Zeige und verwalte deine Kleidung und deine Accessories.</String>
        <String xml:lang="it-IT">Visualizza e gestisci i tuoi vestiti ed accessori.</String>
        <String xml:lang="fr-FR">Visualisation et gestion de tes vêtements et accessoires.</String>
        <String xml:lang="zh-Hant">查看和管理你的衣服或配件.</String>
        <String xml:lang="zh-Hans">查看和管理你的衣服和配件.</String>
        <String xml:lang="es-ES">Mira y gestiona tu ropa y accesorios.</String>
        <String xml:lang="pt-BR">Visualize e gerencie suas roupas e acessórios.</String>
        <String xml:lang="ar-001">عرض وإدارة الملابس والاكسسوارات الخاصة بك.</String>
        <String xml:lang="th-TH">ดูและจัดการเสื้อผ้าและเครื่องประดับของคุณ</String>
        <String xml:lang="vi-VN">Xem và quản lý đồ và phụ kiện của bạn.</String>
        <String xml:lang="id-ID">Lihat dan kelola pakaian dan aksesoris anda.</String>
        <String xml:lang="hi-Latn">View kare aur manage kare apne clothes aur accessories ko.</String>
        <String xml:lang="cs-CZ">Prohlížení a správa oblečení a doplňků.</String>
    </Entry>

    <Entry Id="imenu_armory">
        <String xml:lang="en-US">Armory</String>
        <String xml:lang="pl-PL">Zbrojownia</String>
        <String xml:lang="nl-NL">Wapenkamer</String>
        <String xml:lang="tr-TR">Cephanelik</String>
        <String xml:lang="de-DE">Waffenkammer</String>
        <String xml:lang="it-IT">Armeria</String>
        <String xml:lang="fr-FR">Armurerie</String>
        <String xml:lang="zh-Hant">槍枝管理</String>
        <String xml:lang="zh-Hans">军械库</String>
        <String xml:lang="es-ES">Armería</String>
        <String xml:lang="pt-BR">Arsenal</String>
        <String xml:lang="ar-001">مخزن الاسلحة</String>
        <String xml:lang="th-TH">คลัง</String>
        <String xml:lang="vi-VN">Kho vũ khí</String>
        <String xml:lang="id-ID">Gudang senjataan</String>
        <String xml:lang="hi-Latn">Armory</String>
        <String xml:lang="cs-CZ">Zbrojnice</String>
    </Entry>

    <Entry Id="imenu_armory_descr">
        <String xml:lang="en-US">View and manage your weapons, ammo and attachments.</String>
        <String xml:lang="pl-PL">Podejrzyj i zarządzaj swoim uzbrojeniem, amunicją i dodatkami do broni.</String>
        <String xml:lang="nl-NL">Bekijk en beheer je wapens, munitie en accessoires.</String>
        <String xml:lang="tr-TR">Silahlarınızı, cephanenizi ve eklentilerinizi görüntüleyin ve yönetin.</String>
        <String xml:lang="de-DE">Zeige und verwalte deine Waffen, deine Munition und dein Zubehör.</String>
        <String xml:lang="it-IT">Visualizza e gestisci le tue armi, munizioni ed accessori.</String>
        <String xml:lang="fr-FR">Visualisation et gestion de tes armes, munitions et accessoires.</String>
        <String xml:lang="zh-Hant">查看和管理你的武器,子彈,以及配件.</String>
        <String xml:lang="zh-Hans">查看和管理你的武器,子弹,以及配件.</String>
        <String xml:lang="es-ES">Mira y gestiona tus armas, municiónes y accesorios.</String>
        <String xml:lang="pt-BR">Visualize e gerencie suas armas, munições e acessórios.</String>
        <String xml:lang="ar-001">عرض وإدارة الأسلحة والذخيرة والمرفقات الخاصة بك.</String>
        <String xml:lang="th-TH">ดูและจัดการอาวุธ กระสุน และเอกสารแนบของคุณ</String>
        <String xml:lang="vi-VN">Xem và quản lý vũ khí, đạn và phụ kiện đi kèm.</String>
        <String xml:lang="id-ID">Lihat dan kelola senjata, amunisi, dan aksesoris senjata anda.</String>
        <String xml:lang="hi-Latn">View kare aur manage kare apne weapons, ammo aur attachments.</String>
        <String xml:lang="cs-CZ">Zobrazení a správa tvých zbraní, munice a příslušenství.</String>
    </Entry>

    <Entry Id="imenu_armory_magazine_remove">
        <String xml:lang="en-US">You cannot ~r~remove ~s~the magazine.</String>
        <String xml:lang="nl-NL">Je kan niet het magazijn ~r~verwijderen~s~.</String>
        <String xml:lang="it-IT">Non puoi ~r~rimuovere ~s~il caricatore.</String>
        <String xml:lang="de-DE">Du kannst das Magazine nicht ~r~entfernen~s~.</String>
        <String xml:lang="pl-PL">Nie możesz ~r~usunąć ~s~magazynka.</String>
        <String xml:lang="fr-FR">Tu ne peux pas ~r~retirer ~s~ce chargeur.</String>
        <String xml:lang="zh-Hant">你不能將彈夾 ~r~移除~s~.</String>
        <String xml:lang="zh-Hans">查看和管理你的武器,子弹,以及配件.</String>
        <String xml:lang="es-ES">No puedes ~r~quitar ~s~el cargador.</String>
        <String xml:lang="pt-BR">Não é possível ~r~remover ~s~o carregador.</String>
        <String xml:lang="ar-001">لا يمكنك ~r~ازالة ~s~خزنة الذخيرة</String>
        <String xml:lang="th-TH">คุณไม่สามารถ ~r~ถอด ~s~แม็กกาซีนได้</String>
        <String xml:lang="vi-VN">Bạn không thể ~r~gỡ bỏ ~s~băng đạn.</String>
        <String xml:lang="id-ID">Anda tidak dapat ~r~menghilangkan ~s~magasin.</String>
        <String xml:lang="tr-TR">Şarjörü ~r~çıkartamazsınız~s~.</String>
        <String xml:lang="hi-Latn">You cannot ~r~remove ~s~the magazine.</String>
        <String xml:lang="cs-CZ">Nemůžeš ~r~odebrat ~s~tento zásobník.</String>
    </Entry>


    <Entry Id="imenu_vehicles">
        <String xml:lang="en-US">Vehicles</String>
        <String xml:lang="pl-PL">Pojazdy</String>
        <String xml:lang="nl-NL">Voertuigen</String>
        <String xml:lang="tr-TR">Araçlar</String>
        <String xml:lang="de-DE">Fahrzeuge</String>
        <String xml:lang="it-IT">Veicoli</String>
        <String xml:lang="fr-FR">Véhicules</String>
        <String xml:lang="zh-Hant">載具</String>
        <String xml:lang="zh-Hans">载具</String>
        <String xml:lang="es-ES">Vehículos</String>
        <String xml:lang="pt-BR">Veículos</String>
        <String xml:lang="ar-001">مركبات</String>
        <String xml:lang="th-TH">ยานพาหนะ</String>
        <String xml:lang="vi-VN">Phương tiện</String>
        <String xml:lang="id-ID">Kendaraan</String>
        <String xml:lang="hi-Latn">Vehicles</String>
        <String xml:lang="cs-CZ">Vozidla</String>
    </Entry>

    <Entry Id="imenu_vehicles_descr">
        <String xml:lang="en-US">Manage your owned or rented vehicles.</String>
        <String xml:lang="pl-PL">Zarządzaj pojazdami które kupiłeś lub wynająłeś.</String>
        <String xml:lang="nl-NL">Beheer je eigen of gehuurde voertuigen.</String>
        <String xml:lang="tr-TR">Sahip olduğunuz veya kiraladığınız araçları yönetin.</String>
        <String xml:lang="de-DE">Verwalte deine eigenen oder gemietet Fahrzeuge.</String>
        <String xml:lang="it-IT">Gestisci i tuoi veicoli posseduti o noleggiati.</String>
        <String xml:lang="fr-FR">Gestion des véhicules achetés ou loués.</String>
        <String xml:lang="zh-Hant">管理你名下的載具或租用的載具.</String>
        <String xml:lang="zh-Hans">管理你名下的载具或租用的载具</String>
        <String xml:lang="es-ES">Gestiona tus vehículos propios o alquilados</String>
        <String xml:lang="pt-BR">Gerencie seus veículos próprios ou alugados.</String>
        <String xml:lang="ar-001">إدارة المركبات المملوكة أو المستأجرة الخاصة بك.</String>
        <String xml:lang="th-TH">จัดการยานพาหนะที่คุณเป็นเจ้าของหรือเช่า</String>
        <String xml:lang="vi-VN">Quản lý những chiếc xe của bạn hoặc xe thuê.</String>
        <String xml:lang="id-ID">Kelola kendaraan yang anda miliki atau sewa.</String>
        <String xml:lang="hi-Latn">Manage kare apni owned or rented Vehicles.</String>
        <String xml:lang="cs-CZ">Spravuj svá nebo pronajatá vozidla.</String>
    </Entry>

    <!-- ========================= -->
    <!-- Properties Menu -->
    <!-- ========================= -->
    <Entry Id="imenu_properties">
        <String xml:lang="en-US">Properties</String>
        <String xml:lang="pl-PL">Posiadłości</String>
        <String xml:lang="nl-NL">Vastgoed</String>
        <String xml:lang="tr-TR">Özellikler</String>
        <String xml:lang="de-DE">Immobilien</String>
        <String xml:lang="it-IT">Proprietà</String>
        <String xml:lang="fr-FR">Propriétés</String>
        <String xml:lang="zh-Hant">房產</String>
        <String xml:lang="zh-Hans">房产</String>
        <String xml:lang="es-ES">Propiedades</String>
        <String xml:lang="pt-BR">Propriedades</String>
        <String xml:lang="ar-001">الممتلكات</String>
        <String xml:lang="th-TH">คุณสมบัติ</String>
        <String xml:lang="vi-VN">Tài sản</String>
        <String xml:lang="id-ID">Properti</String>
        <String xml:lang="hi-Latn">Properties</String>
        <String xml:lang="cs-CZ">Nemovitosti</String>
    </Entry>

    <Entry Id="imenu_properties_descr">
        <String xml:lang="en-US">View and navigate to your owned or rented properties.</String>
        <String xml:lang="pl-PL">Podejrzyj i zarządzaj posiadłościami które kupiłeś lub wynająłeś.</String>
        <String xml:lang="nl-NL">Bekijk en navigeer naar je eigen of gehuurde vastgoed.</String>
        <String xml:lang="tr-TR">Sahip olduğunuz veya kiraladığınız mülkleri görüntüleyin ve bu mülklere gidin.</String>
        <String xml:lang="de-DE">Zeige und navigiere zu deinen eigenen oder gemieteten Immobilien.</String>
        <String xml:lang="it-IT">Visualizza e naviga verso le tue proprietà possedute o noleggiate.</String>
        <String xml:lang="fr-FR">Visualiser et naviguer dans les biens que tu possèdes ou que tu loues.</String>
        <String xml:lang="zh-Hant">查看和管理你名下的房產或租用的房產.</String>
        <String xml:lang="zh-Hans">查看和管理你名下的房产或租用的房产</String>
        <String xml:lang="es-ES">Visualiza y observar tus propiedades propias o alquiladas.</String>
        <String xml:lang="pt-BR">Visualize e veja suas propriedades próprias ou alugadas.</String>
        <String xml:lang="ar-001">عرض وانتقال إلى العقارات المملوكة أو المستأجرة الخاصة بك.</String>
        <String xml:lang="th-TH">ดูและนำทางไปยังคุณสมบัติที่คุณเป็นเจ้าของหรือเช่า</String>
        <String xml:lang="vi-VN">Xem và đánh dấu địa điểm đến nhà của bạn hoặc nhà thuê.</String>
        <String xml:lang="id-ID">Lihat dan telusuri properti yang anda miliki atau sewa.</String>
        <String xml:lang="hi-Latn">View kare aur navigate kare apne owned ya rented properties ko.</String>
        <String xml:lang="cs-CZ">Zobrazení a navigace k vlastněným nebo pronajatým nemovitostem.</String>
    </Entry>

    <Entry Id="imenu_services">
        <String xml:lang="en-US">Services</String>
        <String xml:lang="pl-PL">Usługi</String>
        <String xml:lang="nl-NL">Diensten</String>
        <String xml:lang="tr-TR">Hizmetler</String>
        <String xml:lang="it-IT">Servizi</String>
        <String xml:lang="fr-FR">Services</String>
        <String xml:lang="zh-Hant">服務</String>
        <String xml:lang="zh-Hans">服务</String>
        <String xml:lang="de-DE">Dienstleistungen</String>
        <String xml:lang="es-ES">Servicios</String>
        <String xml:lang="pt-BR">Serviços</String>
        <String xml:lang="ar-001">الخدمات</String>
        <String xml:lang="th-TH">บริการ</String>
        <String xml:lang="vi-VN">Dịch vụ</String>
        <String xml:lang="id-ID">Layanan</String>
        <String xml:lang="hi-Latn">Services</String>
        <String xml:lang="cs-CZ">Služby</String>
    </Entry>

    <Entry Id="imenu_services_descr">
        <String xml:lang="en-US">Request useful services.</String>
        <String xml:lang="pl-PL">Skorzystaj z przydatnych usług. </String>
        <String xml:lang="nl-NL">Verzoek nuttige diensten.</String>
        <String xml:lang="tr-TR">Yararlı hizmetler talep edin.</String>
        <String xml:lang="de-DE">Fordere nützliche Dienstleistungen an.</String>
        <String xml:lang="it-IT">Richiedi dei servizi pratici alla tua posizione.</String>
        <String xml:lang="fr-FR">Demander des services utiles.</String>
        <String xml:lang="zh-Hant">請求有用的服務.</String>
        <String xml:lang="zh-Hans">请求有用的服务</String>
        <String xml:lang="es-ES">Solicita servicios útiles</String>
        <String xml:lang="pt-BR">Solicitar serviços úteis.</String>
        <String xml:lang="ar-001">طلب خدمات مفيدة.</String>
        <String xml:lang="th-TH">ขอรับบริการที่เป็นประโยชน์</String>
        <String xml:lang="vi-VN">Yêu cầu dịch vụ hữu ích.</String>
        <String xml:lang="id-ID">Minta layanan yang berguna.</String>
        <String xml:lang="hi-Latn">Request kare useful services ke liye.</String>
        <String xml:lang="cs-CZ">Vyžádat nápomocné služby.</String>
    </Entry>

    <Entry Id="imenu_stats">
        <String xml:lang="en-US">Stats</String>
        <String xml:lang="pl-PL">Statystyki</String>
        <String xml:lang="nl-NL">Statistieken</String>
        <String xml:lang="tr-TR">İstatistikler</String>
        <String xml:lang="de-DE">Statistiken</String>
        <String xml:lang="it-IT">Statistiche</String>
        <String xml:lang="fr-FR">Statistiques</String>
        <String xml:lang="zh-Hant">遊戲資料</String>
        <String xml:lang="zh-Hans">统计</String>
        <String xml:lang="es-ES">Estadísticas</String>
        <String xml:lang="pt-BR">Stats</String>
        <String xml:lang="ar-001">احصائيات</String>
        <String xml:lang="th-TH">สถิติ</String>
        <String xml:lang="vi-VN">Thống kê</String>
        <String xml:lang="id-ID">Status</String>
        <String xml:lang="hi-Latn">Stats</String>
        <String xml:lang="cs-CZ">Statistiky</String>
    </Entry>

    <Entry Id="imenu_stats_descr">
        <String xml:lang="en-US">View your full stats.</String>
        <String xml:lang="pl-PL">Zobacz swoje pełne statystyki.</String>
        <String xml:lang="nl-NL">Bekijk je volledige statistieken.</String>
        <String xml:lang="tr-TR">Tüm istatistiklerinizi görüntüleyin.</String>
        <String xml:lang="de-DE">Zeige deine vollständige Statistik an.</String>
        <String xml:lang="it-IT">Visualizza tutte le tue statistiche.</String>
        <String xml:lang="fr-FR">Afficher tes statistiques complètes.</String>
        <String xml:lang="zh-Hant">查看你的所有統計數據.</String>
        <String xml:lang="zh-Hans">查看你的所有统计数值</String>
        <String xml:lang="es-ES">Ver tus estadísticas completas</String>
        <String xml:lang="pt-BR">Ver suas estatísticas completas.</String>
        <String xml:lang="ar-001">عرض الإحصائيات الكاملة الخاصة بك.</String>
        <String xml:lang="th-TH">ดูสถิติทั้งหมดของคุณ</String>
        <String xml:lang="vi-VN">Xem số liệu thông kê đầy đủ của bạn.</String>
        <String xml:lang="id-ID">Lihat status anda keseluruhan.</String>
        <String xml:lang="hi-Latn">Apne full stats view kare.</String>
        <String xml:lang="cs-CZ">Zobrazit úplné statistiky.</String>
    </Entry>

    <Entry Id="imenu_options">
        <String xml:lang="en-US">Options</String>
        <String xml:lang="pl-PL">Opcje</String>
        <String xml:lang="nl-NL">Opties</String>
        <String xml:lang="tr-TR">Seçenekler</String>
        <String xml:lang="de-DE">Einstellungen</String>
        <String xml:lang="it-IT">Opzioni</String>
        <String xml:lang="fr-FR">Options</String>
        <String xml:lang="zh-Hant">設定</String>
        <String xml:lang="zh-Hans">设定</String>
        <String xml:lang="es-ES">Opciones</String>
        <String xml:lang="pt-BR">Opções</String>
        <String xml:lang="ar-001">خيارات</String>
        <String xml:lang="th-TH">ตัวเลือก</String>
        <String xml:lang="vi-VN">Tuỳ chọn</String>
        <String xml:lang="id-ID">Opsi</String>
        <String xml:lang="hi-Latn">Options</String>
        <String xml:lang="cs-CZ">Nastavení</String>
    </Entry>

    <Entry Id="imenu_options_descr">
        <String xml:lang="en-US">Manage your account and configure ~b~Cops ~s~and ~r~Robbers ~s~V specific options.</String>
        <String xml:lang="pl-PL">Zarządzaj swoim kontem i konfiguruj ustawienia dla ~b~Cops ~s~and ~r~Robbers ~s~V. </String>
        <String xml:lang="nl-NL">Beheer je account and configureer ~b~Cops ~s~and ~r~Robbers ~s~V specifieke opties.</String>
        <String xml:lang="tr-TR">Hesabınızı yönetin ve ~b~Cops ~s~and ~r~Robbers ~s~V özel seçeneklerini yapılandırın.</String>
        <String xml:lang="de-DE">Verwalte deinen Account und konfiguriere deine ~b~Cops ~s~and ~r~Robbers ~s~V spezifischen Einstellungen.</String>
        <String xml:lang="it-IT">Gestisci il tuo account e configura le opzioni specifiche relative a ~b~Cops ~s~and ~r~Robbers ~s~V.</String>
        <String xml:lang="fr-FR">Gestion de ton compte et configuration des options spécifiques à ~b~Cops ~s~and ~r~Robbers ~s~V.</String>
        <String xml:lang="zh-Hant">管理你的帳戶和調整 ~b~Cops ~s~and ~r~Robbers ~s~V 的特殊設定</String>
        <String xml:lang="zh-Hans">管理你的帐户和调整 ~b~Cops ~s~and ~r~Robbers ~s~V 的特殊设定</String>
        <String xml:lang="es-ES">Gestiona tu cuenta y configura las opciones específicas de ~b~Cops ~s~and ~r~Robbers ~s~V.</String>
        <String xml:lang="pt-BR">Gerencie sua conta e defina as configurações específicas do ~b~Cops ~s~and ~r~Robbers ~s~V.</String>
        <String xml:lang="ar-001">قم بإدارة حسابك وقم بتكوين خيارات ~b~Cops ~s~and ~r~Robbers ~s~V المحددة.</String>
        <String xml:lang="th-TH">จัดการบัญชีของคุณและกำหนดค่า ~b~Cops ~s~and ~r~Robbers ~s~V ตัวเลือกเฉพาะ.</String>
        <String xml:lang="vi-VN">Quản lý tài khoàn và cấu hình ~b~Cops ~s~and ~r~Robbers ~s~V tuỳ chọn cụ thể.</String>
        <String xml:lang="id-ID">Kelola akun anda dan konfigurasikan ~b~Cops ~s~and ~r~Robbers ~s~Vopsi tertentu</String>
        <String xml:lang="hi-Latn">Manage kare apna account aur configure kare ~b~Cops ~s~and ~r~Robbers ~s~V ke specific options.</String>
        <String xml:lang="cs-CZ">Spravuj svůj účet a specifická nastavení pro ~b~Cops ~s~and ~r~Robbers ~s~V.</String>
    </Entry>

    <Entry Id="imenu_help">
        <String xml:lang="en-US">Help</String>
        <String xml:lang="pl-PL">Pomoc</String>
        <String xml:lang="nl-NL">Hulp</String>
        <String xml:lang="tr-TR">Yardım</String>
        <String xml:lang="de-DE">Hilfe</String>
        <String xml:lang="it-IT">Assistenza</String>
        <String xml:lang="fr-FR">Aide</String>
        <String xml:lang="zh-Hant">幫助</String>
        <String xml:lang="zh-Hans">帮助</String>
        <String xml:lang="es-ES">Ayuda</String>
        <String xml:lang="pt-BR">Ajuda</String>
        <String xml:lang="ar-001">مساعدة</String>
        <String xml:lang="th-TH">ช่วยเหลือ</String>
        <String xml:lang="vi-VN">Help</String>
        <String xml:lang="id-ID">Bantuan</String>
        <String xml:lang="cs-CZ">Nápověda</String>
    </Entry>

    <Entry Id="imenu_help_title">
        <String xml:lang="en-US">Help Center</String>
        <String xml:lang="nl-NL">Hulpcentrum</String>
        <String xml:lang="fr-FR">Centre d'aide</String>
        <String xml:lang="tr-TR">Yardım Merkezi</String>
        <String xml:lang="cs-CZ">Centrum Nápovědy</String>
        <String xml:lang="de-DE">Hilfezentrum</String>
    </Entry>

    <Entry Id="imenu_help_subtitle">
        <String xml:lang="en-US">CNR V Help Center</String>
        <String xml:lang="nl-NL">CNR V Hulpcentrum</String>
        <String xml:lang="fr-FR">Centre d'aide CNR V</String>
        <String xml:lang="tr-TR">CNR V Yardım Merkezi</String>
        <String xml:lang="cs-CZ">CNR V Centrum Nápovědy</String>
        <String xml:lang="de-DE">CNR V Hilfezentrum</String>
    </Entry>

    <Entry Id="imenu_help_block_title">
        <String xml:lang="en-US">Block player</String>
        <String xml:lang="nl-NL">Speler blokkeren</String>
        <String xml:lang="fr-FR">Bloquer un joueur</String>
        <String xml:lang="tr-TR">Oyuncuyu Engelle</String>
        <String xml:lang="cs-CZ">Zablokovat hráče</String>
        <String xml:lang="de-DE">blockiere Spieler</String>
    </Entry>

    <Entry Id="imenu_help_block_description">
        <String xml:lang="en-US">Block a ~r~player~s~. You won't see text messages from blocked players. You can also use the ~b~/block (id) ~s~chat command.</String>
        <String xml:lang="nl-NL">Blokkeer een ~r~speler~s~. Je zult geen tekstberichten van geblokkeerde spelers zien. Je kunt ook het ~b~/block (id) ~s~chat commando gebruiken.</String>
        <String xml:lang="fr-FR">Bloquer un ~r~joueur~s~. Tu ne verras plus les messages textuels des joueurs bloqués. Tu peux aussi utiliser la commande ~b~/block (id) ~s~dans le chat.</String>
        <String xml:lang="tr-TR">Bir ~r~oyuncuyu~s~ engelle. Engellenen oyunculardan gelen mesajları görmezsin. Ayrıca ~b~/block (id) ~s~sohbet komutunu da kullanabilirsin.</String>
        <String xml:lang="hi-Latn">Block kare ek ~r~player ~s~ko. Aapko blocked players ke messages nahi dikhenge. Aap chat command ~b~/block (id) ~s~bhi use kar sakte hain.</String>
        <String xml:lang="cs-CZ">Zablokuj ~r~hráče~s~. Neuvídíš žádné zprávy od zablokovaných hráčů. Můžeš také použít příkaz ~b~/block (id) ~s~v chatu.</String>
        <String xml:lang="de-DE">Blockiere einen0 ~r~Spieler~s~. Du wirst keine Nachrichten von blockierten Spielern sehen. Du kannst ebenfalls ~b~/block (id) ~s~als Chat-Kommando verwenden.</String>
    </Entry>

    <Entry Id="imenu_help_report_title">
        <String xml:lang="en-US">Report player</String>
        <String xml:lang="nl-NL">Speler aangeven</String>
        <String xml:lang="fr-FR">Signaler un joueur</String>
        <String xml:lang="tr-TR">Oyuncuyu raporla</String>
        <String xml:lang="cs-CZ">Nahlásit hráče</String>
        <String xml:lang="de-DE">Melde einen Spieler</String>
    </Entry>

    <Entry Id="imenu_help_report_description">
        <String xml:lang="en-US">Report a ~r~player ~s~for violating the server rules or terms of service. You can also use the ~b~/report (id) ~s~chat command.</String>
        <String xml:lang="nl-NL">Geef een ~r~speler ~s~aan voor het overtreden van de serverregels of de spelvoorwaarden. Je kunt ook het ~b~/report (id) ~s~chat commando gebruiken.</String>
        <String xml:lang="fr-FR">Signaler un ~r~joueur ~s~pour avoir violé les règles du serveur ou les conditions d'utilisation. Tu peux aussi utiliser la commande ~b~/report (id) ~s~dans le chat.</String>
        <String xml:lang="tr-TR">Sunucu kurallarını veya hizmet şartlarını ihlal ettiği için bir ~r~oyuncuyu ~s~bildirin. Ayrıca ~b~/report (id) ~s~sohbet komutunu da kullanabilirsiniz.</String>
        <String xml:lang="hi-Latn">Report kare ek ~r~player ~s~ko agar wo follow nahi kar rahe server rules or terms of service. Aap chat command ~b~/report (id) ~s~bhi use kar sakte hain.</String>
        <String xml:lang="cs-CZ">Nahlaš ~r~hráče ~s~který porušuje pravidla nebo podmínky serveru. Můžeš také použít příkaz ~b~/report (id) ~s~v chatu.</String>
        <String xml:lang="de-DE">Melde einen ~r~Spieler ~s~für das Verstoßen gegen die Serverregeln oder Nutzungsbedingungen. Du kannst ebenfalls ~b~/report (id) ~s~als Chat-Kommando verwenden.</String>
    </Entry>

    <Entry Id="imenu_help_blocked_players_description">
        <String xml:lang="en-US">Check the list of ~r~players ~s~you've blocked.</String>
        <String xml:lang="nl-NL">Bekijk de lijst van ~r~spelers ~s~die je hebt geblokkeerd.</String>
        <String xml:lang="fr-FR">Consulter la liste des ~r~joueurs ~s~que tu as bloqués.</String>
        <String xml:lang="tr-TR">Engellediğiniz ~r~oyuncuların ~s~listesini kontrol edin.</String>
        <String xml:lang="hi-Latn">Check kare list wo ~r~players ~s~ki jinko aapne block kar rakha hai.</String>
        <String xml:lang="cs-CZ">Zobraz list ~r~hráčů ~s~které jsi zablokoval.</String>
        <String xml:lang="de-DE">Überprüfe die Liste der ~r~Spieler~s~, die du blockiert hast.</String>
    </Entry>

    <Entry Id="imenu_help_report_list_title">
        <String xml:lang="en-US">Your reports</String>
        <String xml:lang="nl-NL">Jouw aangiftes</String>
        <String xml:lang="fr-FR">Tes signalements</String>
        <String xml:lang="tr-TR">Senin raporların</String>
        <String xml:lang="cs-CZ">Tvoje Nahlášení</String>
        <String xml:lang="de-DE">Deine Meldungen</String>
    </Entry>

    <Entry Id="imenu_help_report_list_description">
        <String xml:lang="en-US">View your previous ~r~reports~s~.</String>
        <String xml:lang="nl-NL">Bekijk je vorige ~r~aangiftes~s~.</String>
        <String xml:lang="fr-FR">Consulter tes signalements précédents.</String>
        <String xml:lang="tr-TR">Önceki ~r~raporlarınızı~s~ görüntüleyin</String>
        <String xml:lang="cs-CZ">Zobraz tvé předešlé ~r~nahlášení~s~.</String>
        <String xml:lang="de-DE">Zeige deine früheren ~r~Meldungen~s~.</String>
    </Entry>

    <Entry Id="imenu_help_wiki_title">
        <String xml:lang="en-US">Wiki</String>
        <String xml:lang="nl-NL">Wiki</String>
        <String xml:lang="fr-FR">Wiki</String>
        <String xml:lang="tr-TR">Wiki</String>
        <String xml:lang="cs-CZ">Wiki</String>
        <String xml:lang="de-DE">Wiki</String>
    </Entry>

    <Entry Id="imenu_help_support_title">
        <String xml:lang="en-US">Support</String>
        <String xml:lang="nl-NL">Ondersteuning</String>
        <String xml:lang="fr-FR">Assistance</String>
        <String xml:lang="tr-TR">Destek</String>
        <String xml:lang="cs-CZ">Pomoc</String>
        <String xml:lang="de-DE">Unterstützung</String>
    </Entry>

    <Entry Id="imenu_help_support_description">
        <String xml:lang="en-US">You can obtain support from our staff on our Discord server: ~b~discord.gg/cnr</String>
        <String xml:lang="nl-NL">Je kunt ondersteuning krijgen van ons personeel via onze Discord server: ~b~discord.gg/cnr</String>
        <String xml:lang="fr-FR">Tu peux obtenir de l'aide auprès de notre staff sur notre serveur Discord: ~b~discord.gg/cnr</String>
        <String xml:lang="tr-TR">Discord sunucumuzda yetkililerden destek alabilirsiniz.: ~b~discord.gg/cnr</String>
        <String xml:lang="hi-Latn">Aap hamare staff members se support le sakte hain hamare discord server ke through: ~b~discord.gg/cnr</String>
        <String xml:lang="cs-CZ">Pokud potřebuješ pomoct, připoj se na náš Discord server: ~b~discord.gg/cnr</String>
        <String xml:lang="de-DE">Du kannst Unterstützung von unseren Mitarbeitern auf unserem Discord in Anspruch nehmen: ~b~discord.gg/cnr</String>
    </Entry>

    <Entry Id="imenu_help_rules_title">
        <String xml:lang="en-US">Rules and Terms</String>
        <String xml:lang="nl-NL">Regels en Spelvoorwaarden</String>
        <String xml:lang="fr-FR">Règles et Conditions</String>
        <String xml:lang="tr-TR">Kurallar ve Şartlar</String>
        <String xml:lang="cs-CZ">Pravidla a podmínky</String>
        <String xml:lang="de-DE">Regeln und Bedingungen</String>
    </Entry>

    <Entry Id="imenu_help_rules_description">
        <String xml:lang="en-US">You read our game rules at ~b~gtacnr.net/rules ~s~and our User Agreement at ~b~sasinosoft.com/agreement</String>
        <String xml:lang="nl-NL">Je kunt onze spelregels lezen op ~b~gtacnr.net/rules ~s~en onze gebruikersovereenkomst op ~b~sasinosoft.com/agreement</String>
        <String xml:lang="fr-FR">Tu as lu nos règles de jeu sur ~b~gtacnr.net/rules ~s~et notre contrat d'utilisation sur ~b~sasinosoft.com/agreement</String>
        <String xml:lang="tr-TR">Oyun kurallarımızı ~b~gtacnr.net/rules ~s~adresinden okuyabilir ve Kullanıcı Sözleşmemizi bu adresten okuyabilirsiniz ~b~sasinosoft.com/agreement </String>
        <String xml:lang="hi-Latn">Aap hamare game ke rules padh sakte hain at ~b~gtacnr.net/rules ~s~aur hamara User Agreement at ~b~sasinosoft.com/agreement</String>
        <String xml:lang="cs-CZ">Pravidla si můžeš přečíst na ~b~gtacnr.net/rules ~s~a ostatní podmínky na ~b~sasinosoft.com/agreement</String>
        <String xml:lang="de-DE">Du kannst unsere Spielregeln unter ~b~gtacnr.net/rules ~s~und unsere Benutzervereinbarungen unter ~b~sasinosoft.com/agreement lesen</String>
    </Entry>

    <Entry Id="imenu_help_privacy_title">
        <String xml:lang="en-US">Privacy</String>
        <String xml:lang="nl-NL">Privacy</String>
        <String xml:lang="fr-FR">Confidentialité</String>
        <String xml:lang="tr-TR">Gizlilik</String>
        <String xml:lang="cs-CZ">Ochrana osobních údajů</String>
        <String xml:lang="de-DE">Privatsphäre</String>
    </Entry>

    <Entry Id="imenu_help_privacy_description">
        <String xml:lang="en-US">You read our privacy policy here: ~b~sasinosoft.com/privacy</String>
        <String xml:lang="nl-NL">Je kunt ons privacybeleid hier lezen: ~b~sasinosoft.com/privacy</String>
        <String xml:lang="fr-FR">Tu peux lire notre politique de confidentialité ici: ~b~sasinosoft.com/privacy</String>
        <String xml:lang="tr-TR">Gizlilik politikamızı buradan okuyabilirsiniz: ~b~sasinosoft.com/privacy</String>
        <String xml:lang="hi-Latn">Aap hamari privacy policy padh sakte hain at: ~b~sasinosoft.com/privacy</String>
        <String xml:lang="cs-CZ">Přečti si vše o ochraně osobních údajů zde: ~b~sasinosoft.com/privacy</String>
        <String xml:lang="de-DE">Hier kannst du unsere Datenschutzrichtlinien lesen: ~b~sasinosoft.com/privacy</String>
    </Entry>

    <Entry Id="imenu_help_descr">
        <String xml:lang="en-US">Obtain help with a problem.</String>
        <String xml:lang="pl-PL">Znajdź rozwiązania dla problemów.</String>
        <String xml:lang="nl-NL">Krijg hulp met een probleem.</String>
        <String xml:lang="tr-TR">Bir sorunla ilgili yardım alın.</String>
        <String xml:lang="de-DE">Erhalte hilfe bei einem Problem.</String>
        <String xml:lang="it-IT">Ottieni assistenza relativa ad un problema.</String>
        <String xml:lang="fr-FR">Obtenir de l'aide pour résoudre un problème.</String>
        <String xml:lang="zh-Hant">取得協助.</String>
        <String xml:lang="zh-Hans">取得协助.</String>
        <String xml:lang="es-ES">Obtener ayuda para resolver un problema.</String>
        <String xml:lang="pt-BR">Obter ajuda para resolver um problema.</String>
        <String xml:lang="ar-001">الحصول على مساعدة في مشكلة ما.</String>
        <String xml:lang="th-TH">ขอความช่วยเหลือเมื่อเกิดปัญหา</String>
        <String xml:lang="vi-VN">Nhận sự giúp đỡ về một vấn đề.</String>
        <String xml:lang="id-ID">Dapatkan bantuan dari masalah anda.</String>
        <String xml:lang="hi-Latn">Obtain help with a problem.</String>
        <String xml:lang="cs-CZ">Získej pomoc s problémem.</String>
    </Entry>

    <Entry Id="imenu_help_player_not_connected">
        <String xml:lang="en-US">That player is ~r~not connected~s~.</String>
        <String xml:lang="nl-NL">Deze speler is ~r~niet verbonden~s~.</String>
        <String xml:lang="it-IT">Quel giocatore ~r~non è connesso~s~.</String>
        <String xml:lang="de-DE">Dieser Spieler ist ~r~nicht verbunden~s~.</String>
        <String xml:lang="pl-PL">Ten gracz ~r~nie jest połączony~s~.</String>
        <String xml:lang="es-ES">Ese jugador ~r~no está conectado~s~.</String>
        <String xml:lang="fr-FR">Ce joueur n'est ~r~pas connecté~s~.</String>
        <String xml:lang="pt-BR">Esse jogador ~r~não está conectado~s~.</String>
        <String xml:lang="ar-001">هذا اللاعب ~r~غير متصل~s~.</String>
        <String xml:lang="th-TH">ผู้เล่นคนนี้ ~r~ไม่เชื่อมต่อ~s~</String>
        <String xml:lang="zh-Hant">該位玩家 ~r~不在線~s~.</String>
        <String xml:lang="vi-VN">Người chơi này hiện ~r~không kết nối~s~.</String>
        <String xml:lang="id-ID">Pemain tersebut ~r~tidak terkoneksi~s~.</String>
        <String xml:lang="tr-TR">Bu oyuncu ~r~bağlı değil~s~.</String>
        <String xml:lang="hi-Latn">Wo player server me ~r~connect nahi hai~s~.</String>
        <String xml:lang="cs-CZ">Tento hráč ~r~není připojen~s~.</String>
    </Entry>

    <Entry Id="imenu_help_invalid_id">
        <String xml:lang="en-US">You did not enter a ~r~valid player id~s~.</String>
        <String xml:lang="nl-NL">Je hebt een ~r~ongeldig speler-ID~s~ ingegeven.</String>
        <String xml:lang="it-IT">Non hai inserito un ~r~ID del giocatore valido~s~.</String>
        <String xml:lang="de-DE">Du hast eine ~r~ungültige Spieler-ID ~s~eingegeben.</String>
        <String xml:lang="pl-PL">Podałeś nieprawidłowy ~r~ID gracza~s~.</String>
        <String xml:lang="es-ES">No ingresaste una ~r~ID de jugador válida~s~.</String>
        <String xml:lang="fr-FR">Tu n'as pas indiqué un ~r~ID de joueur valide~s~.</String>
        <String xml:lang="pt-BR">Você não inseriu uma ~r~ID de jogador válido~s~.</String>
        <String xml:lang="ar-001">لم تقم بإدخال ~r~معرف لاعب صالح~s~.</String>
        <String xml:lang="th-TH">คุณไม่ได้ป้อน ~r~รหัสผู้เล่นที่ถูกต้อง~s~</String>
        <String xml:lang="zh-Hant">請輸入 ~r~再線玩家的ID~s~.</String>
        <String xml:lang="vi-VN">Bạn chưa có nhập ~r~ID người chơi hợp lệ~s~.</String>
        <String xml:lang="id-ID">Anda tidak memasukan ~r~id pemain yang valid~s~.</String>
        <String xml:lang="tr-TR">Geçerli bir oyuncunun ~r~id bilgisini ~s~girmediniz.</String>
        <String xml:lang="hi-Latn">Aapne ne enter nahi kiya ek ~r~valid player id~s~.</String>
        <String xml:lang="cs-CZ">Nezadal jsi ~r~správné ID hráče~s~.</String>
    </Entry>

    <Entry Id="imenu_help_blocking_canceled">
        <String xml:lang="en-US">You ~r~canceled ~s~blocking.</String>
        <String xml:lang="nl-NL">Je hebt het blokkeren ~r~geannuleerd~s~.</String>
        <String xml:lang="fr-FR">Tu as ~r~annulé le ~s~blocage.</String>
        <String xml:lang="tr-TR">Engellemeyi ~r~iptal ~s~ettiniz</String>
        <String xml:lang="hi-Latn">aapne ~r~cancel ~s~kar diya blocking.</String>
        <String xml:lang="cs-CZ">~r~Zrušil ~s~jsi blokování.</String>
        <String xml:lang="de-DE">Du hast die Blockierung ~r~aufgehoben~s~.</String>
    </Entry>

    <Entry Id="imenu_help_block_input_title">
        <String xml:lang="en-US">Block</String>
        <String xml:lang="nl-NL">Blokkeren</String>
        <String xml:lang="fr-FR">Bloquer</String>
        <String xml:lang="tr-TR">Engelle</String>
        <String xml:lang="cs-CZ">Zablokovat</String>
        <String xml:lang="de-DE">Blockieren</String>
    </Entry>

    <!-- {0} = Number of blocked users -->
    <Entry Id="imenu_blocked_players_pretext">
        <String xml:lang="en-US">{0} blocked users</String>
        <String xml:lang="nl-NL">{0} geblokkeerde spelers</String>
        <String xml:lang="fr-FR">{0} utilisateurs bloqués</String>
        <String xml:lang="tr-TR">{0} engellenen kullanıcı</String>
        <String xml:lang="hi-Latn">{0} block kiye gaye users</String>
        <String xml:lang="cs-CZ">Počet zablokovaných hráčů: {0}</String>
        <String xml:lang="de-DE">{0} blockierte Spieler</String>
    </Entry>

    <!-- {0} = Username -->
    <Entry Id="imenu_blocked_players_menuitem_description">
        <String xml:lang="en-US">You are ~r~not ~s~receiving any text/voice messages and pings from ~y~{0}~s~.</String>
        <String xml:lang="nl-NL">Je ontvangt ~r~geen ~s~tekst/spraak berichten en pings meer van ~y~{0}~s~.</String>
        <String xml:lang="fr-FR">Tu ne reçois ~r~plus ~s~de messages textuels/vocaux et de mentions de ~y~{0}~s~.</String>
        <String xml:lang="tr-TR">~y~{0}~s~'dan herhangi bir metin/ses ileti veya sinyal ~r~alamıyorsunuz~s~.</String>
        <String xml:lang="hi-Latn">Ab aap ~r~nahi ~s~receive karenge koi text ya voice messages aur pings from ~y~{0}~s~.</String>
        <String xml:lang="cs-CZ">~r~Nedostáváš ~s~žádné textové/hlasové zprávy a pingy od hráče ~y~{0}~s~.</String>
        <String xml:lang="de-DE">Du erhälst ~r~keine ~s~Text-/Sprachnachrichten und Erwähnungen von ~y~{0}~s~.</String>
    </Entry>

    <Entry Id="imenu_blocked_players_empty_menuitem_text">
        <String xml:lang="en-US">No blocked players :)</String>
        <String xml:lang="nl-NL">Geen geblokkeerde spelers :)</String>
        <String xml:lang="fr-FR">Pas de joueurs bloqués :)</String>
        <String xml:lang="tr-TR">Engellenmiş oyuncu yok :)</String>
        <String xml:lang="hi-Latn">Koi blocked players nahi :)</String>
        <String xml:lang="cs-CZ">Žádní zablokovaní hráči :)</String>
        <String xml:lang="de-DE">Keine blockierten Spieler :)</String>
    </Entry>

    <Entry Id="imenu_blocked_players_empty_menuitem_description">
        <String xml:lang="en-US">Type ~y~/block [player id] ~s~to block someone.</String>
        <String xml:lang="nl-NL">Typ ~y~/block [speler id] ~s~om iemand te blokkeren.</String>
        <String xml:lang="fr-FR">Ecrire ~y~/block [player id] ~s~pour bloquer quelqu'un.</String>
        <String xml:lang="tr-TR">Birini engellemek için ~y~/block [player id] ~s~komutunu kullan.</String>
        <String xml:lang="hi-Latn">Type kare ~y~/block [player id] ~s~kisi bhi player ko block karne ke liye.</String>
        <String xml:lang="cs-CZ">Napiš ~y~/block [ID hráče] ~s~abys ho zablokoval.</String>
        <String xml:lang="de-DE">Gib ~y~/block [player id] ~s~ein, um jemanden zu blockieren.</String>
    </Entry>

    <Entry Id="imenu_help_report_input_title">
        <String xml:lang="en-US">Report</String>
        <String xml:lang="nl-NL">Aangeven</String>
        <String xml:lang="fr-FR">Signalement</String>
        <String xml:lang="tr-TR">Report</String>
        <String xml:lang="cs-CZ">Nahlásit</String>
        <String xml:lang="de-DE">Report</String>
    </Entry>

    <Entry Id="imenu_help_report_not_submitted">
        <String xml:lang="en-US">~r~Attention: ~s~the report has ~r~not ~s~been submitted!</String>
        <String xml:lang="nl-NL">~r~Waarschuwing: ~s~aangifte is ~r~niet ~s~verstuurd!</String>
        <String xml:lang="it-IT">~r~Attenzione: ~s~la segnalazione ~r~non ~s~è stata inviata!</String>
        <String xml:lang="de-DE">~r~Achtung: ~s~Der Report wurde ~r~nicht ~s~eingreicht!</String>
        <String xml:lang="pl-PL">~r~Uwaga: ~s~zgłoszenie ~r~nie zostało ~s~wysłane!</String>
        <String xml:lang="es-ES">~r~Atención: ~s~el reporte ~r~no ~s~ha sido enviado.</String>
        <String xml:lang="fr-FR">~r~Avertissement: ~s~le signalement ~r~n'a pas ~s~été soumis!</String>
        <String xml:lang="pt-BR">~r~Atenção: ~s~o relatório ~r~não ~s~foi enviado!</String>
        <String xml:lang="ar-001">~r~انتبه: ~s~لم يتم إرسال البلاغ!</String>
        <String xml:lang="th-TH">~r~โปรดทราบ: ~s~รายงาน ~r~ไม่ได้ ~s~ถูกส่ง!</String>
        <String xml:lang="zh-Hant">~r~注意:~s~ 此舉報還 ~r~未被 ~s~提交!</String>
        <String xml:lang="vi-VN">~r~Chú ý: ~s~Bài tố cáo này ~r~đã không được ~s~phê duyệt!</String>
        <String xml:lang="id-ID">~r~Perhatian: ~s~Laporan anda ~r~belom ~s~dikirimkan!</String>
        <String xml:lang="tr-TR">~r~Dikkat: ~s~Report henüz ~r~gönderilmedi~s~!</String>
        <String xml:lang="hi-Latn">~r~Attention: ~s~aapki report ~r~nahi ~s~submit hui!</String>
        <String xml:lang="cs-CZ">~r~Pozor!: ~s~hráč ~r~nebyl ~s~nahlášen!</String>
    </Entry>

    <Entry Id="imenu_help_report_canceled">
        <String xml:lang="en-US">You ~r~canceled ~s~the report.</String>
        <String xml:lang="nl-NL">Je hebt de aangifte ~r~geannuleerd~s~.</String>
        <String xml:lang="it-IT">Hai ~r~annullato ~s~la segnalazione.</String>
        <String xml:lang="de-DE">Du hast den Report ~r~abgebrochen~s~.</String>
        <String xml:lang="pl-PL">~r~Anulowałeś ~s~zgłoszenie.</String>
        <String xml:lang="es-ES">Tu ~r~cancelaste ~s~el reporte.</String>
        <String xml:lang="fr-FR">Tu as ~r~annulé ~s~le signalement.</String>
        <String xml:lang="pt-BR"> Você ~r~cancelou ~s~o relatório.</String>
        <String xml:lang="ar-001">انت قمت ~r~بألغاء ~s~البلاغ</String>
        <String xml:lang="th-TH">คุณ ~r~ยกเลิก ~s~รายงาน</String>
        <String xml:lang="zh-Hant">你 ~r~取消~s~ 了此次舉報.</String>
        <String xml:lang="vi-VN">Bạn ~r~đã huỷ bỏ ~s~bài tố cáo.</String>
        <String xml:lang="id-ID">Anda ~r~telah membatalkan ~s~laporan.</String>
        <String xml:lang="hi-Latn">aapne ~r~cancel ~s~kar diya report.</String>
        <String xml:lang="cs-CZ">~r~Zrušil ~s~jsi nahlášení hráče.</String>
    </Entry>

    <Entry Id="imenu_job">
        <String xml:lang="en-US">Job Menu</String>
        <String xml:lang="pl-PL">Menu Pracy</String>
        <String xml:lang="nl-NL">Werk Menu</String>
        <String xml:lang="tr-TR">İş Menüsü</String>
        <String xml:lang="de-DE">Jobmenü</String>
        <String xml:lang="it-IT">Menu Lavoro</String>
        <String xml:lang="fr-FR">Emploi</String>
        <String xml:lang="zh-Hant">職業選單</String>
        <String xml:lang="zh-Hans">职业选单</String>
        <String xml:lang="es-ES">Menú de trabajo</String>
        <String xml:lang="pt-BR">Menu de trabalho</String>
        <String xml:lang="ar-001">قائمة الوظائف</String>
        <String xml:lang="th-TH">เมนูอาชีพ</String>
        <String xml:lang="vi-VN">Menu công việc</String>
        <String xml:lang="id-ID">Menu Pekerjaan</String>
        <String xml:lang="cs-CZ">Menu práce</String>
    </Entry>

    <Entry Id="imenu_job_descr_none">
        <String xml:lang="en-US">~r~To access this menu you need to get a job first.</String>
        <String xml:lang="pl-PL">~r~By uzyskać dostęp do tego menu, musisz znaleźć pracę.</String>
        <String xml:lang="nl-NL">~r~Om dit menu te kunnen gebruiken, moet je eerst een baan krijgen.</String>
        <String xml:lang="tr-TR">~r~Bu menüye erişmek için önce bir iş bulmanız gerekir.</String>
        <String xml:lang="de-DE">~r~Du musst dir zuerst einen Job suchen, um auf dieses Menü zuzugreifen.</String>
        <String xml:lang="it-IT">~r~Per accedere a questo menu devi prima ottenere un lavoro.</String>
        <String xml:lang="fr-FR">~r~Pour accéder à ce menu, tu dois d'abord trouver un emploi.</String>
        <String xml:lang="zh-Hant">~r~你必須先有一個職業才可以使用此選單.</String>
        <String xml:lang="zh-Hans">~r~你必须先有一个职业才可以使用此选单</String>
        <String xml:lang="es-ES">~r~Para acceder a este menú, primero tienes que conseguir un trabajo.</String>
        <String xml:lang="pt-BR">~r~Para acessar esse menu, você deve primeiro conseguir um emprego..</String>
        <String xml:lang="ar-001">~r~للوصول إلى هذه القائمة، عليك الحصول على وظيفة أولاً.</String>
        <String xml:lang="th-TH">~r~หากต้องการเข้าถึงเมนูนี้ คุณต้องได้อาชีพก่อน</String>
        <String xml:lang="vi-VN">~r~Để truy cập vào menu này bạn cần phải nhận một công việc trước.</String>
        <String xml:lang="id-ID">~r~Untuk mengakses menu ini anda harus memiliki pekerjaan terlebih dahulu.</String>
        <String xml:lang="hi-Latn">~r~Ye menu access karne ke liye aapko pehle job me lagna hoga.</String>
        <String xml:lang="cs-CZ">~r~Pro přístup do tohoto menu musíš nejprve získat práci.</String>
    </Entry>

    <Entry Id="imenu_job_descr_drug_dealer">
        <String xml:lang="en-US">Manage your drugs stock, view recent calls and past sales.</String>
        <String xml:lang="pl-PL">Zarządzaj swoim towarem, podejrzyj ostatnie zawołania oraz poprzednie sprzedaże.</String>
        <String xml:lang="nl-NL">Beheer je drugs voorraad, bekijk recente meldingen en je eerdere verkopen.</String>
        <String xml:lang="tr-TR">Uyuşturucu stoğunuzu yönetin, son aramaları ve geçmiş satışları görüntüleyin.</String>
        <String xml:lang="de-DE">Verwalte deinen Drogenbestand, zeige die letzten Anrufe und deine letzten Verkäufe an.</String>
        <String xml:lang="it-IT">Gestisci la tua scorta di droghe, visualizza le chiamate recenti e le vendite precedenti.</String>
        <String xml:lang="fr-FR">Gestion de ton stock de drogues, voir les appels récents et les ventes passées.</String>
        <String xml:lang="zh-Hant">管理您的毒品庫存,查看最近的通話和過去的銷售紀錄.</String>
        <String xml:lang="zh-Hans">管理您的药品库存,查看最近的通话和过去的销售情况.</String>
        <String xml:lang="es-ES">Gestiona tu stock de drogas, ver las llamadas recientes y las ventas anteriores.</String>
        <String xml:lang="pt-BR">Gerencie seu estoque de drogas, visualize chamadas recentes e vendas anteriores.</String>
        <String xml:lang="ar-001">إدارة مخزون المخدرات الخاص بك، وعرض المكالمات الأخيرة والمبيعات الماضية.</String>
        <String xml:lang="th-TH">จัดการสต๊อกยา ดูการโทรล่าสุด และยอดขายในอดีต</String>
        <String xml:lang="vi-VN">Quản lý kho thuốc phiện của bạn, xem cuộc gọi gần đây và đã bán lần trước.</String>
        <String xml:lang="id-ID">Kelola stock narkotika anda, lihat panggilan terkini, dan riwayat penjualan.</String>
        <String xml:lang="hi-Latn">Manage kare apne drugs stock, view kare recent calls aur pehle ki sales.</String>
        <String xml:lang="cs-CZ">Spravuj zásobu drog, prohlížej poslední poptávky a uskutečněné prodeje.</String>
    </Entry>

    <Entry Id="imenu_job_descr_mechanic">
        <String xml:lang="en-US">Manage the tools and items you sell, view recent calls and past sales.</String>
        <String xml:lang="pl-PL">Zarządzaj swoimi narzędziami, przedmiotami które sprzedajesz, podejrzyj ostatnie zawołania oraz poprzednie sprzedaże.</String>
        <String xml:lang="nl-NL">Beheer het gereedschap en artikelen die je verkoopt, bekijk recente meldingen en je eerdere verkopen.</String>
        <String xml:lang="tr-TR">Sattığınız aletleri ve öğeleri yönetin, son aramaları ve geçmiş satışları görüntüleyin.</String>
        <String xml:lang="de-DE">Verwalte deine Werkzeuge und Gegenstände die du verkaufst, zeige die letzten Anrufe und deine letzten Verkäufe an.</String>
        <String xml:lang="it-IT">Gestisci gli oggetti ed attrezzi che vendi, visualizza le chiamate recenti e le vendite precedenti.</String>
        <String xml:lang="fr-FR">Gestion des outils et des objets que tu vends, voir les appels récents et les ventes passées.</String>
        <String xml:lang="zh-Hant">管理您銷售的工具或商品,查看最近的通話或過去的銷售紀錄.</String>
        <String xml:lang="zh-Hans">管理您销售的工具和商品,查看最近的通话和过去的销售.</String>
        <String xml:lang="es-ES">Gestiona las herramientas y artículos que vendes, ver las llamadas recientes y las ventas anteriores.</String>
        <String xml:lang="pt-BR">Manage the tools and items you sell, view recent calls and past sales.</String>
        <String xml:lang="ar-001">إدارة الأدوات والعناصر التي تبيعها، وعرض المكالمات الأخيرة والمبيعات السابقة.</String>
        <String xml:lang="th-TH">จัดการเครื่องมือและสินค้าที่คุณขาย ดูการโทรล่าสุดและยอดขายที่ผ่านมา</String>
        <String xml:lang="vi-VN">Quản lý công cụ và dụng cụ bạn bán, xem cuộc gọi gần đây và đã bán lần trước</String>
        <String xml:lang="id-ID">Kelola peralatan dan barang yang anda jual, lihat panggilan terkini, dan riwayat penjualan.</String>
        <String xml:lang="hi-Latn">Manage kare wo tools aur items jo aapne sell kiye, view kare recent calls aur pehle ki sales.</String>
        <String xml:lang="cs-CZ">Spravuj nástroje a položky, které prodáváš, prohlížej si poslední poptávky a uskutečněné prodeje.</String>
    </Entry>

    <Entry Id="imenu_job_descr_police">
        <String xml:lang="en-US">Use your radio and view recent calls.</String>
        <String xml:lang="pl-PL">Użyj krótkofalówki i podejrzyj ostatnie zawołania.</String>
        <String xml:lang="nl-NL">Gebruik je portofoon en bekijk recente meldingen.</String>
        <String xml:lang="tr-TR">Telsizinizi kullanın ve son çağrıları görüntüleyin.</String>
        <String xml:lang="de-DE">Benutze dein Funkgerät und zeige die letzten Anrufe an.</String>
        <String xml:lang="it-IT">Utilizza la tua radio e visualizza le chiamate recenti.</String>
        <String xml:lang="fr-FR">Utiliser ta radio et voir les appels récents.</String>
        <String xml:lang="zh-Hant">使用你的無線電或查看最近的通話紀錄.</String>
        <String xml:lang="zh-Hans">使用你的无线电和查看最近的通话.</String>
        <String xml:lang="es-ES">Utiliza tu radio y mira las llamadas recientes</String>
        <String xml:lang="pt-BR">Use seu rádio e veja as chamadas recentes.</String>
        <String xml:lang="ar-001">استخدم الراديو الخاص بك واعرض المكالمات الأخيرة.</String>
        <String xml:lang="th-TH">ใช้วิทยุของคุณและดูการโทรล่าสุด</String>
        <String xml:lang="vi-VN">Sử dụng đàm và xem cuộc gọi gần đây.</String>
        <String xml:lang="id-ID">Gunakan radio dan lihat panggilan terkini.</String>
        <String xml:lang="hi-Latn">Apna radio use kare aur view kare recent ki calls.</String>
        <String xml:lang="cs-CZ">Použij rádio a prohlížej nedávné volání.</String>
    </Entry>

    <Entry Id="imenu_job_descr_paramedic">
        <String xml:lang="en-US">Use your radio and view recent calls.</String>
        <String xml:lang="pl-PL">Użyj krótkofalówki i podejrzyj ostatnie zawołania.</String>
        <String xml:lang="nl-NL">Gebruik je portofoon en bekijk recente meldingen.</String>
        <String xml:lang="tr-TR">Telsizinizi kullanın ve son çağrıları görüntüleyin.</String>
        <String xml:lang="de-DE">Benutze dein Funkgerät und zeige die letzten Anrufe an.</String>
        <String xml:lang="it-IT">Utilizza la tua radio e visualizza le chiamate recenti.</String>
        <String xml:lang="fr-FR">Utiliser ta radio et voir les appels récents.</String>
        <String xml:lang="zh-Hant">使用你的無線電或查看最近的通話.</String>
        <String xml:lang="zh-Hans">使用你的无线电和查看最近的通话</String>
        <String xml:lang="es-ES">Utiliza tu radio y mira las llamadas recientes</String>
        <String xml:lang="pt-BR">Use seu rádio e veja as chamadas recentes.</String>
        <String xml:lang="ar-001">استخدم الراديو الخاص بك واعرض المكالمات الأخيرة.</String>
        <String xml:lang="th-TH">ใช้วิทยุของคุณและดูการโทรล่าสุด</String>
        <String xml:lang="vi-VN">Sử dụng đàm và xem cuộc gọi gần đây.</String>
        <String xml:lang="id-ID">Gunakan radio dan lihat panggilan terkini.</String>
        <String xml:lang="hi-Latn">Apna radio use kare aur view kare recent ki calls.</String>
        <String xml:lang="cs-CZ">Použij rádio a prohlížej nedávné volání.</String>
    </Entry>

    <!-- ========================= -->
    <!-- Inventory Menu -->
    <!-- ========================= -->
    <Entry Id="imenu_inventory_subtitle">
        <String xml:lang="en-US">Select a category</String>
        <String xml:lang="pl-PL">Wybierz kategorię</String>
        <String xml:lang="nl-NL">Selecteer een categorie</String>
        <String xml:lang="tr-TR">Bir kategori seç</String>
        <String xml:lang="de-DE">Wähle eine Kategorie</String>
        <String xml:lang="it-IT">Seleziona una categoria</String>
        <String xml:lang="fr-FR">Sélectionner une catégorie</String>
        <String xml:lang="zh-Hant">選擇一個類別</String>
        <String xml:lang="zh-Hans">选择一个类别</String>
        <String xml:lang="es-ES">Selecciona una categoría</String>
        <String xml:lang="pt-BR">Selecione uma categoria</String>
        <String xml:lang="ar-001">اختر تصنيف</String>
        <String xml:lang="th-TH">เลือกหมวดหมู่</String>
        <String xml:lang="vi-VN">Choạn một danh mục</String>
        <String xml:lang="id-ID">Pilih satu kategori</String>
        <String xml:lang="hi-Latn">Ek category select kare</String>
        <String xml:lang="cs-CZ">Zvol kategorii</String>
    </Entry>

    <Entry Id="btn_imenu_inventory_give">
        <String xml:lang="en-US">Give</String>
        <String xml:lang="pl-PL">Przekaż</String>
        <String xml:lang="nl-NL">Geef</String>
        <String xml:lang="tr-TR">Vermek</String>
        <String xml:lang="de-DE">Übergeben</String>
        <String xml:lang="it-IT">Fornisci</String>
        <String xml:lang="fr-FR">Donner</String>
        <String xml:lang="zh-Hant">給予</String>
        <String xml:lang="zh-Hans">给予</String>
        <String xml:lang="es-ES">Dar</String>
        <String xml:lang="pt-BR">Dar</String>
        <String xml:lang="ar-001">منح</String>
        <String xml:lang="th-TH">ให้</String>
        <String xml:lang="vi-VN">Đưa cho</String>
        <String xml:lang="id-ID">Memberi</String>
        <String xml:lang="cs-CZ">Dát</String>
    </Entry>

    <Entry Id="btn_imenu_inventory_use">
        <String xml:lang="en-US">Use</String>
        <String xml:lang="pl-PL">Użyj</String>
        <String xml:lang="nl-NL">Gebruik</String>
        <String xml:lang="tr-TR">Kullanmak</String>
        <String xml:lang="de-DE">Benutzen</String>
        <String xml:lang="it-IT">Utilizza</String>
        <String xml:lang="fr-FR">Utiliser</String>
        <String xml:lang="zh-Hant">使用</String>
        <String xml:lang="zh-Hans">使用</String>
        <String xml:lang="es-ES">Usar</String>
        <String xml:lang="pt-BR">Uso</String>
        <String xml:lang="ar-001">استخدم</String>
        <String xml:lang="th-TH">ใช้</String>
        <String xml:lang="vi-VN">Sử dụng</String>
        <String xml:lang="id-ID">Gunakan</String>
        <String xml:lang="cs-CZ">Použít</String>
    </Entry>

    <Entry Id="btn_imenu_inventory_drop">
        <String xml:lang="en-US">Drop</String>
        <String xml:lang="pl-PL">Upuść</String>
        <String xml:lang="nl-NL">Laten vallen</String>
        <String xml:lang="tr-TR">Bırakmak</String>
        <String xml:lang="de-DE">Fallen lassen</String>
        <String xml:lang="it-IT">Getta</String>
        <String xml:lang="fr-FR">Déposer</String>
        <String xml:lang="zh-Hant">丟棄</String>
        <String xml:lang="zh-Hans">丢弃</String>
        <String xml:lang="es-ES">Tirar</String>
        <String xml:lang="pt-BR">Lançar</String>
        <String xml:lang="ar-001">اسقط</String>
        <String xml:lang="th-TH">วาง</String>
        <String xml:lang="vi-VN">Thả</String>
        <String xml:lang="id-ID">Jatuhkan</String>
        <String xml:lang="cs-CZ">Vyhodit</String>
    </Entry>

    <Entry Id="btn_imenu_inventory_pickup">
        <String xml:lang="en-US">Pick up</String>
        <String xml:lang="nl-NL">Oprapen</String>
        <String xml:lang="fr-FR">Récupérer</String>
        <String xml:lang="cs-CZ">Zvednout</String>
        <String xml:lang="de-DE">Aufheben</String>
    </Entry>

    <Entry Id="imenu_inventory_stock">
        <String xml:lang="en-US">~b~Stock</String>
        <String xml:lang="pl-PL">~b~Towar</String>
        <String xml:lang="nl-NL">~b~Voorraad</String>
        <String xml:lang="tr-TR">~b~Stok</String>
        <String xml:lang="de-DE">~b~Bestand</String>
        <String xml:lang="it-IT">~b~Scorta</String>
        <String xml:lang="fr-FR">~b~Stock</String>
        <String xml:lang="zh-Hant">~b~貨品</String>
        <String xml:lang="zh-Hans">~b~仓库</String>
        <String xml:lang="es-ES">~b~Stock</String>
        <String xml:lang="pt-BR">~b~Stock</String>
        <String xml:lang="ar-001">~b~الأسهم</String>
        <String xml:lang="th-TH">~b~คลัง</String>
        <String xml:lang="vi-VN">~b~Kho</String>
        <String xml:lang="id-ID">~b~persediaan</String>
        <String xml:lang="cs-CZ">~b~Zásoby</String>
    </Entry>

    <Entry Id="imenu_inventory_stock_descr">
        <String xml:lang="en-US">Manage your stock and set prices.</String>
        <String xml:lang="pl-PL">Zarządzaj swoim towarem oraz ustalonymi cenami.</String>
        <String xml:lang="nl-NL">Beheer je voorraad en bepaal prijzen.</String>
        <String xml:lang="tr-TR">Stoğunuzu yönetin ve fiyatları belirleyin.</String>
        <String xml:lang="de-DE">Verwalte deinen Bestand und setze die Preise fest.</String>
        <String xml:lang="it-IT">Gestisci le tue scorte ed imposta i prezzi.</String>
        <String xml:lang="fr-FR">Gestion de tes stocks et fixation des prix.</String>
        <String xml:lang="zh-Hant">管理你的倉庫或設定價格.</String>
        <String xml:lang="zh-Hans">管理你的仓库和设定价格</String>
        <String xml:lang="es-ES">Gestiona tu stock y pon los precios.</String>
        <String xml:lang="pt-BR">Gerencie seu estoque e defina preços.</String>
        <String xml:lang="ar-001">إدارة المخزون الخاص بك وتحديد الأسعار.</String>
        <String xml:lang="th-TH">จัดการสต็อกของคุณและกำหนดราคา</String>
        <String xml:lang="vi-VN">Quản lý kho của bạn và điều chỉnh giá.</String>
        <String xml:lang="id-ID">Kelola stok anda dan atur harganya.</String>
        <String xml:lang="hi-Latn">Manage kare apne stock aur prices set kare.</String>
        <String xml:lang="cs-CZ">Spravuj zásobu a určuj ceny.</String>
    </Entry>

    <Entry Id="imenu_inventory_empty">
        <String xml:lang="en-US">No items in your inventory :(</String>
        <String xml:lang="pl-PL">Twój ekwipunek jest pusty :(</String>
        <String xml:lang="nl-NL">Geen voorwerpen in je inventaris :(</String>
        <String xml:lang="tr-TR">Envanterinizde öğe yok :(</String>
        <String xml:lang="de-DE">Keine Gegenständ ein deinem Inventar. :(</String>
        <String xml:lang="it-IT">Nessun oggetto nel tuo inventario. :(</String>
        <String xml:lang="fr-FR">Aucun objet dans ton inventaire :(</String>
        <String xml:lang="zh-Hant">你的背包內沒有任何物品 :(</String>
        <String xml:lang="zh-Hans">你的背包内没有任何物品 :(</String>
        <String xml:lang="es-ES">No hay artículos en tu inventario :(</String>
        <String xml:lang="pt-BR">Não há itens em seu inventário :(</String>
        <String xml:lang="ar-001">لا يوجد شئ في المخزون الخاص بك :(</String>
        <String xml:lang="th-TH">ไม่มีรายการในสินค้าคงคลังของคุณ :(</String>
        <String xml:lang="vi-VN">Không có vật nào trong túi đồ của bạn :(</String>
        <String xml:lang="id-ID">Tidak ada barang didalam invetaris anda.</String>
        <String xml:lang="hi-Latn">Koi items nahi hai aapki inventory me :(</String>
        <String xml:lang="cs-CZ">Žádné předměty v inventáři :(</String>
    </Entry>

    <Entry Id="imenu_inventory_empty_descr">
        <String xml:lang="en-US">Visit stores and buy some stuff!</String>
        <String xml:lang="pl-PL">Odwiedź sklepy i kup sobie coś fajnego!</String>
        <String xml:lang="nl-NL">Bezoek winkels en koop wat!</String>
        <String xml:lang="tr-TR">Mağazaları ziyaret edin ve bir şeyler satın alın!</String>
        <String xml:lang="de-DE">Besuche Geschäfte und kaufe ein paar Sachen!</String>
        <String xml:lang="it-IT">Visita un negozio e comprati qualcosa!</String>
        <String xml:lang="fr-FR">Visite des magasins et achète des objets!</String>
        <String xml:lang="zh-Hant">關顧商店並購買一些物品!</String>
        <String xml:lang="zh-Hans">造访商店和购买一些物品!</String>
        <String xml:lang="es-ES">Visita las tiendas y compra algunas cosas!</String>
        <String xml:lang="pt-BR">Visite as lojas e compre algumas coisas!</String>
        <String xml:lang="ar-001">قم بزيارة المتاجر وشراء بعض الأشياء!</String>
        <String xml:lang="th-TH">เยี่ยมชมร้านค้าและซื้อของ!</String>
        <String xml:lang="vi-VN">Ghé đến cửa hàng và mua một vài thứ!</String>
        <String xml:lang="id-ID">Kunjungi toko dan belilah suatu barang!</String>
        <String xml:lang="hi-Latn">Visit kare stores aur buy kare kuch saman!</String>
        <String xml:lang="cs-CZ">Navštviv obchody a nakup si nějaké věci!</String>
    </Entry>

    <Entry Id="input_imenu_inventory_send_amount">
        <String xml:lang="en-US">Amount to send</String>
        <String xml:lang="pl-PL">Ilość do przekazania.</String>
        <String xml:lang="nl-NL">Aantal om te versturen</String>
        <String xml:lang="tr-TR">Gönderilecek tutar</String>
        <String xml:lang="de-DE">Zu sendender Betrag</String>
        <String xml:lang="it-IT">Quantità da inviare</String>
        <String xml:lang="fr-FR">Montant à envoyer</String>
        <String xml:lang="zh-Hant">發送數量</String>
        <String xml:lang="zh-Hans">发送数量</String>
        <String xml:lang="es-ES">Cantidad a enviar</String>
        <String xml:lang="pt-BR">Quantidade a ser enviada</String>
        <String xml:lang="ar-001">الكمية المراد إرسالها</String>
        <String xml:lang="th-TH">จำนวนที่จะส่ง</String>
        <String xml:lang="vi-VN">Số lượng để gửi</String>
        <String xml:lang="id-ID">Jumlah yang akan dikirimkan</String>
        <String xml:lang="hi-Latn">Amount bhejne ke liye</String>
        <String xml:lang="cs-CZ">Částka k odeslání</String>
    </Entry>

    <Entry Id="input_imenu_inventory_send_amount_descr">
        <String xml:lang="en-US">Enter the amount of {0} you want to send {1}.</String>
        <String xml:lang="pl-PL">Podaj ilość {0} którą chcesz przekazać {1}.</String>
        <String xml:lang="nl-NL">Geef het aantal in van {0} dat je wilt versturen {1}.</String>
        <String xml:lang="tr-TR">Göndermek istediğiniz {0} miktarını girin {1}.</String>
        <String xml:lang="de-DE">Gib den Betrag von {0} ein, den du {1} senden möchtest.</String>
        <String xml:lang="it-IT">Inserisci la quantità di {0} che voi inviare {1}.</String>
        <String xml:lang="fr-FR">Entre le montant de {0} que tu souhaites envoyer à {1}</String>
        <String xml:lang="zh-Hant">輸入你想要發送給 {1} 的 {0} 的數量.</String>
        <String xml:lang="zh-Hans">输入你想要发送给 {1} 的 {0} 的数量.</String>
        <String xml:lang="es-ES">Introduzce la cantidad de {0} que deseas enviar {1}.</String>
        <String xml:lang="pt-BR">Digite o valor de {0} que você deseja enviar {1}.</String>
        <String xml:lang="ar-001">ادخل الكمية {0} التي تريد إرسالها {1}.</String>
        <String xml:lang="th-TH">ป้อนจำนวน {0} ที่คุณต้องการส่ง {1}</String>
        <String xml:lang="vi-VN">Nhập số lượng của {0} mà bạn muốn gửi {1}.</String>
        <String xml:lang="id-ID">Masukkan jumlah {0} yang akan anda kirimkan {1}.</String>
        <String xml:lang="hi-Latn">Enter kare amount of {0} jise aap bhejna chahte hain {1}.</String>
        <String xml:lang="cs-CZ">Zadej počet {0} který chcete odeslat {1}.</String>
    </Entry>

    <Entry Id="imenu_inventory_invalid_amount">
        <String xml:lang="en-US">~r~You have entered an invalid amount.</String>
        <String xml:lang="pl-PL">~r~Podałeś nieprawidłową ilość.</String>
        <String xml:lang="nl-NL">~r~Je hebt een ongeldig aantal ingevult.</String>
        <String xml:lang="tr-TR">~r~Geçersiz bir miktar girdiniz.</String>
        <String xml:lang="de-DE">~r~Du hast einen ungültigen Betrag eingegeben.</String>
        <String xml:lang="it-IT">~r~La quantità inserita non è valida.</String>
        <String xml:lang="fr-FR">~r~Tu as saisi un montant invalide.</String>
        <String xml:lang="zh-Hant">~r~你輸入了無效的數量.</String>
        <String xml:lang="zh-Hans">~r~你输入了无效的数量.</String>
        <String xml:lang="es-ES">~r~Has introducido una cantidad no válido.</String>
        <String xml:lang="pt-BR">~r~Você inseriu um valor inválido.</String>
        <String xml:lang="ar-001">~r~لقد قمت بإدخال كمية غير صالحة.</String>
        <String xml:lang="th-TH">~r~คุณป้อนจำนวนเงินไม่ถูกต้อง</String>
        <String xml:lang="vi-VN">~r~Bạn đã nhập số lượng không hợp lệ.</String>
        <String xml:lang="id-ID">~r~Anda memasukkan jumlah yang tidak valid.</String>
        <String xml:lang="hi-Latn">~r~Aapne galat amount enter kiya hai.</String>
        <String xml:lang="cs-CZ">~r~Zadal jsi neplatné číslo.</String>
    </Entry>

    <Entry Id="imenu_inventory_fractional_amount">
        <String xml:lang="en-US">~r~This item can't be split. Please enter a whole number.</String>
        <String xml:lang="pl-PL">~r~Ten przedmiot nie może być podzielony. Proszę podaj liczbę naturalną.</String>
        <String xml:lang="nl-NL">~r~Dit item kan niet gesplit worden. Voer alstublieft een heel nummer in.</String>
        <String xml:lang="tr-TR">~r~Bu öğe bölünemez. Lütfen bir tam sayı girin.</String>
        <String xml:lang="de-DE">~r~Du kannst diesen Gegenstand nicht teilenb. Gib bitte eine ganze Zahl ein.</String>
        <String xml:lang="it-IT">~r~Questo oggetto non può essere separato. Perfavore inserisci un numero intero.</String>
        <String xml:lang="fr-FR">~r~Cet objet ne peut pas être fractionné. Entre un nombre entier s'il te plaît.</String>
        <String xml:lang="zh-Hant">~r~此物品無法拆分. 請輸入整數.</String>
        <String xml:lang="zh-Hans">~r~此物品无法拆分. 请输入整数.</String>
        <String xml:lang="es-ES">~r~Este artículo no se puede dividir. Por favor, introduzce un número entero.</String>
        <String xml:lang="pt-BR">~r~Este item não pode ser dividido. Por favor, digite um número inteiro.</String>
        <String xml:lang="ar-001">~r~لا يمكن تقسيم هذا الشئ. الرجاء إدخال عدد صحيح.</String>
        <String xml:lang="th-TH">~r~รายการนี้ไม่สามารถแยกได้ กรุณากรอกจำนวนเต็ม</String>
        <String xml:lang="vi-VN">~r~Vật dụng này không thể tách ra. Vui lòng nhập tất cả số lượng.</String>
        <String xml:lang="id-ID">~r~Item ini tidak dapat dipecah. Silahkan masukan jumlah yang utuh.</String>
        <String xml:lang="hi-Latn">~r~Ye item split nahi ho sakta. Please ek whole number enter kare.</String>
        <String xml:lang="cs-CZ">~r~Tento předmět nemůžeš rozdělit. Prosím zadej celé číslo.</String>
    </Entry>

    <Entry Id="imenu_inventory_refresh">
        <String xml:lang="en-US">You must ~r~wait ~s~before refreshing the inventory again.</String>
        <String xml:lang="nl-NL">Je moet ~r~wachten ~s~voordat je de inventory opnieuw ververst.</String>
        <String xml:lang="it-IT">Devi ~r~aspettare ~s~prima poter aggiornare l'inventario nuovamente.</String>
        <String xml:lang="de-DE">Du musst ~r~warten~s~, bevor du dein Inventar erneut aktualisieren kannst.</String>
        <String xml:lang="es-ES">Tienes que ~r~esperar ~s~antes de volver a actualizar el inventario.</String>
        <String xml:lang="fr-FR">Tu dois ~r~attendre ~s~avant de pouvoir rafraîchir ton inventaire à nouveau.</String>
        <String xml:lang="pl-PL">Musisz ~r~poczekać ~s~zanim ponownie odświeżysz ekwipunek.</String>
        <String xml:lang="zh-Hant">你必須在背包重新刷新前 ~r~等待~s~.</String>
        <String xml:lang="zh-Hans">你必须在背包重新刷新前 ~r~等待~s~.</String>
        <String xml:lang="pt-BR">Você precisa ~r~esperar ~s~alguns segundos antes de atualizar o inventário novamente.</String>
        <String xml:lang="ar-001">يجب عليك ~r~الأنتظار~s~ قبل تحديث المخزون مرة أخرى.</String>
        <String xml:lang="th-TH">คุณต้อง ~r~รอ ~s~ก่อนที่จะรีเฟรชช่องเก็บของอีกครั้ง</String>
        <String xml:lang="vi-VN">Bạn phải ~r~đợi ~s~trước khi làm mới túi đồ lần nữa.</String>
        <String xml:lang="id-ID">Anda harus ~r~menunggu ~s~sebelum mengulang invetaris lagi.</String>
        <String xml:lang="tr-TR">Envanterini tekrar yenilemeden önce ~r~beklemelisin~s~.</String>
        <String xml:lang="hi-Latn">Aapko ~r~wait ~s~karna hoga firse inventory refresh karne se pehle.</String>
        <String xml:lang="cs-CZ">Musíš ~r~počkat ~s~než znovu obnovíš inventář.</String>
    </Entry>

    <!-- 0 = Other player's name -->
    <!-- 1 = Amount -->
    <!-- 2 = Item name -->
    <!-- Example: You gave Sasino (2) 3 Heavy Armor. -->
    <!--                   [   {0}  ][{1}][   {2}  ] -->
    <Entry Id="imenu_inventory_item_sent">
        <String xml:lang="en-US">You gave {0} ~y~{1} {2}~s~.</String>
        <String xml:lang="pl-PL">Przekazałeś {0} ~y~{1} {2}~s~.</String>
        <String xml:lang="nl-NL">Je hebt {0} ~y~{1} {2}~s~ gegeven.</String>
        <String xml:lang="tr-TR">{0}~s~'ya ~y~{1} {2} ~s~verdiniz.</String>
        <String xml:lang="de-DE">Du hast {0} ~y~{1} {2}~s~ gegeben.</String>
        <String xml:lang="it-IT">Hai fornito ~y~{1} {2} ~s~a {0}.</String>
        <String xml:lang="fr-FR">Tu as donné à {0} ~y~{1} {2}~s~.</String>
        <String xml:lang="es-ES">Has dado a {0} ~y~{1} {2}~s~.</String>
        <String xml:lang="zh-Hant">你給了 {0} ~y~{1} 個 {2}~s~.</String>
        <String xml:lang="zh-Hans">你给了 {0} ~y~{1} 个 {2}~s~.</String>
        <String xml:lang="pt-BR">Você deu a {0} ~y~{1} {2}~s~.</String>
        <String xml:lang="ar-001">لقد أعطيت {0} ~y~{1} {2}~s~.</String>
        <String xml:lang="th-TH">คุณให้ {0} ~y~{1} {2}~s~</String>
        <String xml:lang="vi-VN">Bạn đã đưa {0} ~y~{1} {2}~s~.</String>
        <String xml:lang="id-ID">Anda memberikan {0} ~y~{1} {2}~s~.</String>
        <String xml:lang="hi-Latn">Aapne diye {0} ~y~{1} {2}~s~.</String>
        <String xml:lang="cs-CZ">Dal jsi {0} ~y~{1} {2}~s~.</String>
    </Entry>

    <!-- Same as before, but for items that have a measure unit -->
    <!-- 0 = Other player's name -->
    <!-- 1 = Amount -->
    <!-- 2 = Unit of measurement -->
    <!-- 3 = Item name -->
    <!-- Example: You gave Sasino (2) 5g of Cocaine. -->
    <Entry Id="imenu_inventory_item_sent_unit">
        <String xml:lang="en-US">You gave {0} ~y~{1}{2} of {3}~s~.</String>
        <String xml:lang="pl-PL">Przekazałeś {0} ~y~{1}{2} {3}~s~.</String>
        <String xml:lang="nl-NL">Je hebt {0} ~y~{1}{2} van {3}~s~ gegeven.</String>
        <String xml:lang="tr-TR">{0}~s~'ya ~y~{1}{2} {3}~s~ verdiniz.</String>
        <String xml:lang="de-DE">Du hast {0} ~y~{1}{2} {3}~s~ gegeben.</String>
        <String xml:lang="it-IT">Hai fornito a {0} ~y~{1}{2} di {3}~s~.</String>
        <String xml:lang="fr-FR">Tu as donné à {0} ~y~{1}{2} de {3}~s~.</String>
        <String xml:lang="zh-Hant">你給了 {0} ~y~{1} {2} {3}~s~.</String>
        <String xml:lang="zh-Hans">你给了 {0} ~y~{1} {2} {3}~s~.</String>
        <String xml:lang="es-ES">Has dado a {0} ~y~{1}{2} de {3}~s~.</String>
        <String xml:lang="pt-BR">Você deu a {0} ~y~{1}{2} de {3}~s~.</String>
        <String xml:lang="ar-001">لقد أعطيت {0} ~y~{1}{2} من {3}~s~.</String>
        <String xml:lang="th-TH">คุณให้ {0} ~y~{1}{2} จาก {3}~s~</String>
        <String xml:lang="vi-VN">Bạn đã đưa {0} ~y~{1}{2} {3}~s~.</String>
        <String xml:lang="id-ID">Anda memberikan {0}~y~{1}{2} {3}~s~.</String>
        <String xml:lang="hi-Latn">Aapne diye {0} ~y~{1}{2} of {3}~s~.</String>
        <String xml:lang="cs-CZ">Dal jsi {0} ~y~{1}{2} {3}~s~.</String>
    </Entry>

    <Entry Id="imenu_inventory_send_cant_give_item">
        <String xml:lang="en-US">This item can't be ~r~given ~s~to other players.</String>
        <String xml:lang="pl-PL">Ten przedmiot nie może być ~r~przekazany ~s~innym graczom.</String>
        <String xml:lang="nl-NL">Dit item mag niet ~r~gegeven ~s~worden aan andere spelers.</String>
        <String xml:lang="tr-TR">Bu öğe diğer oyunculara ~r~verilemez~s~.</String>
        <String xml:lang="de-DE">Dieser Gegenstand ~r~kann nicht ~s~an andere Spieler übergeben werden.</String>
        <String xml:lang="it-IT">Questo oggetto non puo essere ~r~fornito ~s~ad altri giocatori.</String>
        <String xml:lang="fr-FR">Cet objet ne peut pas être ~r~donné ~s~à d'autres joueurs.</String>
        <String xml:lang="zh-Hant">這個物品 ~r~不能給予 ~s~其他玩家.</String>
        <String xml:lang="zh-Hans">这个物品 ~r~不能给予 ~s~其他玩家.</String>
        <String xml:lang="es-ES">Este objeto no se puede ~r~dar ~s~a otros jugadores.</String>
        <String xml:lang="pt-BR">esse item não pode ser ~r~dado ~s~a outros jogadores.</String>
        <String xml:lang="ar-001">لا يمكن ~r~منح هذا الشئ ~s~للاعبين آخرين</String>
        <String xml:lang="th-TH">ไอเท็มนี้ไม่สามารถ ~r~มอบ ~s~ให้กับผู้เล่นคนอื่นได้</String>
        <String xml:lang="vi-VN">Vật phẩm này không thể ~r~đưa ~s~cho người chơi khác.</String>
        <String xml:lang="id-ID">Barang ini tidak dapat ~r~diberikan ~s~kepada pemain lain.</String>
        <String xml:lang="hi-Latn">Ye item nahi ~r~diya ~s~jaa sakta doosre players ko.</String>
        <String xml:lang="cs-CZ">Tento předmět nemůžeš ~r~dát ~s~jinému hráči.</String>
    </Entry>

    <!-- 0 = Item name -->
    <Entry Id="imenu_inventory_send_insufficient_amount">
        <String xml:lang="en-US">You do not have enough ~r~{0}~s~.</String>
        <String xml:lang="pl-PL">Nie masz wystarczająco dużo ~r~{0}~s~.</String>
        <String xml:lang="nl-NL">Je hebt niet genoeg ~r~{0}~s~.</String>
        <String xml:lang="tr-TR">Sende yeterince yok ~r~{0}~s~.</String>
        <String xml:lang="de-DE">Du hast nicht genügend ~r~{0}~s~.</String>
        <String xml:lang="it-IT">Non hai abbastanza ~r~{0}~s~.</String>
        <String xml:lang="fr-FR">Tu n'as pas assez de ~r~{0}~s~.</String>
        <String xml:lang="zh-Hant">你沒有足夠的 ~r~{0}~s~.</String>
        <String xml:lang="zh-Hans">你没有足够的 ~r~{0}~s~.</String>
        <String xml:lang="es-ES">No tienes suficientes ~r~{0}~s~.</String>
        <String xml:lang="pt-BR">Você não tem o suficiente ~r~{0}~s~.</String>
        <String xml:lang="ar-001">ليس لديك ما يكفي من ~r~{0}~s~.</String>
        <String xml:lang="th-TH">คุณมี ~r~{0}~s~ ไม่เพียงพอ</String>
        <String xml:lang="vi-VN">Bạn không có đủ ~r~{0}~s~.</String>
        <String xml:lang="id-ID">Anda tidak memiliki ~r~{0}~s~ yang cukup.</String>
        <String xml:lang="hi-Latn">Aapke pass enough nahi hai ~r~{0}~s~.</String>
        <String xml:lang="cs-CZ">Nemáš dostatek~r~{0}~s~.</String>
    </Entry>

    <!-- 0 = Player name -->
    <Entry Id="imenu_inventory_send_insufficient_space">
        <String xml:lang="en-US">{0} doesn't have enough space in their inventory.</String>
        <String xml:lang="pl-PL">{0} nie ma wystarczająco wolnego miejsca w ekwipunku.</String>
        <String xml:lang="nl-NL">{0} heeft niet genoeg ruimte in zijn inventaris.</String>
        <String xml:lang="tr-TR">{0} envanterde yeterli boş alan yok.</String>
        <String xml:lang="de-DE">{0} hat nicht genügend Platz im Inventar.</String>
        <String xml:lang="it-IT">{0} non ha abbastanza spazio nel suo inventario.</String>
        <String xml:lang="fr-FR">{0} n'a pas assez de place dans son inventaire.</String>
        <String xml:lang="zh-Hant">{0} 的背包已經沒有多餘的空間了.</String>
        <String xml:lang="zh-Hans">{0} 的背包已经没有多余的空间了.</String>
        <String xml:lang="es-ES">{0} no tienes suficiente espacio en tu inventario.</String>
        <String xml:lang="pt-BR">{0} você não tem espaço suficiente em seu inventário.</String>
        <String xml:lang="ar-001">ليس لدى {0} مساحة كافية في مخزونه.</String>
        <String xml:lang="th-TH">{0} มีพื้นที่ไม่เพียงพอในสินค้าคงคลัง</String>
        <String xml:lang="vi-VN">{0} Không có đủ chỗ trống trong túi đồ của họ.</String>
        <String xml:lang="id-ID">{0} tidak memiliki kapasitas yang mencukup didalam invetarisnya.</String>
        <String xml:lang="hi-Latn">{0} nahi hai enough space unki inventory me.</String>
        <String xml:lang="cs-CZ">{0} nemá v intentáři dostatek místa.</String>
    </Entry>

    <!-- 0 = Player name -->
    <!-- 1 = Amount -->
    <!-- 2 = Item name -->
    <Entry Id="imenu_inventory_send_limit_reached">
        <String xml:lang="en-US">{0} can't hold ~r~{1} ~s~more ~r~{2}~s~.</String>
        <String xml:lang="pl-PL">{0} nie może nieść ~r~{1} ~s~więcej ~r~{2}~s~.</String>
        <String xml:lang="nl-NL">{0} kan niet ~r~{1} ~s~meer ~r~{2} ~s~dragen.</String>
        <String xml:lang="tr-TR">{0} ~r~{1} ~s~adet daha ~r~{2} ~s~taşıyamaz.</String>
        <String xml:lang="de-DE">{0} kann nicht ~r~{1} ~s~weitere/n ~r~{2}~s~ halten.</String>
        <String xml:lang="it-IT">{0} non può reggere altri ~r~{1}~s~ ~r~{2}~s~.</String>
        <String xml:lang="fr-FR">{0} ne peut pas porter plus de ~r~{1} {2}~s~.</String>
        <String xml:lang="zh-Hant">{0} 無法攜帶 ~r~{1} ~s~個或以上的 ~r~{2}~s~.</String>
        <String xml:lang="zh-Hans">{0} 无法携带 ~r~{1} ~s~个或以上的 ~r~{2}~s~.</String>
        <String xml:lang="es-ES">{0} no puedes tener ~r~{1} ~s~más ~r~{2}~s~.</String>
        <String xml:lang="pt-BR">{0} você não pode ter ~r~{1} ~s~mais ~r~{2}~s~.</String>
        <String xml:lang="ar-001">{0} لا يمكنه استقبال ~r~{1} ~s~اكثر~r~{2}~s~.</String>
        <String xml:lang="th-TH">{0} ไม่สามารถถือ ~r~{1} ~s~more ~r~{2}~s~</String>
        <String xml:lang="vi-VN">{0} không thể giữ thêm ~r~{1}~s~ ~r~{2}~s~.</String>
        <String xml:lang="id-ID">{0} Tidak dapat membawa ~r~{1} ~s~lagi ~r~{2}~s~.</String>
        <String xml:lang="hi-Latn">{0} nahi rakh sakte ~r~{1} ~s~zyada ~r~{2}~s~.</String>
        <String xml:lang="cs-CZ">{0} nemůže nést ~r~{1} ~s~více ~r~{2}~s~.</String>
    </Entry>

    <!-- 0 = Player name -->
    <!-- 1 = Amount -->
    <!-- 2 = Unit of measurement -->
    <!-- 3 = Item name -->
    <!-- Example: Sasino can't hold 2 more g of Cocaine. -->
    <Entry Id="imenu_inventory_send_limit_reached_unit">
        <String xml:lang="en-US">{0} can't hold ~r~{1} ~s~more {2} of ~r~{3}~s~.</String>
        <String xml:lang="pl-PL">{0} nie może nieść ~r~{1} ~s~więcej {2} ~r~{3}~s~.</String>
        <String xml:lang="nl-NL">{0} kan niet ~r~{1} ~s~meer {2} van ~r~{3} ~s~dragen.</String>
        <String xml:lang="tr-TR">{0} ~r~{1}~s~ {2}~s~ daha ~r~{3}~s~ tutamaz.</String>
        <String xml:lang="de-DE">{0} kann nicht ~r~{1} ~s~weitere{2} von ~r~{3}~s~ halten.</String>
        <String xml:lang="it-IT">{0} non può reggere altri ~r~{1}{2} ~s~di {3}.</String>
        <String xml:lang="fr-FR">{0} ne peut pas porter plus de ~r~{1} {2} ~s~de ~r~{3}~s~.</String>
        <String xml:lang="zh-Hant">{0} 無法攜帶 ~r~{1} ~s~{2}或以上的 ~r~{3}~s~.</String>
        <String xml:lang="zh-Hans">{0} 无法携带 ~r~{1} ~s~{2}或以上的 ~r~{3}~s~.</String>
        <String xml:lang="es-ES">{0} no puedes tener ~r~{1} ~s~más {2} de ~r~{3}~s~.</String>
        <String xml:lang="pt-BR">{0} você não pode ter ~r~{1} ~s~mais {2} de ~r~{3}~s~.</String>
        <String xml:lang="ar-001">{0} لا يمكنه استقبال ~r~{1} ~s~اكثر{2} من ~r~{3}~s~.</String>
        <String xml:lang="th-TH">{0} ไม่สามารถเก็บ ~r~{1} ~s~more {2} จาก ~r~{3}~s~</String>
        <String xml:lang="vi-VN">{0} không thể giữ thêm {1} ~s~{2} ~r~của {3}~s~.</String>
        <String xml:lang="id-ID">{0} tidak dapat membawa ~r~{1} ~s~{2} lagi dari ~r~{3}~s~.</String>
        <String xml:lang="hi-Latn">{0} nahi rakh sakte ~r~{1} ~s~zyada {2} of ~r~{3}~s~.</String>
        <String xml:lang="cs-CZ">{0} už nemůže mít ~r~{1} ~s~více {2} ~r~{3}~s~.</String>
    </Entry>

    <!-- 0 = Player name -->
    <!-- 1 = Amount -->
    <!-- 2 = Unit of measurement -->
    <!-- 3 = Item name -->
    <!-- Example: Sasino gave you ~y~2g of Cocaine~s~. -->
    <Entry Id="imenu_inventory_received_item">
        <String xml:lang="en-US">{0} gave you ~y~{1}{2} {3}~s~.</String>
        <String xml:lang="nl-NL">{0} heeft je ~y~{1}{2} {3}~s~ gegeven.</String>
        <String xml:lang="fr-FR">{0} t'a donné ~y~{1}{2} {3}~s~.</String>
        <String xml:lang="cs-CZ">{0} ti dal ~y~{1}{2} {3}~s~.</String>
        <String xml:lang="de-DE">{0} hat dir ~y~{1}{2} {3}~s~ gegeben.</String>
    </Entry>

    <Entry Id="imenu_inventory_no_items_in_category">
        <String xml:lang="en-US">No items in this category :(</String>
        <String xml:lang="nl-NL">Geen voorwerpen in deze categorie :(</String>
        <String xml:lang="it-IT">Non ci sono oggetti in questa categoria :(</String>
        <String xml:lang="de-DE">Keine Gegenstände in dieser Kategorie :(</String>
        <String xml:lang="es-ES">No hay artículos en esta categoría :(</String>
        <String xml:lang="pl-PL">Brak przedmiotów w tej kategorii :(</String>
        <String xml:lang="fr-FR">Pas d'objets dans cette catégorie :(</String>
        <String xml:lang="zh-Hant">這個分類裡沒有物品 :(</String>
        <String xml:lang="zh-Hans">这个分类里没有东西 :(</String>
        <String xml:lang="pt-BR">Não há artigos nesta categoria :(</String>
        <String xml:lang="ar-001">لا يوجد شيء في هذه المجموعة :(</String>
        <String xml:lang="th-TH">ไม่มีรายการในหมวดหมู่นี้ :(</String>
        <String xml:lang="vi-VN">Không có vật phẩm nào trong danh mục này :(</String>
        <String xml:lang="id-ID">Tidak ada barang didalam kategori ini :(</String>
        <String xml:lang="tr-TR">Bu kategoride hiç öğe bulunmuyor :(</String>
        <String xml:lang="hi-Latn">Koi items nahi hai iss category mein :(</String>
        <String xml:lang="cs-CZ">Žádný předmět v této kategorii :(</String>
    </Entry>

    <Entry Id="imenu_inventory_no_items_in_category_descr">
        <String xml:lang="en-US">There are no items in this category.</String>
        <String xml:lang="pl-PL">Nie ma przedmiotów w tej kategorii.</String>
        <String xml:lang="nl-NL">Er zijn geen voorwerpen in deze categorie.</String>
        <String xml:lang="tr-TR">Bu kategoride hiçbir öğe bulunmuyor.</String>
        <String xml:lang="de-DE">Du hast keine Gegenstände in dieser Kategorie.</String>
        <String xml:lang="it-IT">Non sono presenti oggetti in questa categoria.</String>
        <String xml:lang="fr-FR">Il n'y a pas d'objets dans cette catégorie.</String>
        <String xml:lang="zh-Hant">這個類別內沒有物品.</String>
        <String xml:lang="zh-Hans">这个类别内没有物品.</String>
        <String xml:lang="es-ES">No hay artículos en esta categoría.</String>
        <String xml:lang="pt-BR">Não tem artigos nesta categoria.</String>
        <String xml:lang="ar-001">لا يوجد شيء في هذه المجموعة </String>
        <String xml:lang="th-TH">ไม่มีรายการในหมวดหมู่นี้</String>
        <String xml:lang="vi-VN">Không có bất kì vật phẩm nào trong danh mục này.</String>
        <String xml:lang="id-ID">Tidak ada barang didalam kategori ini.</String>
        <String xml:lang="hi-Latn">Koi items nahi hai iss category mein.</String>
        <String xml:lang="cs-CZ">V této kategorii nejsou žádné předměty.</String>
    </Entry>

    <Entry Id="imenu_inventory_cant_use">
        <String xml:lang="en-US">You ~r~cannot ~s~use this item directly from the inventory.</String>
        <String xml:lang="pl-PL">~r~Nie możesz ~s~użyć tego przedmiotu prosto z ekwipunku.</String>
        <String xml:lang="nl-NL">Dit voorwerp kan je ~r~niet~s~ direct vanuit je inventaris gebruiken.</String>
        <String xml:lang="it-IT">~r~Non puoi ~s~usare questo oggetto direttamente dal tuo inventario.</String>
        <String xml:lang="de-DE">Du kannst diesen Gegenstand ~r~nicht ~s~direkt aus deinem Inventar nutzen.</String>
        <String xml:lang="es-ES">Tu ~r~no puedes ~s~usar este artículo directamente del inventario.</String>
        <String xml:lang="fr-FR">Tu ~r~ne peux pas ~s~utiliser cet objet directement depuis l'inventaire.</String>
        <String xml:lang="zh-Hant">你 ~r~不能 ~s~直接從庫存中使用該物品.</String>
        <String xml:lang="zh-Hans">你 ~r~不能 ~s~直接从库存中使用该物品.</String>
        <String xml:lang="pt-BR">Você ~r~não pode ~s~usar esse item diretamente do inventário.</String>
        <String xml:lang="ar-001">انت ~r~لا يمكنك ~s~استخدام هذا العنصر مباشرةً من المخزون.</String>
        <String xml:lang="th-TH">คุณ ~r~ไม่สามารถ ~s~ใช้ไอเท็มนี้โดยตรงจากช่องเก็บของ</String>
        <String xml:lang="vi-VN">Bạn ~r~không thể ~s~sử dụng vật phẩm này trực tiếp từ túi đồ.</String>
        <String xml:lang="id-ID">Anda ~r~tidak dapat ~s~menggunakan barang ini langsung dari inventory.</String>
        <String xml:lang="tr-TR">Bu eşyayı envanterden doğrudan ~r~kullanamazsınız~s~.</String>
        <String xml:lang="hi-Latn">Aap ~r~nahi ~s~use kar sakte ye item directly apni inventory se.</String>
        <String xml:lang="cs-CZ">Tento předmět ~r~nemůžeš ~s~použít přímo z intenváře.</String>
    </Entry>

    <Entry Id="imenu_inventory_rate_limit">
        <String xml:lang="en-US">You have been ~r~rate limited~s~.</String>
        <String xml:lang="pl-PL">Nie tak szybko! Zostałeś ~r~tymczasowo ograniczony~s~.</String>
        <String xml:lang="nl-NL">Je verzoeken zijn ~r~gelimiteerd~s~.</String>
        <String xml:lang="it-IT">Le tue richieste sono state ~r~limitate~s~.</String>
        <String xml:lang="de-DE">Deine Höchstgrenze wurde ~r~eingeschränkt.~s~.</String>
        <String xml:lang="es-ES">Has alcanzado el ~r~límite de uso~s~ dentro del ~r~límite de tiempo~s~.</String>
        <String xml:lang="fr-FR">Tu as atteint la ~r~limite d'utilisations~s~ dans un ~r~temps imparti~s~.</String>
        <String xml:lang="zh-Hant">你已經被 ~r~限制速率~s~</String>
        <String xml:lang="zh-Hans">你已经被 ~r~限制速率~s~</String>
        <String xml:lang="pt-BR">você atingiu o~r~limite de tempo~s~.</String>
        <String xml:lang="ar-001">لقد وصلت إلي ~r~معدل محدود~s~.</String>
        <String xml:lang="th-TH">คุณได้รับ ~r~อัตราจำกัด~s~</String>
        <String xml:lang="vi-VN">Bạn đã bị ~r~giới hạn tỉ lệ~s~.</String>
        <String xml:lang="id-ID">Anda telah terkena ~r~pembatasan jaringan masuk~s~.</String>
        <String xml:lang="tr-TR">~r~Sınırlı hıza tabi ~s~tutuldunuz.</String>
        <String xml:lang="hi-Latn">Aapko ~r~rate limit ~s~kar diya gaya hai.</String>
        <String xml:lang="cs-CZ">Né tak rychle! Byl jsi ~r~dočasně omezen~s~.</String>

    </Entry>

    <Entry Id="imenu_inventory_cant_drop">
        <String xml:lang="en-US">This item can't be ~r~dropped~s~.</String>
        <String xml:lang="nl-NL">Dit voorwerp kan niet worden ~r~neergelegd~s~.</String>
        <String xml:lang="hi-Latn">Yeah iten ~r~dropped ~s~nahi kiya jaa sakta.</String>
        <String xml:lang="fr-FR">Cet objet ne peut pas être ~r~déposé~s~.</String>
        <String xml:lang="cs-CZ">Tento item nemůžeš ~r~vyhodit~s~.</String>
        <String xml:lang="de-DE">Dieser Gegenstand kann nicht ~r~fallengelassen~s~ werden.</String>
    </Entry>

    <Entry Id="imenu_inventory_drop_invalid_position">
        <String xml:lang="en-US">You cannot drop an item ~r~here~s~.</String>
        <String xml:lang="nl-NL">Je kan dit voorwerp ~r~hier~s~ niet neerleggen.</String>
        <String xml:lang="hi-Latn">Aap koi bhi item drop nahi kar sakte ~r~yaha~s~.</String>
        <String xml:lang="fr-FR">Tu ne peux pas déposer un objet ~r~ici~s~.</String>
        <String xml:lang="cs-CZ">Nemůžeš ~r~zde ~s~vyhodit tento předmět.</String>
        <String xml:lang="de-DE">Du kannst diesen Gegenstand ~r~hier~s~ nicht fallenlassen.</String>
    </Entry>

    <Entry Id="imenu_inventory_drop_too_many">
        <String xml:lang="en-US">There are ~r~too many drops in the server~s~.</String>
        <String xml:lang="nl-NL">Er liggen ~r~te veel voorwerpen op straat~s~ in de server.</String>
        <String xml:lang="hi-Latn">Yaha ~r~bohut saare drops ho gaye hain iss server mein~s~.</String>
        <String xml:lang="fr-FR">Il y a ~r~trop de dépôts dans le serveur~s~.</String>
        <String xml:lang="cs-CZ">Na serveru je ~r~příliš mnoho vyhozených předmětů~s~.</String>
        <String xml:lang="de-DE">Es gibt ~r~zu viele fallengelassene Gegenstände auf diesem Server~s~.</String>v
    </Entry>

    <Entry Id="imenu_inventory_pickup_concurrent">
        <String xml:lang="en-US">~r~This item is being picked up by someone else!</String>
        <String xml:lang="nl-NL">~r~Dit voorwerp wordt opgepakt door iemand anders!</String>
        <String xml:lang="hi-Latn">~r~Yeh item uthaya jaa raha hai kisi aur se!</String>
<<<<<<< HEAD
        <String xml:lang="fr-FR">~r~Cet objet est en train d'être récupéré par quelqu'un d'autre!</String>
        <String xml:lang="cs-CS">~r~Tento předmět již sbírá někdo jiný!</String>
=======
        <String xml:lang="fr-FR">~r~Cet article est en train d'être récupéré par quelqu'un d'autre!</String>
        <String xml:lang="cs-CZ">~r~Tento předmět již sbírá někdo jiný!</String>
>>>>>>> 80474683
        <String xml:lang="de-DE">~r~Dieser Gegenstand wird von jemand anderem aufgehoben!</String>
    </Entry>

    <!-- {0} = item amount -->
    <!-- {1} = item unit -->
    <!-- {2} = item name preposition -->
    <!-- {3} = item name -->
    <!-- You picked up 5g of ~b~Meth~s~. -->
    <!-- You picked up 2 ~b~Heavy Armor~s~. -->
    <Entry Id="imenu_inventory_pickup_success">
        <String xml:lang="en-US">You picked up {0}{1} {2}~b~{3}~s~.</String>
        <String xml:lang="nl-NL">Je hebt {0}{1} {2}~b~{3}~s~ opgepakt.</String>
        <String xml:lang="hi-Latn">Aap uthaye {0}{1} {2}~b~{3}~s~.</String>
        <String xml:lang="fr-FR">Tu as ramassé {0}{1} {2}~b~{3}~s~.</String>
        <String xml:lang="cs-CZ">Sebral jsi {0}{1} {2}~b~{3}~s~.</String>
        <String xml:lang="de-DE">Du hast {0}{1} {2}~b~{3}~s~ aufgehoben.</String>
    </Entry>

    <!-- {0} = item amount -->
    <!-- {1} = item unit -->
    <!-- {2} = item name preposition -->
    <!-- {3} = item name -->
    <!-- You dropped ~p~5g~s~ of ~y~Meth~s~. -->
    <!-- You dropped ~p~2~s~ ~y~Heavy Armor~s~. -->
    <Entry Id="imenu_inventory_drop_success">
        <String xml:lang="en-US">You dropped ~p~{0}{1}~s~ {2}~y~{3}~s~.</String>
        <String xml:lang="nl-NL">Je hebt ~p~{0}{1}~s~ {2}~y~{3}~s~ neergelegd.</String>
        <String xml:lang="hi-Latn">Aap drop kiye ~p~{0}{1}~s~ {2}~y~{3}~s~.</String>
        <String xml:lang="fr-FR">Tu as déposé ~p~{0}{1}~s~ {2}~y~{3}~s~.</String>
        <String xml:lang="cs-CZ">Vyhodil jsi ~p~{0}{1}~s~ {2}~y~{3}~s~.</String>
        <String xml:lang="de-DE">Du hast ~p~{0}{1}~s~ {2}~y~{3}~s~ fallengelassen.</String>
    </Entry>

    <!-- {0} = item name -->
    <Entry Id="input_imenu_inventory_drop">
        <String xml:lang="en-US">Drop {0}</String>
        <String xml:lang="nl-NL">Leg {0} neer</String>
        <String xml:lang="hi-Latn">Drop kare {0}</String>
        <String xml:lang="fr-FR">Déposer {0}</String>
        <String xml:lang="cs-CZ">Vyhodit {0}</String>
        <String xml:lang="de-DE">Wirf {0} weg</String>
    </Entry>

    <!-- {0} = item amount -->
    <!-- {1} = item unit -->
    <!-- {2} = item name preposition -->
    <!-- {3} = item name -->
    <!-- You have 5g of Meth. Enter the amount you want to drop: -->
    <!-- You have 2 Heavy Armor. Enter the amount you want to drop: -->
    <Entry Id="input_imenu_inventory_drop_text">
        <String xml:lang="en-US">You have {0}{1} {2}{3}. Enter the amount you want to drop:</String>
        <String xml:lang="nl-NL">Je hebt {0}{1} {2}{3}. Voer het aantal in dat je wilt neerleggen:</String>
        <String xml:lang="hi-Latn">Aap ke paas {0}{1} {2}{3}. Enter kare drop karne ka amount:</String>
        <String xml:lang="fr-FR">Tu as {0}{1} {2}{3}. Saisis le montant que tu souhaites déposer:</String>
        <String xml:lang="cs-CZ">Právě máš {0}{1} {2}{3}. Zadej počet který chceš vyhodit:</String>
        <String xml:lang="de-DE">Du hast {0}{1} {2}{3}. Gib die Menge ein, die du wegwerfen willst:</String>
    </Entry>

    <Entry Id="item_name_preposition">
        <String xml:lang="en-US">of</String>
        <String xml:lang="nl-NL">van</String>
        <String xml:lang="hi-Latn">of</String>
        <String xml:lang="fr-FR">de</String>
        <String xml:lang="de-DE">von</String>
    </Entry>

    <Entry Id="imenu_inventory_search">
        <String xml:lang="en-US">Search</String>
        <String xml:lang="nl-NL">Zoeken</String>
        <String xml:lang="hi-Latn">Search</String>
        <String xml:lang="fr-FR">Fouiller</String>
        <String xml:lang="cs-CZ">Hledat</String>
        <String xml:lang="de-DE">Suchen</String>
    </Entry>

    <Entry Id="imenu_inventory_search_text">
        <String xml:lang="en-US">Enter an item's name or part of it</String>
        <String xml:lang="nl-NL">Voer het naam van een voorwerp in of een deel ervan</String>
        <String xml:lang="hi-Latn">Enter kare ek item ka name ya uska koi part</String>
<<<<<<< HEAD
        <String xml:lang="fr-FR">Saisir le nom d'un objet ou une partie de celui-ci</String>
        <String xml:lang="cs-CS">Zadej název nebo část nazvu předmětu který hledáš</String>
=======
        <String xml:lang="fr-FR">Saisir le nom d'un article ou une partie de celui-ci</String>
        <String xml:lang="cs-CZ">Zadej název nebo část nazvu předmětu který hledáš</String>
>>>>>>> 80474683
        <String xml:lang="de-DE">Gib einen Namen eines Gegenstandes oder einen Teil davon ein</String>
    </Entry>

    <!-- 0 = input -->
    <Entry Id="imenu_inventory_search_subtitle">
        <String xml:lang="en-US">Search: {0}</String>
        <String xml:lang="nl-NL">Zoek: {0}</String>
        <String xml:lang="hi-Latn">Search: {0}</String>
        <String xml:lang="fr-FR">Fouiller: {0}</String>
        <String xml:lang="cs-CZ">Hledat: {0}</String>
        <String xml:lang="de-DE">Suche: {0}</String>
    </Entry>

    <!-- ========================= -->
    <!-- Job menu -->
    <!-- ========================= -->
    <Entry Id="imenu_jobmenu_mechanic_changes">
        <String xml:lang="en-US">The ~b~changes ~s~have been saved.</String>
        <String xml:lang="nl-NL">De ~b~aanpassingen ~s~zijn opgeslagen.</String>
        <String xml:lang="it-IT">Le ~b~modifiche ~s~sono state salvate.</String>
        <String xml:lang="de-DE">Die Änderungen wurden gespeichert.</String>
        <String xml:lang="es-ES">Los ~b~cambios ~s~se han guardado.</String>
        <String xml:lang="pl-PL">~b~Zmiany ~s~zostały zapisane.</String>
        <String xml:lang="fr-FR">Les ~b~changements ~s~ont été sauvegardés.</String>
        <String xml:lang="zh-Hant">您做的 ~b~修改 ~s~已被儲存.</String>
        <String xml:lang="zh-Hans">您做的 ~b~修改 ~s~已被储存.</String>
        <String xml:lang="pt-BR">As ~b~alterações ~s~foram salvas.</String>
        <String xml:lang="ar-001">التغيرات~b~ ~s~تم حفظها</String>
        <String xml:lang="th-TH">การ ~b~เปลี่ยนแปลง ~s~ได้รับการบันทึกแล้ว</String>
        <String xml:lang="vi-VN">~b~Những thay đổi ~s~đã được lưu.</String>
        <String xml:lang="id-ID">~b~Perubahan yang anda lakukan ~s~telah disimpan.</String>
        <String xml:lang="tr-TR">~b~Değişikler ~s~kaydedildi.</String>
        <String xml:lang="hi-Latn">Aapke ~b~changes ~s~save kar liye gaye hain.</String>
        <String xml:lang="cs-CZ"> ~b~změny ~s~byly uloženy.</String>
    </Entry>

    <Entry Id="imenu_jobmenu_stock_price_lower">
        <String xml:lang="en-US">The price of this item can't be lower than ~r~{0}~s~.</String>
        <String xml:lang="nl-NL">De prijs van dit voorwerp mag niet lager zijn dan ~r~{0}~s~.</String>
        <String xml:lang="it-IT">Il prezzo di questo oggetto non può essere inferiore a ~r~{0}~s~.</String>
        <String xml:lang="de-DE">Der Preis dieses Gegenstandes kann nicht kleiner als ~r~{0}~s~sein.</String>
        <String xml:lang="es-ES">El precio de este artículo no puede ser inferior a ~r~{0}~s~.</String>
        <String xml:lang="pl-PL">Cena tego przedmiotu nie może być niższa ~r~{0}~s~.</String>
        <String xml:lang="fr-FR">Le prix de cet objet ne peut être inférieur à ~r~{0}~s~.</String>
        <String xml:lang="zh-Hant">這個物品的價格不能低於 ~r~{0}~s~.</String>
        <String xml:lang="zh-Hans">这个物品的价格不能低于 ~r~{0}~s~.</String>
        <String xml:lang="pt-BR">O preço desse item não deve ser inferior a ~r~{0}~s~.</String>
        <String xml:lang="ar-001">لا يمكن أن يكون سعر هذا الشىء أقل من ~r~{0}~s~.</String>
        <String xml:lang="th-TH">ราคาของรายการนี้ต้องไม่ต่ำกว่า ~r~{0}~s~</String>
        <String xml:lang="vi-VN">Giá của vật này không thể thấp hơn ~r~{0}~s~.</String>
        <String xml:lang="id-ID">Harga dari barang ini tidak boleh lebih murah dari ~r~{0}~s~.</String>
        <String xml:lang="tr-TR">Bu öğenin fiyatı ~r~{0}~s~'den düşük olamaz.</String>
        <String xml:lang="hi-Latn">Is item ka price aur kam nahi kiya ja sakta ~r~{0}~s~.</String>
        <String xml:lang="cs-CZ">Cena tohoto předměnu nemůže být nižší než ~r~{0}~s~.</String>
    </Entry>

    <Entry Id="imenu_jobmenu_stock_price_higher">
        <String xml:lang="en-US">The price of this item can't be higher than ~r~{0}~s~.</String>
        <String xml:lang="nl-NL">De prijs van dit voorwerp mag niet hoger zijn dan ~r~{0}~s~.</String>
        <String xml:lang="it-IT">Il prezzo di questo oggetto non può essere maggiore di ~r~{0}~s~.</String>
        <String xml:lang="de-DE">Der Preis dieses Gegenstandes kann nicht höcher als ~r~{0}~s~sein.</String>
        <String xml:lang="es-ES">El precio de este artículo no puede ser superior a ~r~{0}~s~.</String>
        <String xml:lang="pl-PL">Cena tego przedmiotu musi być wyższa niż ~r~{0}~s~.</String>
        <String xml:lang="fr-FR">Le prix de cet objet ne peut être supérieur à ~r~{0}~s~.</String>
        <String xml:lang="zh-Hant">這個物品的價格不能高於 ~r~{0}~s~.</String>
        <String xml:lang="zh-Hans">这个物品的价格不能高于 ~r~{0}~s~.</String>
        <String xml:lang="pt-BR">O preço desse item não pode ser superior a ~r~{0}~s~.</String>
        <String xml:lang="ar-001">لا يمكن أن يكون سعر هذا الشيء أعلى من ~r~{0}~s~.</String>
        <String xml:lang="th-TH">ราคาของรายการนี้ต้องไม่สูงกว่า ~r~{0}~s~</String>
        <String xml:lang="vi-VN">Giá của vật này không thể cao hơn ~r~{0}~s~.</String>
        <String xml:lang="id-ID">Harga barang ini tidak boleh lebih mahal dari ~r~{0}~s~.</String>
        <String xml:lang="tr-TR">Bu öğenin fiyatı ~r~{0}~s~'den yüksek olamaz.</String>
        <String xml:lang="hi-Latn">Is item ka price aur zyada nahi kiya ja sakta ~r~{0}~s~.</String>
        <String xml:lang="cs-CZ">Cena tohoto předmětu nemůže být vyšší než ~r~{0}~s~.</String>
    </Entry>

    <Entry Id="imenu_jobmenu_stock_price_unchanged">
        <String xml:lang="en-US">The price remains ~p~unchanged~s~.</String>
        <String xml:lang="nl-NL">De prijs ~p~blijft hetzelfde~s~.</String>
        <String xml:lang="it-IT">Il prezzo è rimasto ~p~invariato~s~.</String>
        <String xml:lang="de-DE">Der Preis ~p~verbleibt unverändert~s~.</String>
        <String xml:lang="es-ES">El precio permanece ~p~sin cambios~s~.</String>
        <String xml:lang="pl-PL">Cena pozostaje ~p~identyczna~s~.</String>
        <String xml:lang="fr-FR">Le prix reste ~p~inchangé~s~.</String>
        <String xml:lang="zh-Hant">此價格保持 ~p~不變~s~.</String>
        <String xml:lang="zh-Hans">此价格保持 ~p~不变~s~.</String>
        <String xml:lang="pt-BR">O preço permanece ~p~inalterado~s~.</String>
        <String xml:lang="ar-001">يبقى السعر ~p~دون تغيير~s~.</String>
        <String xml:lang="th-TH">ราคายังคงอยู่ ~p~ไม่เปลี่ยนแปลง~s~</String>
        <String xml:lang="id-ID">Harga tetap ~p~tidak berubah~s~.</String>
        <String xml:lang="vi-VN">Giá còn lại ~p~không thay đổi~s~.</String>
        <String xml:lang="tr-TR">Fiyat ~p~değişmeden~s~ kaldı.</String>
        <String xml:lang="hi-Latn">Price mein koi ~p~change ~s~nahi tha.</String>
        <String xml:lang="cs-CZ">Cena zůstala ~p~beze změny~s~.</String>
    </Entry>

    <Entry Id="imenu_jobmenu_stock_numeric_value">
        <String xml:lang="en-US">You must enter a ~r~numeric value~s~.</String>
        <String xml:lang="nl-NL">Je moet een ~r~nummer~s~ invoeren.</String>
        <String xml:lang="it-IT">Devi inserire un ~r~valore numerico~s~.</String>
        <String xml:lang="de-DE">Du musst einen ~r~Zahlenwert ~s~eingeben.</String>
        <String xml:lang="es-ES">Debe introducir un ~r~valor numérico~s~.</String>
        <String xml:lang="pl-PL">Musisz podać ~r~wartość numeryczną~s~.</String>
        <String xml:lang="fr-FR">Tu dois entrer une ~r~valeur numérique~s~.</String>
        <String xml:lang="zh-Hant">你必須輸入一個 ~r~數值~s~.</String>
        <String xml:lang="zh-Hans">你必须输入一个 ~r~数值~s~.</String>
        <String xml:lang="pt-BR">Você deve inserir um ~r~valor numérico~s~.</String>
        <String xml:lang="ar-001">يجب عليك إدخال ~r~قيمة رقمية~s~.</String>
        <String xml:lang="th-TH">คุณต้องป้อน ~r~ค่าตัวเลข~s~</String>
        <String xml:lang="id-ID">Anda harus memasukan ~r~nilai angka~s~.</String>
        <String xml:lang="vi-VN">Bạn cần phải nhập một ~r~giá trị số~s~.</String>
        <String xml:lang="tr-TR">~r~Sayısal bir değer ~s~girmelisin.</String>
        <String xml:lang="hi-Latn">Aapko enter karna hoga ek ~r~numeric value~s~.</String>
        <String xml:lang="cs-CZ">Musíš zadat ~r~číselnou hodnotu~s~.</String>
    </Entry>

    <Entry Id="imenu_jobmenu_stock_multiple">
        <String xml:lang="en-US">~r~The amount must be a multiple of 0.1.</String>
        <String xml:lang="nl-NL">~r~Het aantal moet een veelvoud van 0.1 zijn.</String>
        <String xml:lang="it-IT">~r~La quantità deve essere un multiplo di 0.1.</String>
        <String xml:lang="de-DE">~r~Der Wert muss ein Vielfaches von 0.1 sein.</String>
        <String xml:lang="es-ES">~r~La cantidad debe ser un múltiplo de 0.1.</String>
        <String xml:lang="pl-PL">~r~Wartość musi być wielokrotnością 0.1.</String>
        <String xml:lang="fr-FR">~r~Le montant doit être un multiple de 0,1.</String>
        <String xml:lang="zh-Hant">~r~這個數值必須為0.1的倍數.</String>
        <String xml:lang="zh-Hans">~r~这个数值必须为0.1的倍数.</String>
        <String xml:lang="pt-BR">~r~A quantidade deve ser um múltiplo de 0.1.</String>
        <String xml:lang="ar-001">~r~يجب أن يكون المبلغ من مضاعفات 0.1.</String>
        <String xml:lang="th-TH">~r~จำนวนจะต้องเป็นทวีคูณของ 0.1</String>
        <String xml:lang="id-ID">~r~Jumlahnya harus kelipatan dari 0.1.</String>
        <String xml:lang="tr-TR">~r~Miktar 0.1'in katları olmalıdır.</String>
        <String xml:lang="hi-Latn">~r~Jo amount hai wo multiple of 0.1 hona chahiye.</String>
        <String xml:lang="cs-CZ">~r~Číslo musí být násobkem 0.1.</String>
    </Entry>

    <!-- {0} = amount -->
    <!-- {1} = Unit (grams, ..) -->
    <!-- {2} = Item name -->
    <Entry Id="imenu_jobmenu_stock_dont_have">
        <String xml:lang="en-US">~r~You don't have {0}{1} {2}.</String>
        <String xml:lang="nl-NL">~r~Je hebt geen {0}{1} {2}.</String>
        <String xml:lang="it-IT">~r~Non hai {0}{1} {2}.</String>
        <String xml:lang="de-DE">~r~Du hast nicht {0}{1} {2}.</String>
        <String xml:lang="es-ES">~r~No tienes {0}{1} {2}.</String>
        <String xml:lang="pl-PL">~r~Nie posiadasz {0}{1} {2}.</String>
        <String xml:lang="fr-FR">~r~Tu n'as pas {0}{1} {2}.</String>
        <String xml:lang="zh-Hant">~r~你並不擁有 {0}{1} {2}.</String>
        <String xml:lang="zh-Hans">~r~你并不拥有 {0}{1} {2}.</String>
        <String xml:lang="pt-BR">~r~Você não precisa {0}{1} {2}.</String>
        <String xml:lang="ar-001">~r~ليس لديك {0}{1} {2}.</String>
        <String xml:lang="th-TH">~r~คุณไม่มี {0}{1} {2}</String>
        <String xml:lang="vi-VN">~r~Bạn không có {0}{1} {2}.</String>
        <String xml:lang="id-ID">~r~Anda tidak memiliki {0}{1} {2}.</String>
        <String xml:lang="tr-TR">~r~{0}{1} {2} sizde yok.</String>
        <String xml:lang="hi-Latn">~r~Aapke paas nahi hai {0}{1} {2}.</String>
        <String xml:lang="cs-CZ">~r~Nemáš {0}{1} {2}.</String>
    </Entry>

    <Entry Id="imenu_jobmenu_stock_inventory_move">
        <String xml:lang="en-US">You moved ~p~{0}{1} {2} ~s~to your inventory.</String>
        <String xml:lang="nl-NL">Je hebt ~p~{0}{1} {2}~s~ naar je inventaris verschoven.</String>
        <String xml:lang="it-IT">Hai spostato ~p~{0}{1} {2}~s~ nel tuo inventario.</String>
        <String xml:lang="de-DE">Du hast ~p~{0}{1} {2} ~s~in dein Inventar verschoben.</String>
        <String xml:lang="es-ES">Has movido ~p~{0}{1} {2} ~s~a su inventario.</String>
        <String xml:lang="pl-PL">Przeniosłeś ~p~{0}{1} {2} ~s~do swojego ekwipunku.</String>
        <String xml:lang="fr-FR">Tu as déplacé ~p~{0}{1} {2} ~s~dans ton inventaire.</String>
        <String xml:lang="zh-Hant">你移動了 ~p~{0}{1} {2} ~s~到你的背包.</String>
        <String xml:lang="zh-Hans">你移动了 ~p~{0}{1} {2} ~s~到你的背包.</String>
        <String xml:lang="pt-BR">Você mudou~p~{0}{1} {2} ~s~em seu inventário.</String>
        <String xml:lang="ar-001">لقد قمت بنقل ~p~{0}{1} {2}~s~ إلى مخزونك.</String>
        <String xml:lang="th-TH">คุณได้ย้าย ~p~{0}{1} {2} ~s~ไปยังสินค้าคงคลังของคุณ</String>
        <String xml:lang="vi-VN">Bạn đã chuyển ~p~{0}{1} {2} ~s~đến túi đồ của bạn.</String>
        <String xml:lang="id-ID">Anda memindahkan ~p~{0}{1} {2} ~s~kedalam inventaris anda.</String>
        <String xml:lang="tr-TR">~p~{0}{1} {2} ~s~Envanterinize taşıdınız.</String>
        <String xml:lang="hi-Latn">Aapne move kiya ~p~{0}{1} {2} ~s~apni inventory mein.</String>
        <String xml:lang="cs-CZ">Přesunul jsi ~p~{0}{1} {2} ~s~do inventáře.</String>
    </Entry>

    <Entry Id="imenu_jobmenu_stock_inventory_cant_hold">
        <String xml:lang="en-US">~r~You can't hold {0}{1} more {2} in your inventory.</String>
        <String xml:lang="nl-NL">~r~Je kan niet meer {0}{1} van {2} in je inventaris houden.</String>
        <String xml:lang="it-IT">~r~Non puoi reggere altri {0}{1} {2} nel tuo inventario.</String>
        <String xml:lang="de-DE">~r~Du kannst nicht mehr {0}{1} {2} in deinem Inventar halten.</String>
        <String xml:lang="es-ES">~r~No puedes tener {0}{1} más {2} en tu inventario.</String>
        <String xml:lang="pl-PL">~r~Nie możesz nieść {0}{1} więcej {2} w swoim ekwipunku.</String>
        <String xml:lang="fr-FR">~r~Tu ne peux avoir plus de {0}{1} {2} dans ton inventaire.</String>
        <String xml:lang="zh-Hant">~r~你不能持有 {0}{1} 以上的 {2} 在你的背包.</String>
        <String xml:lang="zh-Hans">~r~你不能持有 {0}{1} 以上的 {2} 在你的背包.</String>
        <String xml:lang="pt-BR">~r~Você não pode ter {0}{1} mais {2} em seu inventário.</String>
        <String xml:lang="ar-001">~r~لا يمكنك الاحتفاظ بـ {0}{1} المزيد من {2} في مخزونك.</String>
        <String xml:lang="th-TH">~r~คุณไม่สามารถเก็บ {0}{1} เพิ่มเติม {2} ในสินค้าคงคลังของคุณได้</String>
        <String xml:lang="vi-VN">~r~Bạn không thể giữ thêm {0}{1} {2}trong túi đồ của bạn</String>
        <String xml:lang="id-ID">~r~Anda tidak dapat membawa {0}{1} lagi {2} dalam inventaris anda.</String>
        <String xml:lang="tr-TR">~r~Envanterinizde {0}{1} daha fazla {2} tutamazsınız.</String>
        <String xml:lang="hi-Latn">~r~Aap nahi rakh sakte {0}{1} zyada {2} apni inventory mein.</String>
        <String xml:lang="cs-CZ">~r~Už nemůžeš mít další {0}{1} {2} v intenváři.</String>
    </Entry>

    <Entry Id="imenu_jobmenu_stock_inventory_not_enough_space">
        <String xml:lang="en-US">~r~You don't have enough space for {0}{1} {2} in your inventory.</String>
        <String xml:lang="nl-NL">~r~Je hebt niet genoeg ruimte voor {0}{1} {2} in je inventaris.</String>
        <String xml:lang="it-IT">~r~Non hai abbastanza spazio per {0}{1} {2} nel tuo inventario.</String>
        <String xml:lang="de-DE">~r~Du hast nicht genug Platz für {0}{1} {2} in deinem Inventar.</String>
        <String xml:lang="es-ES">~r~No tienes suficiente espacio para {0}{1} {2} en su inventario.</String>
        <String xml:lang="pl-PL">~r~Nie masz miejsca na {0}{1} {2} w swoim ekwipunku.</String>
        <String xml:lang="fr-FR">~r~Tu n'as pas assez de place pour {0}{1} {2} dans ton inventaire.</String>
        <String xml:lang="zh-Hant">~r~你的背包裡沒有足夠的空間放置 {0}{1} {2}.</String>
        <String xml:lang="zh-Hans">~r~你的背包里没有足够的空间放置 {0}{1} {2}.</String>
        <String xml:lang="pt-BR">~r~Você não tem espaço suficiente para {0}{1} {2} em seu inventário.</String>
        <String xml:lang="ar-001">~r~ليس لديك مساحة كافية لـ {0}{1} {2} في مخزونك.</String>
        <String xml:lang="th-TH">~r~คุณมีพื้นที่ไม่เพียงพอสำหรับ {0}{1} {2} ในสินค้าคงคลังของคุณ</String>
        <String xml:lang="vi-VN">~r~Bạn không đủ không gian cho {0}{1} {2} trong túi đồ của bạn.</String>
        <String xml:lang="id-ID">Anda tidak memiliki kapasitas yang cukup untuk {0}{1} {2} kedalam inventaris anda.</String>
        <String xml:lang="tr-TR">~r~Envanterinizde {0}{1} {2} için yeterli alanınız yok.</String>
        <String xml:lang="hi-Latn">~r~Aapke paas enough space nahi hai {0}{1} {2} apni inventory me.</String>
        <String xml:lang="cs-CZ">~r~V intentáři nemáš další místo na {0}{1} {2}.</String>
    </Entry>

    <!-- ========================= -->
    <!-- Options -->
    <!-- ========================= -->
    <Entry Id="imenu_options_language_relog">
        <String xml:lang="en-US">~y~(C)Notice:(/C) ~s~Not everything will refresh. To force the language you must relog.</String>
        <String xml:lang="nl-NL">~y~(C)Let op:(/C) ~s~Niet alles wordt ververst. Om de taal te forceren, moet je reloggen.</String>
        <String xml:lang="it-IT">~y~(C)Nota:(/C) ~s~Non tutto verrà aggiornato. Devi rientrare per rendere effettivo il nuovo linguaggio.</String>
        <String xml:lang="de-DE">~y~(C)Beachte:(/C) ~s~Nicht alles wird aktualisiert. Um die Sprache zu erzwingen, musst du dich neu verbinden.</String>
        <String xml:lang="es-ES">~y~(C)Aviso:(/C) ~s~No todo se actualizará. Para forzar el idioma debes volver a iniciar sesión.</String>
        <String xml:lang="pl-PL">~y~(C)Uwaga:(/C) ~s~Nie wszystko zostanie odświeżone. By skorzystać w pełni z języka, musisz zrestartować grę.</String>
        <String xml:lang="fr-FR">~y~(C)Avertissement:(/C) ~s~Tout n'est pas actualisé. Pour forcer la langue, tu dois te reconnecter.</String>
        <String xml:lang="zh-Hant">~y~(C)提示:(/C) ~s~並非所有的東西都會刷新. 例如變更語言就必須重新登入.</String>
        <String xml:lang="zh-Hans">~y~(C)提示:(/C) ~s~并非所有的东西都会刷新. 例如语言就必须重新登入.</String>
        <String xml:lang="pt-BR">~y~(C)Aviso:(/C) ~s~Nem tudo será atualizado. Para forçar o idioma, é necessário fazer login novamente..</String>
        <String xml:lang="ar-001">~y~(C)إشعار:(/C) ~s~لن يتم تحديث كل شيء. لفرض اللغة يجب عليك إعادة التسجيل.</String>
        <String xml:lang="th-TH">~y~(C)หมายเหตุ:(/C) ~s~ไม่ใช่ทุกอย่างที่จะรีเฟรช หากต้องการบังคับใช้ภาษาคุณต้องบันทึกใหม่</String>
        <String xml:lang="vi-VN">~y~(C)Chú ý:(/C) ~s~Không phải tất cả mọi thứ sẽ làm mới. Để dùng ngôn ngữ này bạn cần phải thoát ra và vào lại.</String>
        <String xml:lang="id-ID">~y~(C)Perhatian:(/C) ~s~Tidak semuanya akan termuat kembali. Untuk memaksakan bahasa tersebut anda harus relog.</String>
        <String xml:lang="tr-TR">~y~(C)Bildiri:(/C) ~s~Her şey yenilenmeyecek. Dilin değişmesini istiyorsanız yeniden giriş yapmalısınız.</String>
        <String xml:lang="hi-Latn">~y~(C)Notice:(/C) ~s~Saari cheeze refresh nahi hongi. Language ka fark dekhne ke liye aapko game relog karna hoga.</String>
        <String xml:lang="cs-CZ">~y~(C)Upozornění:(/C) ~s~Né vše bude obnoveno. Pro vynucení se musíš znovu připojit.</String>
    </Entry>

    <!-- ========================= -->
    <!-- Player menu -->
    <!-- ========================= -->
    <Entry Id="imenu_playermenu_wanted_changed">
        <String xml:lang="en-US">~r~Your wanted level has changed since you opened the menu, so it was refreshed to update the bribe amounts.</String>
        <String xml:lang="nl-NL">~r~Je wanted level is veranderd sinds dat je het menu hebt geopend, dus het is gerefreshed om de omkopingsbedragen bij te werken.</String>
        <String xml:lang="it-IT">~r~Il tuo livello di sospetto è cambiato rispetto a quando hai aperto questo menu, perciò è stato aggiornato per aggiornare le nuove quantità di mazzette.</String>
        <String xml:lang="de-DE">~r~Dein Fahndungslevel hat sich geändert, seitdem du das Menü geöffnet hast. Es wurde aktualisiert, um die Bestechungsgelder anzupassen.</String>
        <String xml:lang="es-ES">~r~Tu nivel de búsqueda ha cambiado desde que abriste el menú, por lo que se actualizó para actualizar las cantidades de los sobornos.</String>
        <String xml:lang="pl-PL">~r~Twój poziom pościgu się zmienił, więc menu odświeżyło wartości łapówek.</String>
        <String xml:lang="fr-FR">~r~Ton niveau de recherche a changé depuis que tu as ouvert le menu, il a donc été actualisé pour mettre à jour les montants des pots-de-vin.</String>
        <String xml:lang="zh-Hant">~r~你的通緝等級自從你開啟選單後已更改,所以你的賄絡金額也更新了.</String>
        <String xml:lang="zh-Hans">~r~你的通缉等级自从你开启选单后已更改,所以你的贿络金额也更新了.</String>
        <String xml:lang="pt-BR">~r~Seu nível de missão mudou desde que você abriu o menu, então ele foi atualizado para atualizar os valores de suborno.</String>
        <String xml:lang="ar-001">~r~لقد تغير مستوي الأعتفال منذ أن فتحت القائمة، لذا تم تحديثها لتحديث مبالغ الرشوة.</String>
        <String xml:lang="th-TH">~r~ระดับที่คุณต้องการเปลี่ยนไปตั้งแต่คุณเปิดเมนู ดังนั้นจึงรีเฟรชเพื่ออัปเดตจำนวนสินบน</String>
        <String xml:lang="vi-VN">~r~Cấp độ truy nã của bạn đã thay đổi từ khi bạn mở menu, vì vậy nó đã được làm mới để cập nhất số tiền hối lộ.</String>
        <String xml:lang="id-ID">~r~Tingkat kejahatan anda sudah berubah sejak anda membuka menu, jadi itu akan diulang kembali untuk memperbarui jumlah suap yang diperlukan.</String>
        <String xml:lang="tr-TR">~r~Aranma seviyeniz menüyü açtığınızdan beri değişti, bu nedenle rüşvet miktarlarını güncellemek için yenilendi.</String>
        <String xml:lang="hi-Latn">~r~Aapka wanted level change ho gaya jab aap menu open kiye thae, to menu refresh ho gaya hai naya bribe amount update karne ke liye.</String>
        <String xml:lang="cs-CZ">~r~Od otevření nabídky, se ti změnil stupeň hledanosti, a proto byla aktualizována výše možného úplatku..</String>
    </Entry>

    <!-- ========================= -->
    <!-- Dealership -->
    <!-- ========================= -->
    <Entry Id="imenu_dealership_plate_cleared">
        <String xml:lang="en-US">~p~Your vanity license plate has been cleared.</String>
        <String xml:lang="nl-NL">~p~Je kentekenplaat is geleegd.</String>
        <String xml:lang="it-IT">~p~La tua targa personalizzata è stata cancellata.</String>
        <String xml:lang="de-DE">~p~Dein Wunschkennzeichen wurde gelöscht.</String>
        <String xml:lang="es-ES">~p~Tu matrícula personalizada ha sido borrada.</String>
        <String xml:lang="pl-PL">~p~Twoja personalizowana tablica rejestracyjna została wyczyszczona.</String>
        <String xml:lang="fr-FR">~p~Ta plaque d'immatriculation a été effacée.</String>
        <String xml:lang="zh-Hant">~p~你的特別車牌已被清除.</String>
        <String xml:lang="zh-Hans">~p~你的特别车牌已被清除.</String>
        <String xml:lang="pt-BR">~p~Sua placa de número personalizada foi excluída.</String>
        <String xml:lang="ar-001">~p~تم مسح لوحة الترخيص الخاصة بك.</String>
        <String xml:lang="th-TH">~p~ป้ายทะเบียนโต๊ะเครื่องแป้งของคุณถูกเคลียร์แล้ว</String>
        <String xml:lang="vi-VN">~p~Biển số xe của bạn đã bị xoá.</String>
        <String xml:lang="id-ID">~p~Plat nomer pribadi anda telah dihilangkan.</String>
        <String xml:lang="tr-TR">~p~Özel plakanız temizlendi.</String>
        <String xml:lang="hi-Latn">~p~Aapki custom license plate clear kar di gayi.</String>
        <String xml:lang="cs-CZ">~p~Tvoje personalizovaná poznávací značka byla vymazána.</String>
    </Entry>

    <Entry Id="imenu_dealership_plate_forbidden_word">
        <String xml:lang="en-US">~r~Your license plate cannot contain that word.</String>
        <String xml:lang="nl-NL">~r~Je kentekenplaat mag dit woord niet bevatten.</String>
        <String xml:lang="it-IT">~r~La tua targa non può contenere quseta parola.</String>
        <String xml:lang="de-DE">~r~Dein Wunschkennzeichen kann dieses Wort nicht beinhalten.</String>
        <String xml:lang="es-ES">~r~Tu matrícula no puede contener esa palabra.</String>
        <String xml:lang="pl-PL">~r~Twoja tablica rejestracyjna nie może zawierać tego słowa.</String>
        <String xml:lang="fr-FR">~r~Ta plaque d'immatriculation ne peut pas contenir ce mot.</String>
        <String xml:lang="zh-Hant">~r~你的車牌不能包含那個單字.</String>
        <String xml:lang="zh-Hans">~r~你的车牌不能包含那个单字.</String>
        <String xml:lang="pt-BR">~r~Sua placa de identificação não pode conter essa palavra.</String>
        <String xml:lang="ar-001">~r~لا يمكن أن تحتوي لوحة الترخيص الخاصة بك على هذه الكلمة.</String>
        <String xml:lang="th-TH">~r~ป้ายทะเบียนของคุณต้องไม่มีคำนั้น</String>
        <String xml:lang="vi-VN">~r~Biển số của bạn không thể bạn không được chứa từ đó.</String>
        <String xml:lang="id-ID">~r~Plat nomer pirbadi anda tidak dapat mengandung kata kata tersebut.</String>
        <String xml:lang="tr-TR">~r~Plaka numaranız bu kelimeyi içeremez.</String>
        <String xml:lang="hi-Latn">~r~Aapki license plate me ye word nahi reh sakta.</String>
        <String xml:lang="cs-CZ">~r~Tvoje poznávací značka nemůže obsahovat toto slovo.</String>
    </Entry>

    <!-- Please don't translate the word 'ERROR', keep it in English -->
    <Entry Id="imenu_dealership_plate_error">
        <String xml:lang="en-US">~r~Your license plate cannot be 'ERROR' because it's reserved for special use.</String>
        <String xml:lang="nl-NL">~r~Je kentekenplaat mag niet gelijk zijn aan 'ERROR' omdat het gereserveerd is voor speciaal gebruik.</String>
        <String xml:lang="it-IT">~r~La tua targa non può essere 'ERROR' poiché riservata per uso speciale.</String>
        <String xml:lang="de-DE">~r~Dein Wunschkennzeichen darf nicht 'ERROR' lauten, da es für spezielle Zwecke reserviert ist.</String>
        <String xml:lang="es-ES">~r~Tu matrícula no puede ser 'ERROR' porque está reservada para un uso especial.</String>
        <String xml:lang="pl-PL">~r~Twoją blachą nie może być 'ERROR' bo jest ona zarezerwowana do specjalnych przypadków.</String>
        <String xml:lang="fr-FR">~r~Ta plaque d'immatriculation ne peut pas être 'ERROR' car elle est réservée à un usage spécial.</String>
        <String xml:lang="zh-Hant">~r~你的車牌不能為 'ERROR' 因為它是為特別用途而保留.</String>
        <String xml:lang="zh-Hans">~r~你的车牌不能为 'ERROR' 因为它是为特别用途而保留.</String>
        <String xml:lang="pt-BR">~r~Sua placa de identificação não pode ser 'ERROR' porque ela é reservada para uso especial.</String>
        <String xml:lang="ar-001">~r~لا يمكن أن تكون لوحة الترخيص الخاصة بك 'ERROR' لأنها مخصصة للاستخدام الخاص.</String>
        <String xml:lang="th-TH">~r~ป้ายทะเบียนของคุณไม่สามารถเป็น 'ERROR' ได้ เนื่องจากสงวนไว้สำหรับการใช้งานพิเศษ</String>
        <String xml:lang="vi-VN">~r~Biển số xe của bạn không thể là 'ERROR' bởi vì nó được đặt cho mục đích đặc biệt.</String>
        <String xml:lang="id-ID">~r~Plat nomer pribadi anda tidak dapat menggunakan kata 'ERROR' karena itu digunakan untuk keperluan khusus.</String>
        <String xml:lang="tr-TR">~r~Plaka numaranız 'ERROR' olamaz çünkü özel kullanım için ayrılmıştır</String>
        <String xml:lang="hi-Latn">~r~Aapki license plate 'ERROR' nahi reh sakti kyunki ye special cases ke liye reserved hai.</String>
        <String xml:lang="cs-CZ">~r~Tvoje poznávací značka nemůže být 'ERROR', jelikož vyhrazena pro speciální použití.</String>
    </Entry>

    <Entry Id="imenu_dealership_plate_invalid_characters">
        <String xml:lang="en-US">~r~Your license plate can only contain numbers and latin letters.</String>
        <String xml:lang="nl-NL">~r~Je kentekenplaat mag alleen nummers en latijnse letters bevatten.</String>
        <String xml:lang="it-IT">~r~La tua targa può solo contenere numeri e caratteri latini.</String>
        <String xml:lang="de-DE">~r~Dein Wunschkennzeichen darf ausschließlich Zahlen und lateinische Buchstaben enthalten.</String>
        <String xml:lang="es-ES">~r~Tu matrícula solo puede contener números y letras latinas.</String>
        <String xml:lang="pl-PL">~r~Twoja tablica rejestracyjna musi zawierać tylko cyfry oraz litery łacińskie.</String>
        <String xml:lang="fr-FR">~r~Ta plaque d'immatriculation ne peut contenir que des chiffres et des lettres latines.</String>
        <String xml:lang="zh-Hant">~r~你的車牌只能包含數字和拉丁字母.</String>
        <String xml:lang="zh-Hans">~r~你的车牌只能包含数字和拉丁字母.</String>
        <String xml:lang="pt-BR">~r~Your license plate can only contain numbers and latin letters.</String>
        <String xml:lang="ar-001">~r~يجب أن تحتوي لوحة الترخيص الخاصة بك على أرقام وأحرف لاتينية فقط.</String>
        <String xml:lang="th-TH">~r~ป้ายทะเบียนของคุณต้องมีเฉพาะตัวเลขและตัวอักษรละตินเท่านั้น</String>
        <String xml:lang="vi-VN">~r~Biển số của bạn chỉ có thể chứa những con số và chữ Latin.</String>
        <String xml:lang="id-ID">~r~Plat nomer pribadi anda hanya dapat mengandung huruf latin dan angka.</String>
        <String xml:lang="tr-TR">~r~Plaka numaranız sadece rakam ve latin harfleri içerebilir.</String>
        <String xml:lang="hi-Latn">~r~Aapki license plate mein sirf numbers aur latin letters reh sakte hain.</String>
        <String xml:lang="cs-CZ">~r~Tvoje poznávací značka může obsahovat pouze čísla a písmena latinky.</String>
    </Entry>

    <Entry Id="imenu_dealership_plate_taken">
        <String xml:lang="en-US">~r~This license plate has been taken by someone else.</String>
        <String xml:lang="nl-NL">~r~Dit kentekenplaat is al in gebruik door iemand anders.</String>
        <String xml:lang="it-IT">~r~Questa targa è stata già scelta da qualcun altro.</String>
        <String xml:lang="de-DE">~r~Dieses Wunschkennzeichen wurde von jemand anderem beansprucht.</String>
        <String xml:lang="es-ES">~r~Otra persona es propietaria de esta matrícula.</String>
        <String xml:lang="pl-PL">~r~Ta tablica rejestracyjna jest już przez kogoś zajęta.</String>
        <String xml:lang="fr-FR">~r~Cette plaque d'immatriculation appartient déjà à quelqu'un d'autre.</String>
        <String xml:lang="zh-Hant">~r~這個車牌已被他人使用.</String>
        <String xml:lang="zh-Hans">~r~这个车牌已被他人使用.</String>
        <String xml:lang="pt-BR">~r~Outra pessoa possui essa placa de identificação.</String>
        <String xml:lang="ar-001">~r~تم أخذ لوحة الترخيص هذه من قبل شخص آخر.</String>
        <String xml:lang="th-TH">~r~ป้ายทะเบียนนี้ถูกคนอื่นเอาไปแล้ว</String>
        <String xml:lang="vi-VN">~r~Biển số này đã được dùng bởi một người khác</String>
        <String xml:lang="id-ID">~r~Plat nomer ini telah diambil oleh orang lain.</String>
        <String xml:lang="tr-TR">~r~Bu plaka numarası başka biri tarafından alınmış.</String>
        <String xml:lang="hi-Latn">~r~Ye license plate pehle se kisi ne le rakha hai.</String>
        <String xml:lang="cs-CZ">~r~Tuto poznávací značku již používá někdo jiný</String>
    </Entry>

    <Entry Id="imenu_dealership_plate_changed_successfully">
        <String xml:lang="en-US">~p~Your vanity license plate is now ~s~{0}~p~.</String>
        <String xml:lang="nl-NL">~p~Je kentekenplaat is nu ~s~{0}~p~.</String>
        <String xml:lang="it-IT">~p~La tua targa personalizzata adesso è ~s~{0}~p~.</String>
        <String xml:lang="de-DE">~p~Dein Wunschkennzeichen lautet nun ~s~{0}~p~.</String>
        <String xml:lang="es-ES">~p~Tu matrícula personalizada ahora es ~s~{0}~p~</String>
        <String xml:lang="pl-PL">~p~Twoja blacha to teraz ~s~{0}~p~.</String>
        <String xml:lang="fr-FR">~p~Ta plaque d'immatriculation est désormais ~s~{0}~p~.</String>
        <String xml:lang="zh-Hant">~p~你的付費車牌現在為 ~s~{0}~p~.</String>
        <String xml:lang="zh-Hans">~p~你的付费车牌现在为 ~s~{0}~p~.</String>
        <String xml:lang="pt-BR">~p~Sua placa de identificação personalizada agora é ~s~{0}~p~.</String>
        <String xml:lang="ar-001">~p~لوحة الترخيص الخاصة بك أصبحت الآن ~s~{0}~p~.</String>
        <String xml:lang="th-TH">~p~ป้ายทะเบียนของคุณตอนนี้คือ ~s~{0}~p~</String>
        <String xml:lang="vi-VN">~p~Biển số xe của bạn bây giờ là ~s~{0}~p~.</String>
        <String xml:lang="id-ID">~p~Plat nomer pribadi anda sekarang ~s~{0}~p~.</String>
        <String xml:lang="tr-TR">~p~Plaka numaranız şimdi ~s~{0}~p~ oldu.</String>
        <String xml:lang="hi-Latn">~p~Aapki custom license plate ab hai ~s~{0}~p~.</String>
        <String xml:lang="cs-CZ">~p~Tvoje personalizovaná poznávací značka je nyní ~s~{0}~p~.</String>
    </Entry>

    <!-- {0} = vehicle name -->
    <!-- {1} = amount paid -->
    <!-- You purchased a Nero Custom for $22,500,000. -->
    <!--                 [   {0}   ]     [   {1}   ]  -->
    <Entry Id="imenu_dealership_purchase_vehicle">
        <String xml:lang="en-US">You purchased a ~p~{0} ~s~for ~r~{1}~s~.</String>
        <String xml:lang="nl-NL">Je hebt een ~p~{0} ~s~gekocht voor ~r~{1}~s~.</String>
        <String xml:lang="it-IT">Hai acquistato un ~p~{0} ~s~per ~r~{1}~s~.</String>
        <String xml:lang="pl-PL">Kupiłeś ~p~{0} ~s~za ~r~{1}~s~.</String>
        <String xml:lang="es-ES">Has compraste un ~p~{0} ~s~por ~r~{1}~s~.</String>
        <String xml:lang="fr-FR">Tu as acheté une ~p~{0} ~s~pour ~r~{1}~s~.</String>
        <String xml:lang="de-DE">Du hast einen ~p~{0}~s~ für ~r~{1}~s~ gekauft.</String>
        <String xml:lang="zh-Hant">你花費了 ~r~{1}~s~ 購買 ~p~{0}~s~.</String>
        <String xml:lang="zh-Hans">你花费了 ~r~{1}~s~ 购买 ~p~{0}~s~.</String>
        <String xml:lang="pt-BR">Você comprou um ~p~{0} ~s~por ~r~{1}~s~.</String>
        <String xml:lang="ar-001">لقد اشتريت ~p~{0} ~s~لـ ~r~{1}~s~.</String>
        <String xml:lang="th-TH">คุณซื้อ ~p~{0} ~s~สำหรับ ~r~{1}~s~</String>
        <String xml:lang="vi-VN">Bạn đã mua một chiếc ~p~{0} ~s~với giá ~r~{1}~s~.</String>
        <String xml:lang="id-ID">Anda membeli sebuah ~p~{0} ~s~dengan harga ~r~{1}~s~.</String>
        <String xml:lang="tr-TR">~p~{0} ~s~adlı aracı ~r~{1} ~s~satın aldınız.</String>
        <String xml:lang="hi-Latn">Aapne purchase kiya ek ~p~{0} ~s~for ~r~{1}~s~.</String>
        <String xml:lang="cs-CZ ">Zakoupil sis~p~{0} ~s~za ~r~{1}~s~.</String>
    </Entry>

    <!-- {0} = vehicle name -->
    <!-- {1} = gift card amount -->
    <!-- {2} = check amount -->
    <!-- You purchased a Nero Custom for $12,500,000 in gift card balance and $10,000,000 by check. -->
    <!--                 [   {0}   ]     [   {1}   ]                          [   {2}   ]           -->
    <Entry Id="imenu_dealership_purchase_vehicle_with_gift_card">
        <String xml:lang="en-US">You purchased a ~b~{0} ~s~for ~b~{1} ~s~in gift card balance and ~r~{2} ~s~by check.</String>
        <String xml:lang="nl-NL">Je hebt een ~b~{0} ~s~gekocht voor ~b~{1} ~s~in toegoedbonnen en ~r~{2} ~s~met check.</String>
        <String xml:lang="it-IT">Hai acquistato un ~b~{0} ~s~per ~b~{1} ~s~con il credito della carta regalo e ~r~{2} ~s~con assegno.</String>
        <String xml:lang="pl-PL">Kupiłeś ~b~{0} ~s~za ~b~{1} ~s~w kuponach oraz ~r~{2} ~s~przelewem.</String>        <!-- again changed check to wire transfer, checks are not available and not in use in Poland since 2006-->
        <String xml:lang="es-ES">Has comprado un ~b~{0} ~s~por ~b~{1} ~s~en el saldo de la tarjeta de regalo y ~r~{2} ~s~con cheque.</String>
        <String xml:lang="fr-FR">Tu as acheté une ~b~{0} ~s~pour ~b~{1} ~s~en solde de carte cadeau et ~r~{2} ~s~par chèque.</String>
        <String xml:lang="de-DE">Du hast einen ~b~{0}~s~ für ~b~{1} in Geschenkkartenguthaben und ~r~{2} ~s~mit Scheck gekauft.</String>
        <String xml:lang="zh-Hant">您以 {1} 的禮品卡餘額和 {2} 購買了 {0}.</String>
        <String xml:lang="zh-Hans">您以 {1} 的礼品卡余额和 {2} 购买了 {0}.</String>
        <String xml:lang="pt-BR">Você comprou um ~b~{0} ~s~por ~b~{1} ~s~sobre o saldo do cartão-presente e ~r~{2} ~s~com cheuqe.</String>
        <String xml:lang="ar-001">لقد قمت بشراء ~b~{0} ~s~for ~b~{1} ~s~في رصيد بطاقة الهدايا و~r~{2} ~s~بواسطة شيك.</String>
        <String xml:lang="th-TH">คุณซื้อ ~b~{0} ~s~สำหรับ ~b~{1} ~s~ในยอดบัตรของขวัญและ ~r~{2} ~s~ด้วยเช็ค</String>
        <String xml:lang="vi-VN">Bạn đã mua một chiếc ~b~{0} ~s~với giá ~b~{1} ~s~trong số dư thẻ quà tặng và ~r~{2} ~s~bằng séc.</String>
        <String xml:lang="id-ID">Anda membeli sebuah ~b~{0} ~s~dengan harga ~b~{1} ~s~dalam bentuk kartu hadiah dan ~r~{2} ~s~dengan cek.</String>
        <String xml:lang="tr-TR">Hediyekartı bakiyesinden ~b~{1} ~s~ve çek ile ~r~{2} ~s~karşılığında bir ~b~{0} ~s~satın aldınız.</String>
        <String xml:lang="hi-Latn">Aapne purchase kiya ek ~b~{0} ~s~for ~b~{1} ~s~gift card balance se aur ~r~{2} ~s~check se.</String>
        <String xml:lang="cs-CZ">Zakoupil sis ~b~{0} ~s~za ~b~{1} ~s~za zůstatek na dárkové kartě a ~r~{2} ~s~za tvé peníze.</String>
    </Entry>

    <!-- {0} = vehicle name -->
    <!-- {1} = amount paid -->
    <!-- You rented a Asterope RS for $60,000. -->
    <!--              [   {0}   ]     [ {1} ]  -->
    <Entry Id="imenu_dealership_rent_vehicle">
        <String xml:lang="en-US">You rented a ~p~{0} ~s~for ~r~{1}~s~/week.</String>
        <String xml:lang="nl-NL">Je hebt een ~p~{0} ~s~gehuurd voor ~r~{1}~s~/week.</String>
        <String xml:lang="it-IT">Hai noleggiato un ~p~{0} ~s~per ~r~{1}~s~/a settimana.</String>
        <String xml:lang="pl-PL">Wynająłeś ~p~{0} ~s~za ~r~{1}~s~/tydzień.</String>
        <String xml:lang="es-ES">Alquilaste un ~p~{0} ~s~por ~r~{1}~s~/por semana.</String>
        <String xml:lang="fr-FR">Tu as loué une ~p~{0} ~s~pour ~r~{1}~s~/semaine.</String>
        <String xml:lang="de-DE">Du hast einen ~p~{0} ~s~für ~r~{1}~s~ gemietet.</String>
        <String xml:lang="zh-Hant">你以 ~r~{1}~s~/月 的金額租了 ~p~{0}~s~.</String>
        <String xml:lang="zh-Hans">你以 ~r~{1}~s~/月 的金额租了 ~p~{0}~s~.</String>
        <String xml:lang="pt-BR">Você alugou um ~p~{0} ~s~por ~r~{1}~s~/por semana.</String>
        <String xml:lang="ar-001">لقد استأجرت ~p~{0}~s~ لمدة ~r~{1}~s~/أسبوع.</String>
        <String xml:lang="th-TH">คุณเช่า ~p~{0} ~s~สำหรับ ~r~{1}~s~/สัปดาห์</String>
        <String xml:lang="vi-VN">Bạn đã thuê ~p~{0} ~s~với giá ~r~{1}~s~/một tuần.</String>
        <String xml:lang="id-ID">Anda menyewa sebuah ~p~{0} ~s~dengan biaya ~r~{1}~s~/minggu.</String>
        <String xml:lang="tr-TR">Bir ~p~{0}~s~'i ~r~haftalık {1} ~s~kiraladınız.</String>
        <String xml:lang="hi-Latn">Aapne rent kiya ek ~p~{0} ~s~for ~r~{1}~s~/week.</String>
        <String xml:lang="cs-CZ">Pronajal sis ~p~{0} ~s~za ~r~{1}~s~/týden.</String>
    </Entry>

    <Entry Id="menu_access_armory">
        <String xml:lang="en-US">You can manage your weapons and ammo in your {0} ~y~Menu ~s~&gt; ~y~Armory~s~.</String>
        <String xml:lang="nl-NL">Je kan je wapens en munitie beheren in je {0} ~y~Menu ~s~&gt; ~y~Wapenkamer~s~.</String>
        <String xml:lang="it-IT">Puoi gestire le tue armi e munizioni nel tuo ~y~Menu ~s~{0} &gt; ~y~Armeria~s~.</String>
        <String xml:lang="de-DE">Du kannst deine Waffen und deine Munition in deinem {0} ~y~Menu ~s~&gt; ~y~Armory~s~ verwalten.</String>
        <String xml:lang="es-ES">Puedes administrar tus armas y municiones en tu {0} ~y~Menú ~s~&gt; ~y~Armería~s~.</String>
        <String xml:lang="fr-FR">Tu peux gérer tes armes et munitions dans ton {0} ~y~Menu ~s~&gt; ~y~Armurerie~s~.</String>
        <String xml:lang="pl-PL">Możesz zarządzać swoim arsenałem w swoim {0} ~y~Menu ~s~&gt; ~y~Zbrojowni~s~.</String>
        <String xml:lang="zh-Hant">你可以管理你的武器和子彈在你的 {0} ~y~選單 ~s~&gt; ~y~軍械庫~s~.</String>
        <String xml:lang="zh-Hans">你可以管理你的武器和子弹在你的 {0} ~y~选单 ~s~&gt; ~y~军械库~s~.</String>
        <String xml:lang="pt-BR">Você pode gerenciar suas armas e munições em seu {0} ~y~Menu ~s~&gt; ~y~Arsenal~s~.</String>
        <String xml:lang="ar-001">يمكنك إدارة أسلحتك وذخيرتك في {0} ~y~القائمة~s~&gt; ~y~مخزون الأسلحة~s~.</String>
        <String xml:lang="th-TH">คุณสามารถจัดการอาวุธและกระสุนได้ใน {0} ~y~เมนู ~s~&gt; ~y~คลังแสง~s~</String>
        <String xml:lang="vi-VN">Bạn có thể quản lý vũ khí và đạn dược trong {0} ~y~Menu ~s~&gt; ~y~Armory~s~.</String>
        <String xml:lang="id-ID">Anda dapat mengelola senjata dan amunisi anda di {0} ~y~Menu ~s~&gt; ~y~Gudang persenjataan~s~.</String>
        <String xml:lang="tr-TR">Silahlarınızı ve cephane miktarınızı {0} ~y~Menüsünde ~s~yönetebilirsiniz. ~s~&gt; ~y~Cephanelik~s~.</String>
        <String xml:lang="hi-Latn">Aap manage kar sakte hain apne weapons aur ammo apne {0} ~y~Menu ~s~&gt; ~y~Armory~s~.</String>
        <String xml:lang="cs-CZ">Zbraně a munici můžeš spravovat v {0} ~y~Menu ~s~&gt; ~y~Zbrojnice~s~.</String>
    </Entry>

    <Entry Id="menu_access_wardrobe">
        <String xml:lang="en-US">You can access your wardrobe in your {0} ~y~Menu ~s~&gt; ~y~Wardrobe~s~.</String>
        <String xml:lang="nl-NL">Je kan je garderobe beheren in je {0} ~y~Menu ~s~&gt; ~y~Garderobe~s~.</String>
        <String xml:lang="it-IT">Puoi accedere al tuo guardaroba nel ~y~Menu ~s~{0} &gt; ~y~Guardaroba~s~.</String>
        <String xml:lang="de-DE">Du kannst auf deine Garderobe über dein {0} ~y~Menu ~s~&gt; ~y~Wardrobe~s~ zugreifen.</String>
        <String xml:lang="es-ES">Puedes acceder a tu armario en tu {0} ~y~Menú ~s~&gt; ~y~Armario~s~.</String>
        <String xml:lang="fr-FR">Tu peux accéder à ta garde-robe dans ton {0} ~y~Menu ~s~&gt; ~y~Garde-robe~s~.</String>
        <String xml:lang="pl-PL">Możesz zarządzać swoją garderobą w swoim {0} ~y~Menu ~s~&gt; ~y~Garderoby~s~.</String>
        <String xml:lang="zh-Hant">你可以管理你的服裝在你的 {0} ~y~選單~s~&gt; ~y~服飾~s~.</String>
        <String xml:lang="zh-Hans">你可以管理你的服装在你的 {0} ~y~选单~s~&gt; ~y~衣柜~s~.</String>
        <String xml:lang="pt-BR">Você pode acessar seu armario em seu {0} ~y~Menu ~s~&gt; ~y~Armario~s~.</String>
        <String xml:lang="ar-001">يمكنك الوصول إلى خزانة ملابسك من خلال {0} ~y~القائمة~s~&gt; ~y~خزانة الملابس~s~.</String>
        <String xml:lang="th-TH">คุณสามารถเข้าถึงตู้เสื้อผ้าของคุณได้ใน {0} ~y~เมนู ~s~&gt; ~y~ตู้เสื้อผ้า~s~</String>
        <String xml:lang="vi-VN">Bạn có thể vào tủ quần áo trong {0} ~y~Menu ~s~&gt; ~y~Tủ quần áo~s~.</String>
        <String xml:lang="id-ID">Anda dapat mengakses lemari pakain anda di {0} ~y~Menu ~s~&gt; ~y~Lemari pakaian~s~.</String>
        <String xml:lang="tr-TR">Gardırobunuza {0} ~y~Menüsünden ~s~erişebilirsiniz. ~s~&gt; ~y~Gardırop~s~.</String>
        <String xml:lang="hi-Latn">Aap access kar sakte hain apne wardrobe apne {0} ~y~Menu ~s~&gt; ~y~Wardrobe~s~.</String>
        <String xml:lang="cs-CZ">Svůj šatník můžeš spravovat v {0} ~y~Menu ~s~&gt; ~y~Šatník~s~.</String>
    </Entry>

    <Entry Id="menu_access_stock">
        <String xml:lang="en-US">You can manage your job supplies in your {0} ~b~Menu ~s~&gt; ~b~Job Menu ~s~&gt; ~b~Stock.</String>
        <String xml:lang="nl-NL">Je kan je werkvoorraad beheren in je {0} ~b~Menu ~s~&gt; ~b~Werk Menu ~s~&gt; ~b~Voorraad.</String>
        <String xml:lang="fr-FR">Tu peux gérer tes stocks de travail dans ton {0} ~b~Menu ~s~&gt; ~b~Menu Emploi ~s~&gt; ~b~Stock.</String>
        <String xml:lang="tr-TR">İş malzemelerinizi {0} ~b~Menüsünde ~s~yönetebilirsiniz&gt; ~b~İş Menüsü ~s~&gt; ~b~Stok.</String>
        <String xml:lang="hi-Latn">Aap manage kar sakte hai apne job supplies apne {0} ~b~Menu ~s~&gt; ~b~Job Menu ~s~&gt; ~b~Stock.</String>
        <String xml:lang="cs-CZ">Zásoby pro tvojí práci můžeš spravovat v {0} ~b~Menu ~s~&gt; ~b~Menu Práce ~s~&gt; ~b~Zásoby.</String>
        <String xml:lang="de-DE">Du kannst deine Arbeitsmittel in deinem {0} ~b~Menü ~s~&gt; ~b~Job Menu ~s~&gt; ~b~Bestand ~s~verwalten.~b~</String>
    </Entry>

    <Entry Id="menu_access_inventory">
        <String xml:lang="en-US">You can access your inventory in your {0} ~y~Menu ~s~&gt; ~y~Inventory~s~.</String>
        <String xml:lang="nl-NL">Je kan je inventaris beheren in je {0} ~y~Menu ~s~&gt; ~y~Inventaris~s~.</String>
        <String xml:lang="it-IT">Puoi accedere al tuo inventario nel ~y~Menu ~s~{0} &gt; ~y~Inventario~s~.</String>
        <String xml:lang="de-DE">Du kannst auf dein Inventat über dein {0} ~y~Menu ~s~&gt; ~y~Inventory~s~ zugreifen.</String>
        <String xml:lang="es-ES">Puede acceder a su inventario en su {0} ~y~Menú ~s~&gt; ~y~Inventario~s~.</String>
        <String xml:lang="fr-FR">Tu peux accéder à ton inventaire dans ton {0} ~y~Menu ~s~&gt; ~y~Inventaire~s~.</String>
        <String xml:lang="pl-PL">Możesz zarządzać swoim plecakiem w swoim {0} ~y~Menu ~s~&gt; ~y~Ekwipunku~s~.</String>
        <String xml:lang="zh-Hant">你可以管理你的背包在你的 {0} ~y~選單~s~&gt; ~y~背包~s~.</String>
        <String xml:lang="zh-Hans">你可以管理你的背包在你的 {0} ~y~选单~s~&gt; ~y~背包~s~.</String>
        <String xml:lang="pt-BR">Você pode acessar seu inventário em seu {0} ~y~Menu ~s~&gt; ~y~Inventário~s~.</String>
        <String xml:lang="ar-001">مكنك الوصول إلى المخزون الخاص بك في {0} ~y~القائمة~s~&gt; ~y~المخزون~s~.</String>
        <String xml:lang="th-TH">คุณสามารถเข้าถึงสินค้าคงคลังของคุณได้ใน {0} ~y~เมนู ~s~&gt; ~y~สินค้าคงคลัง~s~</String>
        <String xml:lang="vi-VN">Bạn có thể vào túi đồ của bạn trong {0} ~y~Menu ~s~&gt; ~y~Túi đồ~s~.</String>
        <String xml:lang="id-ID">Anda dapat mengakses inventaris anda di {0} ~y~Menu ~s~&gt; ~y~Inventaris~s~.</String>
        <String xml:lang="tr-TR">Envanterinize {0} ~y~Menüsünden ~s~erişebilirsiniz. ~s~&gt; ~y~Envanter~s~.</String>
        <String xml:lang="hi-Latn">Aap access kar sakte hain apni inventory apne {0} ~y~Menu ~s~&gt; ~y~Inventory~s~.</String>
        <String xml:lang="cs-CZ">Svůj inventář můžeš spravovat v {0} ~y~Menu ~s~&gt; ~y~Inventář~s~.</String>
    </Entry>

    <Entry Id="menu_submenu_title_vehicles_title">
        <String xml:lang="en-US">Vehicles</String>
        <String xml:lang="nl-NL">Voertuigen</String>
        <String xml:lang="it-IT">Veicoli</String>
        <String xml:lang="pl-PL">Pojazdy</String>
        <String xml:lang="es-ES">vehículos</String>
        <String xml:lang="pt-BR">Veículos</String>
        <String xml:lang="de-DE">Fahrzeuge</String>
        <String xml:lang="ar-001">المركبات</String>
        <String xml:lang="th-TH">ยานพาหนะ</String>
        <String xml:lang="zh-Hant">車輛</String>
        <String xml:lang="vi-VN">Phương tiện</String>
        <String xml:lang="id-ID">Kendaraan</String>
        <String xml:lang="tr-TR">Araçalar</String>
        <String xml:lang="fr-FR">Véhicules</String>
        <String xml:lang="hi-Latn">Vehicles</String>
        <String xml:lang="cs-CZ">Vozidla</String>
    </Entry>

    <Entry Id="menu_submenu_title_settings_title">
        <String xml:lang="en-US">Settings</String>
        <String xml:lang="nl-NL">Instellingen</String>
        <String xml:lang="it-IT">Impostazioni</String>
        <String xml:lang="pl-PL">Ustawienia</String>
        <String xml:lang="es-ES">Ajustes</String>
        <String xml:lang="pt-BR">Configurações</String>
        <String xml:lang="de-DE">Einstellungen</String>
        <String xml:lang="ar-001">الأعدادات</String>
        <String xml:lang="th-TH">การตั้งค่า</String>
        <String xml:lang="zh-Hant">設定</String>
        <String xml:lang="vi-VN">Cài đặt</String>
        <String xml:lang="id-ID">Pengaturan</String>
        <String xml:lang="tr-TR">Ayarlar</String>
        <String xml:lang="fr-FR">Paramètres</String>
        <String xml:lang="hi-Latn">Settings</String>
        <String xml:lang="cs-CZ">Nastavení</String>
    </Entry>

    <!-- ========================= -->
    <!-- Services menu -->
    <!-- ========================= -->
    <Entry Id="imenu_services_title">
        <String xml:lang="en-US">Services</String>
        <String xml:lang="nl-NL">Diensten</String>
        <String xml:lang="de-DE">Leistungen</String>
    </Entry>

    <Entry Id="imenu_services_subtitle">
        <String xml:lang="en-US">Request a service</String>
        <String xml:lang="nl-NL">Vraag een dienst aan</String>
        <String xml:lang="de-DE">Frage eine Leistung an</String>
    </Entry>

    <Entry Id="imenu_services_err_public">
        <String xml:lang="en-US">You cannot request this service when you're on duty.</String>
        <String xml:lang="nl-NL">Je kan deze dienst niet aanvragen als je aan het werk bent.</String>
        <String xml:lang="de-DE">Du kannst diese Leistung nicht anfordern, wenn du im Dienst bist.</String>
    </Entry>

    <Entry Id="imenu_services_police_text">
        <String xml:lang="en-US">Police</String>
        <String xml:lang="nl-NL">Politie</String>
        <String xml:lang="de-DE">Polizei</String>
    </Entry>

    <Entry Id="imenu_services_police_description">
        <String xml:lang="en-US">Dial 911 and request the ~b~police ~s~to your location.</String>
        <String xml:lang="nl-NL">Bel 911 en vraag voor een ~b~politiewagen ~s~naar je locatie.</String>
        <String xml:lang="de-DE">Wähle 911 und frage die ~b~Polizei ~s~zu deinem Standort an.</String>
    </Entry>

    <Entry Id="imenu_services_ems_text">
        <String xml:lang="en-US">EMS</String>
        <String xml:lang="nl-NL">Ambulance</String>
        <String xml:lang="de-DE">Rettungsdienst</String>
    </Entry>

    <Entry Id="imenu_services_ems_description">
        <String xml:lang="en-US">Dial 911 and request ~p~emergency medical services ~s~to your location.</String>
        <String xml:lang="nl-NL">Bel 911 en vraag voor een ~p~ambulance ~s~naar je locatie.</String>
        <String xml:lang="de-DE">Wähle 911 und frage den ~p~Rettungsdienst ~s~zu deinem Standort an.</String>
    </Entry>

    <Entry Id="imenu_services_fire_text">
        <String xml:lang="en-US">Fire department</String>
        <String xml:lang="nl-NL">Brandweer</String>
        <String xml:lang="de-DE">Feuerwehr</String>
    </Entry>

    <Entry Id="imenu_services_fire_description">
        <String xml:lang="en-US">Dial 911 and request a ~HUD_COLOUR_NET_PLAYER1~rescue squad ~s~to your location.</String>
        <String xml:lang="nl-NL">Bel 911 en vraag voor een ~HUD_COLOUR_NET_PLAYER1~brandweerwagen ~s~naar je locatie.</String>
        <String xml:lang="de-DE">Wähle 911 und frage einen ~HUD_COLOUR_NET_PLAYER1~Rettungstrupp ~s~zu deinem Standort an.</String>
    </Entry>

    <Entry Id="imenu_services_taxi_text">
        <String xml:lang="en-US">Taxi</String>
        <String xml:lang="nl-NL">Taxi</String>
        <String xml:lang="de-DE">Taxi</String>
    </Entry>

    <Entry Id="imenu_services_taxi_description">
        <String xml:lang="en-US">Call a taxi.</String>
        <String xml:lang="nl-NL">Bel een taxi.</String>
        <String xml:lang="de-DE">Rufe ein Taxi.</String>
    </Entry>

    <Entry Id="imenu_services_mech_text">
        <String xml:lang="en-US">Mechanic</String>
        <String xml:lang="nl-NL">Monteur</String>
        <String xml:lang="de-DE">Mechaniker</String>
    </Entry>

    <Entry Id="imenu_services_mech_description">
        <String xml:lang="en-US">Call a mechanic to your location.</String>
        <String xml:lang="nl-NL">Bel een monteur naar je locatie.</String>
        <String xml:lang="de-DE">Rufe einen Mechaniker zu deiner Position.</String>
    </Entry>

    <Entry Id="imenu_services_drugs_text">
        <String xml:lang="en-US">Drugs</String>
        <String xml:lang="nl-NL">Drugs</String>
        <String xml:lang="de-DE">Drogen</String>
    </Entry>

    <Entry Id="imenu_services_drugs_description">
        <String xml:lang="en-US">Call a ~r~drug dealer ~s~to purchase illegal drugs.</String>
        <String xml:lang="nl-NL">Bel een ~r~drugsdealer ~s~om illegale drugs te kopen.</String>
        <String xml:lang="de-DE">Ruf einen ~r~Drogenhändler~s~, um illegale Drogen zu kaufen.</String>
    </Entry>

    <Entry Id="imenu_services_hitman_text">
        <String xml:lang="en-US">Hitman</String>
        <String xml:lang="nl-NL">Huurmoordenaar</String>
        <String xml:lang="de-DE">Kopfgeldjäger</String>
    </Entry>

    <Entry Id="imenu_services_hitman_description">
        <String xml:lang="en-US">Call a ~r~hitman ~s~to get rid of someone.</String>
        <String xml:lang="nl-NL">Bel een ~r~huurmoordenaar ~s~om iemand te laten verdwijnen.</String>
        <String xml:lang="de-DE">Rufe einen ~r~Kopfgeldjäger~s~,um jemanden loszuwerden.</String>
    </Entry>
</Entries><|MERGE_RESOLUTION|>--- conflicted
+++ resolved
@@ -1377,13 +1377,8 @@
         <String xml:lang="en-US">~r~This item is being picked up by someone else!</String>
         <String xml:lang="nl-NL">~r~Dit voorwerp wordt opgepakt door iemand anders!</String>
         <String xml:lang="hi-Latn">~r~Yeh item uthaya jaa raha hai kisi aur se!</String>
-<<<<<<< HEAD
-        <String xml:lang="fr-FR">~r~Cet objet est en train d'être récupéré par quelqu'un d'autre!</String>
-        <String xml:lang="cs-CS">~r~Tento předmět již sbírá někdo jiný!</String>
-=======
         <String xml:lang="fr-FR">~r~Cet article est en train d'être récupéré par quelqu'un d'autre!</String>
         <String xml:lang="cs-CZ">~r~Tento předmět již sbírá někdo jiný!</String>
->>>>>>> 80474683
         <String xml:lang="de-DE">~r~Dieser Gegenstand wird von jemand anderem aufgehoben!</String>
     </Entry>
 
@@ -1463,13 +1458,8 @@
         <String xml:lang="en-US">Enter an item's name or part of it</String>
         <String xml:lang="nl-NL">Voer het naam van een voorwerp in of een deel ervan</String>
         <String xml:lang="hi-Latn">Enter kare ek item ka name ya uska koi part</String>
-<<<<<<< HEAD
-        <String xml:lang="fr-FR">Saisir le nom d'un objet ou une partie de celui-ci</String>
-        <String xml:lang="cs-CS">Zadej název nebo část nazvu předmětu který hledáš</String>
-=======
         <String xml:lang="fr-FR">Saisir le nom d'un article ou une partie de celui-ci</String>
         <String xml:lang="cs-CZ">Zadej název nebo část nazvu předmětu který hledáš</String>
->>>>>>> 80474683
         <String xml:lang="de-DE">Gib einen Namen eines Gegenstandes oder einen Teil davon ein</String>
     </Entry>
 
