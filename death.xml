<?xml version="1.0" encoding="UTF-8"?>

<Entries>
    <!-- ========================= -->
    <!-- Death Options -->
    <!-- ========================= -->
    <!-- Please, keep 911, don't change it to your country's emergency number, thanks -->
    <Entry Id="btn_call_911">
        <String xml:lang="en-US">Call 911</String>
        <String xml:lang="de-DE">Informiere 911</String>
        <String xml:lang="fr-FR">Appeler le 911</String>
        <String xml:lang="nl-NL">Bel 911</String>
        <String xml:lang="it-IT">Chiama il 911</String>
        <String xml:lang="pl-PL">Zadzwoń na 911</String>
        <String xml:lang="tr-TR">911'i ara</String>
        <String xml:lang="zh-Hant">撥打 911</String>
        <String xml:lang="zh-Hans">拨打 911</String>
        <String xml:lang="es-ES">Llama al 911</String>
        <String xml:lang="pt-BR">Liga ao 911</String>
        <String xml:lang="ar-001">اتصل ب 911</String>
        <String xml:lang="th-TH">โทร 911</String>
        <String xml:lang="vi-VN">Gọi 911</String>
        <String xml:lang="id-ID">Panggil 911</String>
    </Entry>

    <Entry Id="btn_respawn">
        <String xml:lang="en-US">Respawn</String>
        <String xml:lang="de-DE">Respawnen</String>
        <String xml:lang="fr-FR">Réapparaître</String>
        <String xml:lang="nl-NL">Respawnen</String>
        <String xml:lang="it-IT">Respawna</String>
        <String xml:lang="pl-PL">Odródź się</String>
        <String xml:lang="tr-TR">Yeniden doğ</String>
        <String xml:lang="zh-Hant">復活</String>
        <String xml:lang="zh-Hans">复活</String>
        <String xml:lang="es-ES">Reaparecer</String>
        <String xml:lang="pt-BR">Reaparecer</String>
        <String xml:lang="ar-001">إعادة للحياة مرة اخري</String>
        <String xml:lang="th-TH">เกิดใหม่</String>
        <String xml:lang="vi-VN">Hồi sinh</String>
        <String xml:lang="id-ID">Hidup kembali</String>
    </Entry>

    <!-- ========================= -->
    <!-- Recommended Frequency on Respawn -->
    <!-- ========================= -->
    <Entry Id="tune_sugg_freq">
        <String xml:lang="en-US">Do you want to tune in to the recommended ~b~radio frequency ~s~(~y~{0}~s~)?</String>
        <String xml:lang="de-DE">Möchtest du die vorgeschlagene ~b~Funk-Frequenz ~s~(~y~{0}~s~) einstellen?</String>
        <String xml:lang="fr-FR">Est-ce que tu veux te connecter à la ~b~fréquence radio ~s~recommendée (~y~{0}~s~)?</String>
        <String xml:lang="nl-NL">Wil je je radio op de aangeraden ~b~radio frequentie ~s~(~y~{0}~s~) instellen?</String>
        <String xml:lang="it-IT">Vuoi sintonizzarti sulla ~b~frequenza ~s~consigliata (~y~{0}~s~)?</String>
        <String xml:lang="pl-PL">Czy chcesz połączyć się z rekomendowaną ~b~częstotliwością radiową ~s~(~y~{0}~s~)?</String>
        <String xml:lang="tr-TR">Tavsiye edilen seviyede olmasını ister misin ~b~radyo frekansının ~s~(~y~{0}~s~)?</String>
        <String xml:lang="zh-Hant">您想收聽推薦的 ~b~無線電頻道 ~s~(~y~{0}~s~)嗎?</String>
        <String xml:lang="zh-Hans">您想收听推荐的 ~b~无线电频率 ~s~(~y~{0}~s~)吗?</String>
        <String xml:lang="es-ES">¿Quiere entrar la frecuencia de radio ~b~recomendada ~s~(~y~{0}~s~)?</String>
        <String xml:lang="pt-BR">Deseja inserir a frequência de rádio ~b~recomendada~s~(~y~{0}~s~)?</String>
        <String xml:lang="ar-001">هل تريد الاستماع إلى تردد الراديو ~b~الموصى به~s~(~y~{0}~s~)؟</String>
        <String xml:lang="th-TH">คุณต้องการปรับแต่งตามที่แนะนำหรือไม่ ~b~rความถี่เสียง ~s~(~y~{0}~s~)?</String>
        <String xml:lang="vi-VN">Bạn có muốn nghe tuỳ chỉnh theo đề xuất? ~b~Tần số vô tuyến ~s~(~y~{0}~s~)?</String>
        <String xml:lang="id-ID">Apakah anda mau pindah ke ~b~radio frekuensi yand direkomendasikan ~s~(~y~{0}~s~)?</String>

    </Entry>

    <Entry Id="btn_tune_in">
        <String xml:lang="en-US">Tune in</String>
        <String xml:lang="de-DE">Einstellen</String>
        <String xml:lang="fr-FR">Transmettre</String>
        <String xml:lang="it-IT">Sintonizzati</String>
        <String xml:lang="nl-NL">Radio instellen</String>
        <String xml:lang="pl-PL">Połącz się</String>
        <String xml:lang="tr-TR">Ayarla</String>
        <String xml:lang="zh-Hant">收聽</String>
        <String xml:lang="zh-Hans">收听</String>
        <String xml:lang="es-ES">Sintonizar</String>
        <String xml:lang="pt-BR">Sintonizar</String>
        <String xml:lang="ar-001">قلب المحطات للراديو</String>
        <String xml:lang="th-TH">ปรับเข้ามา</String>
        <String xml:lang="vi-VN">Điều chỉnh</String>
        <String xml:lang="id-ID">Masuk Radio</String>
    </Entry>

    <Entry Id="btn_tune_in_hold">
        <String xml:lang="en-US">Tune in (hold)</String>
        <String xml:lang="de-DE">Einstellen (halten)</String>
        <String xml:lang="fr-FR">Transmettre (rester appuyé)</String>
        <String xml:lang="it-IT">Sintonizzati (tieni premuto)</String>
        <String xml:lang="nl-NL">Radio instellen (vasthouden)</String>
        <String xml:lang="pl-PL">Połącz się (przytrzymaj)</String>
        <String xml:lang="tr-TR">Ayarla (basılı tutun)</String>
        <String xml:lang="zh-Hant">收聽（按住）</String>
        <String xml:lang="zh-Hans">收听（按住）</String>
        <String xml:lang="es-ES">Sintonizar (mantener)</String>
        <String xml:lang="pt-BR">Sintonizar (manter)</String>
        <String xml:lang="ar-001">قلب المحطات للراديو (اضغط مع الاستمرار)</String>
        <String xml:lang="th-TH">ปรับเข้ามา (ค้าง)</String>
        <String xml:lang="vi-VN">Điều chỉnh (Giữ)</String>
        <String xml:lang="id-ID">Masuk Radio (Tahan)</String>
    </Entry>

    <!-- ========================= -->
    <!-- Death EMS Notification -->
    <!-- ========================= -->
    <Entry Id="no_paramedics">
        <String xml:lang="en-US">There were no ~p~paramedics ~s~nearby and you were automatically transferred to a ~r~hospital~s~.</String>
        <String xml:lang="de-DE">Es waren keine ~p~Sanitäter ~s~in der Nähe. Du wurdest automatisch in ein ~r~Krankenhaus ~s~verlegt.</String>
        <String xml:lang="fr-FR">Il n'y avait pas d'~p~EMS ~s~à proximité et tu as été automatiquement transferré vers un ~r~hôpital~s~.</String>
        <String xml:lang="nl-NL">Er zijn geen ~p~ambulanciers ~s~in de buurt en je bent automatisch doorgestuurd naar een ~r~ziekenhuis~s~.</String>
        <String xml:lang="it-IT">Non era presente alcun ~p~paramedico ~s~nelle vicinanze quindi sei stato trasferito automaticamente a un ~r~ospedale~s~.</String>
        <String xml:lang="pl-PL">W pobliżu nie było ~p~medyków~s~, a ty zostałeś przetransportowany do ~r~szpitala~s~.</String>
        <String xml:lang="tr-TR">Yakınlarda ~p~sağlık görevlileri~s~, yoktu ve otomatik olarak bir yere nakledildin ~r~hastane~s~.</String>
        <String xml:lang="zh-Hant">附近沒有~p~醫護人員~s~,你將被自動轉移到~r~醫院~s~.</String>
        <String xml:lang="zh-Hans">附近没有~p~医护~s~,你被自动转移到~r~医院~s~.</String>
        <String xml:lang="es-ES">No había ~p~paramédicos ~s~cerca y te trasladaron automáticamente a un ~r~hospital~s~.</String>
        <String xml:lang="pt-BR">Não havia ~p~paramédicos ~s~perto e você foi automaticamente transportado para um ~r~hospital~s~.</String>
        <String xml:lang="ar-001">لم يكن هناك~p~مسعفون ~s~بالجوار و تم نقلك تلقائيًا إلي ~r~المستشفي~s~.</String>
        <String xml:lang="th-TH">ไม่มี ~p~หน่วยแพทย์ ~s~อยู่ใกล้ๆ และคุณถูกย้ายไปยังโดยอัตโนมัติ ~r~โรงพยาบาล~s~ </String>
        <String xml:lang="vi-VN">Gần đây không có ~p~nhân viên y tế ~s~nào gần bạn, bạn đã được tự động chuyển về ~r~bệnh viện~s~.</String>
        <String xml:lang="id-ID">Tidak ada ~p~paramedis ~s~didekat anda dan anda telah otomatis dipindah kan ke ~r~rumah sakit~s~.</String>
    </Entry>

    <Entry Id="some_paramedics">
        <String xml:lang="en-US">There are one or more ~p~paramedics ~s~nearby. You can't respawn until the timer runs out, the paramedics leave the area, or they die.</String>
        <String xml:lang="de-DE">Es sind ein oder mehrere ~p~Sanitäter ~s~in der Nähe. Du kannst erst wieder respawnen, wenn der Timer abgelaufen ist, die Sanitäter das Gebiet verlassen oder sie sterben.</String>
        <String xml:lang="fr-FR">Il y a un ou plusieurs ~p~EMS ~s~à proximité. Tu ne peux pas réapparaître avant la fin du décompte tant que les EMS n'ont pas quittés la zone ou ne soient tués.</String>
        <String xml:lang="nl-NL">Er zijn één of meerdere ~p~ambulanciers ~s~in de buurt. Je kan niet respawnen totdat de timer afloopt, de ambulanciers het gebied verlaten, of ze dood gaan.</String>
        <String xml:lang="it-IT">Ci sono uno o più ~p~paramedici ~s~nelle vicinanze. Non puoi respawnare finché il timer non scade, i paramedici non lasciano l'area, o muoiono.</String>
        <String xml:lang="pl-PL">W pobliżu jest co najmniej jeden ~p~medyk ~s~Nie możesz się odrodzić do póki nie minie czas, medycy oddalą się z okolicy lub zginą.</String>
        <String xml:lang="tr-TR">Yakınlarda bir veya daha fazla ~p~sağlık görevlisi ~s~var. Zamanlayıcı bitene, sağlık görevlileri bölgeyi terk edene veya onlar ölene kadar yeniden doğamazsınız.</String>
        <String xml:lang="zh-Hant">附近有一名或多名護理人員. 在倒數計時結束或護理人員離開該區域或死亡之前,您將無法重生.</String>
        <String xml:lang="zh-Hans">附近有一名或多名护理人员. 在倒数计时结束或护理人员离开该区域或死亡之前,您无法重生.</String>
        <String xml:lang="es-ES">Hay uno o más ~p~paramédicos ~s~cerca. No puedes reaparecer hasta que se agote el tiempo, los paramédicos abandonen el área o mueran.</String>
        <String xml:lang="pt-BR">Há um ou mais~p~paramedicos ~s~nas proximidades.Você não pode fazer reparos até que o tempo se esgote, os paramédicos saiam da área ou morram..</String>
        <String xml:lang="ar-001">يوجد ~p~مسعف ~s~واحد أو أكثر بالقرب منك. لا يمكنك العودة إلى الحياة حتى ينفد الموقت، أو يغادر المسعفون المنطقة، أو يموتون.</String>
         <String xml:lang="th-TH">มีหนึ่งหรือมากกว่านั้น ~p~หน่วยแพทย์ ~s~ใกล้. คุณไม่สามารถเกิดใหม่ได้จนกว่าตัวจับเวลาจะหมด, เจ้าหน้าที่กู้ภัยออกจากพื้นที่แล้ว, หรือพวกเขาตาย.</String>
         <String xml:lang="vi-VN">Gần đây có nhiều hơn một ~p~nhân viên y tế~s~. Bạn không thể hồi sinh cho đến khi hết thời gian, nhân viên y tế đi khỏi khu vực hoặc họ chết.</String>
         <String xml:lang="id-ID">Ada satu atau lebih ~p~paramedis ~s~disekitar. Anda tidak dapat hidup kembali hingga waktu habis, paramedis meninggalkan area, atau paramedis meninggal.</String>
    </Entry>

    <!-- ========================= -->
    <!-- Spawn Protection -->
    <!-- ========================= -->
    <Entry Id="spawn_protection_on">
        <String xml:lang="en-US">Spawn protection ~g~enabled~s~.</String>
        <String xml:lang="de-DE">Spawn-Schutz ~g~aktiviert~s~.</String>
        <String xml:lang="fr-FR">Spawn protection ~g~activée~s~.</String>
        <String xml:lang="nl-NL">Spawn protectie ~g~ingeschakeld~s~.</String>
        <String xml:lang="it-IT">Protezione di spawn ~g~attivata~s~.</String>
        <String xml:lang="pl-PL">Ochrona po odrodzeniu ~g~aktywna~s~.</String>
        <String xml:lang="tr-TR">Yeniden doğma koruması ~g~aktif~s~.</String>
        <String xml:lang="zh-Hant">重生保護 ~g~啟用~s~.</String>
        <String xml:lang="zh-Hans">复活保护 ~g~启用~s~.</String>
        <String xml:lang="es-ES">Protección de spawn ~g~habilitada~s~.</String>
        <String xml:lang="pt-BR">Proteções do spawn ~g~autorizada~s~.</String>
        <String xml:lang="ar-001">حماية العودة للحياة مرة اخري ~g~مُفعلة~s~.</String>
        <String xml:lang="th-TH">การป้องกันการเกิด ~g~เปิดแล้ว~s~.</String>
        <String xml:lang="vi-VN">Giáp bảo vệ ~g~Đã bật~s~</String>
        <String xml:lang="id-ID">Perlindungan spawn ~g~diaktifkan~s~.</String>
    </Entry>

    <Entry Id="spawn_protection_off">
        <String xml:lang="en-US">Spawn protection ~r~disabled~s~.</String>
        <String xml:lang="de-DE">Spawn-Schutz ~r~deaktiviert~s~.</String>
        <String xml:lang="fr-FR">Spawn protection ~r~désactivée~s~.</String>
        <String xml:lang="nl-NL">Spawn protectie ~r~uitgeschakeld~s~.</String>
        <String xml:lang="it-IT">Protezione di spawn ~r~disattivata~s~.</String>
        <String xml:lang="pl-PL">Ochrona po odrodzeniu ~r~nieaktywna~s~.</String>
        <String xml:lang="tr-TR">Yeniden doğma koruması ~r~devre dışı bırakıldı~s~.</String>
        <String xml:lang="zh-Hant">重生保護 ~r~停用~s~.</String>
        <String xml:lang="zh-Hans">复活保护 ~r~停用~s~.</String>
        <String xml:lang="es-ES">Protección de spawn ~r~deshabilitada~s~.</String>
        <String xml:lang="pt-BR">Proteções do spawn ~r~desactivado~s~.</String>
        <String xml:lang="ar-001">حماية العودة للحياة مرة اخري ~r~غير مُفعلة~s~.</String>
        <String xml:lang="th-TH">การป้องกันการเกิด ~r~ปิดแล้ว~s~.</String>
        <String xml:lang="vi-VN">Giáp bảo vệ ~r~đã tắt~s~</String>
        <String xml:lang="id-ID">Perlindungan spawn ~r~dimatikan~s~.</String>
    </Entry>

    <!-- ========================= -->
    <!-- Death Messages -->
    <!-- ========================= -->
    <Entry Id="died">
        <String xml:lang="en-US">{0} ~s~has died.</String>
        <String xml:lang="de-DE">{0} ~s~ist gestorben.</String>
        <String xml:lang="fr-FR">{0} ~s~est mort.</String>
        <String xml:lang="nl-NL">{0} ~s~is doodgegaan.</String>
        <String xml:lang="it-IT">{0} ~s~è morto.</String>
        <String xml:lang="pl-PL">{0} ~s~zginął.</String>
        <String xml:lang="tr-TR">{0} ~s~öldü.</String>
        <String xml:lang="zh-Hant">{0} ~s~死亡了.</String>
        <String xml:lang="zh-Hans">{0} ~s~死亡了.</String>
        <String xml:lang="es-ES">{0} ~s~ha muerto.</String>
        <String xml:lang="pt-BR">{0} ~s~faleceu.</String>
        <String xml:lang="ar-001">{0} ~s~مات.</String>
        <String xml:lang="th-TH">{0} ~s~ได้ตายแล้ว.</String>
        <String xml:lang="vi-VN">{0} ~s~đã chết.</String>
        <String xml:lang="id-ID">{0} ~s~telah meninggal.</String>
    </Entry>

    <Entry Id="killed_by_npc">
        <String xml:lang="en-US">{0} ~s~has been killed by an ~r~NPC~s~.</String>
        <String xml:lang="de-DE">{0} ~s~wurde von einem ~r~NPC~s~ getötet.</String>
        <String xml:lang="fr-FR">{0} ~s~a été tué par un ~r~PNJ~s~.</String>
        <String xml:lang="nl-NL">{0} ~s~is vermoord door een ~r~NPC~s~.</String>
        <String xml:lang="it-IT">{0} ~s~è stato ucciso da un ~r~NPC~s~.</String>
        <String xml:lang="pl-PL">{0} ~s~został zabity przez ~r~bota~s~.</String>
        <String xml:lang="tr-TR">{0} ~s~tarafından öldürüldü ~r~NPC~s~.</String>
        <String xml:lang="zh-Hant">{0} ~s~被 ~r~NPC~s~ 擊殺了.</String>
        <String xml:lang="zh-Hans">{0} ~s~被 ~r~NPC~s~ 击杀了.</String>
        <String xml:lang="es-ES">{0} ~s~ha sido asesinado por un ~r~NPC~s~.</String>
        <String xml:lang="pt-BR">{0} ~s~foi assassinado por um ~r~NPC~s~.</String>
        <String xml:lang="ar-001">{0} ~s~قُتل على يد ~r~شخصية غير قابلة للعب~s~.</String>
        <String xml:lang="th-TH">{0} ~s~ถูกฆ่าโดย ~r~NPC~s~.</String>
        <String xml:lang="vi-VN">{0} ~s~đã bị giết chết bởi ~r~NPC~s~.</String>
        <String xml:lang="id-ID">{0} ~s~telah dibunuh oleh ~r~NPC~s~.</String>
    </Entry>

    <Entry Id="killed_by_animal">
        <String xml:lang="en-US">{0} ~s~has been killed by an ~r~animal~s~.</String>
        <String xml:lang="de-DE">{0} ~s~wurde von einem ~r~Tier~s~ getötet.</String>
        <String xml:lang="fr-FR">{0} ~s~a été tué par un ~r~animal~s~.</String>
        <String xml:lang="nl-NL">{0} ~s~is vermoord door een ~r~dier~s~.</String>
        <String xml:lang="it-IT">{0} ~s~è stato ucciso da un ~r~animale~s~.</String>
        <String xml:lang="pl-PL">{0} ~s~został zabity przez ~r~zwierzę~s~.</String>
        <String xml:lang="tr-TR">{0} ~s~tarafından öldürüldü ~r~hayvan~s~.</String>
        <String xml:lang="zh-Hant">{0} ~s~被 ~r~動物~s~ 擊殺了.</String>
        <String xml:lang="zh-Hans">{0} ~s~被 ~r~动物~s~ 击杀了.</String>
        <String xml:lang="es-ES">{0} ~s~ha sido asesinado por un ~r~animal~s~.</String>
        <String xml:lang="pt-BR">{0} ~s~foi assassinado por um ~r~animal~s~.</String>
        <String xml:lang="ar-001">{0} ~s~قُتل على يد ~r~حيوان~s~.</String>
        <String xml:lang="th-TH">{0} ~s~ถูกฆ่าโดย ~r~สัตว์~s~.</String>
        <String xml:lang="vi-VN">{0} ~s~đã bị giết chết bởi ~r~động vật~s~.</String>
        <String xml:lang="id-ID">{0} ~s~telah terbunuh oleh ~r~binatang~s~.</String>
    </Entry>

    <Entry Id="killed_by_od">
        <String xml:lang="en-US">{0} ~s~has died from a ~r~drug overdose~s~.</String>
        <String xml:lang="de-DE">{0} ~s~ist durch eine~r~Überdosis Drogen~s~ gestorben.</String>
        <String xml:lang="fr-FR">{0} ~s~est mort d'une ~r~overdose~s~.</String>
        <String xml:lang="nl-NL">{0} ~s~is doodgegaan van een ~r~overdosis~s~.</String>
        <String xml:lang="it-IT">{0} ~s~è morto di ~r~overdose~s~.</String>
        <String xml:lang="pl-PL">{0} ~s~zginął z ~r~przedawkowania narkotyków~s~.</String>
        <String xml:lang="tr-TR">{0} ~s~sonucu öldü ~r~aşırı doz~s~.</String>
        <String xml:lang="zh-Hant">{0} ~s~死於~r~使用過量藥物~s~.</String>
        <String xml:lang="zh-Hans">{0} ~s~死于~r~使用药物过量~s~.</String>
        <String xml:lang="es-ES">{0} ~s~ha muerto por una ~r~sobredosis de drogas~s~.</String>
        <String xml:lang="pt-BR">{0} ~s~faleceu devido a uma ~r~overdose de drogas~s~.</String>
        <String xml:lang="ar-001">{0} لقد مات ~s~بسبب ~r~جرعة زائدة من المخدرات~s~.</String>
        <String xml:lang="th-TH">{0} ~s~ตายจาก ~r~เสพยาเกินขนาด~s~.</String>
        <String xml:lang="vi-VN">{0} ~s~đã chết bởi vì ~r~chơi thuốc quá liều~s~.</String>
        <String xml:lang="id-ID">{0} ~s~telah meninggal akibat ~r~overdosis obat~s~.</String>
    </Entry>

    <Entry Id="drowned">
        <String xml:lang="en-US">{0} ~s~has ~r~drowned~s~.</String>
        <String xml:lang="de-DE">{0} ~s~ist ~r~ertrunken~s~.</String>
        <String xml:lang="fr-FR">{0} ~s~s'est ~r~noyé~s~.</String>
        <String xml:lang="nl-NL">{0} ~s~is ~r~verdronken~s~.</String>
        <String xml:lang="it-IT">{0} ~s~è ~r~annegato~s~.</String>
        <String xml:lang="pl-PL">{0} ~s~~r~utonął~s~.</String>
        <String xml:lang="tr-TR">{0} ~s~~r~boğuldu~s~.</String>
        <String xml:lang="zh-Hant">{0} ~r~溺死了~s~.</String>
        <String xml:lang="zh-Hans">{0} ~r~溺死了~s~.</String>
        <String xml:lang="es-ES">{0} ~s~se ha ~r~ahogado~s~.</String>
        <String xml:lang="pt-BR">{0} ~s~se ~r~afogou~s~.</String>
        <String xml:lang="ar-001">{0} ~s~مات ~r~غريق~s~.</String>
        <String xml:lang="th-TH">{0} ~s~ได้ ~r~ล้มลง~s~.</String>
        <String xml:lang="vi-VN">{0} ~s~đã ~r~chết đuối~s~.</String>
        <String xml:lang="id-ID">{0} ~s~telah ~r~tenggelam~s~.</String>
    </Entry>

    <Entry Id="died_from_fall">
        <String xml:lang="en-US">{0} ~s~has died from a ~r~fall~s~.</String>
        <String xml:lang="de-DE">{0} ~s~ist durch einen ~r~Sturz~s~ gestorben.</String>
        <String xml:lang="fr-FR">{0} ~s~est mort de dégâts de ~r~chute~s~.</String>
        <String xml:lang="nl-NL">{0} ~s~is doodgegaan van een ~r~val~s~.</String>
        <String xml:lang="it-IT">{0} ~s~è morto per una ~r~caduta~s~.</String>
        <String xml:lang="pl-PL">{0} ~s~zginał od ~r~upadku~s~.</String>
        <String xml:lang="tr-TR">{0} ~s~sonucu öldü ~r~yüksekten düşme~s~.</String>
        <String xml:lang="zh-Hant">{0} ~s~死於~r~墜落~s~.</String>
        <String xml:lang="zh-Hans">{0} ~s~死于~r~坠落~s~.</String>
        <String xml:lang="es-ES">{0} ~s~ha muerto a causa de una ~r~caída~s~.</String>
        <String xml:lang="pt-BR">{0} ~s~faleceu devido a uma~r~caida~s~.</String>
        <String xml:lang="ar-001">{0} ~s~مات بسبب ~r~السقوط من ارتفاع~s~.</String>
        <String xml:lang="th-TH">{0} ~s~ตายจาก ~r~ตกจากที่สูง~s~.</String>
        <String xml:lang="vi-VN">{0} ~s~đã chết vì ~r~ngã~s~.</String>
        <String xml:lang="id-ID">{0} ~s~telah meninggal akibat ~r~terjatuh~s~.</String>

        
    </Entry>

    <Entry Id="died_from_explosion">
        <String xml:lang="en-US">{0} ~s~has died from an ~r~explosion~s~.</String>
        <String xml:lang="de-DE">{0} ~s~ist durch eine ~r~Explosion~s~ gestorben.</String>
        <String xml:lang="fr-FR">{0} ~s~est mort d'une ~r~explosion~s~.</String>
        <String xml:lang="nl-NL">{0} ~s~is doodgegaan door een ~r~explosie~s~.</String>
        <String xml:lang="it-IT">{0} ~s~è morto a causa di un'~r~esplosione~s~.</String>
        <String xml:lang="pl-PL">{0} ~s~został ~r~wysadzony~s~ w powietrze.</String>
        <String xml:lang="tr-TR">{0} ~s~sonucu öldü ~r~patlama~s~.</String>
        <String xml:lang="zh-Hant">{0} ~s~死於~r~爆炸~s~.</String>
        <String xml:lang="zh-Hans">{0} ~s~死于~r~爆炸~s~.</String>
        <String xml:lang="es-ES">{0} ~s~ha muerto a causa de una ~r~explosión~s~.</String>
        <String xml:lang="pt-BR">{0} ~s~faleceu devido a uma~r~explosão~s~.</String>
        <String xml:lang="ar-001">{0} ~s~مات بسبب ~r~انفجار~s~.</String>
        <String xml:lang="th-TH">{0} ~s~ตายจาก ~r~ระเบิด~s~.</String>
        <String xml:lang="vi-VN">{0} ~s~đã chết vì một ~r~vụ nổ~s~.</String>
        <String xml:lang="id-ID">{0} ~s~telah meninggal akibat ~r~ledakan~s~.</String>

    </Entry>

    <Entry Id="died_in_fire">
        <String xml:lang="en-US">{0} ~s~has died in a ~r~fire~s~.</String>
        <String xml:lang="de-DE">{0} ~s~ist durch ~r~Feuer~s~ gestorben.</String>
        <String xml:lang="fr-FR">{0} ~s~est mort ~r~brûlé~s~.</String>
        <String xml:lang="nl-NL">{0} ~s~is doodgegaan in een ~r~brand~s~.</String>
        <String xml:lang="it-IT">{0} ~s~è morto in un ~r~incendio~s~.</String>
        <String xml:lang="pl-PL">{0} ~s~zginął w ~r~pożarze~s~.</String>
        <String xml:lang="tr-TR">{0} ~s~sonucu öldü ~r~yangın~s~.</String>
        <String xml:lang="zh-Hant">{0} ~r~被燒死了~s~.</String>
        <String xml:lang="zh-Hans">{0} ~r~被烧死了~s~.</String>
        <String xml:lang="es-ES">{0} ~s~ha muerto en un ~r~incendio~s~.</String>
        <String xml:lang="pt-BR">{0} ~s~faleceu em um~r~incêndio~s~.</String>
        <String xml:lang="ar-001">{0} ~s~مات في ~r~حريق~s~.</String>
        <String xml:lang="th-TH">{0} ~s~ตายจาก ~r~ไฟ~s~.</String>
        <String xml:lang="vi-VN">{0} ~s~đã chết trong vụ ~r~cháy~s~.</String>
        <String xml:lang="id-ID">{0} ~s~telah meninggal akibat ~r~terbakar~s~.</String>

    </Entry>

    <!-- ========================= -->
    <!-- Death Weapons/Causes -->
    <!-- ========================= -->
    <Entry Id="with_explosives">
        <String xml:lang="en-US">with an ~r~explosive~s~</String>
        <String xml:lang="de-DE">mit ~r~explosiver Munition~s~</String>
        <String xml:lang="fr-FR">avec un ~r~explosif~s~</String>
        <String xml:lang="nl-NL">met een ~r~explosief~s~</String>
        <String xml:lang="it-IT">con un ~r~esplosivo~s~</String>
        <String xml:lang="pl-PL">~r~eksplozją~s~</String>
        <String xml:lang="tr-TR">bir ~r~patlayıcıyla~s~</String>
        <String xml:lang="zh-Hant">用~r~爆裂物~s~</String>
        <String xml:lang="zh-Hans">用~r~爆裂物~s~</String>
        <String xml:lang="es-ES">con un ~r~explosivo~s~</String>
        <String xml:lang="pt-BR">com um ~r~explosivo~s~</String>
        <String xml:lang="ar-001">بسبب ~r~متفجرات~s~</String>
        <String xml:lang="th-TH">โดย ~r~ระเบิด~s~</String>
        <String xml:lang="vi-VN">với một ~r~vụ nổ~s~</String>
        <String xml:lang="id-ID">dengan ~r~bahan peledak~s~</String>
    </Entry>

    <Entry Id="with_vehicle">
        <String xml:lang="en-US">with a ~r~vehicle~s~</String>
        <String xml:lang="de-DE">mit einem ~r~Fahrzeug~s~</String>
        <String xml:lang="fr-FR">avec un ~r~véhicule~s~</String>
        <String xml:lang="nl-NL">met een ~r~voertuig~s~</String>
        <String xml:lang="it-IT">con un ~r~veicolo~s~</String>
        <String xml:lang="pl-PL">~r~pojazdem~s~</String>
        <String xml:lang="tr-TR">bir ~r~araçla~s~</String>
        <String xml:lang="zh-Hant">用~r~載具~s~</String>
        <String xml:lang="zh-Hans">用~r~载具~s~</String>
        <String xml:lang="es-ES">con un ~r~vehículo~s~</String>
        <String xml:lang="pt-BR">com um ~r~veículo~s~</String>
        <String xml:lang="ar-001">بسبب ~r~مركبة~s~</String>
        <String xml:lang="th-TH">โดย ~r~ยานพาหนะ~s~</String>
        <String xml:lang="vi-VN">với một ~r~phương tiện~s~</String>
        <String xml:lang="id-ID">dengan ~r~kendaraan~s~</String>
    </Entry>

    <Entry Id="with_water_cannon">
        <String xml:lang="en-US">with a ~r~water cannon~s~</String>
        <String xml:lang="de-DE">mit einem ~r~Wasserwerfer~s~</String>
        <String xml:lang="fr-FR">avec un ~r~canon à eau~s~</String>
        <String xml:lang="nl-NL">met een ~r~water kanon~s~</String>
        <String xml:lang="it-IT">con un ~r~cannone ad acqua~s~</String>
        <String xml:lang="pl-PL">~r~działkiem wodnym~s~</String>
        <String xml:lang="tr-TR">~r~tazyikli suyla~s~</String>
        <String xml:lang="zh-Hant">用~r~水砲~s~</String>
        <String xml:lang="zh-Hans">用~r~水砲~s~</String>
        <String xml:lang="es-ES">con un ~r~cañón de agua~s~</String>
        <String xml:lang="pt-BR">com um ~r~canhão de água~s~</String>
        <String xml:lang="ar-001">بسبب ~r~مدفع مياه~s~</String>
        <String xml:lang="th-TH">โดย ~r~ปืนใหญ่น้ำ~s~</String>
        <String xml:lang="vi-VN">với một ~r~súng phun nước~s~</String>
        <String xml:lang="id-ID">dengan ~r~meriam air~s~</String>
    </Entry>

    <Entry Id="with_fists">
        <String xml:lang="en-US">with ~r~fists~s~</String>
        <String xml:lang="de-DE">mit ~r~Fäusten~s~</String>
        <String xml:lang="fr-FR">avec ~r~ses poings~s~</String>
        <String xml:lang="nl-NL">met ~r~vuisten~s~</String>
        <String xml:lang="it-IT">a ~r~pugni~s~</String>
        <String xml:lang="pl-PL">~r~pięściami~s~</String>
        <String xml:lang="tr-TR">~r~yumrukla~s~</String>
        <String xml:lang="zh-Hant">用~r~拳頭~s~</String>
        <String xml:lang="zh-Hans">用~r~拳头~s~</String>
        <String xml:lang="es-ES">con ~r~puños~s~</String>
        <String xml:lang="pt-BR">com ~r~punhos~s~</String>
        <String xml:lang="ar-001">بسبب ~r~باليد~s~</String>
        <String xml:lang="th-TH">โดย ~r~หมัด~s~</String>
        <String xml:lang="vi-VN">với ~r~nắm đấm~s~</String>
        <String xml:lang="id-ID">dengan ~r~pukulan~s~</String>
    </Entry>

    <Entry Id="with_blade">
        <String xml:lang="en-US">with a ~r~blade~s~</String>
        <String xml:lang="de-DE">mit einem ~r~Messer~s~</String>
        <String xml:lang="fr-FR">avec un ~r~couteau~s~</String>
        <String xml:lang="nl-NL">met een ~r~mes~s~</String>
        <String xml:lang="it-IT">con un'~r~arma da taglio~s~</String>
        <String xml:lang="pl-PL">~r~ostrzem~s~</String>
        <String xml:lang="tr-TR">bir ~r~bıçakla~s~</String>
        <String xml:lang="zh-Hant">用~r~刀子~s~</String>
        <String xml:lang="zh-Hans">用~r~刀子~s~</String>
        <String xml:lang="es-ES">con un ~r~cuchillo~s~</String>
        <String xml:lang="pt-BR">com uma ~r~faca~s~</String>
        <String xml:lang="ar-001">بسبب ~r~شفرة~s~</String>
        <String xml:lang="th-TH">โดย ~r~ใบมีด~s~</String>
        <String xml:lang="vi-VN">Với một ~r~con dao~s~</String>
        <String xml:lang="id-ID">dengan ~r~pedangn~s~</String>
    </Entry>

    <Entry Id="with_melee_weapon">
        <String xml:lang="en-US">with a ~r~melee weapon~s~</String>
        <String xml:lang="de-DE">mit einer ~r~Nahkampfwaffe~s~</String>
        <String xml:lang="fr-FR">avec une ~r~arme blanche~s~</String>
        <String xml:lang="nl-NL">met een ~r~steekwapen~s~</String>
        <String xml:lang="it-IT">con un'~r~arma da mischia~s~</String>
        <String xml:lang="pl-PL">~r~bronią białą~s~</String>
        <String xml:lang="tr-TR">bir ~r~yakın dövüş silahıyla~s~</String>
        <String xml:lang="zh-Hant">用~r~近戰武器~s~</String>
        <String xml:lang="zh-Hans">用~r~近战武器~s~</String>
        <String xml:lang="es-ES">con una ~r~arma de cuerpo a cuerpo~s~</String>
        <String xml:lang="pt-BR">com uma ~r~arma branca~s~</String>
        <String xml:lang="ar-001">بسبب ~r~اسلحة اليد~s~</String>
        <String xml:lang="th-TH">โดย ~r~อาวุธระยะประชิด~s~</String>
        <String xml:lang="vi-VN">Với một ~r~Vũ khí cận chiến~s~</String>
        <String xml:lang="id-ID">dengan ~r~senjata jarak dekat~s~</String>
    </Entry>

    <Entry Id="with_revolver">
        <String xml:lang="en-US">with a ~r~revolver~s~</String>
        <String xml:lang="de-DE">mit einem ~r~Revolver~s~</String>
        <String xml:lang="fr-FR">avec un ~r~revolver~s~</String>
        <String xml:lang="nl-NL">met een ~r~revolver~s~</String>
        <String xml:lang="it-IT">con una ~r~revolver~s~</String>
        <String xml:lang="pl-PL">~r~rewolwerem~s~</String>
        <String xml:lang="tr-TR">bir ~r~revolverla~s~</String>
        <String xml:lang="zh-Hant">用~r~左輪手槍~s~</String>
        <String xml:lang="zh-Hans">用~r~左轮手枪~s~</String>
        <String xml:lang="es-ES">con un ~r~revólver~s~</String>
        <String xml:lang="pt-BR">com um ~r~revólver~s~</String>
        <String xml:lang="ar-001">بسبب ~r~مسدس~s~</String>
        <String xml:lang="th-TH">โดย ~r~ปืนลูกโม่~s~</String>
        <String xml:lang="vi-VN">Với một khẩu ~r~revolver~s~</String>
        <String xml:lang="id-ID">dengan ~r~revolver~s~</String>
    </Entry>

    <Entry Id="with_revolver_headshot">
        <String xml:lang="en-US">with a ~r~revolver headshot~s~</String>
        <String xml:lang="de-DE">mit einem ~r~Revolver Kopfschuss~s~</String>
        <String xml:lang="nl-NL">met een ~r~revolver hoofdschot~s~</String>
        <String xml:lang="it-IT">con un ~r~colpo di revolver alla testa~s~</String>
        <String xml:lang="pl-PL">~r~strzałem w głowę z rewolweru ~s~</String>
        <String xml:lang="tr-TR">bir ~r~revolverla kafadan vuruş~s~</String>
        <String xml:lang="zh-Hant">用~r~左輪手槍爆頭~s~</String>
        <String xml:lang="es-ES">con un ~r~disparo en la cabeza de un revólver~s~</String>
        <String xml:lang="pt-BR">com um ~r~tiro na cabeça com um revólver~s~</String>
        <String xml:lang="ar-001">بسبب ~r~مسدس في الرأس~s~</String>
        <String xml:lang="th-TH">โดย ~r~ปืนลูกโม่ยิงหัว~s~</String>
        <String xml:lang="vi-VN">Với một ~r~revolver headshot~s~</String>
        <String xml:lang="id-ID">dengan ~r~headshot revolver~s~</String>

    </Entry>

    <Entry Id="with_pistol">
        <String xml:lang="en-US">with a ~r~pistol~s~</String>
        <String xml:lang="de-DE">mit einer ~r~Pistole~s~</String>
        <String xml:lang="fr-FR">avec un ~r~pistolet~s~</String>
        <String xml:lang="nl-NL">met een ~r~pistool~s~</String>
        <String xml:lang="it-IT">con una ~r~pistola~s~</String>
        <String xml:lang="pl-PL">~r~pistoletem~s~</String>
        <String xml:lang="tr-TR">bir ~r~tabancayla~s~</String>
        <String xml:lang="zh-Hant">用~r~手槍~s~</String>
        <String xml:lang="zh-Hans">用~r~手枪~s~</String>
        <String xml:lang="es-ES">con una ~r~pistola~s~</String>
        <String xml:lang="pt-BR">com uma ~r~pistola~s~</String>
        <String xml:lang="ar-001">بسبب ~r~مسدس~s~</String>
        <String xml:lang="th-TH">โดย ~r~ปืนพก~s~</String>
        <String xml:lang="vi-VN">với một khẩu ~r~súng lục~s~</String>
        <String xml:lang="id-ID">dengan ~r~pistol~s~</String>
    </Entry>

    <Entry Id="with_pistol_headshot">
        <String xml:lang="en-US">with a ~r~pistol headshot~s~</String>
        <String xml:lang="de-DE">mit einem ~r~Pistolen Kopfschuss~s~</String>
        <String xml:lang="nl-NL">met een ~r~pistool hoofdschot~s~</String>
        <String xml:lang="it-IT">con un ~r~colpo di pistola alla testa~s~</String>
        <String xml:lang="tr-TR">bir ~r~tabancayla kafadan vuruş~s~</String>
        <String xml:lang="zh-Hant">用~r~手槍爆頭~s~</String>
        <String xml:lang="pl-PL">~r~strzałem w głowę z pistoletu ~s~</String>
        <String xml:lang="es-ES">con un ~r~disparo en la cabeza de una pistola~s~</String>
        <String xml:lang="fr-FR">avec un ~r~pistolet (tir à la tête)~s~</String>
        <String xml:lang="pt-BR">com uma ~r~tiro na cabeça com uma pistolat~s~</String>
        <String xml:lang="ar-001">بسبب ~r~مسدس في الرأس~s~</String>
        <String xml:lang="th-TH">โดย ~r~ปืนพกยิงหัว~s~</String>
        <String xml:lang="vi-VN">với một ~r~headshot bằng súng lục~s~</String>
        <String xml:lang="id-ID">dengan ~r~headshot pistol~s~</String>
    </Entry>

    <Entry Id="with_smg">
        <String xml:lang="en-US">with an ~r~SMG~s~</String>
        <String xml:lang="de-DE">mit einer ~r~Maschinenpistole~s~</String>
        <String xml:lang="fr-FR">avec une ~r~mitraillette~s~</String>
        <String xml:lang="nl-NL">met een ~r~SMG~s~</String>
        <String xml:lang="it-IT">con una ~r~mitraglietta~s~</String>
        <String xml:lang="pl-PL">~r~pistoletem maszynowym~s~</String>
        <String xml:lang="tr-TR">bir ~r~hafif makineli tüfekle~s~</String>
        <String xml:lang="zh-Hant">用~r~衝鋒槍~s~</String>
        <String xml:lang="zh-Hans">用~r~冲锋枪~s~</String>
        <String xml:lang="es-ES">con una ~r~SMG~s~</String>
        <String xml:lang="pt-BR">com uma ~r~SMG~s~</String>
        <String xml:lang="ar-001">بسبب ~r~رشاش~s~</String>
        <String xml:lang="th-TH">โดย ~r~ปืนพกอัตโนมัต~s~</String>
        <String xml:lang="vi-VN">Với một khẩu ~r~SMG~s~</String>
        <String xml:lang="id-ID">dengan ~r~SMG~s~</String>
    </Entry>

    <Entry Id="with_smg_headshot">
        <String xml:lang="en-US">with an ~r~SMG headshot~s~</String>
        <String xml:lang="de-DE">mit einem ~r~Maschinenpistolen Kopfschuss~s~</String>
        <String xml:lang="nl-NL">met een ~r~SMG hoofdschot~s~</String>
        <String xml:lang="it-IT">con un ~r~colpo di mitraglietta alla testa~s~</String>
        <String xml:lang="tr-TR">bir ~r~hafif makineli tüfekle kafadan vuruş~s~</String>
        <String xml:lang="zh-Hant">用~r~衝鋒槍爆頭~s~</String>
        <String xml:lang="es-ES">con un ~r~disparo en la cabeza de una SMG~s~</String>
        <String xml:lang="pl-PL">~r~strzałem w głowę z pistoletu maszynowego ~s~</String>
         <String xml:lang="fr-FR">avec une ~r~mitraillette (tir à la tête)~s~</String>
        <String xml:lang="pt-BR"> com um ~r~tiro na cabeça com uma SMG~s~</String>
        <String xml:lang="ar-001">بسبب ~r~رشاش في الرأس~s~</String>
        <String xml:lang="th-TH">โดย ~r~ปืนพกอัตโนมัตยิงหัว~s~</String>
        <String xml:lang="vi-VN">Với một ~r~Headshot bằng SMG~s~</String>
        <String xml:lang="id-ID">dengan ~r~headshot SMG~s~</String>
    </Entry>

    <Entry Id="with_lmg">
        <String xml:lang="en-US">with an ~r~LMG~s~</String>
        <String xml:lang="de-DE">mit einem ~r~Leichten Maschinengewehr~s~</String>
        <String xml:lang="fr-FR">avec une ~r~mitrailleuse~s~</String>
        <String xml:lang="nl-NL">met een ~r~LMG~s~</String>
        <String xml:lang="it-IT">con un ~r~mitra~s~</String>
        <String xml:lang="pl-PL">~r~karabinem maszynowym~s~</String>
        <String xml:lang="tr-TR">bir ~r~makineli tüfekle~s~</String>
        <String xml:lang="zh-Hant">用~r~輕機槍~s~</String>
        <String xml:lang="zh-Hans">用~r~轻机枪~s~</String>
        <String xml:lang="es-ES">con una ~r~LMG~s~</String>
        <String xml:lang="pt-BR">com uma ~r~LMG~s~</String>
        <String xml:lang="ar-001">بسبب ~r~رشاش~s~</String>
        <String xml:lang="th-TH">โดย ~r~ปืนกลหนัก~s~</String>
        <String xml:lang="vi-VN">Với một khẩu ~r~LMG~s~</String>
        <String xml:lang="id-ID">dengan ~r~LMG~s~</String>
    </Entry>

    <Entry Id="with_lmg_headshot">
        <String xml:lang="en-US">with an ~r~LMG headshot~s~</String>
        <String xml:lang="de-DE">mit einem ~r~Leichten Maschinengewehr Kopfschuss~s~</String>
        <String xml:lang="nl-NL">met een ~r~LMG hoofdschot~s~</String>
        <String xml:lang="it-IT">con un ~r~colpo di mitra alla testa~s~</String>
        <String xml:lang="tr-TR">bir ~r~makineli tüfekle kafadan vuruş~s~</String>
        <String xml:lang="zh-Hant">用~r~輕機槍爆頭~s~</String>
        <String xml:lang="es-ES">con un ~r~disparo en la cabeza de una LMG~s~</String>
        <String xml:lang="fr-FR">avec une ~r~mitrailleuse (tir à la tête)~s~</String>
        <String xml:lang="pl-PL">~r~strzałem w głowę z karabinu maszynowego ~s~</String>
        <String xml:lang="pt-BR">por um ~r~tiro na cabeça com uma LMG~s~</String>
        <String xml:lang="ar-001">بسبب ~r~رشاش في الرأس~s~</String>
        <String xml:lang="th-TH">โดย ~r~ปืนกลหนักยิงหัว~s~</String>
        <String xml:lang="vi-VN">Với một ~r~Headshot bằng LMG~s~</String>
        <String xml:lang="id-ID">dengan ~r~Headshot LMG~s~</String>
    </Entry>

    <Entry Id="with_shotgun">
        <String xml:lang="en-US">with a ~r~shotgun~s~</String>
        <String xml:lang="de-DE">mit einer ~r~Schrotflinte~s~</String>
        <String xml:lang="fr-FR">avec un ~r~fusil de calibre 12~s~</String>
        <String xml:lang="nl-NL">met een ~r~shotgun~s~</String>
        <String xml:lang="it-IT">con uno ~r~shotgun~s~</String>
        <String xml:lang="pl-PL">~r~śrutówką~s~</String>
        <String xml:lang="tr-TR">bir ~r~pompalı tüfekle~s~</String>
        <String xml:lang="zh-Hant">用~r~霰彈槍~s~</String>
        <String xml:lang="zh-Hans">用~r~霰弹枪~s~</String>
        <String xml:lang="es-ES">con una ~r~escopeta~s~</String>
        <String xml:lang="pt-BR">com uma ~r~escopeta~s~</String>
        <String xml:lang="ar-001">بسبب ~r~بندقية~s~</String>
        <String xml:lang="th-TH">โดย ~r~ปืนลูกซอง~s~</String>
        <String xml:lang="vi-VN">Với một khẩu ~r~Shotgun~s~</String>
        <String xml:lang="id-ID">dengan ~r~Shotgun~s~.</String>
    </Entry>

    <Entry Id="with_shotgun_headshot">
        <String xml:lang="en-US">with a ~r~shotgun headshot~s~</String>
        <String xml:lang="de-DE">mit einem ~r~Schrotflinten Kopfschuss~s~</String>
        <String xml:lang="nl-NL">met een ~r~shotgun hoofdschot~s~</String>
        <String xml:lang="it-IT">con un ~r~colpo di shotgun alla testa~s~</String>
        <String xml:lang="tr-TR">bir ~r~pompalı tüfekle kafadan vuruş~s~</String>
        <String xml:lang="zh-Hant">用~r~霰彈槍爆頭~s~</String>
        <String xml:lang="pl-PL">~r~strzałem w głowę ze śrutówki~s~</String>
        <String xml:lang="es-ES">con un ~r~disparo en la cabeza de una escopeta~s~</String>
        <String xml:lang="fr-FR">avec un ~r~fusil de calibre 12 (tir à la tête)~s~</String>
        <String xml:lang="pt-BR">com um ~r~tiro na cabeça com uma escopeta~s~</String>
        <String xml:lang="ar-001">بسبب ~r~بندقية في الرأس~s~</String>
        <String xml:lang="th-TH">โดย ~r~ปืนลูกซองยิงหัว~s~</String>
        <String xml:lang="vi-VN">Với một ~r~Headshot bằng shotgun~s~</String>
        <String xml:lang="id-ID">dengan ~r~headshot shotgun~s~.</String>
    </Entry>

    <Entry Id="with_assault_rifle">
        <String xml:lang="en-US">with an ~r~assault rifle~s~</String>
        <String xml:lang="de-DE">mit einem ~r~Sturmgewehr~s~</String>
        <String xml:lang="fr-FR">avec un ~r~fusil d'assaut~s~</String>
        <String xml:lang="nl-NL">met een ~r~assault rifle~s~</String>
        <String xml:lang="it-IT">con un ~r~fucile d'assalto~s~</String>
        <String xml:lang="pl-PL">~r~karabinem szturmowym~s~</String>
        <String xml:lang="tr-TR">bir ~r~saldırı tüfeğiyle~s~</String>
        <String xml:lang="zh-Hant">用~r~突擊步槍~s~</String>
        <String xml:lang="zh-Hans">用~r~突击步枪~s~</String>
        <String xml:lang="pt-BR">com um ~r~fuzil de assalto~s~</String>
        <String xml:lang="th-TH">โดย ~r~ปืนไรเฟิล~s~</String>
        <String xml:lang="vi-VN">Với một khẩu ~r~Súng trường~s~</String>
        <String xml:lang="id-ID">dengan ~r~senjata assault~s~.</String>
    </Entry>

    <Entry Id="with_assault_rifle_headshot">
        <String xml:lang="en-US">with an ~r~assault rifle headshot~s~</String>
        <String xml:lang="de-DE">mit einem ~r~Sturmgewehr Kopfschuss~s~</String>
        <String xml:lang="nl-NL">met een ~r~assault rifle hoofdschot~s~</String>
        <String xml:lang="it-IT">con un ~r~colpo di fucile d'assalto alla testa~s~</String>
        <String xml:lang="tr-TR">bir ~r~saldırı tüfeğiyle kafadan vuruş~s~</String>
        <String xml:lang="zh-Hant">用~r~突擊步槍爆頭~s~</String>
        <String xml:lang="pl-PL">~r~strzałem w głowę z karabinu szturmowego ~s~</String>
        <String xml:lang="es-ES">con un ~r~disparo en la cabeza de un rifle de asalto~s~</String>
        <String xml:lang="fr-FR">avec un ~r~fusil d'assaut (tir à la tête)~s~</String>
        <String xml:lang="pt-BR">com um ~r~tiro na cabeça com um fuzil de assalto~s~</String>
        <String xml:lang="ar-001">بسبب ~r~بندقية في الرأس~s~</String>
        <String xml:lang="th-TH">โดย ~r~ปืนไรเฟิลยิงหัว~s~</String>
        <String xml:lang="vi-VN">Với một ~r~Headshot bằng súng trường~s~</String>
        <String xml:lang="id-ID">dengan ~r~headshot senjata assault~s~.</String>
    </Entry>

    <Entry Id="with_precision_rifle">
        <String xml:lang="en-US">with a ~r~precision rifle~s~</String>
        <String xml:lang="de-DE">mit einem ~r~Präzisiongewehr~s~</String>
        <String xml:lang="fr-FR">avec un ~r~fusil de précision~s~</String>
        <String xml:lang="nl-NL">met een ~r~scherpschutter~s~</String>
        <String xml:lang="it-IT">con un ~r~fucile di precisione~s~</String>
        <String xml:lang="pl-PL">~r~snajperką~s~</String>
        <String xml:lang="tr-TR">bir ~r~keskin nişancıyla~s~</String>
        <String xml:lang="zh-Hant">用~r~狙擊步槍~s~</String>
        <String xml:lang="zh-Hans">用~r~精准步枪~s~</String>
        <String xml:lang="es-ES">con un ~r~rifle de precisión~s~</String>
        <String xml:lang="pt-BR">com um~r~fuzil de precisão~s~</String>
        <String xml:lang="ar-001">بسبب ~r~بندقية دقيقة~s~</String>
        <String xml:lang="th-TH">โดย ~r~ปืนสไนเปอร์~s~</String>
        <String xml:lang="vi-VN">Với một khẩu ~r~súng ngắm~s~</String>
        <String xml:lang="id-ID">dengan ~r~sniper~s~</String>
    </Entry>

    <Entry Id="with_precision_rifle_headshot">
        <String xml:lang="en-US">with a ~r~precision rifle headshot~s~</String>
        <String xml:lang="de-DE">mit einem ~r~Präzisiongewehr Kopfschuss~s~</String>
        <String xml:lang="nl-NL">met een ~r~scherpschutter hoofdschot~s~</String>
        <String xml:lang="it-IT">con un ~r~colpo di fucile di precisione alla testa~s~</String>
        <String xml:lang="tr-TR">bir ~r~keskin nişancıyla kafadan vuruş~s~</String>
        <String xml:lang="zh-Hant">用~r~狙擊步槍爆頭~s~</String>
        <String xml:lang="pl-PL">~r~strzałem w głowę ze snajperki ~s~</String>
        <String xml:lang="es-ES">con un ~r~disparo en la cabeza de un rifle de preprecisión~s~</String>
         <String xml:lang="fr-FR">avec un ~r~fusil de précision (tir à la tête)~s~</String>
        <String xml:lang="pt-BR">com um ~r~tiro na cabeça com um uzil de precisão~s~</String>
        <String xml:lang="ar-001">بسبب ~r~بندقية دقيقة في الرأس~s~</String>
        <String xml:lang="th-TH">โดย ~r~ปืนสไนเปอร์ยิงหัว~s~</String>
        <String xml:lang="vi-VN">Với một ~r~Headshot bằng súng ngắm~s~</String>
        <String xml:lang="id-ID">dengan ~r~headshot sniper~s~</String>
    </Entry>

    <Entry Id="with_firearm">
        <String xml:lang="en-US">with a ~r~firearm~s~</String>
        <String xml:lang="de-DE">mit einer ~r~Schusswaffe~s~</String>
        <String xml:lang="fr-FR">avec une ~r~arme à feu~s~</String>
        <String xml:lang="nl-NL">met een ~r~vuurwapen~s~</String>
        <String xml:lang="it-IT">con un'~r~arma da fuoco~s~</String>
        <String xml:lang="pl-PL">~r~bronią palną~s~</String>
        <String xml:lang="tr-TR">bir ~r~ateşli silahla~s~</String>
        <String xml:lang="zh-Hant">用~r~重型武器~s~</String>
        <String xml:lang="zh-Hans">用~r~重型武器~s~</String>
        <String xml:lang="es-ES">con un ~r~arma de fuego~s~</String>
        <String xml:lang="pt-BR">com uma ~r~arma de fogo~s~</String>
        <String xml:lang="ar-001">بسبب ~r~سلاح ناري~s~</String>
        <String xml:lang="th-TH">โดย ~r~อาวุธปืน~s~</String>
        <String xml:lang="vi-VN">Với một khẩu ~r~súng trường~s~</String>
        <String xml:lang="id-ID">dengan ~r~senjata api~s~</String>
    </Entry>

    <Entry Id="with_firearm_headshot">
        <String xml:lang="en-US">with a ~r~firearm headshot~s~</String>
        <String xml:lang="de-DE">mit einem ~r~Schusswaffe Kopfschuss~s~</String>
        <String xml:lang="nl-NL">met een ~r~vuurwapen hoofdschot~s~</String>
        <String xml:lang="it-IT">con un ~r~colpo di arma da fuoco alla testa~s~</String>
        <String xml:lang="tr-TR">bir ~r~ateşli silahla kafadan vuruş~s~</String>
        <String xml:lang="zh-Hant">用~r~重型武器爆頭~s~</String>
        <String xml:lang="pl-PL">~r~kulką w głowę z broni palnej ~s~</String>
        <String xml:lang="es-ES">con un ~r~disparo en la cabeza de un arma de fuego~s~</String>
        <String xml:lang="fr-FR">avec une ~r~arme à feu (tir à la tête)~s~</String>
        <String xml:lang="pt-BR">com um ~r~tiro na cabeça com uma arma de fogo~s~</String>
        <String xml:lang="ar-001">بسبب ~r~سلاح ناري في الرأس~s~</String>
        <String xml:lang="th-TH">โดย ~r~อาวุธปืนยิงหัว~s~</String>
        <String xml:lang="vi-VN">Với một ~r~Headshot bằng súng trường~s~</String>
        <String xml:lang="id-ID">dengan ~r~headshot senjata api~s~</String>
    </Entry>

    <Entry Id="with_fire">
        <String xml:lang="en-US">with ~r~fire~s~</String>
        <String xml:lang="de-DE">mit ~r~Feuer~s~</String>
        <String xml:lang="fr-FR">avec du ~r~feu~s~</String>
        <String xml:lang="nl-NL">met ~r~vuur~s~</String>
        <String xml:lang="it-IT">con il ~r~fuoco~s~</String>
        <String xml:lang="pl-PL">~r~ogniem~s~</String>
        <String xml:lang="tr-TR">~r~ateşle~s~</String>
        <String xml:lang="zh-Hant">用~r~火~s~</String>
        <String xml:lang="zh-Hans">用~r~火~s~</String>
        <String xml:lang="es-ES">con ~r~fuego~s~</String>
        <String xml:lang="pt-BR">com ~r~fogo~s~</String>
        <String xml:lang="ar-001">بسبب ~r~نار~s~</String>
        <String xml:lang="th-TH">โดย ~r~ไฟ~s~</String>
        <String xml:lang="vi-VN">Với ~r~lửa~s~</String>
        <String xml:lang="id-ID">dengan ~r~api~s~</String>
    </Entry>

    <Entry Id="with_gas">
        <String xml:lang="en-US">with ~r~gas~s~</String>
        <String xml:lang="de-DE">mit ~r~Gas~s~</String>
        <String xml:lang="fr-FR">avec du ~r~gaz~s~</String>
        <String xml:lang="nl-NL">met ~r~gas~s~</String>
        <String xml:lang="it-IT">con il ~r~gas~s~</String>
        <String xml:lang="pl-PL">~r~gazem~s~</String>
        <String xml:lang="tr-TR">~r~gazla~s~</String>
        <String xml:lang="zh-Hant">用~r~氣體~s~</String>
        <String xml:lang="zh-Hans">用~r~气体~s~</String>
        <String xml:lang="es-ES">con ~r~gas~s~</String>
        <String xml:lang="pt-BR">com ~r~gás~s~</String>
        <String xml:lang="ar-001">بسبب ~r~بنزين~s~</String>
        <String xml:lang="th-TH">โดย ~r~แก็ซ~s~</String>
        <String xml:lang="vi-VN">Với ~r~khí gas~s~</String>
        <String xml:lang="id-ID">dengan ~r~gas~s~</String>
    </Entry>

    <Entry Id="with_weapon">
        <String xml:lang="en-US">with a ~r~weapon~s~</String>
        <String xml:lang="de-DE">mit einer ~r~Waffe~s~</String>
        <String xml:lang="fr-FR">avec une ~r~arme~s~</String>
        <String xml:lang="nl-NL">met een ~r~wapen~s~</String>
        <String xml:lang="it-IT">con un'~r~arma~s~</String>
        <String xml:lang="pl-PL">~r~bronią~s~</String>
        <String xml:lang="tr-TR">~r~silahla~s~</String>
        <String xml:lang="zh-Hant">用~r~武器~s~</String>
        <String xml:lang="zh-Hans">用~r~武器~s~</String>
        <String xml:lang="es-ES">con un ~r~arma~s~</String>
        <String xml:lang="pt-BR">com uma ~r~arma~s~</String>
        <String xml:lang="ar-001">بسبب ~r~سلاح~s~</String>
        <String xml:lang="th-TH">โดย ~r~อาวุธ~s~</String>
        <String xml:lang="vi-VN">Với một ~r~vũ khí~s~</String>
        <String xml:lang="id-ID">dengan ~r~senjata~s~</String>
    </Entry>

    <!-- ========================= -->
    <!-- Death Special Cases -->
    <!-- ========================= -->

    <Entry Id="for_bounty">
        <String xml:lang="en-US">for ~g~{0}~s~</String>
        <String xml:lang="de-DE">für ~g~{0}~s~</String>
        <String xml:lang="fr-FR">pour ~g~{0}~s~</String>
        <String xml:lang="nl-NL">voor ~g~{0}~s~</String>
        <String xml:lang="it-IT">per ~g~{0}~s~</String>
        <String xml:lang="pl-PL">by zdobyć nagrodę ~g~{0}~s~</String>
        <String xml:lang="tr-TR">için ~g~{0}~s~</String>
        <String xml:lang="zh-Hant">獲得懸賞賞金 ~g~{0}~s~</String>
        <String xml:lang="zh-Hans">赢得奖金 ~g~{0}~s~</String>
        <String xml:lang="es-ES">para ~g~{0}~s~</String>
        <String xml:lang="pt-BR">para ~g~{0}~s~</String>
        <String xml:lang="ar-001">ل ~g~{0}~s~</String>
        <String xml:lang="th-TH">สำหรับ ~g~{0}~s~</String>
        <String xml:lang="vi-VN">Vì ~g~{0}~s~</String>
        <String xml:lang="id-ID">untuk ~g~{0}~s~</String>
    </Entry>

    <Entry Id="in_self_defense">
        <String xml:lang="en-US">in ~g~self-defense~s~</String>
        <String xml:lang="de-DE">in ~g~Selbstverteidigung~s~</String>
        <String xml:lang="fr-FR">en ~g~légitime défense~s~</String>
        <String xml:lang="nl-NL">in ~g~zelfverdediging~s~</String>
        <String xml:lang="it-IT">per ~g~legittima difesa~s~</String>
        <String xml:lang="pl-PL">w ~g~samoobronie~s~</String>
        <String xml:lang="tr-TR">için ~g~nefsi müdafaa~s~</String>
        <String xml:lang="zh-Hant">~g~自我防衛~s~</String>
        <String xml:lang="zh-Hans">~g~自我防卫~s~</String>
        <String xml:lang="es-ES">en ~g~defensa propia~s~</String>
        <String xml:lang="pt-BR">em ~g~defesa própria~s~</String>
        <String xml:lang="ar-001">في ~g~دفاع عن النفس~s~</String>
        <String xml:lang="th-TH">ใน ~g~การป้องกันตัว~s~</String>
        <String xml:lang="vi-VN">Vì ~g~tự vệ~s~</String>
        <String xml:lang="id-ID">dalam ~g~membela diri~s~</String>
    </Entry>

    <Entry Id="in_revenge">
        <String xml:lang="en-US">in ~r~revenge~s~</String>
        <String xml:lang="de-DE">in ~r~Rache~s~</String>
        <String xml:lang="fr-FR">en ~r~revanche~s~</String>
        <String xml:lang="nl-NL">als ~r~wraak~s~</String>
        <String xml:lang="it-IT">per ~r~vendetta~s~</String>
        <String xml:lang="pl-PL">w ~r~zemście~s~</String>
        <String xml:lang="tr-TR">için ~r~intikam~s~</String>
        <String xml:lang="zh-Hant">~r~復仇~s~</String>
        <String xml:lang="zh-Hans">~r~复仇~s~</String>
        <String xml:lang="es-ES">en ~r~venganza~s~</String>
        <String xml:lang="pt-BR">em ~r~vingança~s~</String>
        <String xml:lang="ar-001">في ~r~انتقام~s~</String>
        <String xml:lang="th-TH">ใน ~r~แก้แค้น~s~</String>
        <String xml:lang="vi-VN">Vì ~r~trả thù~s~</String>
        <String xml:lang="id-ID">dalam ~r~balas dendam~s~</String>
    </Entry>

    <Entry Id="in_redzone">
        <String xml:lang="en-US">in a ~r~redzone~s~</String>
        <String xml:lang="de-DE">in einer ~r~roten Zone~s~</String>
        <String xml:lang="fr-FR">dans une ~r~zone rouge~s~</String>
        <String xml:lang="nl-NL">in een ~r~redzone~s~</String>
        <String xml:lang="it-IT">in ~r~zona rossa~s~</String>
        <String xml:lang="pl-PL">w ~r~strefie zagrożonej~s~</String>
        <String xml:lang="tr-TR">içinde ~r~kırmızı bölge~s~</String>
        <String xml:lang="zh-Hant">在 ~r~死鬥區域~s~</String>
        <String xml:lang="zh-Hans">在 ~r~红区~s~</String>
        <String xml:lang="es-ES">en una ~r~zona roja~s~</String>
        <String xml:lang="pt-BR">em uma ~r~zona vermelha~s~</String>
        <String xml:lang="ar-001">في ~r~المنطقة الحمراء~s~</String>
        <String xml:lang="th-TH">ใน ~r~โซนอันตราย~s~</String>
        <String xml:lang="vi-VN">Vì ở trong vùng ~r~redzone~s~</String>
        <String xml:lang="id-ID">didalam ~r~zona merah~s~</String>
    </Entry>

    <!-- ========================= -->
    <!-- Kill Messages -->
    <!-- ========================= -->
    <!-- {0} = killer -->
    <!-- {1} = victim -->
    <!-- {2} = cause string -->
    <!-- {3} = special case string (bounty/revenge/redzone) -->
    <!-- Add spaces as necessary, assuming a full message, don't worry if the string doesn't show up then the script will remove the extra spaces -->
    <!-- Example kill message: Sasino (152) killed theDoc (249) with a sniper rifle headshot in revenge. -->
    <!--                       [    {0}    ]        [    {1}   ] [          {2}            ] [   {3}  ] -->
    <!-- I know that the headshot part is complicated to insert due to grammatical rules, if that's the case then just wrap the translation of the "headshot" -->
    <!-- entry in parenthesis, that way it should not break the grammatical structure. If it still does then please contact Sasino and we can find another way. -->
    <Entry Id="kill_msg">
        <String xml:lang="en-US">{0} ~s~killed {1} ~s~{2} {3}</String>
        <String xml:lang="de-DE">{0} ~s~hat {1} ~s~{2} {3} getötet</String>
        <String xml:lang="fr-FR">{0} ~s~a tué {1} ~s~{2} {3}</String>
        <String xml:lang="nl-NL">{0} ~s~heeft {1} ~s~vermoord {2} {3}</String>
        <String xml:lang="it-IT">{0} ~s~ha ucciso {1} ~s~{2} {3}</String>
        <String xml:lang="pl-PL">{0} ~s~zabił {1} ~s~{2} {3}</String>
        <String xml:lang="tr-TR">{0} ~s~öldürdü {1} ~s~{2} {3}</String>
        <String xml:lang="zh-Hant">{0} ~s~{2} ~s~{3} 擊殺了 {1}</String>
        <String xml:lang="zh-Hans">{0} ~s~{2} ~s~{3} 击杀了 {1}</String>
        <String xml:lang="es-ES">{0} ~s~mató a {1} ~s~{2} {3}</String>
        <String xml:lang="pt-BR">{0} ~s~assassinou {1} ~s~{2} {3}</String>
        <String xml:lang="ar-001">{0} ~s~قتل {1} ~s~{2} {3}</String>
        <String xml:lang="th-TH">{0} ~s~ฆ่า {1} ~s~{2} {3}</String>
        <String xml:lang="vi-VN">{0} ~s~đã giết {1} ~s~{2} {3}</String>
        <String xml:lang="id-ID">{0} ~s~membunuh {1} ~s~{2} {3}</String>
    </Entry>

    <!-- ========================= -->
    <!-- Revive Messages -->
    <!-- ========================= -->
    <Entry Id="medic_revived">
        <String xml:lang="en-US">Paramedic {0} revived you.</String>
        <String xml:lang="de-DE">Sanitäter {0} hat dich wiederbelebt.</String>
        <String xml:lang="fr-FR">L'EMS {0} t'as réanimé.</String>
        <String xml:lang="nl-NL">Ambulancier {0} heeft je gereanimeerd.</String>
        <String xml:lang="it-IT">Il paramedico {0} ti ha rianimato.</String>
        <String xml:lang="pl-PL">Medyk {0} cię ocucił.</String>
        <String xml:lang="tr-TR">Sağlık görevlisi {0} seni canlandırdı.</String>
        <String xml:lang="zh-Hant">醫護 {0} 復活了你.</String>
        <String xml:lang="zh-Hans">医护 {0} 复活了你.</String>
        <String xml:lang="es-ES">El médico {0} te revivió.</String>
        <String xml:lang="pt-BR">O médico {0} o reanimou.</String>
        <String xml:lang="ar-001">المسعف {0} احياك.</String>
        <String xml:lang="th-TH">หน่วยแพทย์ {0} ชุบชีวิตคุณ.</String>
        <String xml:lang="vi-VN">Nhân viên ý tế {0} đã hồi sinh cho bạn.</String>
        <String xml:lang="id-ID">Paramedis {0} telah membangunkanmu.</String>
    </Entry>

    <Entry Id="medic_failed">
        <String xml:lang="en-US">The ~p~paramedic ~s~has ~r~failed ~s~to revive you and you were transferred to a ~r~hospital~s~.</String>
        <String xml:lang="de-DE">Der ~p~Sanitäter ~s~hat ~r~versagt ~s~dich wiederzubeleben und du wurdest in ein ~r~Krankenhaus~s~ verlegt.</String>
        <String xml:lang="fr-FR">L'~p~EMS ~s~n'a ~r~pas réussi ~s~à te réanimer et tu as été transporté vers un ~r~hôpital~s~.</String>
        <String xml:lang="nl-NL">Het is de ~p~ambulancier ~r~niet gelukt ~s~om jou te reanimeren en je bent gestuurd naar een ~r~ziekenhuis~s~.</String>
        <String xml:lang="it-IT">Il ~p~paramedico ~s~ha ~r~fallito ~s~la rianimazione quindi sei stato trasferito in un ~r~ospedale~s~.</String>
        <String xml:lang="pl-PL">~p~Medykowi ~r~nie udało się ~s~ciebie ocucić i zostałeś przetransportowany do ~r~szpitala~s~.</String>
        <String xml:lang="tr-TR">~p~Sağlık görevlisi ~r~başaramadı ~s~seni canlandırmak için başka bir yere nakledildin ~r~hastane~s~.</String>
        <String xml:lang="zh-Hant">~p~護理人員~s~~r~未能及時~s~救活你，你被轉移到~r~醫院~s~.</String>
        <String xml:lang="zh-Hans">~p~护理人员~s~~r~未能及时~s~救活你，你被转移到~r~医院~s~.</String>
        <String xml:lang="es-ES">El ~p~médico ~s~ha ~r~fallado ~s~al intentar reanimarte y te transfirieron a un ~r~hospital~s~.</String>
        <String xml:lang="pt-BR">O ~p~médico ~s~não ~r~conseguiu ~s~ressuscitá-lo e você foi enviado ao ~r~hospital~s~.</String>
        <String xml:lang="ar-001">لقد ~r~فشل ~s~~p~المسعف ~s~في اسعافك وتم نقلك إلى ~r~المستشفي~s~.</String>
        <String xml:lang="th-TH">~p~แพทย์ ~s~ได้ ~r~ล้มเหลว ~s~ในการฟื้นฟูคุณ และคุณถูกย้ายไปยัง ~r~โรงพยาบาล~s~</String>
        <String xml:lang="vi-VN">~p~Nhân viên y tế ~s~đã ~r~thất bại ~s~trong việc hồi sinh bạn và bạn đã được đưa về ~r~bệnh viện~s~.</String>
        <String xml:lang="id-ID">~p~Paramedis ~s~telah ~r~gagal ~s~untuk menolong anda dan anda telah dipindahkan ke ~r~rumah sakit~s~.</String>
    </Entry>


    <!-- ========================= -->
    <!-- Command Suggestions -->
    <!-- ========================= -->

    <!-- This shows up when you are typing the /revenge command -->
    <Entry Id="sugg_revenge">
        <String xml:lang="en-US">View a list of players that you can take revenge on and that can take revenge on you.</String>
        <String xml:lang="de-DE">Zeigt die Liste mit Spielern, an welchen du Rache nehmen kannst und welche Rache an dir nehmen können.</String>
        <String xml:lang="fr-FR">Voir la liste de joueurs sur lesquels tu as une revanche et ceux qui en ont une sur toi.</String>
        <String xml:lang="nl-NL">Bekijk de lijst van spelers waar je wraak op kan nemen en die op jou wraak kunnen claimen.</String>
        <String xml:lang="it-IT">Visualizza la lista di giocatori sui quali ti puoi vendicare e quelli che cercano vendetta su di te.</String>
        <String xml:lang="pl-PL">Zobacz listę graczy na których możesz się zemścić oraz mogących zemścić się na tobie.</String>
        <String xml:lang="tr-TR">İntikam alabileceğiniz ve sizden intikam alabilecek oyuncuların listesini görün.</String>
        <String xml:lang="zh-Hant">查看你可以復仇或可以對你復仇的玩家列表.</String>
        <String xml:lang="zh-Hans">查看你可以进行报复或可以报复你的玩家列表.</String>
        <String xml:lang="es-ES">Visualiza una lista de jugadores de los que puedes vengarte y que pueden vengarse de ti.</String>
        <String xml:lang="pt-BR">Veja uma lista de jogadores dos quais você pode se vingar e que podem se vingar de você.</String>
        <String xml:lang="ar-001">شاهد قائمة اللاعبين الذين يمكنك الانتقام منهم والذين يمكنهم الانتقام منك.</String>
        <String xml:lang="th-TH">ดูรายชื่อผู้เล่นที่คุณสามารถแก้แค้นได้และสามารถแก้แค้นคุณได้</String>
        <String xml:lang="vi-VN">Xem danh sách người chơi bạn có thể trả thù và những người có thể trả thù bạn.</String>
        <String xml:lang="id-ID">Lihat daftar pemain yang dapat anda bunuh untuk membalaskan dendam dan yang dapat membunuh anda karena dendam.</String>
    </Entry>

    <!-- ========================= -->
    <!-- Revenge Menu -->
    <!-- ========================= -->
    <Entry Id="menu_revenge_title">
        <String xml:lang="en-US">Revenge</String>
        <String xml:lang="de-DE">Rache</String>
        <String xml:lang="fr-FR">Revanche</String>
        <String xml:lang="nl-NL">Wraak</String>
        <String xml:lang="it-IT">Vendetta</String>
        <String xml:lang="pl-PL">Zemsta</String>
        <String xml:lang="tr-TR">İntikam</String>
        <String xml:lang="zh-Hant">復仇</String>
        <String xml:lang="zh-Hans">复仇</String>
        <String xml:lang="es-ES">Venganza</String>
        <String xml:lang="pt-Br">vingança</String>
        <String xml:lang="th-TH">แก้แค้น</String>
        <String xml:lang="vi-VN">Trả thù</String>
        <String xml:lang="id-ID">Dendam.</String>
    </Entry>

    <Entry Id="menu_revenge_subtitle">
        <String xml:lang="en-US">Revenge information</String>
        <String xml:lang="de-DE">Revanche Informationen</String>
        <String xml:lang="fr-FR">Information Revanche</String>
        <String xml:lang="nl-NL">Revenge informatie</String>
        <String xml:lang="it-IT">Informazioni vendetta</String>
        <String xml:lang="pl-PL">Informacje na temat zemsty</String>
        <String xml:lang="tr-TR">İntikam bilgisi</String>
        <String xml:lang="zh-Hant">復仇資訊</String>
        <String xml:lang="zh-Hans">复仇资讯</String>
        <String xml:lang="es-ES">Información de venganzas</String>
        <String xml:lang="pt-BR">Informações sobre vingança</String>
        <String xml:lang="ar-001">معلومات الانتقام</String>
        <String xml:lang="th-TH">ข้อมูลแก้แค้น</String>
        <String xml:lang="vi-VN">Thông tin trả thù</String>
        <String xml:lang="id-ID">Informasi pembalasan dendam.</String>
    </Entry>

    <Entry Id="menu_revenge_targets_text">
        <String xml:lang="en-US">Revenge Targets</String>
        <String xml:lang="de-DE">Rache Ziele</String>
        <String xml:lang="fr-FR">Cibles de ta Revanche</String>
        <String xml:lang="nl-NL">Revenge Doelwitten</String>
        <String xml:lang="it-IT">Bersagli vendetta</String>
        <String xml:lang="pl-PL">Cele zemsty</String>
        <String xml:lang="tr-TR">İntikam hedefleri</String>
        <String xml:lang="zh-Hant">復仇目標</String>
        <String xml:lang="zh-Hans">复仇目标</String>
        <String xml:lang="es-ES">Objetivos para vengarte</String>
        <String xml:lang="pt-BR">Alvo de vingança</String>
        <String xml:lang="ar-001">أهداف الانتقام</String>
        <String xml:lang="th-TH">เป้าหมายแก้แค้น</String>
        <String xml:lang="vi-VN">Mục tiêu để trả thù</String>
        <String xml:lang="id-ID">Target pembalasan dendam.</String>
    </Entry>

    <Entry Id="menu_revenge_targets_descr">
        <String xml:lang="en-US">List of players you can take ~r~revenge ~s~on.</String>
        <String xml:lang="de-DE">Liste von Spielern, an denen du dich ~r~rächen ~s~kannst.</String>
        <String xml:lang="fr-FR">Liste des joueurs sur lesquels tu as une ~r~revanche~s~.</String>
        <String xml:lang="nl-NL">Lijst van spelers waar je ~r~revenge ~s~op kan nemen.</String>
        <String xml:lang="it-IT">Lista di giocatori che puoi uccidere per ~r~vendetta~s~.</String>
        <String xml:lang="pl-PL">Lista graczy na których możesz się ~r~zemścić~s~.</String>
        <String xml:lang="tr-TR">Alabileceğiniz oyuncuların listesi ~r~intikam~s~.</String>
        <String xml:lang="zh-Hant">你可以~r~復仇~s~的玩家列表.</String>
        <String xml:lang="zh-Hans">你可以~r~复仇~s~的玩家列表.</String>
        <String xml:lang="es-ES">Lista de jugadores de los que puedes ~r~vengarte~s~.</String>
        <String xml:lang="pt-BR">Lista de jogadores dos quais você pode se ~r~vingar~s~.</String>
        <String xml:lang="ar-001">قائمة اللاعبين الذين يمكنك ~r~الانتقام~s~منهم.</String>
        <String xml:lang="th-TH">รายชื่อผู้เล่นที่คุณสามารถ ~r~แก้แค้น ~s~บน</String>
        <String xml:lang="vi-VN">Danh sách người chơi bạn có thể lấy ~r~Trả thù ~s~trên họ.</String>
        <String xml:lang="id-ID">Daftar pemain yang bisa kamu balaskan dendam.</String>
    </Entry>

    <Entry Id="menu_revenge_claimants_text">
        <String xml:lang="en-US">Revenge Claimants</String>
        <String xml:lang="de-DE">Rache Geschädigte</String>
        <String xml:lang="fr-FR">Revanches dont tu es la Cible</String>
        <String xml:lang="nl-NL">Revenge Eisers</String>
        <String xml:lang="it-IT">Reclamanti Vendetta</String>
        <String xml:lang="pl-PL">Żądający zemsty</String>
        <String xml:lang="tr-TR">İntikam alacaklılar</String>
        <String xml:lang="zh-Hant">復仇索賠者</String>
        <String xml:lang="zh-Hans">复仇索赔者</String>
        <String xml:lang="es-ES">Objetivos que quieren vengarse</String>
        <String xml:lang="pt-BR">Alvos que querem se vingar</String>
        <String xml:lang="ar-001">المطالبين بالانتقام</String>
        <String xml:lang="th-TH">ผู้เรียกร้องการแก้แค้น</String>
        <String xml:lang="vi-VN">Người cần trả thù</String>
        <String xml:lang="id-ID">Orang yang menaruh dendam padamu</String>
    </Entry>

    <Entry Id="menu_revenge_claimants_descr">
        <String xml:lang="en-US">List of players that can take ~r~revenge ~s~on you.</String>
        <String xml:lang="de-DE">Liste von Spielern, welche sich an dir ~r~rächen ~s~können.</String>
        <String xml:lang="fr-FR">Liste des joueurs qui possèdent une ~r~revanche ~s~sur toi.</String>
        <String xml:lang="nl-NL">Lijst van spelers die op jou ~r~revenge ~s~kunnen nemen</String>
        <String xml:lang="it-IT">Lista di giocatori che possono ucciderti per ~r~vendetta~s~.</String>
        <String xml:lang="pl-PL">Lista graczy którzy mogą się na tobie ~r~zemścić ~s~</String>
        <String xml:lang="tr-TR">Alabilecek oyuncuların listesi ~r~intikam ~s~</String>
        <String xml:lang="zh-Hant">可以對你進行~r~復仇~s~的玩家列表.</String>
        <String xml:lang="zh-Hans">可以对你进行~r~复仇~s~的玩家列表.</String>
        <String xml:lang="es-ES">Lista de jugadores que pueden ~r~vengarse ~s~de ti.</String>
        <String xml:lang="pt-BR">Lista de jogadores que podem se ~r~vingar ~s~r de você.</String>
        <String xml:lang="ar-001">قائمة اللاعبين الذين يمكنهم ~r~الانتقام~s~منك.</String>
        <String xml:lang="th-TH">รายชื่อผู้เล่นที่คุณสามารถ ~r~แก้แค้น ~s~บนคุณ</String>
        <String xml:lang="vi-VN">Danh sách người chơi có thể nhận lấy ~r~trả thù ~s~trên bạn.</String>
        <String xml:lang="id-ID">Daftar pemain yang menaruh dendam padamu.</String>
    </Entry>

    <Entry Id="menu_revenge_transfers_text">
        <String xml:lang="en-US">Revenge Transfers</String>
<<<<<<< HEAD
<<<<<<< Updated upstream
=======
        <String xml:lang="it-IT">Trasferimento Vendetta</String>
        <String xml:lang="pl-PL">Transfery Zemsty</String>
>>>>>>> Stashed changes
=======
        <String xml:lang="it-IT">Trasferimento Vendetta</String>
>>>>>>> ab9deaa4
    </Entry>

    <Entry Id="menu_revenge_transfers_descr">
        <String xml:lang="en-US">Allow other players to transfer their revenge claims to you when enabled.</String>
<<<<<<< HEAD
<<<<<<< Updated upstream
=======
        <String xml:lang="it-IT">Consenti agli altri giocatori di trasferire i loro reclami vendetta a te quando questa opzione è attivata.</String>
        <String xml:lang="pl-PL">Pozwól innym graczom transferować swoje rozszczenia do zemsty gdy jest to włączone.</String>
>>>>>>> Stashed changes
=======
        <String xml:lang="it-IT">Consenti agli altri giocatori di trasferire i loro reclami vendetta a te quando questa opzione è attivata.</String>
>>>>>>> ab9deaa4
    </Entry>

    <Entry Id="menu_revenge_no_targets_text">
        <String xml:lang="en-US">No revenge targets :(</String>
        <String xml:lang="de-DE">Keine Rache Ziele :(</String>
        <String xml:lang="fr-FR">Aucune cibles de revanche :(</String>
        <String xml:lang="nl-NL">Geen revenge targets :(</String>
        <String xml:lang="it-IT">Nessun bersaglio da vendetta :(</String>
        <String xml:lang="pl-PL">Brak celów do zemsty :(</String>
        <String xml:lang="tr-TR">İntikam için hedef yok :(</String>
        <String xml:lang="zh-Hant">沒有可復仇目標 :(</String>
        <String xml:lang="zh-Hans">没有可复仇目标 :(</String>
        <String xml:lang="es-ES">No tienes venganza contra nadie :(</String>
        <String xml:lang="pt-BR">Você não tem vingança contra ninguém :(</String>
        <String xml:lang="ar-001">لا أهداف للانتقام :(</String>
        <String xml:lang="th-TH">ไม่มีเป้าหมายการแก้แค้น :(</String>
        <String xml:lang="vi-VN">Không có mục tiêu để trả thù</String>
        <String xml:lang="id-ID">Tidak ada target dendam :(</String>
    </Entry>

    <Entry Id="menu_revenge_no_targets_descr">
        <String xml:lang="en-US">Sorry, there's no one you can kill in revenge at this time.</String>
        <String xml:lang="de-DE">Sorry, aktuell gibt es niemanden, den du aus Rache tötten darfst.</String>
        <String xml:lang="fr-FR">Désolé, il n'y a personne que tu peux tuer par revanche pour le moment.</String>
        <String xml:lang="nl-NL">Sorry, er is op dit moment niemand waar je revenge op kan nemen.</String>
        <String xml:lang="it-IT">Ci dispiace, non puoi uccidere nessuno per vendetta al momento.</String>
        <String xml:lang="pl-PL">Niestety nie możesz zabić nikogo w zemście.</String>
        <String xml:lang="tr-TR">Üzgünüm, şu anda intikam için öldürebileceğin kimse yok.</String>
        <String xml:lang="zh-Hant">抱歉,你目前沒有可復仇的目標.</String>
        <String xml:lang="zh-Hans">抱歉,目前你无法杀死任何人来报仇.</String>
        <String xml:lang="es-ES">Lo siento, no hay nadie a quien puedas matar en venganza en este momento.</String>
        <String xml:lang="pt-BR">Desculpe,não há ninguém que você possa matar por vingança no momento..</String>
        <String xml:lang="ar-001">عذرًا، لا يوجد أحد يمكنك قتله انتقامًا في هذا الوقت.</String>
        <String xml:lang="th-TH">ขออภัย ไม่มีใครที่คุณสามารถฆ่าเพื่อแก้แค้นได้ในขณะนี้</String>
        <String xml:lang="vi-VN">Xin lỗi, Hiện tại không có ai mà bạn có thể giết trong trả thù</String>
        <String xml:lang="id-ID">Mohon maaf, Tidak ada pemain yang dapat anda bunuh untuk balas dendam saat ini.</String>
    </Entry>

    <Entry Id="menu_revenge_no_claimants_text">
        <String xml:lang="en-US">No revenge claimants :)</String>
        <String xml:lang="de-DE">Keine Rache Geschädigten</String>
        <String xml:lang="fr-FR">Aucune menace de revanche :)</String>
        <String xml:lang="nl-NL">Geen mensen die op jou revenge kunnen nemen :)</String>
        <String xml:lang="it-IT">Nessun reclamante di vendetta :)</String>
        <String xml:lang="pl-PL">Brak żdających zemsty :)</String>
        <String xml:lang="tr-TR">İntikam talep eden yok :)</String>
        <String xml:lang="zh-Hant">沒有尋仇者 :)</String>
        <String xml:lang="zh-Hans">没有寻仇者 :)</String>
        <String xml:lang="es-ES">Nadie puede vengarse de usted :)</String>
        <String xml:lang="pt-BR">Ninguém pode se vingar de você :)</String>
        <String xml:lang="ar-001">لا يوجد مطالبين بالانتقام :)</String>
        <String xml:lang="th-TH">ไม่มีผู้เรียกร้องการแก้แค้น :)</String>
        <String xml:lang="vi-VN">Không có người cần để trả thù</String>
        <String xml:lang="id-ID">Tidak ada yang menaruh dendam terhadap anda :)</String>
    </Entry>

    <Entry Id="menu_revenge_no_claimants_descr">
        <String xml:lang="en-US">Yay! Nobody is trying to kill you in revenge!</String>
        <String xml:lang="de-DE">Yay! Niemand versucht dich aus Rache zu töten.</String>
        <String xml:lang="fr-FR">Youhou! Personne n'essaie de te tuer par revanche!</String>
        <String xml:lang="nl-NL">Hoera! Niemand probeert op jou revenge te nemen!</String>
        <String xml:lang="it-IT">Evvai! Nessuno sta cercando di ucciderti per vendetta!</String>
        <String xml:lang="pl-PL">Hurra! Nikt nie próbuje zabić cię w zemście!</String>
        <String xml:lang="tr-TR">Yaşasın! İntikam için kimse seni öldürmeye çalışmıyor!</String>
        <String xml:lang="zh-Hant">耶!沒有人想殺你來報復!</String>
        <String xml:lang="zh-Hans">耶!没有人想杀你来报复!</String>
        <String xml:lang="es-ES">¡Hurra! ¡Nadie está intentando matarte por venganza!</String>
        <String xml:lang="pt-BR">Que Bom! Ninguém está tentando matá-lo por retaliação!</String>
        <String xml:lang="ar-001">ياي! لا أحد يحاول قتلك انتقامًا!</String>
        <String xml:lang="th-TH">เย้! ไม่มีใครพยายามฆ่าคุณเพื่อแก้แค้น!</String>
        <String xml:lang="vi-VN">Booyah! Không có ai đang muốn giết bạn trong trả thù!</String>
        <String xml:lang="id-ID">Hore! Tidak ada orang yang mencoba membunuh anda untuk balas dendam!</String>
    </Entry>

    <!-- 0 = job name, for example Police Officer -->
    <Entry Id="menu_revenge_invalid_job">
        <String xml:lang="en-US">~r~You can't take revenge on other players as a {0}.</String>
        <String xml:lang="de-DE">~r~Du darfst keine Rache an anderen Spielern als {0} nehmen.</String>
        <String xml:lang="fr-FR">~r~Tu ne peux pas prendre ta revanche sur un autre joueur en tant que {0}.</String>
        <String xml:lang="nl-NL">~r~Je mag geen revenge nemen op andere spelers als een {0}</String>
        <String xml:lang="it-IT">~r~Non puoi reclamare vendetta su altri giocatori come {0}.</String>
        <String xml:lang="pl-PL">~r~Nie możesz zabijać w zemście jako {0}.</String>
        <String xml:lang="tr-TR">~r~Diğer oyunculardan intikam alamazsınız {0}.</String>
        <String xml:lang="zh-Hant">~r~作為一名 {0}，你不能報復其他玩家.</String>
        <String xml:lang="zh-Hans">~r~作为一名 {0}，你不能报复其他玩家.</String>
        <String xml:lang="es-ES">~r~No puedes vengarte de otros jugadores como {0}.</String>
        <String xml:lang="pt-BR">~r~você não pode se vingar de outros jogadores quando é um {0}.</String>
        <String xml:lang="ar-001">~r~لا يمكنك الانتقام من اللاعبين الآخرين باعتبارك {0}.</String>
        <String xml:lang="th-TH">~r~คุณไม่สามารถแก้แค้นผู้เล่นคนอื่นได้ในฐานt {0}</String>
        <String xml:lang="vi-VN">~r~Bạn không thể lấy trả thù trên người chơi khác khi đang là {0}.</String>
        <String xml:lang="id-ID">~r~Anda tidak dapat menaruh dendam pada pemain lain sebagai {0}.</String>
    </Entry>

    <!-- ========================= -->
    <!-- Hospital Bill -->
    <!-- ========================= -->
    <!-- Healthcare ain't free! -->
    <Entry Id="hospital_bill">
        <String xml:lang="en-US">~p~Hospital bill</String>
        <String xml:lang="de-DE">~p~Krankenhausrechnung</String>
        <String xml:lang="fr-FR">~p~Facture des soins</String>
        <String xml:lang="nl-NL">~p~Ziekenhuis Rekening</String>
        <String xml:lang="it-IT">~p~Fattura dell'ospedale</String>
        <String xml:lang="pl-PL">~p~Rachunek za leczenie</String>
        <String xml:lang="tr-TR">~p~Hastane faturası</String>
        <String xml:lang="zh-Hant">~p~醫院帳單</String>
        <String xml:lang="zh-Hans">~p~医院帐单</String>
        <String xml:lang="es-ES">~p~Factura del hospital</String>
        <String xml:lang="pt-BR">~p~Conta do hospital</String>
        <String xml:lang="ar-001">~p~فاتورة المستشفى</String>
        <String xml:lang="th-TH">~p~บิลโรงพยาบาล</String>
        <String xml:lang="vi-VN">~p~Tiền phí bệnh viện</String>
        <String xml:lang="id-ID">~p~Biaya perawatan rumah sakit</String>
    </Entry>

    <Entry Id="health_ins_activated">
        <String xml:lang="en-US">~b~Health insurance ~s~activated</String>
        <String xml:lang="de-DE">~b~Krankenversicherung ~s~aktiviert</String>
        <String xml:lang="fr-FR">~b~Mutuelle santé ~s~activée</String>
        <String xml:lang="nl-NL">~b~Zorgverzekering ~s~geactiveerd</String>
        <String xml:lang="it-IT">~b~Assicurazione sanitaria ~s~attivata</String>
        <String xml:lang="pl-PL">~b~Ubezpieczenie zdrowotne ~s~aktywowane</String>
        <String xml:lang="tr-TR">~b~Sağlık sigortası ~s~etkinleştirildi</String>
        <String xml:lang="zh-Hant">~b~健康保險 ~s~已啟動</String>
        <String xml:lang="zh-Hans">~b~健康保险 ~s~已启动</String>
        <String xml:lang="es-ES">~b~Seguro medico ~s~activado</String>
        <String xml:lang="pt-BR">~b~Seguro saúde ~s~ativado</String>
        <String xml:lang="ar-001">~b~التأمين الصحي ~s~مفعل</String>
        <String xml:lang="th-TH">~b~ประกันสุขภาพ ~s~เปิดใช้งานแล้ว</String>
        <String xml:lang="vi-VN">~b~Bảo hiệm sức khoẻ ~s~đã kích hoạt</String>
        <String xml:lang="id-ID">~b~Asuransi kesehatan ~s~diaktifkan</String>
    </Entry>

    <Entry Id="covered_by_insurance">
        <String xml:lang="en-US">Covered by insurance: ~b~{0}</String>
        <String xml:lang="de-DE">Von der Versicherung übernommen: ~b~{0}</String>
        <String xml:lang="fr-FR">Prise en charge de la mutuelle: ~b~{0}</String>
        <String xml:lang="nl-NL">Gedekt door je zorgverzekering: ~b~{0}</String>
        <String xml:lang="it-IT">Coperto dall'assicurazione: ~b~{0}</String>
        <String xml:lang="pl-PL">Pokryte przez ubezpieczenie: ~b~{0}</String>
        <String xml:lang="tr-TR">Sigorta kapsamında: ~b~{0}</String>
        <String xml:lang="zh-Hant">受保險保障: ~b~{0}</String>
        <String xml:lang="zh-Hans">受保险保障: ~b~{0}</String>
        <String xml:lang="es-ES">Cubierto por el seguro: ~b~{0}</String>
        <String xml:lang="pt-BR">Coberto por seguro de saúde ~b~{0}</String>
        <String xml:lang="ar-001">مشمول بالتأمين: ~b~{0}</String>
        <String xml:lang="th-TH">คุ้มครองโดยประกันภัย: ~b~{0}</String>
        <String xml:lang="vi-VN">Đã được hỗ trợ bởi bảo hiểm: ~b~{0}</String>
        <String xml:lang="id-ID">Dilindungi oleh asuransi sebesar: ~b~{0}</String>
    </Entry>

    <Entry Id="paid_by_check">
        <String xml:lang="en-US">Paid by check: ~g~{0}</String>
        <String xml:lang="de-DE">Per Scheck bezahlt: ~g~{0}</String>
        <String xml:lang="fr-FR">Payé par chèque bancaire: ~g~{0}</String>
        <String xml:lang="nl-NL">Per cheque betaald: ~g~{0}</String>
        <String xml:lang="it-IT">Pagato con assegno: ~g~{0}</String>
        <String xml:lang="pl-PL">Zapłacone przelewem: ~g~{0}</String> <!-- Replaced check with wire transfer as checks are not available in Poland, many people I know, don't know what a check is -->
        <String xml:lang="tr-TR">Banka havalesi ile ödenir: ~g~{0}</String>
        <String xml:lang="zh-Hant">通過銀行支付: ~g~{0}</String>
        <String xml:lang="zh-Hans">通过支票支付: ~g~{0}</String>
        <String xml:lang="es-ES">Pagado con cheque: ~g~{0}</String>
        <String xml:lang="pt-BR">Pago em cheque: ~g~{0}</String>
        <String xml:lang="ar-001">يتم الدفع عن طريق شيك: ~g~{0}</String>
        <String xml:lang="th-TH">ชำระด้วยเช็ค: ~g~{0}</String>
        <String xml:lang="vi-VN">Đã đóng phí bằng tiền ngân hàng: ~g~{0}</String>
        <String xml:lang="id-ID">Dibayarkan cek sebesar: ~g~{0}</String>
    </Entry>

    <Entry Id="paid_in_cash">
        <String xml:lang="en-US">Paid in cash: ~g~{0}</String>
        <String xml:lang="de-DE">Bar bezahlt: ~g~{0}</String>
        <String xml:lang="fr-FR">Payé en espèces: ~g~{0}</String>
        <String xml:lang="nl-NL">Contant betaald: ~g~{0}</String>
        <String xml:lang="it-IT">Pagato in contanti: ~g~{0}</String>
        <String xml:lang="pl-PL">Zapłacono gotówką: ~g~{0}</String>
        <String xml:lang="tr-TR">Nakit ödeme: ~g~{0}</String>
        <String xml:lang="zh-Hant">通過現金支付: ~g~{0}</String>
        <String xml:lang="zh-Hans">通过现金支付: ~g~{0}</String>
        <String xml:lang="es-ES">Pagado en efectivo: ~g~{0}</String>
        <String xml:lang="pt-BR">Pago em dinheiro: ~g~{0}</String>
        <String xml:lang="ar-001">تم الدفع نقدًا: ~g~{0}</String>
        <String xml:lang="th-TH">ชำระด้วยเงินสด: ~g~{0}</String>
        <String xml:lang="vi-VN">Đã đóng phí bằng tiền mặt: ~g~{0}</String>
        <String xml:lang="id-ID">Dibayar tunai sebesar: ~g~{0}</String>
    </Entry>

    <!-- I just changed this from "unpaid" to "outstanding" in English too, as it gives a better understanding -->
    <!-- that you are actually gonna have to pay it 😂 it's not free just cause you don't have the money! -->
    <Entry Id="outstanding">
        <String xml:lang="en-US">Outstanding: ~r~{0}</String>
        <String xml:lang="de-DE">Ausstehend: ~r~{0}</String>
        <String xml:lang="fr-FR">Insolvable: ~r~{0}</String>
        <String xml:lang="nl-NL">Openstaand: ~r~{0}</String>
        <String xml:lang="it-IT">Insoluto: ~r~{0}</String>
        <String xml:lang="pl-PL">Dług: ~r~{0}</String>
        <String xml:lang="tr-TR">Borç: ~r~{0}</String>
        <String xml:lang="zh-Hant">傑出的: ~r~{0}</String>
        <String xml:lang="zh-Hans">杰出的: ~r~{0}</String>
        <String xml:lang="es-ES">Pendiente: ~r~{0}</String>
        <String xml:lang="pt-BR">Pendente: ~r~{0}</String>
        <String xml:lang="ar-001">غير مدفوعة: ~r~{0}</String>
        <String xml:lang="vi-VN">Số dư chưa thanh toán: ~r~{0}</String>
        <String xml:lang="id-ID">Hutang: ~r~{0}</String>
        <String xml:lang="th-TH">ค้างชำระ: ~r~{0}</String>
    </Entry>
</Entries><|MERGE_RESOLUTION|>--- conflicted
+++ resolved
@@ -1052,29 +1052,14 @@
 
     <Entry Id="menu_revenge_transfers_text">
         <String xml:lang="en-US">Revenge Transfers</String>
-<<<<<<< HEAD
-<<<<<<< Updated upstream
-=======
         <String xml:lang="it-IT">Trasferimento Vendetta</String>
         <String xml:lang="pl-PL">Transfery Zemsty</String>
->>>>>>> Stashed changes
-=======
-        <String xml:lang="it-IT">Trasferimento Vendetta</String>
->>>>>>> ab9deaa4
-    </Entry>
+
 
     <Entry Id="menu_revenge_transfers_descr">
         <String xml:lang="en-US">Allow other players to transfer their revenge claims to you when enabled.</String>
-<<<<<<< HEAD
-<<<<<<< Updated upstream
-=======
         <String xml:lang="it-IT">Consenti agli altri giocatori di trasferire i loro reclami vendetta a te quando questa opzione è attivata.</String>
         <String xml:lang="pl-PL">Pozwól innym graczom transferować swoje rozszczenia do zemsty gdy jest to włączone.</String>
->>>>>>> Stashed changes
-=======
-        <String xml:lang="it-IT">Consenti agli altri giocatori di trasferire i loro reclami vendetta a te quando questa opzione è attivata.</String>
->>>>>>> ab9deaa4
-    </Entry>
 
     <Entry Id="menu_revenge_no_targets_text">
         <String xml:lang="en-US">No revenge targets :(</String>
