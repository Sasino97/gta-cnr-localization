--- conflicted
+++ resolved
@@ -990,12 +990,8 @@
         <String xml:lang="vi-VN">Vì ở trong vùng ~r~redzone~s~</String>
         <String xml:lang="id-ID">didalam ~r~zona merah~s~</String>
         <String xml:lang="hi-Latn">~r~redzone ~s~mein</String>
-<<<<<<< HEAD
-        <String xml:lang="lv-LV">~r~sarkanajā zonā~s~</String>
-=======
         <String xml:lang="lv-LV">~r~sarkanā zonā~s~</String>
         <String xml:lang="sv-SE">i en ~r~röd zon~s~</String>
->>>>>>> 19616f18
     </Entry>
 
     <!-- ========================= -->
