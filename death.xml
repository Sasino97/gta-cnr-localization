--- conflicted
+++ resolved
@@ -286,11 +286,8 @@
 
     <Entry Id="with_revolver_headshot">
         <String xml:lang="en-US">with a ~r~revolver headshot~s~</String>
-<<<<<<< HEAD
+        <String xml:lang="de-DE">mit einem ~r~Revolver Kopfschuss~s~</String>
         <String xml:lang="it-IT">con un ~r~colpo di revolver alla testa~s~</String>
-=======
-        <String xml:lang="de-DE">mit einem ~r~Revolver Kopfschuss~s~</String>
->>>>>>> b50960a7
     </Entry>
 
     <Entry Id="with_pistol">
@@ -306,11 +303,8 @@
 
     <Entry Id="with_pistol_headshot">
         <String xml:lang="en-US">with a ~r~pistol headshot~s~</String>
-<<<<<<< HEAD
+        <String xml:lang="de-DE">mit einem ~r~Pistolen Kopfschuss~s~</String>
         <String xml:lang="it-IT">con un ~r~colpo di pistola alla testa~s~</String>
-=======
-        <String xml:lang="de-DE">mit einem ~r~Pistolen Kopfschuss~s~</String>
->>>>>>> b50960a7
     </Entry>
 
     <Entry Id="with_smg">
@@ -326,11 +320,8 @@
 
     <Entry Id="with_smg_headshot">
         <String xml:lang="en-US">with an ~r~SMG headshot~s~</String>
-<<<<<<< HEAD
+        <String xml:lang="de-DE">mit einem ~r~Maschinenpistolen Kopfschuss~s~</String>
         <String xml:lang="it-IT">con un ~r~colpo di mitraglietta alla testa~s~</String>
-=======
-        <String xml:lang="de-DE">mit einem ~r~Maschinenpistolen Kopfschuss~s~</String>
->>>>>>> b50960a7
     </Entry>
 
     <Entry Id="with_lmg">
@@ -346,11 +337,8 @@
 
     <Entry Id="with_lmg_headshot">
         <String xml:lang="en-US">with an ~r~LMG headshot~s~</String>
-<<<<<<< HEAD
+        <String xml:lang="de-DE">mit einem ~r~Leichten Maschinengewehr Kopfschuss~s~</String>
         <String xml:lang="it-IT">con un ~r~colpo di mitra alla testa~s~</String>
-=======
-        <String xml:lang="de-DE">mit einem ~r~Leichten Maschinengewehr Kopfschuss~s~</String>
->>>>>>> b50960a7
     </Entry>
 
     <Entry Id="with_shotgun">
@@ -366,11 +354,8 @@
 
     <Entry Id="with_shotgun_headshot">
         <String xml:lang="en-US">with a ~r~shotgun headshot~s~</String>
-<<<<<<< HEAD
+        <String xml:lang="de-DE">mit einem ~r~Schrotflinten Kopfschuss~s~</String>
         <String xml:lang="it-IT">con un ~r~colpo di shotgun alla testa~s~</String>
-=======
-        <String xml:lang="de-DE">mit einem ~r~Schrotflinten Kopfschuss~s~</String>
->>>>>>> b50960a7
     </Entry>
 
     <Entry Id="with_assault_rifle">
@@ -386,11 +371,8 @@
 
     <Entry Id="with_assault_rifle_headshot">
         <String xml:lang="en-US">with an ~r~assault rifle headshot~s~</String>
-<<<<<<< HEAD
+        <String xml:lang="de-DE">mit einem ~r~Sturmgewehr Kopfschuss~s~</String>
         <String xml:lang="it-IT">con un ~r~colpo di fucile d'assalto alla testa~s~</String>
-=======
-        <String xml:lang="de-DE">mit einem ~r~Sturmgewehr Kopfschuss~s~</String>
->>>>>>> b50960a7
     </Entry>
 
     <Entry Id="with_precision_rifle">
@@ -406,11 +388,8 @@
 
     <Entry Id="with_precision_rifle_headshot">
         <String xml:lang="en-US">with a ~r~precision rifle headshot~s~</String>
-<<<<<<< HEAD
+        <String xml:lang="de-DE">mit einem ~r~Präzisiongewehr Kopfschuss~s~</String>
         <String xml:lang="it-IT">con un ~r~colpo di fucile di precisione alla testa~s~</String>
-=======
-        <String xml:lang="de-DE">mit einem ~r~Präzisiongewehr Kopfschuss~s~</String>
->>>>>>> b50960a7
     </Entry>
 
     <Entry Id="with_firearm">
@@ -426,11 +405,8 @@
 
     <Entry Id="with_firearm_headshot">
         <String xml:lang="en-US">with a ~r~firearm headshot~s~</String>
-<<<<<<< HEAD
+        <String xml:lang="de-DE">mit einem ~r~Schusswaffe Kopfschuss~s~</String>
         <String xml:lang="it-IT">con un ~r~colpo di arma da fuoco alla testa~s~</String>
-=======
-        <String xml:lang="de-DE">mit einem ~r~Schusswaffe Kopfschuss~s~</String>
->>>>>>> b50960a7
     </Entry>
 
     <Entry Id="with_fire">
