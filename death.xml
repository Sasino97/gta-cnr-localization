--- conflicted
+++ resolved
@@ -1114,11 +1114,6 @@
         <String xml:lang="zh-Hans">杰出的: ~r~{0}</String>
         <String xml:lang="es-ES">Pendiente: ~r~{0}</String>
         <String xml:lang="pt-BR">Pendente: ~r~{0}</String>
-<<<<<<< HEAD
-        <String xml:lang="ar-001">.غير مدفوعة: ~r~{0}</String>
-=======
         <String xml:lang="ar-001">غير مدفوعة: ~r~{0}</String>
-        <String xml:lang="th-TH">ค้างชำระ: ~r~{0}</String>
->>>>>>> 7652e4e2
     </Entry>
 </Entries>