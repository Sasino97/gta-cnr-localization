<?xml version="1.0" encoding="UTF-8"?>

<Entries>
    <!-- ========================= -->
    <!-- Death Options -->
    <!-- ========================= -->
    <!-- Please, keep 911, don't change it to your country's emergency number, thanks -->
    <Entry Id="btn_call_911">
        <String xml:lang="en-US">Call 911</String>
        <String xml:lang="de-DE">Informiere 911</String>
        <String xml:lang="fr-FR">Appeler le 911</String>
        <String xml:lang="nl-NL">Bel 911</String>
        <String xml:lang="it-IT">Chiama il 911</String>
        <String xml:lang="pl-PL">Zadzwoń na 911</String>
        <String xml:lang="tr-TR">911'i ara</String>
        <String xml:lang="zh-Hant">撥打 911</String>
        <String xml:lang="zh-Hans">拨打 911</String>
        <String xml:lang="es-ES">Llama al 911</String>
        <String xml:lang="pt-BR">Liga ao 911</String>
        <String xml:lang="ar-001">اتصل ب 911</String>
        <String xml:lang="th-TH">โทร 911</String>
        <String xml:lang="vi-VN">Gọi 911</String>
        <String xml:lang="id-ID">Panggil 911</String>
        <String xml:lang="hi-Latn">Call 911</String>
    </Entry>

    <Entry Id="btn_respawn">
        <String xml:lang="en-US">Respawn</String>
        <String xml:lang="de-DE">Respawnen</String>
        <String xml:lang="fr-FR">Réapparaître</String>
        <String xml:lang="nl-NL">Respawnen</String>
        <String xml:lang="it-IT">Respawna</String>
        <String xml:lang="pl-PL">Odródź się</String>
        <String xml:lang="tr-TR">Yeniden doğ</String>
        <String xml:lang="zh-Hant">復活</String>
        <String xml:lang="zh-Hans">复活</String>
        <String xml:lang="es-ES">Reaparecer</String>
        <String xml:lang="pt-BR">Reaparecer</String>
        <String xml:lang="ar-001">إعادة للحياة مرة اخري</String>
        <String xml:lang="th-TH">เกิดใหม่</String>
        <String xml:lang="vi-VN">Hồi sinh</String>
        <String xml:lang="id-ID">Hidup kembali</String>
        <String xml:lang="hi-Latn">Respawn</String>
    </Entry>

    <!-- ========================= -->
    <!-- Recommended Frequency on Respawn -->
    <!-- ========================= -->
    <Entry Id="tune_sugg_freq">
        <String xml:lang="en-US">Do you want to tune in to the recommended ~b~radio frequency ~s~(~y~{0}~s~)?</String>
        <String xml:lang="de-DE">Möchtest du die vorgeschlagene ~b~Funk-Frequenz ~s~(~y~{0}~s~) einstellen?</String>
        <String xml:lang="fr-FR">Est-ce que tu veux te connecter à la ~b~fréquence radio ~s~recommandée (~y~{0}~s~)?</String>
        <String xml:lang="nl-NL">Wil je je radio op de aangeraden ~b~radio frequentie ~s~(~y~{0}~s~) instellen?</String>
        <String xml:lang="it-IT">Vuoi sintonizzarti sulla ~b~frequenza ~s~consigliata (~y~{0}~s~)?</String>
        <String xml:lang="pl-PL">Czy chcesz połączyć się z rekomendowaną ~b~częstotliwością radiową ~s~(~y~{0}~s~)?</String>
        <String xml:lang="tr-TR">Tavsiye edilen seviyede olmasını ister misin ~b~radyo frekansının ~s~(~y~{0}~s~)?</String>
        <String xml:lang="zh-Hant">您想收聽推薦的 ~b~無線電頻道 ~s~(~y~{0}~s~)嗎?</String>
        <String xml:lang="zh-Hans">您想收听推荐的 ~b~无线电频率 ~s~(~y~{0}~s~)吗?</String>
        <String xml:lang="es-ES">¿Quiere entrar la frecuencia de radio ~b~recomendada ~s~(~y~{0}~s~)?</String>
        <String xml:lang="pt-BR">Deseja inserir a frequência de rádio ~b~recomendada~s~(~y~{0}~s~)?</String>
        <String xml:lang="ar-001">هل تريد الاستماع إلى تردد الراديو ~b~الموصى به~s~(~y~{0}~s~)؟</String>
        <String xml:lang="th-TH">คุณต้องการปรับแต่งตามที่แนะนำหรือไม่ ~b~rความถี่เสียง ~s~(~y~{0}~s~)?</String>
        <String xml:lang="vi-VN">Bạn có muốn nghe tuỳ chỉnh theo đề xuất? ~b~Tần số vô tuyến ~s~(~y~{0}~s~)?</String>
        <String xml:lang="id-ID">Apakah anda mau pindah ke ~b~radio frekuensi yand direkomendasikan ~s~(~y~{0}~s~)?</String>
        <String xml:lang="hi-Latn">Kya aap hamare recommended ~b~radio frequency ~s~(~y~{0}~s~)Tune in karna chahte hain?</String>

    </Entry>

    <Entry Id="btn_tune_in">
        <String xml:lang="en-US">Tune in</String>
        <String xml:lang="de-DE">Einstellen</String>
        <String xml:lang="fr-FR">Transmettre</String>
        <String xml:lang="it-IT">Sintonizzati</String>
        <String xml:lang="nl-NL">Radio instellen</String>
        <String xml:lang="pl-PL">Połącz się</String>
        <String xml:lang="tr-TR">Ayarla</String>
        <String xml:lang="zh-Hant">收聽</String>
        <String xml:lang="zh-Hans">收听</String>
        <String xml:lang="es-ES">Sintonizar</String>
        <String xml:lang="pt-BR">Sintonizar</String>
        <String xml:lang="ar-001">قلب المحطات للراديو</String>
        <String xml:lang="th-TH">ปรับเข้ามา</String>
        <String xml:lang="vi-VN">Điều chỉnh</String>
        <String xml:lang="id-ID">Masuk Radio</String>
        <String xml:lang="hi-Latn">Tune in</String>
    </Entry>

    <Entry Id="btn_tune_in_hold">
        <String xml:lang="en-US">Tune in (hold)</String>
        <String xml:lang="de-DE">Einstellen (halten)</String>
        <String xml:lang="fr-FR">Transmettre (rester appuyé)</String>
        <String xml:lang="it-IT">Sintonizzati (tieni premuto)</String>
        <String xml:lang="nl-NL">Radio instellen (vasthouden)</String>
        <String xml:lang="pl-PL">Połącz się (przytrzymaj)</String>
        <String xml:lang="tr-TR">Ayarla (basılı tutun)</String>
        <String xml:lang="zh-Hant">收聽（按住）</String>
        <String xml:lang="zh-Hans">收听（按住）</String>
        <String xml:lang="es-ES">Sintonizar (mantener)</String>
        <String xml:lang="pt-BR">Sintonizar (manter)</String>
        <String xml:lang="ar-001">قلب المحطات للراديو (اضغط مع الاستمرار)</String>
        <String xml:lang="th-TH">ปรับเข้ามา (ค้าง)</String>
        <String xml:lang="vi-VN">Điều chỉnh (Giữ)</String>
        <String xml:lang="id-ID">Masuk Radio (Tahan)</String>
        <String xml:lang="hi-Latn">Tune in (hold)</String>
    </Entry>

    <!-- ========================= -->
    <!-- Death EMS Notification -->
    <!-- ========================= -->
    <Entry Id="no_paramedics">
        <String xml:lang="en-US">There were no ~p~paramedics ~s~nearby and you were automatically transferred to a ~r~hospital~s~.</String>
        <String xml:lang="de-DE">Es waren keine ~p~Sanitäter ~s~in der Nähe. Du wurdest automatisch in ein ~r~Krankenhaus ~s~verlegt.</String>
        <String xml:lang="fr-FR">Il n'y avait pas d'~p~ambulanciers ~s~à proximité et tu as été automatiquement transporté vers un ~r~hôpital~s~.</String>
        <String xml:lang="nl-NL">Er zijn geen ~p~ambulanciers ~s~in de buurt en je bent automatisch doorgestuurd naar een ~r~ziekenhuis~s~.</String>
        <String xml:lang="it-IT">Non era presente alcun ~p~paramedico ~s~nelle vicinanze quindi sei stato trasferito automaticamente a un ~r~ospedale~s~.</String>
        <String xml:lang="pl-PL">W pobliżu nie było ~p~medyków~s~, a ty zostałeś przetransportowany do ~r~szpitala~s~.</String>
        <String xml:lang="tr-TR">Yakınlarda ~p~sağlık görevlisi ~s~yoktu ve otomatik olarak bir ~r~hastaneye ~s~sevk edildiniz.</String>
        <String xml:lang="zh-Hant">附近沒有~p~醫護人員~s~,你將被自動轉移到~r~醫院~s~.</String>
        <String xml:lang="zh-Hans">附近没有~p~医护~s~,你被自动转移到~r~医院~s~.</String>
        <String xml:lang="es-ES">No había ~p~paramédicos ~s~cerca y te trasladaron automáticamente a un ~r~hospital~s~.</String>
        <String xml:lang="pt-BR">Não havia ~p~paramédicos ~s~perto e você foi automaticamente transportado para um ~r~hospital~s~.</String>
        <String xml:lang="ar-001">لم يكن هناك~p~مسعفون ~s~بالجوار و تم نقلك تلقائيًا إلي ~r~المستشفي~s~.</String>
        <String xml:lang="th-TH">ไม่มี ~p~หน่วยแพทย์ ~s~อยู่ใกล้ๆ และคุณถูกย้ายไปยังโดยอัตโนมัติ ~r~โรงพยาบาล~s~ </String>
        <String xml:lang="vi-VN">Gần đây không có ~p~nhân viên y tế ~s~nào gần bạn, bạn đã được tự động chuyển về ~r~bệnh viện~s~.</String>
        <String xml:lang="id-ID">Tidak ada ~p~paramedis ~s~didekat anda dan anda telah otomatis dipindah kan ke ~r~rumah sakit~s~.</String>
        <String xml:lang="hi-Latn">Aapke aas-paas koi bhi ~p~paramedics ~s~naa hone ki wajah se aap ko automatically ek ~r~hospital ~s~transfer kar diya gaya.</String>
    </Entry>

    <Entry Id="some_paramedics">
        <String xml:lang="en-US">There are one or more ~p~paramedics ~s~nearby. You can't respawn until the timer runs out, the paramedics leave the area, or they die.</String>
        <String xml:lang="de-DE">Es sind ein oder mehrere ~p~Sanitäter ~s~in der Nähe. Du kannst erst wieder respawnen, wenn der Timer abgelaufen ist, die Sanitäter das Gebiet verlassen oder sie sterben.</String>
        <String xml:lang="fr-FR">Il y a un ou plusieurs ~p~ambulanciers ~s~à proximité. Tu ne peux pas réapparaître tant que le minuteur n'est pas écoulé, que les ambulanciers n'ont pas quitté la zone ou qu'ils ne sont pas morts.</String>
        <String xml:lang="nl-NL">Er zijn één of meerdere ~p~ambulanciers ~s~in de buurt. Je kan niet respawnen totdat de timer afloopt, de ambulanciers het gebied verlaten, of ze dood gaan.</String>
        <String xml:lang="it-IT">Ci sono uno o più ~p~paramedici ~s~nelle vicinanze. Non puoi respawnare finché il timer non scade, i paramedici non lasciano l'area, o muoiono.</String>
        <String xml:lang="pl-PL">W pobliżu jest co najmniej jeden ~p~medyk ~s~Nie możesz się odrodzić do póki nie minie czas, medycy oddalą się z okolicy lub zginą.</String>
        <String xml:lang="tr-TR">Yakınlarda bir veya daha fazla ~p~sağlık görevlisi ~s~var. Zamanlayıcı bitene, sağlık görevlileri bölgeyi terk edene veya onlar ölene kadar yeniden doğamazsınız.</String>
        <String xml:lang="zh-Hant">附近有一名或多名護理人員. 在倒數計時結束或護理人員離開該區域或死亡之前,您將無法重生.</String>
        <String xml:lang="zh-Hans">附近有一名或多名护理人员. 在倒数计时结束或护理人员离开该区域或死亡之前,您无法重生.</String>
        <String xml:lang="es-ES">Hay uno o más ~p~paramédicos ~s~cerca. No puedes reaparecer hasta que se agote el tiempo, los paramédicos abandonen el área o mueran.</String>
        <String xml:lang="pt-BR">Há um ou mais~p~paramedicos ~s~nas proximidades.Você não pode fazer reparos até que o tempo se esgote, os paramédicos saiam da área ou morram..</String>
        <String xml:lang="ar-001">يوجد ~p~مسعف ~s~واحد أو أكثر بالقرب منك. لا يمكنك العودة إلى الحياة حتى ينفد الموقت، أو يغادر المسعفون المنطقة، أو يموتون.</String>
        <String xml:lang="th-TH">มีหนึ่งหรือมากกว่านั้น ~p~หน่วยแพทย์ ~s~ใกล้. คุณไม่สามารถเกิดใหม่ได้จนกว่าตัวจับเวลาจะหมด, เจ้าหน้าที่กู้ภัยออกจากพื้นที่แล้ว, หรือพวกเขาตาย.</String>
        <String xml:lang="vi-VN">Gần đây có nhiều hơn một ~p~nhân viên y tế~s~. Bạn không thể hồi sinh cho đến khi hết thời gian, nhân viên y tế đi khỏi khu vực hoặc họ chết.</String>
        <String xml:lang="id-ID">Ada satu atau lebih ~p~paramedis ~s~disekitar. Anda tidak dapat hidup kembali hingga waktu habis, paramedis meninggalkan area, atau paramedis meninggal.</String>
        <String xml:lang="hi-Latn">Aapke aas-paas ek ya ek se zyada ~p~paramedics ~s~hone ki wajah se aap respawn nahi le sakte jab tak time khatm, doctors area leave kar dete, ya mar jaate.</String>
    </Entry>

    <!-- ========================= -->
    <!-- Spawn Protection -->
    <!-- ========================= -->
    <Entry Id="spawn_protection_on">
        <String xml:lang="en-US">Spawn protection ~g~enabled~s~.</String>
        <String xml:lang="de-DE">Spawn-Schutz ~g~aktiviert~s~.</String>
        <String xml:lang="fr-FR">Protection du spawn ~g~activée~s~.</String>
        <String xml:lang="nl-NL">Spawn protectie ~g~ingeschakeld~s~.</String>
        <String xml:lang="it-IT">Protezione di spawn ~g~attivata~s~.</String>
        <String xml:lang="pl-PL">Ochrona po odrodzeniu ~g~aktywna~s~.</String>
        <String xml:lang="tr-TR">Yeniden doğma koruması ~g~aktif~s~.</String>
        <String xml:lang="zh-Hant">重生保護 ~g~啟用~s~.</String>
        <String xml:lang="zh-Hans">复活保护 ~g~启用~s~.</String>
        <String xml:lang="es-ES">Protección de spawn ~g~habilitada~s~.</String>
        <String xml:lang="pt-BR">Proteções do spawn ~g~autorizada~s~.</String>
        <String xml:lang="ar-001">حماية العودة للحياة مرة اخري ~g~مُفعلة~s~.</String>
        <String xml:lang="th-TH">การป้องกันการเกิด ~g~เปิดแล้ว~s~.</String>
        <String xml:lang="vi-VN">Giáp bảo vệ ~g~Đã bật~s~</String>
        <String xml:lang="id-ID">Perlindungan spawn ~g~diaktifkan~s~.</String>
        <String xml:lang="hi-Latn">Spawn protection ~g~enabled~s~.</String>
    </Entry>

    <Entry Id="spawn_protection_off">
        <String xml:lang="en-US">Spawn protection ~r~disabled~s~.</String>
        <String xml:lang="de-DE">Spawn-Schutz ~r~deaktiviert~s~.</String>
        <String xml:lang="fr-FR">Protection du spawn ~r~désactivée~s~.</String>
        <String xml:lang="nl-NL">Spawn protectie ~r~uitgeschakeld~s~.</String>
        <String xml:lang="it-IT">Protezione di spawn ~r~disattivata~s~.</String>
        <String xml:lang="pl-PL">Ochrona po odrodzeniu ~r~nieaktywna~s~.</String>
        <String xml:lang="tr-TR">Yeniden doğma koruması ~r~devre dışı~s~.</String>
        <String xml:lang="zh-Hant">重生保護 ~r~停用~s~.</String>
        <String xml:lang="zh-Hans">复活保护 ~r~停用~s~.</String>
        <String xml:lang="es-ES">Protección de spawn ~r~deshabilitada~s~.</String>
        <String xml:lang="pt-BR">Proteções do spawn ~r~desactivado~s~.</String>
        <String xml:lang="ar-001">حماية العودة للحياة مرة اخري ~r~غير مُفعلة~s~.</String>
        <String xml:lang="th-TH">การป้องกันการเกิด ~r~ปิดแล้ว~s~.</String>
        <String xml:lang="vi-VN">Giáp bảo vệ ~r~đã tắt~s~</String>
        <String xml:lang="id-ID">Perlindungan spawn ~r~dimatikan~s~.</String>
        <String xml:lang="hi-Latn">Spawn protection ~r~disabled~s~.</String>
    </Entry>

    <!-- ========================= -->
    <!-- Death Messages -->
    <!-- ========================= -->
    <Entry Id="died">
        <String xml:lang="en-US">{0} ~s~has died.</String>
        <String xml:lang="de-DE">{0} ~s~ist gestorben.</String>
        <String xml:lang="fr-FR">{0} ~s~est mort.</String>
        <String xml:lang="nl-NL">{0} ~s~is doodgegaan.</String>
        <String xml:lang="it-IT">{0} ~s~è morto.</String>
        <String xml:lang="pl-PL">{0} ~s~zginął.</String>
        <String xml:lang="tr-TR">{0} ~s~öldü.</String>
        <String xml:lang="zh-Hant">{0} ~s~死亡了.</String>
        <String xml:lang="zh-Hans">{0} ~s~死亡了.</String>
        <String xml:lang="es-ES">{0} ~s~ha muerto.</String>
        <String xml:lang="pt-BR">{0} ~s~faleceu.</String>
        <String xml:lang="ar-001">{0} ~s~مات.</String>
        <String xml:lang="th-TH">{0} ~s~ได้ตายแล้ว.</String>
        <String xml:lang="vi-VN">{0} ~s~đã chết.</String>
        <String xml:lang="id-ID">{0} ~s~telah meninggal.</String>
        <String xml:lang="hi-Latn">{0} ~s~has died.</String>
    </Entry>

    <Entry Id="killed_by_npc">
        <String xml:lang="en-US">{0} ~s~has been killed by an ~r~NPC~s~.</String>
        <String xml:lang="de-DE">{0} ~s~wurde von einem ~r~NPC~s~ getötet.</String>
        <String xml:lang="fr-FR">{0} ~s~a été tué par un ~r~PNJ~s~.</String>
        <String xml:lang="nl-NL">{0} ~s~is vermoord door een ~r~NPC~s~.</String>
        <String xml:lang="it-IT">{0} ~s~è stato ucciso da un ~r~NPC~s~.</String>
        <String xml:lang="pl-PL">{0} ~s~został zabity przez ~r~bota~s~.</String>
        <String xml:lang="tr-TR">{0}, ~r~NPC ~s~tarafından öldürüldü.</String>
        <String xml:lang="zh-Hant">{0} ~s~被 ~r~NPC~s~ 擊殺了.</String>
        <String xml:lang="zh-Hans">{0} ~s~被 ~r~NPC~s~ 击杀了.</String>
        <String xml:lang="es-ES">{0} ~s~ha sido asesinado por un ~r~NPC~s~.</String>
        <String xml:lang="pt-BR">{0} ~s~foi assassinado por um ~r~NPC~s~.</String>
        <String xml:lang="ar-001">{0} ~s~قُتل على يد ~r~شخصية غير قابلة للعب~s~.</String>
        <String xml:lang="th-TH">{0} ~s~ถูกฆ่าโดย ~r~NPC~s~.</String>
        <String xml:lang="vi-VN">{0} ~s~đã bị giết chết bởi ~r~NPC~s~.</String>
        <String xml:lang="id-ID">{0} ~s~telah dibunuh oleh ~r~NPC~s~.</String>
        <String xml:lang="hi-Latn">{0} ~s~maare jaa chuke ~r~NPC ~s~se.</String>

    </Entry>

    <Entry Id="killed_by_animal">
        <String xml:lang="en-US">{0} ~s~has been killed by an ~r~animal~s~.</String>
        <String xml:lang="de-DE">{0} ~s~wurde von einem ~r~Tier~s~ getötet.</String>
        <String xml:lang="fr-FR">{0} ~s~a été tué par un ~r~animal~s~.</String>
        <String xml:lang="nl-NL">{0} ~s~is vermoord door een ~r~dier~s~.</String>
        <String xml:lang="it-IT">{0} ~s~è stato ucciso da un ~r~animale~s~.</String>
        <String xml:lang="pl-PL">{0} ~s~został zabity przez ~r~zwierzę~s~.</String>
        <String xml:lang="tr-TR">{0}, ~r~hayvan ~s~tarafından öldürüldü.</String>
        <String xml:lang="zh-Hant">{0} ~s~被 ~r~動物~s~ 擊殺了.</String>
        <String xml:lang="zh-Hans">{0} ~s~被 ~r~动物~s~ 击杀了.</String>
        <String xml:lang="es-ES">{0} ~s~ha sido asesinado por un ~r~animal~s~.</String>
        <String xml:lang="pt-BR">{0} ~s~foi assassinado por um ~r~animal~s~.</String>
        <String xml:lang="ar-001">{0} ~s~قُتل على يد ~r~حيوان~s~.</String>
        <String xml:lang="th-TH">{0} ~s~ถูกฆ่าโดย ~r~สัตว์~s~.</String>
        <String xml:lang="vi-VN">{0} ~s~đã bị giết chết bởi ~r~động vật~s~.</String>
        <String xml:lang="id-ID">{0} ~s~telah terbunuh oleh ~r~binatang~s~.</String>
        <String xml:lang="hi-Latn">{0} ~s~maare jaa chuke ~r~animal ~s~se.</String>
    </Entry>

    <Entry Id="killed_by_od">
        <String xml:lang="en-US">{0} ~s~has died from a ~r~drug overdose~s~.</String>
        <String xml:lang="de-DE">{0} ~s~ist durch eine~r~Überdosis Drogen~s~ gestorben.</String>
        <String xml:lang="fr-FR">{0} ~s~est mort d'une ~r~overdose de drogue~s~.</String>
        <String xml:lang="nl-NL">{0} ~s~is doodgegaan van een ~r~overdosis~s~.</String>
        <String xml:lang="it-IT">{0} ~s~è morto di ~r~overdose~s~.</String>
        <String xml:lang="pl-PL">{0} ~s~zginął z ~r~przedawkowania narkotyków~s~.</String>
        <String xml:lang="tr-TR">{0}, ~r~aşırı dozda uyuşturucu ~s~yüzünden öldü.</String>
        <String xml:lang="zh-Hant">{0} ~s~死於~r~使用過量藥物~s~.</String>
        <String xml:lang="zh-Hans">{0} ~s~死于~r~使用药物过量~s~.</String>
        <String xml:lang="es-ES">{0} ~s~ha muerto por una ~r~sobredosis de drogas~s~.</String>
        <String xml:lang="pt-BR">{0} ~s~faleceu devido a uma ~r~overdose de drogas~s~.</String>
        <String xml:lang="ar-001">{0} لقد مات ~s~بسبب ~r~جرعة زائدة من المخدرات~s~.</String>
        <String xml:lang="th-TH">{0} ~s~ตายจาก ~r~เสพยาเกินขนาด~s~.</String>
        <String xml:lang="vi-VN">{0} ~s~đã chết bởi vì ~r~chơi thuốc quá liều~s~.</String>
        <String xml:lang="id-ID">{0} ~s~telah meninggal akibat ~r~overdosis obat~s~.</String>
        <String xml:lang="hi-Latn">{0} ~s~maare gaye ~r~drug overdos ~s~se.</String>
    </Entry>

    <Entry Id="drowned">
        <String xml:lang="en-US">{0} ~s~has ~r~drowned~s~.</String>
        <String xml:lang="de-DE">{0} ~s~ist ~r~ertrunken~s~.</String>
        <String xml:lang="fr-FR">{0} ~s~s'est ~r~noyé~s~.</String>
        <String xml:lang="nl-NL">{0} ~s~is ~r~verdronken~s~.</String>
        <String xml:lang="it-IT">{0} ~s~è ~r~annegato~s~.</String>
        <String xml:lang="pl-PL">{0} ~s~~r~utonął~s~.</String>
        <String xml:lang="tr-TR">{0} ~r~boğuldu~s~.</String>
        <String xml:lang="zh-Hant">{0} ~r~溺死了~s~.</String>
        <String xml:lang="zh-Hans">{0} ~r~溺死了~s~.</String>
        <String xml:lang="es-ES">{0} ~s~se ha ~r~ahogado~s~.</String>
        <String xml:lang="pt-BR">{0} ~s~se ~r~afogou~s~.</String>
        <String xml:lang="ar-001">{0} ~s~مات ~r~غريق~s~.</String>
        <String xml:lang="th-TH">{0} ~s~ได้ ~r~ล้มลง~s~.</String>
        <String xml:lang="vi-VN">{0} ~s~đã ~r~chết đuối~s~.</String>
        <String xml:lang="id-ID">{0} ~s~telah ~r~tenggelam~s~.</String>
        <String xml:lang="hi-Latn">{0} ~s~paani mein ~r~doob ~s~gaye.</String>
    </Entry>

    <Entry Id="died_from_fall">
        <String xml:lang="en-US">{0} ~s~has died from a ~r~fall~s~.</String>
        <String xml:lang="de-DE">{0} ~s~ist durch einen ~r~Sturz~s~ gestorben.</String>
        <String xml:lang="fr-FR">{0} ~s~est mort d'une ~r~chute~s~.</String>
        <String xml:lang="nl-NL">{0} ~s~is doodgegaan van een ~r~val~s~.</String>
        <String xml:lang="it-IT">{0} ~s~è morto per una ~r~caduta~s~.</String>
        <String xml:lang="pl-PL">{0} ~s~zginał od ~r~upadku~s~.</String>
        <String xml:lang="tr-TR">{0}, ~r~düşme ~s~sonucu öldü.</String>
        <String xml:lang="zh-Hant">{0} ~s~死於~r~墜落~s~.</String>
        <String xml:lang="zh-Hans">{0} ~s~死于~r~坠落~s~.</String>
        <String xml:lang="es-ES">{0} ~s~ha muerto a causa de una ~r~caída~s~.</String>
        <String xml:lang="pt-BR">{0} ~s~faleceu devido a uma~r~caida~s~.</String>
        <String xml:lang="ar-001">{0} ~s~مات بسبب ~r~السقوط من ارتفاع~s~.</String>
        <String xml:lang="th-TH">{0} ~s~ตายจาก ~r~ตกจากที่สูง~s~.</String>
        <String xml:lang="vi-VN">{0} ~s~đã chết vì ~r~ngã~s~.</String>
        <String xml:lang="id-ID">{0} ~s~telah meninggal akibat ~r~terjatuh~s~.</String>
        <String xml:lang="hi-Latn">{0} ~s~mar gaye ~r~gir ~s~ke.</String>


    </Entry>

    <Entry Id="died_from_explosion">
        <String xml:lang="en-US">{0} ~s~has died from an ~r~explosion~s~.</String>
        <String xml:lang="de-DE">{0} ~s~ist durch eine ~r~Explosion~s~ gestorben.</String>
        <String xml:lang="fr-FR">{0} ~s~est mort d'une ~r~explosion~s~.</String>
        <String xml:lang="nl-NL">{0} ~s~is doodgegaan door een ~r~explosie~s~.</String>
        <String xml:lang="it-IT">{0} ~s~è morto a causa di un'~r~esplosione~s~.</String>
        <String xml:lang="pl-PL">{0} ~s~został ~r~wysadzony~s~ w powietrze.</String>
        <String xml:lang="tr-TR">{0}, ~r~patlama ~s~sonucu öldü.</String>
        <String xml:lang="zh-Hant">{0} ~s~死於~r~爆炸~s~.</String>
        <String xml:lang="zh-Hans">{0} ~s~死于~r~爆炸~s~.</String>
        <String xml:lang="es-ES">{0} ~s~ha muerto a causa de una ~r~explosión~s~.</String>
        <String xml:lang="pt-BR">{0} ~s~faleceu devido a uma~r~explosão~s~.</String>
        <String xml:lang="ar-001">{0} ~s~مات بسبب ~r~انفجار~s~.</String>
        <String xml:lang="th-TH">{0} ~s~ตายจาก ~r~ระเบิด~s~.</String>
        <String xml:lang="vi-VN">{0} ~s~đã chết vì một ~r~vụ nổ~s~.</String>
        <String xml:lang="id-ID">{0} ~s~telah meninggal akibat ~r~ledakan~s~.</String>
        <String xml:lang="hi-Latn">{0} ~s~mar gaye ek ~r~explosion ~s~se.</String>

    </Entry>

    <Entry Id="died_in_fire">
        <String xml:lang="en-US">{0} ~s~has died in a ~r~fire~s~.</String>
        <String xml:lang="de-DE">{0} ~s~ist durch ~r~Feuer~s~ gestorben.</String>
        <String xml:lang="fr-FR">{0} ~s~est mort ~r~brûlé~s~.</String>
        <String xml:lang="nl-NL">{0} ~s~is doodgegaan in een ~r~brand~s~.</String>
        <String xml:lang="it-IT">{0} ~s~è morto in un ~r~incendio~s~.</String>
        <String xml:lang="pl-PL">{0} ~s~zginął w ~r~pożarze~s~.</String>
        <String xml:lang="tr-TR">{0}, ~r~yangında ~s~öldü.</String>
        <String xml:lang="zh-Hant">{0} ~r~被燒死了~s~.</String>
        <String xml:lang="zh-Hans">{0} ~r~被烧死了~s~.</String>
        <String xml:lang="es-ES">{0} ~s~ha muerto en un ~r~incendio~s~.</String>
        <String xml:lang="pt-BR">{0} ~s~faleceu em um~r~incêndio~s~.</String>
        <String xml:lang="ar-001">{0} ~s~مات في ~r~حريق~s~.</String>
        <String xml:lang="th-TH">{0} ~s~ตายจาก ~r~ไฟ~s~.</String>
        <String xml:lang="vi-VN">{0} ~s~đã chết trong vụ ~r~cháy~s~.</String>
        <String xml:lang="id-ID">{0} ~s~telah meninggal akibat ~r~terbakar~s~.</String>
        <String xml:lang="hi-Latn">{0} ~s~mar gaye ~r~aag ~s~mein jal ke.</String>

    </Entry>

    <!-- ========================= -->
    <!-- Death Weapons/Causes -->
    <!-- ========================= -->
    <Entry Id="with_explosives">
        <String xml:lang="en-US">with an ~r~explosive~s~</String>
        <String xml:lang="de-DE">mit ~r~explosiver Munition~s~</String>
        <String xml:lang="fr-FR">avec un ~r~explosif~s~</String>
        <String xml:lang="nl-NL">met een ~r~explosief~s~</String>
        <String xml:lang="it-IT">con un ~r~esplosivo~s~</String>
        <String xml:lang="pl-PL">~r~eksplozją~s~</String>
        <String xml:lang="tr-TR">bir ~r~patlayıcıyla~s~</String>
        <String xml:lang="zh-Hant">用~r~爆裂物~s~</String>
        <String xml:lang="zh-Hans">用~r~爆裂物~s~</String>
        <String xml:lang="es-ES">con un ~r~explosivo~s~</String>
        <String xml:lang="pt-BR">com um ~r~explosivo~s~</String>
        <String xml:lang="ar-001">بسبب ~r~متفجرات~s~</String>
        <String xml:lang="th-TH">โดย ~r~ระเบิด~s~</String>
        <String xml:lang="vi-VN">với một ~r~vụ nổ~s~</String>
        <String xml:lang="id-ID">dengan ~r~bahan peledak~s~</String>
        <String xml:lang="hi-Latn">ek ~r~explosive ~s~se</String>
    </Entry>

    <Entry Id="with_vehicle">
        <String xml:lang="en-US">with a ~r~vehicle~s~</String>
        <String xml:lang="de-DE">mit einem ~r~Fahrzeug~s~</String>
        <String xml:lang="fr-FR">avec un ~r~véhicule~s~</String>
        <String xml:lang="nl-NL">met een ~r~voertuig~s~</String>
        <String xml:lang="it-IT">con un ~r~veicolo~s~</String>
        <String xml:lang="pl-PL">~r~pojazdem~s~</String>
        <String xml:lang="tr-TR">bir ~r~araçla~s~</String>
        <String xml:lang="zh-Hant">用~r~載具~s~</String>
        <String xml:lang="zh-Hans">用~r~载具~s~</String>
        <String xml:lang="es-ES">con un ~r~vehículo~s~</String>
        <String xml:lang="pt-BR">com um ~r~veículo~s~</String>
        <String xml:lang="ar-001">بسبب ~r~مركبة~s~</String>
        <String xml:lang="th-TH">โดย ~r~ยานพาหนะ~s~</String>
        <String xml:lang="vi-VN">với một ~r~phương tiện~s~</String>
        <String xml:lang="id-ID">dengan ~r~kendaraan~s~</String>
        <String xml:lang="hi-Latn">ek ~r~vehicle ~s~se</String>
    </Entry>

    <Entry Id="with_water_cannon">
        <String xml:lang="en-US">with a ~r~water cannon~s~</String>
        <String xml:lang="de-DE">mit einem ~r~Wasserwerfer~s~</String>
        <String xml:lang="fr-FR">avec un ~r~canon à eau~s~</String>
        <String xml:lang="nl-NL">met een ~r~water kanon~s~</String>
        <String xml:lang="it-IT">con un ~r~cannone ad acqua~s~</String>
        <String xml:lang="pl-PL">~r~działkiem wodnym~s~</String>
        <String xml:lang="tr-TR">~r~tazyikli suyla~s~</String>
        <String xml:lang="zh-Hant">用~r~水砲~s~</String>
        <String xml:lang="zh-Hans">用~r~水砲~s~</String>
        <String xml:lang="es-ES">con un ~r~cañón de agua~s~</String>
        <String xml:lang="pt-BR">com um ~r~canhão de água~s~</String>
        <String xml:lang="ar-001">بسبب ~r~مدفع مياه~s~</String>
        <String xml:lang="th-TH">โดย ~r~ปืนใหญ่น้ำ~s~</String>
        <String xml:lang="vi-VN">với một ~r~súng phun nước~s~</String>
        <String xml:lang="id-ID">dengan ~r~meriam air~s~</String>
        <String xml:lang="hi-Latn">ek ~r~water cannon ~s~se</String>
    </Entry>

    <Entry Id="with_fists">
        <String xml:lang="en-US">with ~r~fists~s~</String>
        <String xml:lang="de-DE">mit ~r~Fäusten~s~</String>
        <String xml:lang="fr-FR">avec ses ~r~poings~s~</String>
        <String xml:lang="nl-NL">met ~r~vuisten~s~</String>
        <String xml:lang="it-IT">a ~r~pugni~s~</String>
        <String xml:lang="pl-PL">~r~pięściami~s~</String>
        <String xml:lang="tr-TR">~r~yumrukla~s~</String>
        <String xml:lang="zh-Hant">用~r~拳頭~s~</String>
        <String xml:lang="zh-Hans">用~r~拳头~s~</String>
        <String xml:lang="es-ES">con ~r~puños~s~</String>
        <String xml:lang="pt-BR">com ~r~punhos~s~</String>
        <String xml:lang="ar-001">بسبب ~r~باليد~s~</String>
        <String xml:lang="th-TH">โดย ~r~หมัด~s~</String>
        <String xml:lang="vi-VN">với ~r~nắm đấm~s~</String>
        <String xml:lang="id-ID">dengan ~r~pukulan~s~</String>
        <String xml:lang="hi-Latn">kuch ~r~fists ~s~se</String>
    </Entry>

    <Entry Id="with_blade">
        <String xml:lang="en-US">with a ~r~blade~s~</String>
        <String xml:lang="de-DE">mit einem ~r~Messer~s~</String>
        <String xml:lang="fr-FR">avec un ~r~couteau~s~</String>
        <String xml:lang="nl-NL">met een ~r~mes~s~</String>
        <String xml:lang="it-IT">con un'~r~arma da taglio~s~</String>
        <String xml:lang="pl-PL">~r~ostrzem~s~</String>
        <String xml:lang="tr-TR">bir ~r~bıçakla~s~</String>
        <String xml:lang="zh-Hant">用~r~刀子~s~</String>
        <String xml:lang="zh-Hans">用~r~刀子~s~</String>
        <String xml:lang="es-ES">con un ~r~cuchillo~s~</String>
        <String xml:lang="pt-BR">com uma ~r~faca~s~</String>
        <String xml:lang="ar-001">بسبب ~r~شفرة~s~</String>
        <String xml:lang="th-TH">โดย ~r~ใบมีด~s~</String>
        <String xml:lang="vi-VN">Với một ~r~con dao~s~</String>
        <String xml:lang="id-ID">dengan ~r~pedangn~s~</String>
        <String xml:lang="hi-Latn">ek ~r~blade ~s~se</String>
    </Entry>

    <Entry Id="with_melee_weapon">
        <String xml:lang="en-US">with a ~r~melee weapon~s~</String>
        <String xml:lang="de-DE">mit einer ~r~Nahkampfwaffe~s~</String>
        <String xml:lang="fr-FR">avec une ~r~arme blanche~s~</String>
        <String xml:lang="nl-NL">met een ~r~steekwapen~s~</String>
        <String xml:lang="it-IT">con un'~r~arma da mischia~s~</String>
        <String xml:lang="pl-PL">~r~bronią białą~s~</String>
        <String xml:lang="tr-TR">bir ~r~yakın dövüş silahıyla~s~</String>
        <String xml:lang="zh-Hant">用~r~近戰武器~s~</String>
        <String xml:lang="zh-Hans">用~r~近战武器~s~</String>
        <String xml:lang="es-ES">con una ~r~arma de cuerpo a cuerpo~s~</String>
        <String xml:lang="pt-BR">com uma ~r~arma branca~s~</String>
        <String xml:lang="ar-001">بسبب ~r~اسلحة اليد~s~</String>
        <String xml:lang="th-TH">โดย ~r~อาวุธระยะประชิด~s~</String>
        <String xml:lang="vi-VN">Với một ~r~Vũ khí cận chiến~s~</String>
        <String xml:lang="id-ID">dengan ~r~senjata jarak dekat~s~</String>
        <String xml:lang="hi-Latn">ek ~r~melee weapon ~s~से</String>
    </Entry>

    <Entry Id="with_revolver">
        <String xml:lang="en-US">with a ~r~revolver~s~</String>
        <String xml:lang="de-DE">mit einem ~r~Revolver~s~</String>
        <String xml:lang="fr-FR">avec un ~r~revolver~s~</String>
        <String xml:lang="nl-NL">met een ~r~revolver~s~</String>
        <String xml:lang="it-IT">con una ~r~revolver~s~</String>
        <String xml:lang="pl-PL">~r~rewolwerem~s~</String>
        <String xml:lang="tr-TR">bir ~r~revolverla~s~</String>
        <String xml:lang="zh-Hant">用~r~左輪手槍~s~</String>
        <String xml:lang="zh-Hans">用~r~左轮手枪~s~</String>
        <String xml:lang="es-ES">con un ~r~revólver~s~</String>
        <String xml:lang="pt-BR">com um ~r~revólver~s~</String>
        <String xml:lang="ar-001">بسبب ~r~مسدس~s~</String>
        <String xml:lang="th-TH">โดย ~r~ปืนลูกโม่~s~</String>
        <String xml:lang="vi-VN">Với một khẩu ~r~revolver~s~</String>
        <String xml:lang="id-ID">dengan ~r~revolver~s~</String>
        <String xml:lang="hi-Latn">ek ~r~revolver ~s~se</String>
    </Entry>

    <Entry Id="with_revolver_headshot">
        <String xml:lang="en-US">with a ~r~revolver headshot~s~</String>
        <String xml:lang="de-DE">mit einem ~r~Revolver Kopfschuss~s~</String>
        <String xml:lang="fr-FR">avec une balle de ~r~revolver dans la tête~s~</String>
        <String xml:lang="nl-NL">met een ~r~revolver hoofdschot~s~</String>
        <String xml:lang="it-IT">con un ~r~colpo di revolver alla testa~s~</String>
        <String xml:lang="pl-PL">~r~strzałem w głowę z rewolweru ~s~</String>
        <String xml:lang="tr-TR">bir ~r~revolverla (kafadan vuruş) ~s~</String>
        <String xml:lang="zh-Hant">用~r~左輪手槍爆頭~s~</String>
        <String xml:lang="es-ES">con un ~r~disparo en la cabeza de un revólver~s~</String>
        <String xml:lang="pt-BR">com um ~r~tiro na cabeça com um revólver~s~</String>
        <String xml:lang="ar-001">بسبب ~r~مسدس في الرأس~s~</String>
        <String xml:lang="th-TH">โดย ~r~ปืนลูกโม่ยิงหัว~s~</String>
        <String xml:lang="vi-VN">Với một ~r~revolver headshot~s~</String>
        <String xml:lang="id-ID">dengan ~r~headshot revolver~s~</String>
        <String xml:lang="hi-Latn">ek ~r~revolver headshot ~s~se</String>

    </Entry>

    <Entry Id="with_pistol">
        <String xml:lang="en-US">with a ~r~pistol~s~</String>
        <String xml:lang="de-DE">mit einer ~r~Pistole~s~</String>
        <String xml:lang="fr-FR">avec un ~r~pistolet~s~</String>
        <String xml:lang="nl-NL">met een ~r~pistool~s~</String>
        <String xml:lang="it-IT">con una ~r~pistola~s~</String>
        <String xml:lang="pl-PL">~r~pistoletem~s~</String>
        <String xml:lang="tr-TR">bir ~r~tabancayla~s~</String>
        <String xml:lang="zh-Hant">用~r~手槍~s~</String>
        <String xml:lang="zh-Hans">用~r~手枪~s~</String>
        <String xml:lang="es-ES">con una ~r~pistola~s~</String>
        <String xml:lang="pt-BR">com uma ~r~pistola~s~</String>
        <String xml:lang="ar-001">بسبب ~r~مسدس~s~</String>
        <String xml:lang="th-TH">โดย ~r~ปืนพก~s~</String>
        <String xml:lang="vi-VN">với một khẩu ~r~súng lục~s~</String>
        <String xml:lang="id-ID">dengan ~r~pistol~s~</String>
        <String xml:lang="hi-Latn">ek ~r~pistol ~s~se</String>
    </Entry>

    <Entry Id="with_pistol_headshot">
        <String xml:lang="en-US">with a ~r~pistol headshot~s~</String>
        <String xml:lang="de-DE">mit einem ~r~Pistolen Kopfschuss~s~</String>
        <String xml:lang="nl-NL">met een ~r~pistool hoofdschot~s~</String>
        <String xml:lang="it-IT">con un ~r~colpo di pistola alla testa~s~</String>
        <String xml:lang="tr-TR">bir ~r~tabancayla (kafadan vuruş)~s~</String>
        <String xml:lang="zh-Hant">用~r~手槍爆頭~s~</String>
        <String xml:lang="pl-PL">~r~strzałem w głowę z pistoletu ~s~</String>
        <String xml:lang="es-ES">con un ~r~disparo en la cabeza de una pistola~s~</String>
        <String xml:lang="fr-FR">avec une balle de ~r~pistolet dans la tête~s~</String>
        <String xml:lang="pt-BR">com uma ~r~tiro na cabeça com uma pistolat~s~</String>
        <String xml:lang="ar-001">بسبب ~r~مسدس في الرأس~s~</String>
        <String xml:lang="th-TH">โดย ~r~ปืนพกยิงหัว~s~</String>
        <String xml:lang="vi-VN">với một ~r~headshot bằng súng lục~s~</String>
        <String xml:lang="id-ID">dengan ~r~headshot pistol~s~</String>
        <String xml:lang="hi-Latn">ek ~r~pistol headshot ~s~se</String>
    </Entry>

    <Entry Id="with_smg">
        <String xml:lang="en-US">with an ~r~SMG~s~</String>
        <String xml:lang="de-DE">mit einer ~r~Maschinenpistole~s~</String>
        <String xml:lang="fr-FR">avec une ~r~mitraillette~s~</String>
        <String xml:lang="nl-NL">met een ~r~SMG~s~</String>
        <String xml:lang="it-IT">con una ~r~mitraglietta~s~</String>
        <String xml:lang="pl-PL">~r~pistoletem maszynowym~s~</String>
        <String xml:lang="tr-TR">bir ~r~hafif makineli tüfekle~s~</String>
        <String xml:lang="zh-Hant">用~r~衝鋒槍~s~</String>
        <String xml:lang="zh-Hans">用~r~冲锋枪~s~</String>
        <String xml:lang="es-ES">con una ~r~SMG~s~</String>
        <String xml:lang="pt-BR">com uma ~r~SMG~s~</String>
        <String xml:lang="ar-001">بسبب ~r~رشاش~s~</String>
        <String xml:lang="th-TH">โดย ~r~ปืนพกอัตโนมัต~s~</String>
        <String xml:lang="vi-VN">Với một khẩu ~r~SMG~s~</String>
        <String xml:lang="id-ID">dengan ~r~SMG~s~</String>
        <String xml:lang="hi-Latn">ek ~r~SMG ~s~se</String>
    </Entry>

    <Entry Id="with_smg_headshot">
        <String xml:lang="en-US">with an ~r~SMG headshot~s~</String>
        <String xml:lang="de-DE">mit einem ~r~Maschinenpistolen Kopfschuss~s~</String>
        <String xml:lang="nl-NL">met een ~r~SMG hoofdschot~s~</String>
        <String xml:lang="it-IT">con un ~r~colpo di mitraglietta alla testa~s~</String>
        <String xml:lang="tr-TR">bir ~r~hafif makineli tüfekle (kafadan vuruş)~s~</String>
        <String xml:lang="zh-Hant">用~r~衝鋒槍爆頭~s~</String>
        <String xml:lang="es-ES">con un ~r~disparo en la cabeza de una SMG~s~</String>
        <String xml:lang="pl-PL">~r~strzałem w głowę z pistoletu maszynowego ~s~</String>
        <String xml:lang="fr-FR">avec une balle de ~r~mitraillette dans la tête~s~</String>
        <String xml:lang="pt-BR"> com um ~r~tiro na cabeça com uma SMG~s~</String>
        <String xml:lang="ar-001">بسبب ~r~رشاش في الرأس~s~</String>
        <String xml:lang="th-TH">โดย ~r~ปืนพกอัตโนมัตยิงหัว~s~</String>
        <String xml:lang="vi-VN">Với một ~r~Headshot bằng SMG~s~</String>
        <String xml:lang="id-ID">dengan ~r~headshot SMG~s~</String>
        <String xml:lang="hi-Latn">ek ~r~SMG headshot ~s~se</String>
    </Entry>

    <Entry Id="with_lmg">
        <String xml:lang="en-US">with an ~r~LMG~s~</String>
        <String xml:lang="de-DE">mit einem ~r~Leichten Maschinengewehr~s~</String>
        <String xml:lang="fr-FR">avec une ~r~mitrailleuse~s~</String>
        <String xml:lang="nl-NL">met een ~r~LMG~s~</String>
        <String xml:lang="it-IT">con un ~r~mitra~s~</String>
        <String xml:lang="pl-PL">~r~karabinem maszynowym~s~</String>
        <String xml:lang="tr-TR">bir ~r~makineli tüfekle~s~</String>
        <String xml:lang="zh-Hant">用~r~輕機槍~s~</String>
        <String xml:lang="zh-Hans">用~r~轻机枪~s~</String>
        <String xml:lang="es-ES">con una ~r~LMG~s~</String>
        <String xml:lang="pt-BR">com uma ~r~LMG~s~</String>
        <String xml:lang="ar-001">بسبب ~r~رشاش~s~</String>
        <String xml:lang="th-TH">โดย ~r~ปืนกลหนัก~s~</String>
        <String xml:lang="vi-VN">Với một khẩu ~r~LMG~s~</String>
        <String xml:lang="id-ID">dengan ~r~LMG~s~</String>
        <String xml:lang="hi-Latn">ek ~r~LMG ~s~se</String>
    </Entry>

    <Entry Id="with_lmg_headshot">
        <String xml:lang="en-US">with an ~r~LMG headshot~s~</String>
        <String xml:lang="de-DE">mit einem ~r~Leichten Maschinengewehr Kopfschuss~s~</String>
        <String xml:lang="nl-NL">met een ~r~LMG hoofdschot~s~</String>
        <String xml:lang="it-IT">con un ~r~colpo di mitra alla testa~s~</String>
        <String xml:lang="tr-TR">bir ~r~makineli tüfekle (kafadan vuruş)~s~</String>
        <String xml:lang="zh-Hant">用~r~輕機槍爆頭~s~</String>
        <String xml:lang="es-ES">con un ~r~disparo en la cabeza de una LMG~s~</String>
        <String xml:lang="fr-FR">avec une balle de ~r~mitrailleuse dans la tête~s~</String>
        <String xml:lang="pl-PL">~r~strzałem w głowę z karabinu maszynowego ~s~</String>
        <String xml:lang="pt-BR">por um ~r~tiro na cabeça com uma LMG~s~</String>
        <String xml:lang="ar-001">بسبب ~r~رشاش في الرأس~s~</String>
        <String xml:lang="th-TH">โดย ~r~ปืนกลหนักยิงหัว~s~</String>
        <String xml:lang="vi-VN">Với một ~r~Headshot bằng LMG~s~</String>
        <String xml:lang="id-ID">dengan ~r~Headshot LMG~s~</String>
        <String xml:lang="hi-Latn">ek ~r~LMG headshot ~s~se</String>
    </Entry>

    <Entry Id="with_shotgun">
        <String xml:lang="en-US">with a ~r~shotgun~s~</String>
        <String xml:lang="de-DE">mit einer ~r~Schrotflinte~s~</String>
        <String xml:lang="fr-FR">avec un ~r~fusil à pompe~s~</String>
        <String xml:lang="nl-NL">met een ~r~shotgun~s~</String>
        <String xml:lang="it-IT">con uno ~r~shotgun~s~</String>
        <String xml:lang="pl-PL">~r~śrutówką~s~</String>
        <String xml:lang="tr-TR">bir ~r~pompalı tüfekle~s~</String>
        <String xml:lang="zh-Hant">用~r~霰彈槍~s~</String>
        <String xml:lang="zh-Hans">用~r~霰弹枪~s~</String>
        <String xml:lang="es-ES">con una ~r~escopeta~s~</String>
        <String xml:lang="pt-BR">com uma ~r~escopeta~s~</String>
        <String xml:lang="ar-001">بسبب ~r~بندقية~s~</String>
        <String xml:lang="th-TH">โดย ~r~ปืนลูกซอง~s~</String>
        <String xml:lang="vi-VN">Với một khẩu ~r~Shotgun~s~</String>
        <String xml:lang="id-ID">dengan ~r~Shotgun~s~</String>
        <String xml:lang="hi-Latn">ek ~r~shotgun ~s~se</String>
    </Entry>

    <Entry Id="with_shotgun_headshot">
        <String xml:lang="en-US">with a ~r~shotgun headshot~s~</String>
        <String xml:lang="de-DE">mit einem ~r~Schrotflinten Kopfschuss~s~</String>
        <String xml:lang="nl-NL">met een ~r~shotgun hoofdschot~s~</String>
        <String xml:lang="it-IT">con un ~r~colpo di shotgun alla testa~s~</String>
        <String xml:lang="tr-TR">bir ~r~pompalı tüfekle (kafadan vuruş)~s~</String>
        <String xml:lang="zh-Hant">用~r~霰彈槍爆頭~s~</String>
        <String xml:lang="pl-PL">~r~strzałem w głowę ze śrutówki~s~</String>
        <String xml:lang="es-ES">con un ~r~disparo en la cabeza de una escopeta~s~</String>
        <String xml:lang="fr-FR">avec une balle de ~r~fusil à pompe dans la tête~s~</String>
        <String xml:lang="pt-BR">com um ~r~tiro na cabeça com uma escopeta~s~</String>
        <String xml:lang="ar-001">بسبب ~r~بندقية في الرأس~s~</String>
        <String xml:lang="th-TH">โดย ~r~ปืนลูกซองยิงหัว~s~</String>
        <String xml:lang="vi-VN">Với một ~r~Headshot bằng shotgun~s~</String>
        <String xml:lang="id-ID">dengan ~r~headshot shotgun~s~</String>
        <String xml:lang="hi-Latn">ek ~r~shotgun headshot ~s~se</String>
    </Entry>

    <Entry Id="with_assault_rifle">
        <String xml:lang="en-US">with an ~r~assault rifle~s~</String>
        <String xml:lang="de-DE">mit einem ~r~Sturmgewehr~s~</String>
        <String xml:lang="fr-FR">avec un ~r~fusil d'assaut~s~</String>
        <String xml:lang="nl-NL">met een ~r~assault rifle~s~</String>
        <String xml:lang="it-IT">con un ~r~fucile d'assalto~s~</String>
        <String xml:lang="pl-PL">~r~karabinem szturmowym~s~</String>
        <String xml:lang="tr-TR">bir ~r~saldırı tüfeğiyle~s~</String>
        <String xml:lang="zh-Hant">用~r~突擊步槍~s~</String>
        <String xml:lang="zh-Hans">用~r~突击步枪~s~</String>
        <String xml:lang="pt-BR">com um ~r~fuzil de assalto~s~</String>
        <String xml:lang="th-TH">โดย ~r~ปืนไรเฟิล~s~</String>
        <String xml:lang="vi-VN">Với một khẩu ~r~Súng trường~s~</String>
        <String xml:lang="id-ID">dengan ~r~senjata assault~s~</String>
        <String xml:lang="hi-Latn">ek ~r~assault rifle ~s~se</String>
    </Entry>

    <Entry Id="with_assault_rifle_headshot">
        <String xml:lang="en-US">with an ~r~assault rifle headshot~s~</String>
        <String xml:lang="de-DE">mit einem ~r~Sturmgewehr Kopfschuss~s~</String>
        <String xml:lang="nl-NL">met een ~r~assault rifle hoofdschot~s~</String>
        <String xml:lang="it-IT">con un ~r~colpo di fucile d'assalto alla testa~s~</String>
        <String xml:lang="tr-TR">bir ~r~saldırı tüfeğiyle (kafadan vuruş)~s~</String>
        <String xml:lang="zh-Hant">用~r~突擊步槍爆頭~s~</String>
        <String xml:lang="pl-PL">~r~strzałem w głowę z karabinu szturmowego ~s~</String>
        <String xml:lang="es-ES">con un ~r~disparo en la cabeza de un rifle de asalto~s~</String>
        <String xml:lang="fr-FR">avec une balle de ~r~fusil d'assaut dans la tête~s~</String>
        <String xml:lang="pt-BR">com um ~r~tiro na cabeça com um fuzil de assalto~s~</String>
        <String xml:lang="ar-001">بسبب ~r~بندقية في الرأس~s~</String>
        <String xml:lang="th-TH">โดย ~r~ปืนไรเฟิลยิงหัว~s~</String>
        <String xml:lang="vi-VN">Với một ~r~Headshot bằng súng trường~s~</String>
        <String xml:lang="id-ID">dengan ~r~headshot senjata assault~s~</String>
        <String xml:lang="hi-Latn">ek ~r~assault rifle headshot ~s~se</String>
    </Entry>

    <Entry Id="with_precision_rifle">
        <String xml:lang="en-US">with a ~r~precision rifle~s~</String>
        <String xml:lang="de-DE">mit einem ~r~Präzisiongewehr~s~</String>
        <String xml:lang="fr-FR">avec un ~r~fusil de précision~s~</String>
        <String xml:lang="nl-NL">met een ~r~scherpschutter~s~</String>
        <String xml:lang="it-IT">con un ~r~fucile di precisione~s~</String>
        <String xml:lang="pl-PL">~r~snajperką~s~</String>
        <String xml:lang="tr-TR">bir ~r~keskin nişancıyla~s~</String>
        <String xml:lang="zh-Hant">用~r~狙擊步槍~s~</String>
        <String xml:lang="zh-Hans">用~r~精准步枪~s~</String>
        <String xml:lang="es-ES">con un ~r~rifle de precisión~s~</String>
        <String xml:lang="pt-BR">com um~r~fuzil de precisão~s~</String>
        <String xml:lang="ar-001">بسبب ~r~بندقية دقيقة~s~</String>
        <String xml:lang="th-TH">โดย ~r~ปืนสไนเปอร์~s~</String>
        <String xml:lang="vi-VN">Với một khẩu ~r~súng ngắm~s~</String>
        <String xml:lang="id-ID">dengan ~r~sniper~s~</String>
        <String xml:lang="hi-Latn">ek ~r~precision rifle ~s~se</String>
    </Entry>

    <Entry Id="with_precision_rifle_headshot">
        <String xml:lang="en-US">with a ~r~precision rifle headshot~s~</String>
        <String xml:lang="de-DE">mit einem ~r~Präzisiongewehr Kopfschuss~s~</String>
        <String xml:lang="nl-NL">met een ~r~scherpschutter hoofdschot~s~</String>
        <String xml:lang="it-IT">con un ~r~colpo di fucile di precisione alla testa~s~</String>
        <String xml:lang="tr-TR">bir ~r~keskin nişancıyla (kafadan vuruş)~s~</String>
        <String xml:lang="zh-Hant">用~r~狙擊步槍爆頭~s~</String>
        <String xml:lang="pl-PL">~r~strzałem w głowę ze snajperki ~s~</String>
        <String xml:lang="es-ES">con un ~r~disparo en la cabeza de un rifle de preprecisión~s~</String>
        <String xml:lang="fr-FR">avec une balle de ~r~fusil de précision dans la tête~s~</String>
        <String xml:lang="pt-BR">com um ~r~tiro na cabeça com um uzil de precisão~s~</String>
        <String xml:lang="ar-001">بسبب ~r~بندقية دقيقة في الرأس~s~</String>
        <String xml:lang="th-TH">โดย ~r~ปืนสไนเปอร์ยิงหัว~s~</String>
        <String xml:lang="vi-VN">Với một ~r~Headshot bằng súng ngắm~s~</String>
        <String xml:lang="id-ID">dengan ~r~headshot sniper~s~</String>
        <String xml:lang="hi-Latn">ek ~r~precision rifle headshot ~s~se</String>
    </Entry>

    <Entry Id="with_firearm">
        <String xml:lang="en-US">with a ~r~firearm~s~</String>
        <String xml:lang="de-DE">mit einer ~r~Schusswaffe~s~</String>
        <String xml:lang="fr-FR">avec une ~r~arme à feu~s~</String>
        <String xml:lang="nl-NL">met een ~r~vuurwapen~s~</String>
        <String xml:lang="it-IT">con un'~r~arma da fuoco~s~</String>
        <String xml:lang="pl-PL">~r~bronią palną~s~</String>
        <String xml:lang="tr-TR">bir ~r~ateşli silahla~s~</String>
        <String xml:lang="zh-Hant">用~r~重型武器~s~</String>
        <String xml:lang="zh-Hans">用~r~重型武器~s~</String>
        <String xml:lang="es-ES">con un ~r~arma de fuego~s~</String>
        <String xml:lang="pt-BR">com uma ~r~arma de fogo~s~</String>
        <String xml:lang="ar-001">بسبب ~r~سلاح ناري~s~</String>
        <String xml:lang="th-TH">โดย ~r~อาวุธปืน~s~</String>
        <String xml:lang="vi-VN">Với một khẩu ~r~súng trường~s~</String>
        <String xml:lang="id-ID">dengan ~r~senjata api~s~</String>
        <String xml:lang="hi-Latn">ek ~r~firearm ~s~se</String>
    </Entry>

    <Entry Id="with_firearm_headshot">
        <String xml:lang="en-US">with a ~r~firearm headshot~s~</String>
        <String xml:lang="de-DE">mit einem ~r~Schusswaffe Kopfschuss~s~</String>
        <String xml:lang="nl-NL">met een ~r~vuurwapen hoofdschot~s~</String>
        <String xml:lang="it-IT">con un ~r~colpo di arma da fuoco alla testa~s~</String>
        <String xml:lang="tr-TR">bir ~r~ateşli silahla (kafadan vuruş)~s~</String>
        <String xml:lang="zh-Hant">用~r~重型武器爆頭~s~</String>
        <String xml:lang="pl-PL">~r~kulką w głowę z broni palnej ~s~</String>
        <String xml:lang="es-ES">con un ~r~disparo en la cabeza de un arma de fuego~s~</String>
        <String xml:lang="fr-FR">avec une balle d' ~r~arme à feu dans la tête~s~</String>
        <String xml:lang="pt-BR">com um ~r~tiro na cabeça com uma arma de fogo~s~</String>
        <String xml:lang="ar-001">بسبب ~r~سلاح ناري في الرأس~s~</String>
        <String xml:lang="th-TH">โดย ~r~อาวุธปืนยิงหัว~s~</String>
        <String xml:lang="vi-VN">Với một ~r~Headshot bằng súng trường~s~</String>
        <String xml:lang="id-ID">dengan ~r~headshot senjata api~s~</String>
        <String xml:lang="hi-Latn">ek ~r~firearm headshot ~s~se</String>
    </Entry>

    <Entry Id="with_fire">
        <String xml:lang="en-US">with ~r~fire~s~</String>
        <String xml:lang="de-DE">mit ~r~Feuer~s~</String>
        <String xml:lang="fr-FR">avec du ~r~feu~s~</String>
        <String xml:lang="nl-NL">met ~r~vuur~s~</String>
        <String xml:lang="it-IT">con il ~r~fuoco~s~</String>
        <String xml:lang="pl-PL">~r~ogniem~s~</String>
        <String xml:lang="tr-TR">~r~yanarak~s~</String>
        <String xml:lang="zh-Hant">用~r~火~s~</String>
        <String xml:lang="zh-Hans">用~r~火~s~</String>
        <String xml:lang="es-ES">con ~r~fuego~s~</String>
        <String xml:lang="pt-BR">com ~r~fogo~s~</String>
        <String xml:lang="ar-001">بسبب ~r~نار~s~</String>
        <String xml:lang="th-TH">โดย ~r~ไฟ~s~</String>
        <String xml:lang="vi-VN">Với ~r~lửa~s~</String>
        <String xml:lang="id-ID">dengan ~r~api~s~</String>
        <String xml:lang="hi-Latn">ek ~r~fire ~s~se</String>
    </Entry>

    <Entry Id="with_gas">
        <String xml:lang="en-US">with ~r~gas~s~</String>
        <String xml:lang="de-DE">mit ~r~Gas~s~</String>
        <String xml:lang="fr-FR">avec du ~r~gaz~s~</String>
        <String xml:lang="nl-NL">met ~r~gas~s~</String>
        <String xml:lang="it-IT">con il ~r~gas~s~</String>
        <String xml:lang="pl-PL">~r~gazem~s~</String>
        <String xml:lang="tr-TR">~r~gazla~s~</String>
        <String xml:lang="zh-Hant">用~r~氣體~s~</String>
        <String xml:lang="zh-Hans">用~r~气体~s~</String>
        <String xml:lang="es-ES">con ~r~gas~s~</String>
        <String xml:lang="pt-BR">com ~r~gás~s~</String>
        <String xml:lang="ar-001">بسبب ~r~بنزين~s~</String>
        <String xml:lang="th-TH">โดย ~r~แก็ซ~s~</String>
        <String xml:lang="vi-VN">Với ~r~khí gas~s~</String>
        <String xml:lang="id-ID">dengan ~r~gas~s~</String>
        <String xml:lang="hi-Latn">ek ~r~gas ~s~se</String>
    </Entry>

    <Entry Id="with_weapon">
        <String xml:lang="en-US">with a ~r~weapon~s~</String>
        <String xml:lang="de-DE">mit einer ~r~Waffe~s~</String>
        <String xml:lang="fr-FR">avec une ~r~arme~s~</String>
        <String xml:lang="nl-NL">met een ~r~wapen~s~</String>
        <String xml:lang="it-IT">con un'~r~arma~s~</String>
        <String xml:lang="pl-PL">~r~bronią~s~</String>
        <String xml:lang="tr-TR">~r~silahla~s~</String>
        <String xml:lang="zh-Hant">用~r~武器~s~</String>
        <String xml:lang="zh-Hans">用~r~武器~s~</String>
        <String xml:lang="es-ES">con un ~r~arma~s~</String>
        <String xml:lang="pt-BR">com uma ~r~arma~s~</String>
        <String xml:lang="ar-001">بسبب ~r~سلاح~s~</String>
        <String xml:lang="th-TH">โดย ~r~อาวุธ~s~</String>
        <String xml:lang="vi-VN">Với một ~r~vũ khí~s~</String>
        <String xml:lang="id-ID">dengan ~r~senjata~s~</String>
        <String xml:lang="hi-Latn">ek ~r~weapon ~s~se</String>
    </Entry>

    <!-- ========================= -->
    <!-- Death Special Cases -->
    <!-- ========================= -->

    <Entry Id="for_bounty">
        <String xml:lang="en-US">for ~g~{0}~s~</String>
        <String xml:lang="de-DE">für ~g~{0}~s~</String>
        <String xml:lang="fr-FR">pour ~g~{0}~s~</String>
        <String xml:lang="nl-NL">voor ~g~{0}~s~</String>
        <String xml:lang="it-IT">per ~g~{0}~s~</String>
        <String xml:lang="pl-PL">by zdobyć nagrodę ~g~{0}~s~</String>
        <String xml:lang="tr-TR">~g~{0} ~s~için</String>
        <String xml:lang="zh-Hant">獲得懸賞賞金 ~g~{0}~s~</String>
        <String xml:lang="zh-Hans">赢得奖金 ~g~{0}~s~</String>
        <String xml:lang="es-ES">para ~g~{0}~s~</String>
        <String xml:lang="pt-BR">para ~g~{0}~s~</String>
        <String xml:lang="ar-001">ل ~g~{0}~s~</String>
        <String xml:lang="th-TH">สำหรับ ~g~{0}~s~</String>
        <String xml:lang="vi-VN">Vì ~g~{0}~s~</String>
        <String xml:lang="id-ID">untuk ~g~{0}~s~</String>
        <String xml:lang="hi-Latn">for ~g~{0}~s~</String>
    </Entry>

    <Entry Id="in_self_defense">
        <String xml:lang="en-US">in ~g~self-defense~s~</String>
        <String xml:lang="de-DE">in ~g~Selbstverteidigung~s~</String>
        <String xml:lang="fr-FR">en ~g~légitime défense~s~</String>
        <String xml:lang="nl-NL">in ~g~zelfverdediging~s~</String>
        <String xml:lang="it-IT">per ~g~legittima difesa~s~</String>
        <String xml:lang="pl-PL">w ~g~samoobronie~s~</String>
        <String xml:lang="tr-TR">~g~nefsi müdafaa ~s~için</String>
        <String xml:lang="zh-Hant">~g~自我防衛~s~</String>
        <String xml:lang="zh-Hans">~g~自我防卫~s~</String>
        <String xml:lang="es-ES">en ~g~defensa propia~s~</String>
        <String xml:lang="pt-BR">em ~g~defesa própria~s~</String>
        <String xml:lang="ar-001">في ~g~دفاع عن النفس~s~</String>
        <String xml:lang="th-TH">ใน ~g~การป้องกันตัว~s~</String>
        <String xml:lang="vi-VN">Vì ~g~tự vệ~s~</String>
        <String xml:lang="id-ID">dalam ~g~membela diri~s~</String>
        <String xml:lang="hi-Latn">~g~self-defense ~s~mein</String>
    </Entry>

    <Entry Id="in_revenge">
        <String xml:lang="en-US">in ~r~revenge~s~</String>
        <String xml:lang="de-DE">in ~r~Rache~s~</String>
        <String xml:lang="fr-FR">par ~r~vengeance~s~</String>
        <String xml:lang="nl-NL">als ~r~wraak~s~</String>
        <String xml:lang="it-IT">per ~r~vendetta~s~</String>
        <String xml:lang="pl-PL">w ~r~zemście~s~</String>
        <String xml:lang="tr-TR">~r~intikam ~s~için</String>
        <String xml:lang="zh-Hant">~r~復仇~s~</String>
        <String xml:lang="zh-Hans">~r~复仇~s~</String>
        <String xml:lang="es-ES">en ~r~venganza~s~</String>
        <String xml:lang="pt-BR">em ~r~vingança~s~</String>
        <String xml:lang="ar-001">في ~r~انتقام~s~</String>
        <String xml:lang="th-TH">ใน ~r~แก้แค้น~s~</String>
        <String xml:lang="vi-VN">Vì ~r~trả thù~s~</String>
        <String xml:lang="id-ID">dalam ~r~balas dendam~s~</String>
        <String xml:lang="hi-Latn">~r~revenge ~s~mein</String>
    </Entry>

    <Entry Id="in_redzone">
        <String xml:lang="en-US">in a ~r~redzone~s~</String>
        <String xml:lang="de-DE">in einer ~r~roten Zone~s~</String>
        <String xml:lang="fr-FR">dans une ~r~zone rouge~s~</String>
        <String xml:lang="nl-NL">in een ~r~redzone~s~</String>
        <String xml:lang="it-IT">in ~r~zona rossa~s~</String>
        <String xml:lang="pl-PL">w ~r~strefie zagrożonej~s~</String>
        <String xml:lang="tr-TR">~r~redzone ~s~içinde</String>
        <String xml:lang="zh-Hant">在 ~r~死鬥區域~s~</String>
        <String xml:lang="zh-Hans">在 ~r~红区~s~</String>
        <String xml:lang="es-ES">en una ~r~zona roja~s~</String>
        <String xml:lang="pt-BR">em uma ~r~zona vermelha~s~</String>
        <String xml:lang="ar-001">في ~r~المنطقة الحمراء~s~</String>
        <String xml:lang="th-TH">ใน ~r~โซนอันตราย~s~</String>
        <String xml:lang="vi-VN">Vì ở trong vùng ~r~redzone~s~</String>
        <String xml:lang="id-ID">didalam ~r~zona merah~s~</String>
        <String xml:lang="hi-Latn">~r~redzone ~s~mein</String>
    </Entry>

    <!-- ========================= -->
    <!-- Kill Messages -->
    <!-- ========================= -->
    <!-- {0} = killer -->
    <!-- {1} = victim -->
    <!-- {2} = cause string -->
    <!-- {3} = special case string (bounty/revenge/redzone) -->
    <!-- Add spaces as necessary, assuming a full message, don't worry if the string doesn't show up then the script will remove the extra spaces -->
    <!-- Example kill message: Sasino (152) killed theDoc (249) with a sniper rifle headshot in revenge. -->
    <!--                       [    {0}    ]        [    {1}   ] [          {2}            ] [   {3}  ] -->
    <!-- I know that the headshot part is complicated to insert due to grammatical rules, if that's the case then just wrap the translation of the "headshot" -->
    <!-- entry in parenthesis, that way it should not break the grammatical structure. If it still does then please contact Sasino and we can find another way. -->
    <Entry Id="kill_msg">
        <String xml:lang="en-US">{0} ~s~killed {1} ~s~{2} {3}</String>
        <String xml:lang="de-DE">{0} ~s~hat {1} ~s~{2} {3} getötet</String>
        <String xml:lang="fr-FR">{0} ~s~a tué {1} ~s~{2} {3}</String>
        <String xml:lang="nl-NL">{0} ~s~heeft {1} ~s~vermoord {2} {3}</String>
        <String xml:lang="it-IT">{0} ~s~ha ucciso {1} ~s~{2} {3}</String>
        <String xml:lang="pl-PL">{0} ~s~zabił {1} ~s~{2} {3}</String>
        <String xml:lang="tr-TR">{0}~s~, {3} {1}~s~'i {2} ~s~öldürdü</String>
        <String xml:lang="zh-Hant">{0} ~s~{2} ~s~{3} 擊殺了 {1}</String>
        <String xml:lang="zh-Hans">{0} ~s~{2} ~s~{3} 击杀了 {1}</String>
        <String xml:lang="es-ES">{0} ~s~mató a {1} ~s~{2} {3}</String>
        <String xml:lang="pt-BR">{0} ~s~assassinou {1} ~s~{2} {3}</String>
        <String xml:lang="ar-001">{0} ~s~قتل {1} ~s~{2} {3}</String>
        <String xml:lang="th-TH">{0} ~s~ฆ่า {1} ~s~{2} {3}</String>
        <String xml:lang="vi-VN">{0} ~s~đã giết {1} ~s~{2} {3}</String>
        <String xml:lang="id-ID">{0} ~s~membunuh {1} ~s~{2} {3}</String>
        <String xml:lang="hi-Latn">{0} ~s~maar diye {1} ~s~{2} {3}</String>
    </Entry>

    <!-- ========================= -->
    <!-- Revive Messages -->
    <!-- ========================= -->
    <Entry Id="medic_revived">
        <String xml:lang="en-US">Paramedic {0} revived you.</String>
        <String xml:lang="de-DE">Sanitäter {0} hat dich wiederbelebt.</String>
        <String xml:lang="fr-FR">L'ambulancier {0} t'a réanimé.</String>
        <String xml:lang="nl-NL">Ambulancier {0} heeft je gereanimeerd.</String>
        <String xml:lang="it-IT">Il paramedico {0} ti ha rianimato.</String>
        <String xml:lang="pl-PL">Medyk {0} cię ocucił.</String>
        <String xml:lang="tr-TR">Sağlık görevlisi {0} seni canlandırdı.</String>
        <String xml:lang="zh-Hant">醫護 {0} 復活了你.</String>
        <String xml:lang="zh-Hans">医护 {0} 复活了你.</String>
        <String xml:lang="es-ES">El médico {0} te revivió.</String>
        <String xml:lang="pt-BR">O médico {0} o reanimou.</String>
        <String xml:lang="ar-001">المسعف {0} احياك.</String>
        <String xml:lang="th-TH">หน่วยแพทย์ {0} ชุบชีวิตคุณ.</String>
        <String xml:lang="vi-VN">Nhân viên ý tế {0} đã hồi sinh cho bạn.</String>
        <String xml:lang="id-ID">Paramedis {0} telah membangunkanmu.</String>
        <String xml:lang="hi-Latn">Paramedic {0} revive kiye aapko.</String>
    </Entry>

    <Entry Id="medic_failed">
        <String xml:lang="en-US">The ~p~paramedic ~s~has ~r~failed ~s~to revive you and you were transferred to a ~r~hospital~s~.</String>
        <String xml:lang="de-DE">Der ~p~Sanitäter ~s~hat ~r~versagt ~s~dich wiederzubeleben und du wurdest in ein ~r~Krankenhaus~s~ verlegt.</String>
        <String xml:lang="fr-FR">L'~p~ambulancier ~s~n'a ~r~pas réussi ~s~à te réanimer et tu as été transporté vers un ~r~hôpital~s~.</String>
        <String xml:lang="nl-NL">Het is de ~p~ambulancier ~r~niet gelukt ~s~om jou te reanimeren en je bent gestuurd naar een ~r~ziekenhuis~s~.</String>
        <String xml:lang="it-IT">Il ~p~paramedico ~s~ha ~r~fallito ~s~la rianimazione quindi sei stato trasferito in un ~r~ospedale~s~.</String>
        <String xml:lang="pl-PL">~p~Medykowi ~r~nie udało się ~s~ciebie ocucić i zostałeś przetransportowany do ~r~szpitala~s~.</String>
        <String xml:lang="tr-TR">~p~Sağlık görevlisi ~s~seni canlandırmayı ~r~başaramadı ~s~ve bir ~r~hasteneye ~s~sevk edildin.</String>
        <String xml:lang="zh-Hant">~p~護理人員~s~~r~未能及時~s~救活你，你被轉移到~r~醫院~s~.</String>
        <String xml:lang="zh-Hans">~p~护理人员~s~~r~未能及时~s~救活你，你被转移到~r~医院~s~.</String>
        <String xml:lang="es-ES">El ~p~médico ~s~ha ~r~fallado ~s~al intentar reanimarte y te transfirieron a un ~r~hospital~s~.</String>
        <String xml:lang="pt-BR">O ~p~médico ~s~não ~r~conseguiu ~s~ressuscitá-lo e você foi enviado ao ~r~hospital~s~.</String>
        <String xml:lang="ar-001">لقد ~r~فشل ~s~~p~المسعف ~s~في اسعافك وتم نقلك إلى ~r~المستشفي~s~.</String>
        <String xml:lang="th-TH">~p~แพทย์ ~s~ได้ ~r~ล้มเหลว ~s~ในการฟื้นฟูคุณ และคุณถูกย้ายไปยัง ~r~โรงพยาบาล~s~</String>
        <String xml:lang="vi-VN">~p~Nhân viên y tế ~s~đã ~r~thất bại ~s~trong việc hồi sinh bạn và bạn đã được đưa về ~r~bệnh viện~s~.</String>
        <String xml:lang="id-ID">~p~Paramedis ~s~telah ~r~gagal ~s~untuk menolong anda dan anda telah dipindahkan ke ~r~rumah sakit~s~.</String>
        <String xml:lang="hi-Latn">~p~paramedic ~s~aapko revive karne me ~r~fail ~s~ho gaye, toh aapko ~r~hospital ~s~transfer kar diya gaya.</String>
    </Entry>

    <!-- ========================= -->
    <!-- Command Suggestions -->
    <!-- ========================= -->

    <!-- This shows up when you are typing the /revenge command -->
    <Entry Id="sugg_revenge">
        <String xml:lang="en-US">View a list of players that you can take revenge on and that can take revenge on you.</String>
        <String xml:lang="de-DE">Zeigt die Liste mit Spielern, an welchen du Rache nehmen kannst und welche Rache an dir nehmen können.</String>
        <String xml:lang="fr-FR">Afficher la liste des joueurs sur lesquels tu peux te venger et ceux qui peuvent se venger de toi.</String>
        <String xml:lang="nl-NL">Bekijk de lijst van spelers waar je wraak op kan nemen en die op jou wraak kunnen claimen.</String>
        <String xml:lang="it-IT">Visualizza la lista di giocatori sui quali ti puoi vendicare e quelli che cercano vendetta su di te.</String>
        <String xml:lang="pl-PL">Zobacz listę graczy na których możesz się zemścić oraz mogących zemścić się na tobie.</String>
        <String xml:lang="tr-TR">İntikam alabileceğiniz ve sizden intikam alabilecek oyuncuların listesini görün.</String>
        <String xml:lang="zh-Hant">查看你可以復仇或可以對你復仇的玩家列表.</String>
        <String xml:lang="zh-Hans">查看你可以进行报复或可以报复你的玩家列表.</String>
        <String xml:lang="es-ES">Visualiza una lista de jugadores de los que puedes vengarte y que pueden vengarse de ti.</String>
        <String xml:lang="pt-BR">Veja uma lista de jogadores dos quais você pode se vingar e que podem se vingar de você.</String>
        <String xml:lang="ar-001">شاهد قائمة اللاعبين الذين يمكنك الانتقام منهم والذين يمكنهم الانتقام منك.</String>
        <String xml:lang="th-TH">ดูรายชื่อผู้เล่นที่คุณสามารถแก้แค้นได้และสามารถแก้แค้นคุณได้</String>
        <String xml:lang="vi-VN">Xem danh sách người chơi bạn có thể trả thù và những người có thể trả thù bạn.</String>
        <String xml:lang="id-ID">Lihat daftar pemain yang dapat anda bunuh untuk membalaskan dendam dan yang dapat membunuh anda karena dendam.</String>
        <String xml:lang="hi-Latn">Wo players ki list dekhein, jinse aap revenge le sakte hain aur jo aap se revenge le sakte hain.</String>
    </Entry>

    <!-- ========================= -->
    <!-- Revenge Menu -->
    <!-- ========================= -->
    <Entry Id="menu_revenge_title">
        <String xml:lang="en-US">Revenge</String>
        <String xml:lang="de-DE">Rache</String>
        <String xml:lang="fr-FR">Vengeance</String>
        <String xml:lang="nl-NL">Wraak</String>
        <String xml:lang="it-IT">Vendetta</String>
        <String xml:lang="pl-PL">Zemsta</String>
        <String xml:lang="tr-TR">İntikam</String>
        <String xml:lang="zh-Hant">復仇</String>
        <String xml:lang="zh-Hans">复仇</String>
        <String xml:lang="es-ES">Venganza</String>
        <String xml:lang="pt-BR">vingança</String>
        <String xml:lang="th-TH">แก้แค้น</String>
        <String xml:lang="vi-VN">Trả thù</String>
        <String xml:lang="id-ID">Dendam</String>
        <String xml:lang="hi-Latn">Revenge</String>
    </Entry>

    <Entry Id="menu_revenge_subtitle">
        <String xml:lang="en-US">Revenge information</String>
        <String xml:lang="de-DE">Revanche Informationen</String>
        <String xml:lang="fr-FR">Information Vengeance</String>
        <String xml:lang="nl-NL">Wraak informatie</String>
        <String xml:lang="it-IT">Informazioni vendetta</String>
        <String xml:lang="pl-PL">Informacje na temat zemsty</String>
        <String xml:lang="tr-TR">İntikam bilgisi</String>
        <String xml:lang="zh-Hant">復仇資訊</String>
        <String xml:lang="zh-Hans">复仇资讯</String>
        <String xml:lang="es-ES">Información de venganzas</String>
        <String xml:lang="pt-BR">Informações sobre vingança</String>
        <String xml:lang="ar-001">معلومات الانتقام</String>
        <String xml:lang="th-TH">ข้อมูลแก้แค้น</String>
        <String xml:lang="vi-VN">Thông tin trả thù</String>
        <String xml:lang="id-ID">Informasi pembalasan dendam</String>
        <String xml:lang="hi-Latn">Revenge ki information</String>
    </Entry>

    <Entry Id="menu_revenge_targets_text">
        <String xml:lang="en-US">Revenge Targets</String>
        <String xml:lang="de-DE">Rache Ziele</String>
        <String xml:lang="fr-FR">Objectifs de vengeance</String>
        <String xml:lang="nl-NL">Wraak doelwitten</String>
        <String xml:lang="it-IT">Bersagli vendetta</String>
        <String xml:lang="pl-PL">Cele zemsty</String>
        <String xml:lang="tr-TR">İntikam Hedefleri</String>
        <String xml:lang="zh-Hant">復仇目標</String>
        <String xml:lang="zh-Hans">复仇目标</String>
        <String xml:lang="es-ES">Objetivos para vengarte</String>
        <String xml:lang="pt-BR">Alvo de vingança</String>
        <String xml:lang="ar-001">أهداف الانتقام</String>
        <String xml:lang="th-TH">เป้าหมายแก้แค้น</String>
        <String xml:lang="vi-VN">Mục tiêu để trả thù</String>
        <String xml:lang="id-ID">Target pembalasan dendam</String>
        <String xml:lang="hi-Latn">Revenge ke Targets</String>
    </Entry>

    <Entry Id="menu_revenge_targets_descr">
        <String xml:lang="en-US">List of players you can take ~r~revenge ~s~on.</String>
        <String xml:lang="de-DE">Liste von Spielern, an denen du dich ~r~rächen ~s~kannst.</String>
        <String xml:lang="fr-FR">Liste des joueurs sur lesquels tu peux te ~r~venger~s~.</String>
        <String xml:lang="nl-NL">Lijst van spelers waar je ~r~wraak ~s~op kan nemen.</String>
        <String xml:lang="it-IT">Lista di giocatori che puoi uccidere per ~r~vendetta~s~.</String>
        <String xml:lang="pl-PL">Lista graczy na których możesz się ~r~zemścić~s~.</String>
        <String xml:lang="tr-TR">Senin ~r~İntikam ~s~alabileceğin oyuncuların listesi.</String>
        <String xml:lang="zh-Hant">你可以~r~復仇~s~的玩家列表.</String>
        <String xml:lang="zh-Hans">你可以~r~复仇~s~的玩家列表.</String>
        <String xml:lang="es-ES">Lista de jugadores de los que puedes ~r~vengarte~s~.</String>
        <String xml:lang="pt-BR">Lista de jogadores dos quais você pode se ~r~vingar~s~.</String>
        <String xml:lang="ar-001">قائمة اللاعبين الذين يمكنك ~r~الانتقام~s~منهم.</String>
        <String xml:lang="th-TH">รายชื่อผู้เล่นที่คุณสามารถ ~r~แก้แค้น ~s~บน</String>
        <String xml:lang="vi-VN">Danh sách người chơi bạn có thể lấy ~r~Trả thù ~s~trên họ.</String>
        <String xml:lang="id-ID">Daftar pemain yang bisa kamu balaskan dendam.</String>
        <String xml:lang="hi-Latn">Wo players ki list jinse aap ~r~revenge ~s~le sakte hain.</String>
    </Entry>

    <Entry Id="menu_revenge_claimants_text">
        <String xml:lang="en-US">Revenge Claimants</String>
        <String xml:lang="de-DE">Rache Geschädigte</String>
        <String xml:lang="fr-FR">Cibles qui peuvent se venger</String>
        <String xml:lang="nl-NL">Wraak eisers</String>
        <String xml:lang="it-IT">Reclamanti Vendetta</String>
        <String xml:lang="pl-PL">Żądający zemsty</String>
        <String xml:lang="tr-TR">İntikam Alabilenler</String>
        <String xml:lang="zh-Hant">復仇索賠者</String>
        <String xml:lang="zh-Hans">复仇索赔者</String>
        <String xml:lang="es-ES">Objetivos que quieren vengarse</String>
        <String xml:lang="pt-BR">Alvos que querem se vingar</String>
        <String xml:lang="ar-001">المطالبين بالانتقام</String>
        <String xml:lang="th-TH">ผู้เรียกร้องการแก้แค้น</String>
        <String xml:lang="vi-VN">Người cần trả thù</String>
        <String xml:lang="id-ID">Orang yang menaruh dendam padamu</String>
        <String xml:lang="hi-Latn">Revenge Claimants</String>
    </Entry>

    <Entry Id="menu_revenge_claimants_descr">
        <String xml:lang="en-US">List of players that can take ~r~revenge ~s~on you.</String>
        <String xml:lang="de-DE">Liste von Spielern, welche sich an dir ~r~rächen ~s~können.</String>
        <String xml:lang="fr-FR">Liste des joueurs qui peuvent se ~r~venger ~s~de toi.</String>
        <String xml:lang="nl-NL">Lijst van spelers die ~r~wraak ~s~op jou kunnen nemen</String>
        <String xml:lang="it-IT">Lista di giocatori che possono ucciderti per ~r~vendetta~s~.</String>
        <String xml:lang="pl-PL">Lista graczy którzy mogą się na tobie ~r~zemścić ~s~</String>
        <String xml:lang="tr-TR">Senden ~r~İntikam ~s~alabilecek oyuncuların listesi </String>
        <String xml:lang="zh-Hant">可以對你進行~r~復仇~s~的玩家列表.</String>
        <String xml:lang="zh-Hans">可以对你进行~r~复仇~s~的玩家列表.</String>
        <String xml:lang="es-ES">Lista de jugadores que pueden ~r~vengarse ~s~de ti.</String>
        <String xml:lang="pt-BR">Lista de jogadores que podem se ~r~vingar ~s~r de você.</String>
        <String xml:lang="ar-001">قائمة اللاعبين الذين يمكنهم ~r~الانتقام~s~منك.</String>
        <String xml:lang="th-TH">รายชื่อผู้เล่นที่คุณสามารถ ~r~แก้แค้น ~s~บนคุณ</String>
        <String xml:lang="vi-VN">Danh sách người chơi có thể nhận lấy ~r~trả thù ~s~trên bạn.</String>
        <String xml:lang="id-ID">Daftar pemain yang menaruh dendam padamu.</String>
        <String xml:lang="hi-Latn">Wo players ki list jo aap se ~r~revenge ~s~le sakte hain.</String>
    </Entry>

    <Entry Id="menu_revenge_transfers_text">
        <String xml:lang="en-US">Revenge Transfers</String>
        <String xml:lang="fr-FR">Tranferts de vengeance</String>
        <String xml:lang="it-IT">Trasferimenti Vendetta</String>
        <String xml:lang="pl-PL">Transfery Zemsty</String>
        <String xml:lang="nl-NL">Wraak overdragen</String>
        <String xml:lang="tr-TR">İntikam Transferi</String>
        <String xml:lang="hi-Latn">Revenge Transfers</String>
        <String xml:lang="de-DE">übertragene Rache</String>
        <String xml:lang="id-ID">Pindahkan dendam</String>
    </Entry>

    <Entry Id="menu_revenge_transfers_descr">
        <String xml:lang="en-US">Allow other players to transfer their revenge claims to you when enabled.</String>
        <String xml:lang="it-IT">Consenti agli altri giocatori di trasferire i loro reclami vendetta a te quando questa opzione è attivata.</String>
        <String xml:lang="pl-PL">Pozwól innym graczom transferować swoje rozszczenia do zemsty gdy jest to włączone.</String>
        <String xml:lang="nl-NL">Sta andere spelers toe om hun wraak claims naar jou over te dragen wanneer dit is ingeschakeld.</String>
        <String xml:lang="tr-TR">Diğer oyuncuların, etkinleştirildiğinde intikam taleplerini size devretmelerine izin verin.</String>
        <String xml:lang="hi-Latn">Doosre players ko allow karein unke revenge targets transfer karne ko.</String>
        <String xml:lang="de-DE">Erlaube es anderen Spielern, dir ihre Racheansprüche zu übertragen, wenn du diese Option aktiviert hast.</String>
<<<<<<< HEAD
        <String xml:lang="id-ID">Memungkinkan pemain lain untuk memindahkan dendamnya kepadamu bila diaktifkan.</String>
=======
        <String xml:lang="fr-FR">Permettre aux autres joueurs de te transférer leurs demandes de vengeance lorsque cette option est activée.</String>
>>>>>>> 6a9135d5
    </Entry>

    <Entry Id="menu_revenge_no_targets_text">
        <String xml:lang="en-US">No revenge targets :(</String>
        <String xml:lang="de-DE">Keine Rache Ziele :(</String>
        <String xml:lang="fr-FR">Pas de cibles de vengeance :(</String>
        <String xml:lang="nl-NL">Geen wraak targets :(</String>
        <String xml:lang="it-IT">Nessun bersaglio da vendetta :(</String>
        <String xml:lang="pl-PL">Brak celów do zemsty :(</String>
        <String xml:lang="tr-TR">İntikam için hedef yok :(</String>
        <String xml:lang="zh-Hant">沒有可復仇目標 :(</String>
        <String xml:lang="zh-Hans">没有可复仇目标 :(</String>
        <String xml:lang="es-ES">No tienes venganza contra nadie :(</String>
        <String xml:lang="pt-BR">Você não tem vingança contra ninguém :(</String>
        <String xml:lang="ar-001">لا أهداف للانتقام :(</String>
        <String xml:lang="th-TH">ไม่มีเป้าหมายการแก้แค้น :(</String>
        <String xml:lang="vi-VN">Không có mục tiêu để trả thù :(</String>
        <String xml:lang="id-ID">Tidak ada target dendam :(</String>
        <String xml:lang="hi-Latn">Koi revenge targets nahi :(</String>
    </Entry>

    <Entry Id="menu_revenge_no_targets_descr">
        <String xml:lang="en-US">Sorry, there's no one you can kill in revenge at this time.</String>
        <String xml:lang="de-DE">Sorry, aktuell gibt es niemanden, den du aus Rache tötten darfst.</String>
        <String xml:lang="fr-FR">Désolé, il n'y a personne que tu peux tuer par vengeance pour le moment.</String>
        <String xml:lang="nl-NL">Sorry, er is op dit moment niemand waar je wraak op kan nemen.</String>
        <String xml:lang="it-IT">Ci dispiace, non puoi uccidere nessuno per vendetta al momento.</String>
        <String xml:lang="pl-PL">Niestety nie możesz zabić nikogo w zemście.</String>
        <String xml:lang="tr-TR">Üzgünüm, şu anda intikam için öldürebileceğin kimse yok.</String>
        <String xml:lang="zh-Hant">抱歉,你目前沒有可復仇的目標.</String>
        <String xml:lang="zh-Hans">抱歉,目前你无法杀死任何人来报仇.</String>
        <String xml:lang="es-ES">Lo siento, no hay nadie a quien puedas matar en venganza en este momento.</String>
        <String xml:lang="pt-BR">Desculpe,não há ninguém que você possa matar por vingança no momento..</String>
        <String xml:lang="ar-001">عذرًا، لا يوجد أحد يمكنك قتله انتقامًا في هذا الوقت.</String>
        <String xml:lang="th-TH">ขออภัย ไม่มีใครที่คุณสามารถฆ่าเพื่อแก้แค้นได้ในขณะนี้</String>
        <String xml:lang="vi-VN">Xin lỗi, Hiện tại không có ai mà bạn có thể giết trong trả thù</String>
        <String xml:lang="id-ID">Mohon maaf, Tidak ada pemain yang dapat anda bunuh untuk balas dendam saat ini.</String>
        <String xml:lang="hi-Latn">Sorry, is time pe aisa koi nahi hai jinko aap revenge me maar sake.</String>
    </Entry>

    <Entry Id="menu_revenge_no_claimants_text">
        <String xml:lang="en-US">No revenge claimants :)</String>
        <String xml:lang="de-DE">Keine Rache-Geschädigten :)</String>
        <String xml:lang="fr-FR">Pas de menace de vengeance :)</String>
        <String xml:lang="nl-NL">Geen mensen die op jou wraak kunnen nemen :)</String>
        <String xml:lang="it-IT">Nessun reclamante di vendetta :)</String>
        <String xml:lang="pl-PL">Brak żdających zemsty :)</String>
        <String xml:lang="tr-TR">İntikam talep eden yok :)</String>
        <String xml:lang="zh-Hant">沒有尋仇者 :)</String>
        <String xml:lang="zh-Hans">没有寻仇者 :)</String>
        <String xml:lang="es-ES">Nadie puede vengarse de usted :)</String>
        <String xml:lang="pt-BR">Ninguém pode se vingar de você :)</String>
        <String xml:lang="ar-001">لا يوجد مطالبين بالانتقام :)</String>
        <String xml:lang="th-TH">ไม่มีผู้เรียกร้องการแก้แค้น :)</String>
        <String xml:lang="vi-VN">Không có người cần để trả thù :)</String>
        <String xml:lang="id-ID">Tidak ada yang menaruh dendam terhadap anda :)</String>
        <String xml:lang="hi-Latn">is time pe koi bhi aapko revenge mein maar nahi sakte. :)</String>
    </Entry>

    <Entry Id="menu_revenge_no_claimants_descr">
        <String xml:lang="en-US">Yay! Nobody is trying to kill you in revenge!</String>
        <String xml:lang="de-DE">Yay! Niemand versucht dich aus Rache zu töten!</String>
        <String xml:lang="fr-FR">Youhou! Personne n'essaie de te tuer par vengeance!</String>
        <String xml:lang="nl-NL">Hoera! Niemand probeert op jou wraak te nemen!</String>
        <String xml:lang="it-IT">Evvai! Nessuno sta cercando di ucciderti per vendetta!</String>
        <String xml:lang="pl-PL">Hurra! Nikt nie próbuje zabić cię w zemście!</String>
        <String xml:lang="tr-TR">Yaşasın! İntikam için kimse seni öldürmeye çalışmıyor!</String>
        <String xml:lang="zh-Hant">耶!沒有人想殺你來報復!</String>
        <String xml:lang="zh-Hans">耶!没有人想杀你来报复!</String>
        <String xml:lang="es-ES">¡Hurra! ¡Nadie está intentando matarte por venganza!</String>
        <String xml:lang="pt-BR">Que Bom! Ninguém está tentando matá-lo por retaliação!</String>
        <String xml:lang="ar-001">ياي! لا أحد يحاول قتلك انتقامًا!</String>
        <String xml:lang="th-TH">เย้! ไม่มีใครพยายามฆ่าคุณเพื่อแก้แค้น!</String>
        <String xml:lang="vi-VN">Booyah! Không có ai đang muốn giết bạn trong trả thù!</String>
        <String xml:lang="id-ID">Hore! Tidak ada orang yang mencoba membunuh anda untuk balas dendam!</String>
        <String xml:lang="hi-Latn">Yay! Aapse koi maarne ko try nahi kar raha revenge me!</String>
    </Entry>

    <!-- 0 = job name, for example Police Officer -->
    <Entry Id="menu_revenge_invalid_job">
        <String xml:lang="en-US">~r~You can't take revenge on other players as a {0}.</String>
        <String xml:lang="de-DE">~r~Du darfst keine Rache an anderen Spielern als {0} nehmen.</String>
        <String xml:lang="fr-FR">~r~Tu ne peux pas te venger des autres joueurs en tant que {0}.</String>
        <String xml:lang="nl-NL">~r~Je mag geen wraak nemen op andere spelers als een {0}</String>
        <String xml:lang="it-IT">~r~Non puoi reclamare vendetta su altri giocatori come {0}.</String>
        <String xml:lang="pl-PL">~r~Nie możesz zabijać w zemście jako {0}.</String>
        <String xml:lang="tr-TR">~r~{0} Olarak diğer oyunculardan intikam alamazsın.</String>
        <String xml:lang="zh-Hant">~r~作為一名 {0}，你不能報復其他玩家.</String>
        <String xml:lang="zh-Hans">~r~作为一名 {0}，你不能报复其他玩家.</String>
        <String xml:lang="es-ES">~r~No puedes vengarte de otros jugadores como {0}.</String>
        <String xml:lang="pt-BR">~r~você não pode se vingar de outros jogadores quando é um {0}.</String>
        <String xml:lang="ar-001">~r~لا يمكنك الانتقام من اللاعبين الآخرين باعتبارك {0}.</String>
        <String xml:lang="th-TH">~r~คุณไม่สามารถแก้แค้นผู้เล่นคนอื่นได้ในฐานt {0}</String>
        <String xml:lang="vi-VN">~r~Bạn không thể lấy trả thù trên người chơi khác khi đang là {0}.</String>
        <String xml:lang="id-ID">~r~Anda tidak dapat menaruh dendam pada pemain lain sebagai {0}.</String>
        <String xml:lang="hi-Latn">~r~Aap revenge nahi le sakte doosre players se, jab aap {0}.</String>
    </Entry>

    <Entry Id="menu_revenge_target_markers">
        <String xml:lang="en-US">Target Markers</String>
        <String xml:lang="nl-NL">Doelwit Symbool</String>
        <String xml:lang="fr-FR">Marqueurs de cibles</String>
    </Entry>

    <Entry Id="menu_revenge_target_markers_descr">
        <String xml:lang="en-US">Enable the ~r~red circle ~s~around blips and ~r~red skull ~s~next to the gamertag of your revenge targets.</String>
        <String xml:lang="nl-NL">Schakel de ~r~rode cirkel ~s~rond blips en ~r~rode schedel ~s~naast de gamertag van je wraak doelwitten in.</String>
        <String xml:lang="fr-FR">Active le ~r~cercle rouge ~s~autour des blips et le ~r~crâne rouge ~s~à côté du pseudo des joueurs sur lesquels tu peux te venger.</String>
    </Entry>

    <Entry Id="menu_revenge_claimant_markers">
        <String xml:lang="en-US">Claimant Markers</String>
        <String xml:lang="nl-NL">Wraakeiser Symbool</String>
        <String xml:lang="fr-FR">Marqueurs de menaces</String>
    </Entry>

    <Entry Id="menu_revenge_claimant_markers_descr">
        <String xml:lang="en-US">Enable the ~y~yellow circle ~s~around blips and ~y~yellow skull ~s~next to the gamertag of your revenge claimants.</String>
        <String xml:lang="nl-NL">Schakel de ~y~gele cirkel ~s~rond blips en ~y~gele schedel ~s~naast de gamertag van je wraakeisers in.</String>
        <String xml:lang="fr-FR">Active le ~y~cercle jaune ~s~autour des blips et le ~y~crâne jaune ~s~à côté du pseudo des joueurs qui peuvent se venger de toi.</String>
    </Entry>

    <!-- ========================= -->
    <!-- Hospital Bill -->
    <!-- ========================= -->
    <!-- Healthcare ain't free! -->
    <Entry Id="hospital_bill">
        <String xml:lang="en-US">~p~Hospital bill</String>
        <String xml:lang="de-DE">~p~Krankenhausrechnung</String>
        <String xml:lang="fr-FR">~p~Facture d'hôpital</String>
        <String xml:lang="nl-NL">~p~Ziekenhuis Rekening</String>
        <String xml:lang="it-IT">~p~Fattura dell'ospedale</String>
        <String xml:lang="pl-PL">~p~Rachunek za leczenie</String>
        <String xml:lang="tr-TR">~p~Hastane faturası</String>
        <String xml:lang="zh-Hant">~p~醫院帳單</String>
        <String xml:lang="zh-Hans">~p~医院帐单</String>
        <String xml:lang="es-ES">~p~Factura del hospital</String>
        <String xml:lang="pt-BR">~p~Conta do hospital</String>
        <String xml:lang="ar-001">~p~فاتورة المستشفى</String>
        <String xml:lang="th-TH">~p~บิลโรงพยาบาล</String>
        <String xml:lang="vi-VN">~p~Tiền phí bệnh viện</String>
        <String xml:lang="id-ID">~p~Biaya perawatan rumah sakit</String>
        <String xml:lang="hi-Latn">~p~Hospital bill</String>
    </Entry>

    <Entry Id="health_ins_activated">
        <String xml:lang="en-US">~b~Health insurance ~s~activated</String>
        <String xml:lang="de-DE">~b~Krankenversicherung ~s~aktiviert</String>
        <String xml:lang="fr-FR">~b~Assurance maladie ~s~activée</String>
        <String xml:lang="nl-NL">~b~Zorgverzekering ~s~geactiveerd</String>
        <String xml:lang="it-IT">~b~Assicurazione sanitaria ~s~attivata</String>
        <String xml:lang="pl-PL">~b~Ubezpieczenie zdrowotne ~s~aktywowane</String>
        <String xml:lang="tr-TR">~b~Sağlık sigortası ~s~etkinleştirildi</String>
        <String xml:lang="zh-Hant">~b~健康保險 ~s~已啟動</String>
        <String xml:lang="zh-Hans">~b~健康保险 ~s~已启动</String>
        <String xml:lang="es-ES">~b~Seguro medico ~s~activado</String>
        <String xml:lang="pt-BR">~b~Seguro saúde ~s~ativado</String>
        <String xml:lang="ar-001">~b~التأمين الصحي ~s~مفعل</String>
        <String xml:lang="th-TH">~b~ประกันสุขภาพ ~s~เปิดใช้งานแล้ว</String>
        <String xml:lang="vi-VN">~b~Bảo hiệm sức khoẻ ~s~đã kích hoạt</String>
        <String xml:lang="id-ID">~b~Asuransi kesehatan ~s~diaktifkan</String>
        <String xml:lang="hi-Latn">~b~Health insurance ~s~activated</String>
    </Entry>
    
    <Entry Id="health_ins_rejected">
        <String xml:lang="en-US">The ~b~insurance company ~s~has rejected your claim</String>
        <String xml:lang="nl-NL">Je ~b~gezondheidsverzekering ~s~heeft de claim afgewezen</String>
        <String xml:lang="fr-FR">La ~b~compagnie d'assurance ~s~a rejeté ta demande</String>
    </Entry>

    <Entry Id="covered_by_insurance">
        <String xml:lang="en-US">Covered by insurance: ~b~{0}</String>
        <String xml:lang="de-DE">Von der Versicherung übernommen: ~b~{0}</String>
        <String xml:lang="fr-FR">Couvert par l'assurance: ~b~{0}</String>
        <String xml:lang="nl-NL">Gedekt door je zorgverzekering: ~b~{0}</String>
        <String xml:lang="it-IT">Coperto dall'assicurazione: ~b~{0}</String>
        <String xml:lang="pl-PL">Pokryte przez ubezpieczenie: ~b~{0}</String>
        <String xml:lang="tr-TR">Sigorta kapsamında: ~b~{0}</String>
        <String xml:lang="zh-Hant">受保險保障: ~b~{0}</String>
        <String xml:lang="zh-Hans">受保险保障: ~b~{0}</String>
        <String xml:lang="es-ES">Cubierto por el seguro: ~b~{0}</String>
        <String xml:lang="pt-BR">Coberto por seguro de saúde ~b~{0}</String>
        <String xml:lang="ar-001">مشمول بالتأمين: ~b~{0}</String>
        <String xml:lang="th-TH">คุ้มครองโดยประกันภัย: ~b~{0}</String>
        <String xml:lang="vi-VN">Đã được hỗ trợ bởi bảo hiểm: ~b~{0}</String>
        <String xml:lang="id-ID">Dilindungi oleh asuransi sebesar: ~b~{0}</String>
        <String xml:lang="hi-Latn">Covered by insurance: ~b~{0}</String>
    </Entry>

    <Entry Id="paid_by_check">
        <String xml:lang="en-US">Paid by check: ~g~{0}</String>
        <String xml:lang="de-DE">Per Scheck bezahlt: ~g~{0}</String>
        <String xml:lang="fr-FR">Paiement par chèque: ~g~{0}</String>
        <String xml:lang="nl-NL">Per cheque betaald: ~g~{0}</String>
        <String xml:lang="it-IT">Pagato con assegno: ~g~{0}</String>
        <String xml:lang="pl-PL">Zapłacone przelewem: ~g~{0}</String>        <!-- Replaced check with wire transfer as checks are not available in Poland, many people I know, don't know what a check is -->
        <String xml:lang="tr-TR">Banka havalesi ile ödenir: ~g~{0}</String>
        <String xml:lang="zh-Hant">通過銀行支付: ~g~{0}</String>
        <String xml:lang="zh-Hans">通过支票支付: ~g~{0}</String>
        <String xml:lang="es-ES">Pagado con cheque: ~g~{0}</String>
        <String xml:lang="pt-BR">Pago em cheque: ~g~{0}</String>
        <String xml:lang="ar-001">يتم الدفع عن طريق شيك: ~g~{0}</String>
        <String xml:lang="th-TH">ชำระด้วยเช็ค: ~g~{0}</String>
        <String xml:lang="vi-VN">Đã đóng phí bằng tiền ngân hàng: ~g~{0}</String>
        <String xml:lang="id-ID">Dibayarkan cek sebesar: ~g~{0}</String>
        <String xml:lang="hi-Latn">Paid by check: ~g~{0}</String>
    </Entry>

    <Entry Id="paid_in_cash">
        <String xml:lang="en-US">Paid in cash: ~g~{0}</String>
        <String xml:lang="de-DE">Bar bezahlt: ~g~{0}</String>
        <String xml:lang="fr-FR">Payé en espèces: ~g~{0}</String>
        <String xml:lang="nl-NL">Contant betaald: ~g~{0}</String>
        <String xml:lang="it-IT">Pagato in contanti: ~g~{0}</String>
        <String xml:lang="pl-PL">Zapłacono gotówką: ~g~{0}</String>
        <String xml:lang="tr-TR">Nakit ödeme: ~g~{0}</String>
        <String xml:lang="zh-Hant">通過現金支付: ~g~{0}</String>
        <String xml:lang="zh-Hans">通过现金支付: ~g~{0}</String>
        <String xml:lang="es-ES">Pagado en efectivo: ~g~{0}</String>
        <String xml:lang="pt-BR">Pago em dinheiro: ~g~{0}</String>
        <String xml:lang="ar-001">تم الدفع نقدًا: ~g~{0}</String>
        <String xml:lang="th-TH">ชำระด้วยเงินสด: ~g~{0}</String>
        <String xml:lang="vi-VN">Đã đóng phí bằng tiền mặt: ~g~{0}</String>
        <String xml:lang="id-ID">Dibayar tunai sebesar: ~g~{0}</String>
        <String xml:lang="hi-Latn">Paid in cash: ~g~{0}</String>
    </Entry>

    <!-- I just changed this from "unpaid" to "outstanding" in English too, as it gives a better understanding -->
    <!-- that you are actually gonna have to pay it 😂 it's not free just cause you don't have the money! -->
    <Entry Id="outstanding">
        <String xml:lang="en-US">Outstanding: ~r~{0}</String>
        <String xml:lang="de-DE">Ausstehend: ~r~{0}</String>
        <String xml:lang="fr-FR">Insolvable: ~r~{0}</String>
        <String xml:lang="nl-NL">Openstaand: ~r~{0}</String>
        <String xml:lang="it-IT">Insoluto: ~r~{0}</String>
        <String xml:lang="pl-PL">Dług: ~r~{0}</String>
        <String xml:lang="tr-TR">Borç: ~r~{0}</String>
        <String xml:lang="zh-Hant">傑出的: ~r~{0}</String>
        <String xml:lang="zh-Hans">杰出的: ~r~{0}</String>
        <String xml:lang="es-ES">Pendiente: ~r~{0}</String>
        <String xml:lang="pt-BR">Pendente: ~r~{0}</String>
        <String xml:lang="ar-001">غير مدفوعة: ~r~{0}</String>
        <String xml:lang="vi-VN">Số dư chưa thanh toán: ~r~{0}</String>
        <String xml:lang="id-ID">Hutang: ~r~{0}</String>
        <String xml:lang="th-TH">ค้างชำระ: ~r~{0}</String>
        <String xml:lang="hi-Latn">Outstanding: ~r~{0}</String>
    </Entry>
</Entries><|MERGE_RESOLUTION|>--- conflicted
+++ resolved
@@ -1127,11 +1127,8 @@
         <String xml:lang="tr-TR">Diğer oyuncuların, etkinleştirildiğinde intikam taleplerini size devretmelerine izin verin.</String>
         <String xml:lang="hi-Latn">Doosre players ko allow karein unke revenge targets transfer karne ko.</String>
         <String xml:lang="de-DE">Erlaube es anderen Spielern, dir ihre Racheansprüche zu übertragen, wenn du diese Option aktiviert hast.</String>
-<<<<<<< HEAD
         <String xml:lang="id-ID">Memungkinkan pemain lain untuk memindahkan dendamnya kepadamu bila diaktifkan.</String>
-=======
         <String xml:lang="fr-FR">Permettre aux autres joueurs de te transférer leurs demandes de vengeance lorsque cette option est activée.</String>
->>>>>>> 6a9135d5
     </Entry>
 
     <Entry Id="menu_revenge_no_targets_text">
