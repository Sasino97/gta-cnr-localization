--- conflicted
+++ resolved
@@ -2,20 +2,6 @@
 
 <Entries>
     <!-- ========================= -->
-<<<<<<< HEAD
-    <!-- Command Suggestions -->
-    <!-- ========================= -->
-    <Entry Id="sugg_menu">
-        <String xml:lang="en-US">Opens your interaction menu.</String>
-        <String xml:lang="pl-PL">Otwiera twoje menu interakcji.</String>
-        <String xml:lang="nl-NL">Opent je interacties menu.</String>
-        <String xml:lang="tr-TR">Etkileşim menünüzü açar.</String>
-        <String xml:lang="de-DE">Öffne dein Interaktionsmenü.</String>
-        <String xml:lang="it-IT">Apre il menu per interagire.</String>
-        <String xml:lang="fr-FR">Ouvrir son menu d'interactions.</String>
-        <String xml:lang="zh-Hant">開啟你的背包選單</String>
-        <String xml:lang="es-ES">Abre el menú de interacción</String>
-=======
     <!-- Death Options -->
     <!-- ========================= -->
     <!-- Please, keep 911, don't change it to your country's emergency number, thanks -->
@@ -269,7 +255,7 @@
         <String xml:lang="nl-NL">met een ~r~water kanon~s~</String>
         <String xml:lang="it-IT">con un ~r~cannone ad acqua~s~</String>
         <String xml:lang="pl-PL">~r~działkiem wodnym~s~</String>
-        <String xml:lang="tr-TR">bir ~r~tazyikli suyla~s~</String>
+        <String xml:lang="tr-TR">~r~tazyikli suyla~s~</String>
         <String xml:lang="zh-Hant">用~r~水砲~s~</String>
         <String xml:lang="es-ES">con un ~r~cañón de agua~s~</String>
     </Entry>
@@ -281,7 +267,7 @@
         <String xml:lang="nl-NL">met ~r~vuisten~s~</String>
         <String xml:lang="it-IT">a ~r~pugni~s~</String>
         <String xml:lang="pl-PL">~r~pięściami~s~</String>
-        <String xml:lang="tr-TR">~r~yumruklarla~s~</String>
+        <String xml:lang="tr-TR">~r~yumrukla~s~</String>
         <String xml:lang="zh-Hant">用~r~拳頭~s~</String>
         <String xml:lang="es-ES">con ~r~puños~s~</String>
     </Entry>
@@ -322,7 +308,7 @@
         <String xml:lang="es-ES">con un ~r~revólver~s~</String>
     </Entry>
 
-     <Entry Id="with_revolver_headshot">
+    <Entry Id="with_revolver_headshot">
         <String xml:lang="en-US">with a ~r~revolver headshot~s~</String>
         <String xml:lang="de-DE">mit einem ~r~Revolver Kopfschuss~s~</String>
         <String xml:lang="it-IT">con un ~r~colpo di revolver alla testa~s~</String>
@@ -337,7 +323,7 @@
         <String xml:lang="nl-NL">met een ~r~pistool~s~</String>
         <String xml:lang="it-IT">con una ~r~pistola~s~</String>
         <String xml:lang="pl-PL">~r~pistoletem~s~</String>
-        <String xml:lang="tr-TR">~bir r~tabancayla~s~</String>
+        <String xml:lang="tr-TR">bir ~r~tabancayla~s~</String>
         <String xml:lang="zh-Hant">用~r~手槍~s~</String>
         <String xml:lang="es-ES">con una ~r~pistola~s~</String>
     </Entry>
@@ -437,7 +423,7 @@
         <String xml:lang="nl-NL">met een ~r~scherpschutter~s~</String>
         <String xml:lang="it-IT">con un ~r~fucile di precisione~s~</String>
         <String xml:lang="pl-PL">~r~snajperką~s~</String>
-        <String xml:lang="tr-TR">bir ~r~hassas tüfekle~s~</String>
+        <String xml:lang="tr-TR">bir ~r~keskin nişancıyla~s~</String>
         <String xml:lang="zh-Hant">用~r~精準步槍~s~</String>
         <String xml:lang="es-ES">con un ~r~rifle de precisión~s~</String>
     </Entry>
@@ -501,7 +487,7 @@
         <String xml:lang="nl-NL">met een ~r~wapen~s~</String>
         <String xml:lang="it-IT">con un'~r~arma~s~</String>
         <String xml:lang="pl-PL">~r~bronią~s~</String>
-        <String xml:lang="tr-TR">bir ~r~silahla~s~</String>
+        <String xml:lang="tr-TR">~r~silahla~s~</String>
         <String xml:lang="zh-Hant">用~r~武器~s~</String>
         <String xml:lang="es-ES">con un ~r~arma~s~</String>
     </Entry>
@@ -509,16 +495,6 @@
     <!-- ========================= -->
     <!-- Death Special Cases -->
     <!-- ========================= -->
-    <Entry Id="headshot">
-        <String xml:lang="en-US">~r~headshot~s~</String>
-        <String xml:lang="de-DE">~r~-Kopfschuss~s~</String>
-        <String xml:lang="fr-FR">~r~(tir dans la tête)~s~</String>
-        <String xml:lang="nl-NL">~r~headshot~s~</String>
-        <String xml:lang="it-IT">~r~(colpo alla testa)~s~</String>
-        <String xml:lang="pl-PL">~r~strzałem w głowę~s~</String>
-        <String xml:lang="tr-TR">~r~kafadan vuruş~s~</String>
-        <String xml:lang="es-ES">~r~(disparo a la cabeza)~s~</String>
-    </Entry>
 
     <Entry Id="for_bounty">
         <String xml:lang="en-US">for ~g~{0}~s~</String>
@@ -539,7 +515,7 @@
         <String xml:lang="nl-NL">in ~g~zelfverdediging~s~</String>
         <String xml:lang="it-IT">per ~g~legittima difesa~s~</String>
         <String xml:lang="pl-PL">w ~r~samoobronie~s~</String>
-        <String xml:lang="tr-TR">~g~nefsi müdafaa~s~</String>
+        <String xml:lang="tr-TR">için ~g~nefsi müdafaa~s~</String>
         <String xml:lang="zh-Hant">~g~自我防衛~s~</String>
         <String xml:lang="es-ES">en ~g~defensa propia~s~</String>
     </Entry>
@@ -574,21 +550,20 @@
     <!-- {0} = killer -->
     <!-- {1} = victim -->
     <!-- {2} = cause string -->
-    <!-- {3} = headshot string -->
-    <!-- {4} = special case string (bounty/revenge/redzone) -->
+    <!-- {3} = special case string (bounty/revenge/redzone) -->
     <!-- Add spaces as necessary, assuming a full message, don't worry if the string doesn't show up then the script will remove the extra spaces -->
     <!-- Example kill message: Sasino (152) killed theDoc (249) with a sniper rifle headshot in revenge. -->
-    <!--                      [    {0}    ]        [    {1}   ] [       {2}       ] [  {3} ] [   {4}   ] -->
+    <!--                       [    {0}    ]        [    {1}   ] [          {2}            ] [   {3}  ] -->
     <!-- I know that the headshot part is complicated to insert due to grammatical rules, if that's the case then just wrap the translation of the "headshot" -->
     <!-- entry in parenthesis, that way it should not break the grammatical structure. If it still does then please contact Sasino and we can find another way. -->
     <Entry Id="kill_msg">
-        <String xml:lang="en-US">{0} ~s~killed {1} ~s~{2} {3} {4}</String>
-        <String xml:lang="de-DE">{0} ~s~hat {1} ~s~{2} {3} {4} getötet</String>
-        <String xml:lang="fr-FR">{0} ~s~a tué {1} ~s~{2} {3} {4}</String>
-        <String xml:lang="nl-NL">{0} ~s~heeft {1} ~s~vermoord {2} {3} {4}</String>
-        <String xml:lang="it-IT">{0} ~s~ha ucciso {1} ~s~{2} {3} {4}</String>
-        <String xml:lang="pl-PL">{0} ~s~zabił {1} ~s~ {3} {2} {4}</String>
-        <String xml:lang="tr-TR">{0} ~s~öldürdü {1} ~s~{2} {3} {4}</String>
+        <String xml:lang="en-US">{0} ~s~killed {1} ~s~{2} {3}</String>
+        <String xml:lang="de-DE">{0} ~s~hat {1} ~s~{2} {3} getötet</String>
+        <String xml:lang="fr-FR">{0} ~s~a tué {1} ~s~{2} {3}</String>
+        <String xml:lang="nl-NL">{0} ~s~heeft {1} ~s~vermoord {2} {3}</String>
+        <String xml:lang="it-IT">{0} ~s~ha ucciso {1} ~s~{2} {3}</String>
+        <String xml:lang="pl-PL">{0} ~s~zabił {1} ~s~ {2} {3}</String>
+        <String xml:lang="tr-TR">{0} ~s~öldürdü {1} ~s~{2} {3}</String>
         <String xml:lang="zh-Hant">{0} ~s~{2} ~s~{3} 擊殺了 {1}</String>
         <String xml:lang="es-ES">{0} ~s~mató a {1} ~s~{2} {3} {4}</String>
     </Entry>
@@ -636,301 +611,11 @@
         <String xml:lang="tr-TR">İntikam alabileceğiniz ve sizden intikam alabilecek oyuncuların listesini görün.</String>
         <String xml:lang="zh-Hant">查看你可以進行報復或可以報復你的玩家列表.</String>
         <String xml:lang="es-ES">Visualiza una lista de jugadores de los que puedes vengarte y que pueden vengarse de ti.</String>
->>>>>>> 34bb3683
-    </Entry>
-
-    <!-- ========================= -->
-    <!-- Main Menu -->
-    <!-- ========================= -->
-<<<<<<< HEAD
-    <Entry Id="imenu_inventory">
-        <String xml:lang="en-US">Inventory</String>
-        <String xml:lang="pl-PL">Ekwipunek</String>
-        <String xml:lang="nl-NL">Inventaris</String>
-        <String xml:lang="tr-TR">Envanter</String>
-        <String xml:lang="de-DE">Inventar</String>
-        <String xml:lang="it-IT">Inventario</String>
-        <String xml:lang="fr-FR">Inventaire</String>
-        <String xml:lang="zh-Hant">背包</String>
-        <String xml:lang="es-ES">Inventario</String>
-    </Entry>
-
-    <Entry Id="imenu_inventory_descr">
-        <String xml:lang="en-US">View and manage your items. ~p~Did you know? ~s~You can also ~y~press F2 ~s~to open this menu.</String>
-        <String xml:lang="pl-PL">Podejrzyj oraz zarządzaj swoimi przedmiotemi. ~p~Czy wiedziałeś że ~s~możesz też~y~kliknąć F2 ~s~by otworzyć to menu?</String>
-        <String xml:lang="nl-NL">Bekijk en beheer je voorwerpen. ~p~Wist je dat? ~s~Je kan ook ~y~op F2 drukken ~s~ om dit menu te openen.</String>
-        <String xml:lang="tr-TR">Öğelerinizi görüntüleyin ve yönetin. ~p~Biliyor musun? ~s~Ayrıca yapabilirsin ~y~F2'ye basın ~s~menüyü açmak</String>
-        <String xml:lang="de-DE">Zeige und verwalte deine Gegenstände. ~p~Schon gewusst? ~s~Du kannst ~y~F2 drücken ~s~,um das Menü zu öffnen.</String>
-        <String xml:lang="it-IT">Visualizza e gestisci i tuoi oggetti.~n~~p~Lo sapevi? ~s~Puoi accedere a questo menu anche ~y~premendo F2~s~.</String>
-        <String xml:lang="fr-FR">Gestion des objets. ~p~Le savais-tu? ~s~Tu peux aussi ~y~appuyer sur F2 ~s~pour ouvrir ce menu.</String>
-        <String xml:lang="zh-Hant">查看和管理您的項目. ~p~你知道嗎? ~s~您也可以 ~y~按 F2 ~s~打開選單.</String>
-        <String xml:lang="es-ES">Mira y gestione tus artículos. ~p~¿Sabías? ~s~También puedes ~y~presionar F2 ~s~para abrir este menú.</String>
-    </Entry>
-
-    <Entry Id="imenu_wardrobe">
-        <String xml:lang="en-US">Wardrobe</String>
-        <String xml:lang="pl-PL">Garderoba</String>
-        <String xml:lang="nl-NL">Garderobe</String>
-        <String xml:lang="tr-TR">Giysi dolabı</String>
-        <String xml:lang="de-DE">Kleiderschrank</String>
-        <String xml:lang="it-IT">Guardaroba</String>
-        <String xml:lang="fr-FR">Garde-robe</String>
-        <String xml:lang="zh-Hant">衣櫃</String>
-        <String xml:lang="es-ES">Armario</String>
-    </Entry>
-
-    <Entry Id="imenu_wardrobe_descr">
-        <String xml:lang="en-US">View and manage your clothes and accessories.</String>
-        <String xml:lang="pl-PL">Podejrzyj oraz zarządzaj swoimi ubraniami i akcesoriami.</String>
-        <String xml:lang="nl-NL">Bekijk en beheer je kleding en accessoires.</String>
-        <String xml:lang="tr-TR">Giysilerinizi ve aksesuarlarınızı görüntüleyin ve yönetin.</String>
-        <String xml:lang="de-DE">Zeige und verwalte deine Kleidung und deine Accessories.</String>
-        <String xml:lang="it-IT">Visualizza e gestisci i tuoi vestiti ed accessori.</String>
-        <String xml:lang="fr-FR">Gestion des vêtements et accessoires.</String>
-        <String xml:lang="zh-Hant">查看和管理你的衣服和配件</String>
-        <String xml:lang="es-ES">Mira y gestiona tu ropa y accesorios</String>
-    </Entry>
-
-    <Entry Id="imenu_armory">
-        <String xml:lang="en-US">Armory</String>
-        <String xml:lang="pl-PL">Zbrojownia</String>
-        <String xml:lang="nl-NL">Wapenkamer</String>
-        <String xml:lang="tr-TR">Cephanelik</String>
-        <String xml:lang="de-DE">Waffenkammer</String>
-        <String xml:lang="it-IT">Armeria</String>
-        <String xml:lang="fr-FR">Armurerie</String>
-        <String xml:lang="zh-Hant">軍械庫</String>
-        <String xml:lang="es-ES">Armería</String>
-    </Entry>
-
-    <Entry Id="imenu_armory_descr">
-        <String xml:lang="en-US">View and manage your weapons, ammo and attachments.</String>
-        <String xml:lang="pl-PL">Podejrzyj i zarządzaj swoim uzbrojeniem, amunicją i dodatkami do broni.</String>
-        <String xml:lang="nl-NL">Bekijk en beheer je wapens, munitie en accessoires.</String>
-        <String xml:lang="tr-TR">Silahlarınızı, cephanenizi ve eklentilerinizi görüntüleyin ve yönetin.</String>
-        <String xml:lang="de-DE">Zeige und verwalte deine Waffen, deine Munition und dein Zubehör.</String>
-        <String xml:lang="it-IT">Visualizza e gestisci le tue armi, munizioni ed accessori.</String>
-        <String xml:lang="fr-FR">Gestion des armes, munitions et accessoires d'armes.</String>
-        <String xml:lang="zh-Hant">查看和管理你的武器,子彈,以及配件</String>
-        <String xml:lang="es-ES">Mira y gestiona tus armas, munición y accesorios</String>
-    </Entry>
-
-    <Entry Id="imenu_vehicles">
-        <String xml:lang="en-US">Vehicles</String>
-        <String xml:lang="pl-PL">Pojazdy</String>
-        <String xml:lang="nl-NL">Voertuigen</String>
-        <String xml:lang="tr-TR">Araçlar</String>
-        <String xml:lang="de-DE">Fahrzeuge</String>
-        <String xml:lang="it-IT">Veicoli</String>
-        <String xml:lang="fr-FR">Véhicules</String>
-        <String xml:lang="zh-Hant">載具</String>
-        <String xml:lang="es-ES">Vehículos</String>
-    </Entry>
-
-    <Entry Id="imenu_vehicles_descr">
-        <String xml:lang="en-US">Manage your owned or rented vehicles.</String>
-        <String xml:lang="pl-PL">Zarządzaj pojazdami które kupiłeś lub wynająłeś.</String>
-        <String xml:lang="nl-NL">Beheer je eigen of gehuurde voertuigen.</String>
-        <String xml:lang="tr-TR">Sahip olduğunuz veya kiraladığınız araçları yönetin.</String>
-        <String xml:lang="de-DE">Verwalte deine eigenen oder gemietet Fahrzeuge.</String>
-        <String xml:lang="it-IT">Gestisci i tuoi veicoli posseduti o noleggiati.</String>
-        <String xml:lang="fr-FR">Gestion des véhicules achetés et loués.</String>
-        <String xml:lang="zh-Hant">管理你名下的載具或租用的載具</String>
-        <String xml:lang="es-ES">Gestiona tus vehículos propios o alquilados</String>
-    </Entry>
-
-    <Entry Id="imenu_properties">
-        <String xml:lang="en-US">Properties</String>
-        <String xml:lang="pl-PL">Posiadłości</String>
-        <String xml:lang="nl-NL">Vastgoed</String>
-        <String xml:lang="tr-TR">Özellikler</String>
-        <String xml:lang="de-DE">Immobilien</String>
-        <String xml:lang="it-IT">Proprietà</String>
-        <String xml:lang="fr-FR">Propriétés</String>
-        <String xml:lang="zh-Hant">房產</String>
-        <String xml:lang="es-ES">Propiedades</String>
-    </Entry>
-
-    <Entry Id="imenu_properties_descr">
-        <String xml:lang="en-US">View and navigate to your owned or rented properties.</String>
-        <String xml:lang="pl-PL">Podejrzyj i zarządzaj posiadłościami które kupiłeś lub wynająłeś.</String>
-        <String xml:lang="nl-NL">Bekijk en navigeer naar je eigen of gehuurde vastgoed.</String>
-        <String xml:lang="tr-TR">Sahip olduğunuz veya kiraladığınız mülkleri görüntüleyin ve bu mülklere gidin.</String>
-        <String xml:lang="de-DE">Zeige und navigiere zu deinen eigenen oder gemieteten Immobilien.</String>
-        <String xml:lang="it-IT">Visualizza e naviga verso le tue proprietà possedute o noleggiate.</String>
-        <String xml:lang="fr-FR">Gestion des propriétés immobilières achetées ou louées.</String>
-        <String xml:lang="zh-Hant">查看和管理你名下的房產或租用的房產</String>
-        <String xml:lang="es-ES">Ver y navega hasta tus propiedades propias o alquiladas.</String>
-    </Entry>
-
-    <Entry Id="imenu_services">
-        <String xml:lang="en-US">Services</String>
-        <String xml:lang="pl-PL">Usługi</String>
-        <String xml:lang="nl-NL">Diensten</String>
-        <String xml:lang="tr-TR">Hizmetler</String>
-        <String xml:lang="tr-TR">Dienstleistungen</String>
-        <String xml:lang="it-IT">Servizi</String>
-        <String xml:lang="fr-FR">Services</String>
-        <String xml:lang="zh-Hant">服務</String>
-        <String xml:lang="de-DE">Dienstleistungen</String>
-        <String xml:lang="es-ES">Servicios</String>
-    </Entry>
-
-    <Entry Id="imenu_services_descr">
-        <String xml:lang="en-US">Request useful services.</String>
-        <String xml:lang="pl-PL">Skorzystaj z przydatnych usług. </String>
-        <String xml:lang="nl-NL">Verzoek nuttige diensten.</String>
-        <String xml:lang="tr-TR">Yararlı hizmetler talep edin.</String>
-        <String xml:lang="de-DE">Fordere nützliche Dienstleistungen an.</String>
-        <String xml:lang="it-IT">Richiedi dei servizi utili alla tua posizione.</String>
-        <String xml:lang="fr-FR">Faire la demande de services utiles.</String>
-        <String xml:lang="zh-Hant">請求有用的服務</String>
-        <String xml:lang="es-ES">Solicita servicios útiles</String>
-    </Entry>
-
-    <Entry Id="imenu_stats">
-        <String xml:lang="en-US">Stats</String>
-        <String xml:lang="pl-PL">Statystyki</String>
-        <String xml:lang="nl-NL">Statistieken</String>
-        <String xml:lang="tr-TR">İstatistikler</String>
-        <String xml:lang="de-DE">Statistiken</String>
-        <String xml:lang="it-IT">Statistiche</String>
-        <String xml:lang="fr-FR">Statistiques</String>
-        <String xml:lang="zh-Hant">統計</String>
-        <String xml:lang="es-ES">Estadísticas</String>
-    </Entry>
-
-    <Entry Id="imenu_stats_descr">
-        <String xml:lang="en-US">View your full stats.</String>
-        <String xml:lang="pl-PL">Zobacz swoje pełne statystyki.</String>
-        <String xml:lang="nl-NL">Bekijk je volledige statistieken.</String>
-        <String xml:lang="tr-TR">Tüm istatistiklerinizi görüntüleyin.</String>
-        <String xml:lang="de-DE">Zeige deine vollständige Statistik an.</String>
-        <String xml:lang="it-IT">Visualizza tutte le tue statistiche.</String>
-        <String xml:lang="fr-FR">Visualisation des statistiques complètes.</String>
-        <String xml:lang="zh-Hant">查看你的所有統計數值</String>
-        <String xml:lang="es-ES">Ver tus estadísticas completas</String>
-    </Entry>
-
-    <Entry Id="imenu_options">
-        <String xml:lang="en-US">Options</String>
-        <String xml:lang="pl-PL">Opcje</String>
-        <String xml:lang="nl-NL">Opties</String>
-        <String xml:lang="tr-TR">Seçenekler</String>
-        <String xml:lang="de-DE">Einstellungen</String>
-        <String xml:lang="it-IT">Opzioni</String>
-        <String xml:lang="fr-FR">Options</String>
-        <String xml:lang="zh-Hant">設定</String>
-        <String xml:lang="es-ES">Opciones</String>
-    </Entry>
-
-    <Entry Id="imenu_options_descr">
-        <String xml:lang="en-US">Manage your account and configure GTA ~b~Cops ~s~and ~r~Robbers ~s~specific options.</String>
-        <String xml:lang="pl-PL">Zarządzaj swoim kontem i konfiguruj ustawienia dla GTA ~b~Cops ~s~and ~r~Robbers. </String>
-        <String xml:lang="nl-NL">Beheer je account and configureer GTA ~b~Cops ~s~and ~r~Robbers ~s~specifieke opties.</String>
-        <String xml:lang="tr-TR">Hesabınızı yönetin ve yapılandırın GTA ~b~Cops ~s~and ~r~Robbers ~s~belirli seçenekler.</String>
-        <String xml:lang="de-DE">Verwalte deinen Account und konfiguriere deine GTA ~b~Cops ~s~ and ~r~Robbers ~s~spezifischen Einstellungen.</String>
-        <String xml:lang="it-IT">Gestisci il tuo account e configura le opzioni specifiche relative a GTA ~b~Cops ~s~and ~r~Robbers~s~.</String>
-        <String xml:lang="fr-FR">Gestion de compte et configuration des options spécifiques à GTA ~b~Cops ~s~and ~r~Robbers~s~.</String>
-        <String xml:lang="zh-Hant">管理你的帳戶和調整 GTA ~b~Cops ~s~and ~r~Robbers ~s~的特殊設定</String>
-        <String xml:lang="es-ES">Gestiona tu cuenta y configura las opciones específicas de GTA ~b~Cops ~s~y ~r~Robbers ~s~.</String>
-    </Entry>
-
-    <Entry Id="imenu_help">
-        <String xml:lang="en-US">Help</String>
-        <String xml:lang="pl-PL">Pomoc</String>
-        <String xml:lang="nl-NL">Hulp</String>
-        <String xml:lang="tr-TR">Yardım</String>
-        <String xml:lang="de-DE">Hilfe</String>
-        <String xml:lang="it-IT">Aiuto</String>
-        <String xml:lang="fr-FR">Aide</String>
-        <String xml:lang="zh-Hant">幫助</String>
-        <String xml:lang="es-ES">Ayuda</String>
-    </Entry>
-
-    <Entry Id="imenu_help_descr">
-        <String xml:lang="en-US">Obtain help with a problem.</String>
-        <String xml:lang="pl-PL">Znajdź rozwiązania dla problemów.</String>
-        <String xml:lang="nl-NL">Krijg hulp met een probleem.</String>
-        <String xml:lang="tr-TR">Bir sorunla ilgili yardım alma.</String>
-        <String xml:lang="de-DE">Erhalte hilfe bei einem Problem.</String>
-        <String xml:lang="it-IT">Ottieni aiuto relativo ad un problema.</String>
-        <String xml:lang="fr-FR">Obtenir de l'aide suite à un problème.</String>
-        <String xml:lang="zh-Hant">取得協助</String>
-        <String xml:lang="es-ES">Obtener ayuda para resolver un problema.</String>
-    </Entry>
-
-    <Entry Id="imenu_job">
-        <String xml:lang="en-US">Job Menu</String>
-        <String xml:lang="pl-PL">Menu Pracy</String>
-        <String xml:lang="nl-NL">Baan Menu</String>
-        <String xml:lang="tr-TR">İş Menüsü</String>
-        <String xml:lang="de-DE">Jobmenü</String>
-        <String xml:lang="it-IT">Menu Lavoro</String>
-        <String xml:lang="fr-FR">Menu de métier</String>
-        <String xml:lang="zh-Hant">職業選單</String>
-        <String xml:lang="es-ES">Menú de trabajo</String>
-    </Entry>
-
-    <Entry Id="imenu_job_descr_none">
-        <String xml:lang="en-US">~r~To access this menu you need to get a job first.</String>
-        <String xml:lang="pl-PL">~r~By uzyskać dostęp do tego menu, musisz znaleźć pracę.</String>
-        <String xml:lang="nl-NL">~r~Om dit menu te kunnen gebruiken, moet je eerst een baan krijgen.</String>
-        <String xml:lang="tr-TR">~r~Bu menüye erişmek için önce bir iş bulmanız gerekir.</String>
-        <String xml:lang="de-DE">~r~Du musst dir zuerst einen Job suchen, um auf dieses Menü zuzugreifen.</String>
-        <String xml:lang="it-IT">~r~Per accedere a questo menu prima devi ottenere un lavoro.</String>
-        <String xml:lang="fr-FR">~r~Pour accéder à ce menu, il faut nécessairement que tu sois employé.</String>
-        <String xml:lang="zh-Hant">~r~你必須先有一個職業才可以使用此選單</String>
-        <String xml:lang="es-ES">~r~Para acceder a este menú, primero tienes que conseguir un trabajo.</String>
-    </Entry>
-
-    <Entry Id="imenu_job_descr_drug_dealer">
-        <String xml:lang="en-US">Manage your drugs stock, view recent calls and past sales.</String>
-        <String xml:lang="pl-PL">Zarządzaj swoim towarem, podejrzyj ostatnie zawołania oraz poprzednie sprzedaże.</String>
-        <String xml:lang="nl-NL">Beheer je drugs voorraad, bekijk recente meldingen en je eerdere verkopen.</String>
-        <String xml:lang="tr-TR">İlaç stokunuzu yönetin, son aramaları ve geçmiş satışları görüntüleyin.</String>
-        <String xml:lang="de-DE">Verwalte deinen Drogenbestand, zeige die letzten Anrufe und deine letzten Verkäufe an.</String>
-        <String xml:lang="it-IT">Gestisci la tua scorta di droghe, visualizza le chiamate recenti e le vendite precedenti.</String>
-        <String xml:lang="fr-FR">Gestion de ton stock de drogue, voir les appels récents et ton historique de ventes.</String>
-        <String xml:lang="zh-Hant">管理您的藥品庫存,查看最近的通話和過去的銷售情況.</String>
-        <String xml:lang="es-ES">Gestiona tu stock de drogas, ver las llamadas recientes y las ventas anteriores</String>
-    </Entry>
-
-    <Entry Id="imenu_job_descr_mechanic">
-        <String xml:lang="en-US">Manage the tools and items you sell, view recent calls and past sales.</String>
-        <String xml:lang="pl-PL">Zarządzaj swoimi narzędziami, przedmiotami które sprzedajesz, podejrzyj ostatnie zawołania oraz poprzednie sprzedaże.</String>
-        <String xml:lang="nl-NL">Beheer het gereedschap en artikelen die je verkoopt, bekijk recente meldingen en je eerdere verkopen.</String>
-        <String xml:lang="tr-TR">Sattığınız aletleri ve öğeleri yönetin, son aramaları ve geçmiş satışları görüntüleyin.</String>
-        <String xml:lang="de-DE">Verwalte deine Werkzeuge und Gegenstände die du verkaufst, zeige die letzten Anrufe und deine letzten Verkäufe an.</String>
-        <String xml:lang="it-IT">Gestisci gli oggetti ed attrezzi che vendi, visualizza le chiamate recenti e le vendite precedenti.</String>
-        <String xml:lang="fr-FR">Gestion de tes outils et des objets que tu peux vendre, voir les appels récents et ton historique de ventes.</String>
-        <String xml:lang="zh-Hant">管理您銷售的工具和商品,查看最近的通話和過去的銷售.</String>
-        <String xml:lang="es-ES">Gestiona las herramientas y artículos que vendes, ver las llamadas recientes y las ventas anteriores.</String>
-    </Entry>
-
-    <Entry Id="imenu_job_descr_police">
-        <String xml:lang="en-US">Use your radio and view recent calls.</String>
-        <String xml:lang="pl-PL">Użyj krótkofalówki i podejrzyj ostatnie zawołania.</String>
-        <String xml:lang="nl-NL">Gebruik je radio en bekijk recente meldingen.</String>
-        <String xml:lang="tr-TR">Telsizinizi kullanın ve son çağrıları görüntüleyin.</String>
-        <String xml:lang="de-DE">Benutze dein Funkgerät und zeige die letzten Anrufe an.</String>
-        <String xml:lang="it-IT">Utilizza la tua radio e visualizza le chiamate recenti.</String>
-        <String xml:lang="fr-FR">Utiliser ta radio et voir les appels récents.</String>
-        <String xml:lang="zh-Hant">使用你的無線電和查看最近的通話</String>
-        <String xml:lang="es-ES">Utiliza tu radio y mira las llamadas recientes</String>
-    </Entry>
-
-    <Entry Id="imenu_job_descr_paramedic">
-        <String xml:lang="en-US">Use your radio and view recent calls.</String>
-        <String xml:lang="pl-PL">Użyj krótkofalówki i podejrzyj ostatnie zawołania.</String>
-        <String xml:lang="nl-NL">Gebruik je radio en bekijk recente meldingen.</String>
-        <String xml:lang="tr-TR">Telsizinizi kullanın ve son çağrıları görüntüleyin.</String>
-        <String xml:lang="de-DE">Benutze dein Funkgerät und zeige die letzten Anrufe an.</String>
-        <String xml:lang="it-IT">Utilizza la tua radio e visualizza le chiamate recenti.</String>
-        <String xml:lang="fr-FR">Utiliser ta radio et voir les appels récents.</String>
-        <String xml:lang="zh-Hant">使用你的無線電和查看最近的通話</String>
-        <String xml:lang="es-ES">Utiliza tu radio y mira las llamadas recientes</String>
-=======
+    </Entry>
+
+    <!-- ========================= -->
+    <!-- Revenge Menu -->
+    <!-- ========================= -->
     <Entry Id="menu_revenge_title">
         <String xml:lang="en-US">Revenge</String>
         <String xml:lang="de-DE">Rache</String>
@@ -984,7 +669,7 @@
         <String xml:lang="de-DE">Rache Geschädigte</String>
         <String xml:lang="fr-FR">Revanches dont tu es la Cible</String>
         <String xml:lang="nl-NL">Revenge Eisers</String>
-        <String xml:lang="it-IT">Reclamanti vendetta</String>
+        <String xml:lang="it-IT">Reclamanti Vendetta</String>
         <String xml:lang="pl-PL">Żądający zemsty</String>
         <String xml:lang="tr-TR">İntikam alacaklılar</String>
         <String xml:lang="zh-Hant">復仇索賠者</String>
@@ -1035,7 +720,7 @@
         <String xml:lang="it-IT">Nessun reclamante di vendetta :)</String>
         <String xml:lang="pl-PL">Brak żdających zemsty :)</String>
         <String xml:lang="tr-TR">İntikam talep eden yok :)</String>
-        <String xml:lang="zh-Hant">沒有尋仇者:)</String>       
+        <String xml:lang="zh-Hant">沒有尋仇者 :)</String>       
         <String xml:lang="es-ES">Sin reclamantes de venganza :)</String>
     </Entry>
 
@@ -1062,310 +747,11 @@
         <String xml:lang="tr-TR">~r~Diğer oyunculardan intikam alamazsınız {0}.</String>
         <String xml:lang="zh-Hant">~r~作為一名 {0}，你不能報復其他玩家.</String>
         <String xml:lang="es-ES">~r~No puedes vengarte de otros jugadores como {0}.</String>
->>>>>>> 34bb3683
-    </Entry>
-
-    <!-- ========================= -->
-    <!-- Inventory Menu -->
-    <!-- ========================= -->
-<<<<<<< HEAD
-    <Entry Id="imenu_inventory_subtitle">
-        <String xml:lang="en-US">Select a category</String>
-        <String xml:lang="pl-PL">Wybierz kategorię</String>
-        <String xml:lang="nl-NL">Selecteer een categorie</String>
-        <String xml:lang="tr-TR">Bir kategori seç</String>
-        <String xml:lang="de-DE">Wähle eine Kategorie</String>
-        <String xml:lang="it-IT">Seleziona una categoria</String>
-        <String xml:lang="fr-FR">Sélectionne une catégorie</String>
-        <String xml:lang="zh-Hant">選擇一個類別</String>
-        <String xml:lang="es-ES">Selecciona una categoría</String>
-    </Entry>
-
-    <Entry Id="btn_imenu_inventory_give">
-        <String xml:lang="en-US">Give</String>
-        <String xml:lang="pl-PL">Przekaż</String>
-        <String xml:lang="nl-NL">Geef</String>
-        <String xml:lang="tr-TR">Vermek</String>
-        <String xml:lang="de-DE">Übergeben</String>
-        <String xml:lang="it-IT">Dai</String>
-        <String xml:lang="fr-FR">Donner</String>
-        <String xml:lang="zh-Hant">給予</String>
-        <String xml:lang="es-ES">Dar</String>
-    </Entry>
-
-    <Entry Id="btn_imenu_inventory_use">
-        <String xml:lang="en-US">Use</String>
-        <String xml:lang="pl-PL">Użyj</String>
-        <String xml:lang="nl-NL">Gebruik</String>
-        <String xml:lang="tr-TR">Kullanmak</String>
-        <String xml:lang="de-DE">Benutzen</String>
-        <String xml:lang="it-IT">Utilizza</String>
-        <String xml:lang="fr-FR">Utiliser</String>
-        <String xml:lang="zh-Hant">使用</String>
-        <String xml:lang="es-ES">Usar</String>
-    </Entry>
-
-    <Entry Id="btn_imenu_inventory_drop">
-        <String xml:lang="en-US">Drop</String>
-        <String xml:lang="pl-PL">Upuść</String>
-        <String xml:lang="nl-NL">Laten vallen</String>
-        <String xml:lang="tr-TR">Bırakmak</String>
-        <String xml:lang="de-DE">Fallen lassen</String>
-        <String xml:lang="it-IT">Gettalo</String>
-        <String xml:lang="fr-FR">Lâcher</String>
-        <String xml:lang="zh-Hant">丟棄</String>
-        <String xml:lang="es-ES">Tirar</String>
-    </Entry>
-
-    <Entry Id="imenu_inventory_stock">
-        <String xml:lang="en-US">~b~Stock</String>
-        <String xml:lang="pl-PL">~b~Towar</String>
-        <String xml:lang="nl-NL">~b~Voorraad</String>
-        <String xml:lang="tr-TR">~b~Stok</String>
-        <String xml:lang="de-DE">~b~Bestand</String>
-        <String xml:lang="it-IT">~b~Scorta</String>
-        <String xml:lang="fr-FR">~b~Stock</String>
-        <String xml:lang="zh-Hant">倉庫</String>
-        <String xml:lang="es-ES">~b~Stock</String>
-    </Entry>
-
-    <Entry Id="imenu_inventory_stock_descr">
-        <String xml:lang="en-US">Manage your stock and set prices.</String>
-        <String xml:lang="pl-PL">Zarządzaj swoim towarem oraz ustalonymi cenami.</String>
-        <String xml:lang="nl-NL">Beheer je voorraad en bepaal prijzen.</String>
-        <String xml:lang="tr-TR">Stoğunuzu yönetin ve fiyatları belirleyin.</String>
-        <String xml:lang="de-DE">Verwalte deinen Bestand und setze die Preise fest.</String>
-        <String xml:lang="it-IT">Gestisci le tue scorte ed imposta i prezzi.</String>
-        <String xml:lang="fr-FR">Gère ton stock et tes prix de vente.</String>
-        <String xml:lang="zh-Hant">管理你的倉庫和設定價格</String>
-        <String xml:lang="es-ES">Gestiona tu stock y pon los precios.</String>
-    </Entry>
-
-    <Entry Id="imenu_inventory_empty">
-        <String xml:lang="en-US">No items in your inventory :(</String>
-        <String xml:lang="pl-PL">Twój ekwipunek jest pusty :(</String>
-        <String xml:lang="nl-NL">Geen voorwerpen in je inventory :(</String>
-        <String xml:lang="tr-TR">Envanterinizde öğe yok :(</String>
-        <String xml:lang="de-DE">Keine Gegenständ ein deinem Inventar. :(</String>
-        <String xml:lang="it-IT">Nessun oggetto nel tuo inventario. :(</String>
-        <String xml:lang="fr-FR">Ton inventaire est vide :(</String>
-        <String xml:lang="zh-Hant">你的背包內沒有任何物品 :(</String>
-        <String xml:lang="es-ES">No hay artículos en tu inventario :(</String>
-    </Entry>
-
-    <Entry Id="imenu_inventory_empty_descr">
-        <String xml:lang="en-US">Visit stores and buy some stuff!</String>
-        <String xml:lang="pl-PL">Odwiedź sklepy i kup sobie coś fajnego!</String>
-        <String xml:lang="nl-NL">Bezoek winkels en koop wat!</String>
-        <String xml:lang="tr-TR">Mağazaları ziyaret edin ve bir şeyler satın alın!</String>
-        <String xml:lang="de-DE">Besuche Geschäfte und kaufe ein paar Sachen!</String>
-        <String xml:lang="it-IT">Visita un negozio e comprati qualcosa!</String>
-        <String xml:lang="fr-FR">Rends-toi dans un magasin et achète des objets!</String>
-        <String xml:lang="zh-Hant">造訪商店和購買一些物品!</String>
-        <String xml:lang="es-ES">Visita las tiendas y compra algunas cosas!</String>
-    </Entry>
-
-    <Entry Id="input_imenu_inventory_send_amount">
-        <String xml:lang="en-US">Amount to send</String>
-        <String xml:lang="pl-PL">Ilość do przekazania.</String>
-        <String xml:lang="nl-NL">Aantal om te versturen</String>
-        <String xml:lang="tr-TR">Gönderilecek tutar</String>
-        <String xml:lang="de-DE">Zu sendender Betrag</String>
-        <String xml:lang="it-IT">Quantità da inviare</String>
-        <String xml:lang="fr-FR">Montant à envoyer</String>
-        <String xml:lang="zh-Hant">發送數量</String>
-        <String xml:lang="es-ES">Cantidad a enviar</String>
-    </Entry>
-
-    <Entry Id="input_imenu_inventory_send_amount_descr">
-        <String xml:lang="en-US">Enter the amount of {0} you want to send {1}.</String>
-        <String xml:lang="pl-PL">Podaj ilość {0} którą chcesz przekazać {1}.</String>
-        <String xml:lang="nl-NL">Geef het aantal in van {0} dat je wilt versturen {1}.</String>
-        <String xml:lang="tr-TR">Göndermek istediğiniz {0} miktarını girin {1}.</String>
-        <String xml:lang="de-DE">Gib den Betrag von {0} ein, den du {1} senden möchtest.</String>
-        <String xml:lang="it-IT">Inserisci la quantità di {0} che voi inviare {1}.</String>
-        <String xml:lang="fr-FR">Entre le montant de {0} que tu veux envoyer à {1}</String>
-        <String xml:lang="zh-Hant">輸入你想要發送給 {1} 的 {0} 的數量</String>
-        <String xml:lang="es-ES">Introduzce la cantidad de {0} que deseas enviar {1}.</String>
-    </Entry>
-
-    <Entry Id="imenu_inventory_invalid_amount">
-        <String xml:lang="en-US">~r~You have entered an invalid amount.</String>
-        <String xml:lang="pl-PL">~r~Podałeś nieprawidłową ilość.</String>
-        <String xml:lang="nl-NL">~r~Je hebt een ongeldig aantal ingevult.</String>
-        <String xml:lang="tr-TR">~r~Geçersiz bir miktar girdiniz.</String>
-        <String xml:lang="de-DE">~r~Du hast einen ungültigen Betrag eingegeben.</String>
-        <String xml:lang="it-IT">~r~Hai inserito una quantità non valida.</String>
-        <String xml:lang="fr-FR">~r~Tu as renseigné un montant invalide.</String>
-        <String xml:lang="zh-Hant">~r~你輸入了無效的數量.</String>
-        <String xml:lang="es-ES">~r~Has introducido una cantidad no válido.</String>
-    </Entry>
-
-    <Entry Id="imenu_inventory_fractional_amount">
-        <String xml:lang="en-US">~r~This item can't be split. Please enter a whole number.</String>
-        <String xml:lang="pl-PL">~r~Ten przedmiot nie może być podzielony. Proszę podaj liczbę naturalną.</String>
-        <String xml:lang="nl-NL">~r~Dit item kan niet gesplit worden. Voer alstublieft een heel nummer in.</String>
-        <String xml:lang="tr-TR">~r~Bu öğe bölünemez. Lütfen bir tam sayı girin.</String>
-        <String xml:lang="de-DE">~r~Du kannst diesen Gegenstand nicht teilenb. Gib bitte eine ganze Zahl ein.</String>
-        <String xml:lang="it-IT">~r~Questo oggetto non può essere separato. Perfavore inserisci un numero intero.</String>
-        <String xml:lang="fr-FR">~r~Cet objet ne peut pas être fractionné. Renseigne un nombre complet.</String>
-        <String xml:lang="zh-Hant">~r~此物品無法拆分. 請輸入整數.</String>
-        <String xml:lang="es-ES">~r~Este artículo no se puede dividir. Por favor, introduzce un número entero.</String>
-    </Entry>
-
-    <!-- 0 = Other player's name -->
-    <!-- 1 = Amount -->
-    <!-- 2 = Item name -->
-    <!-- Example: You gave Sasino (2) 3 Heavy Armor. -->
-    <!--                   [   {0}  ][{1}][   {2}  ] -->
-    <Entry Id="imenu_inventory_item_sent">
-        <String xml:lang="en-US">You gave {0} ~y~{1} {2}~s~.</String>
-        <String xml:lang="pl-PL">Przekazałeś {0} ~y~{1} {2}~s~.</String>
-        <String xml:lang="nl-NL">Je hebt {0} ~y~{1} {2}~s~ gegeven.</String>
-        <String xml:lang="tr-TR">Verdiniz {0} ~y~{1} {2}~s~.</String>
-        <String xml:lang="de-DE">Du hast {0} ~y~{1} {2}~s~ gegeben.</String>
-        <String xml:lang="it-IT">Hai dato ~y~{1} {2} ~s~a {0}.</String>
-        <String xml:lang="fr-FR">Tu as donné à {0} ~y~{1} {2}~s~.</String>
-        <String xml:lang="es-ES">Has dado {0} ~y~{1} {2}~s~.</String>
-    </Entry>
-
-    <!-- Same as before, but for items that have a measure unit -->
-    <!-- 0 = Other player's name -->
-    <!-- 1 = Amount -->
-    <!-- 2 = Unit of measurement -->
-    <!-- 3 = Item name -->
-    <!-- Example: You gave Sasino (2) 5g of Cocaine. -->
-    <Entry Id="imenu_inventory_item_sent_unit">
-        <String xml:lang="en-US">You gave {0} ~y~{1}{2} of {3}~s~.</String>
-        <String xml:lang="pl-PL">Przekazałeś {0} ~y~{1}{2} {3}~s~.</String>
-        <String xml:lang="nl-NL">Je hebt {0} ~y~{1}{2} van {3}~s~ gegeven.</String>
-        <String xml:lang="tr-TR">Verdiniz {0} ~y~{1}{2} {3}~s~.</String>
-        <String xml:lang="de-DE">Du hast {0} ~y~{1}{2} {3}~s~ gegeben.</String>
-        <String xml:lang="it-IT">Hai dato a {0} ~y~{1}{2} di {3}~s~.</String>
-        <String xml:lang="fr-FR">Tu as donné à {0} ~y~{1}{2} de {3}~s~.</String>
-        <String xml:lang="zh-Hant">你給了 {0} ~y~{1} 個 {2}~s~.</String>
-        <String xml:lang="es-ES">Has dado {0} ~y~{1}{2} de {3}~s~.</String>
-    </Entry>
-
-    <Entry Id="imenu_inventory_send_cant_give_item">
-        <String xml:lang="en-US">This item can't be ~r~given ~s~to other players.</String>
-        <String xml:lang="pl-PL">Ten przedmiot nie może być ~r~przekazany ~s~innym graczom.</String>
-        <String xml:lang="nl-NL">Dit item mag niet ~r~gegeven ~s~worden aan andere spelers.</String>
-        <String xml:lang="tr-TR">Bu öğe ~r~verilemez ~s~diğer oyunculara.</String>
-        <String xml:lang="de-DE">Dieser Gegenstand ~r~kann nicht ~s~an andere Spieler übergeben werden.</String>
-        <String xml:lang="it-IT">Questo oggetto non puo essere ~r~dato ~s~ad altri giocatori.</String>
-        <String xml:lang="fr-FR">Cet objet ne peut pas être ~r~donné ~s~à d'autres joueurs.</String>
-        <String xml:lang="zh-Hant">你給了 {0} ~y~{1}{2} 的 {3}~s~.</String>
-        <String xml:lang="es-ES">Este objeto no se puede ~r~dar ~s~ a otros jugadores.</String>
-    </Entry>
-
-    <!-- 0 = Item name -->
-    <Entry Id="imenu_inventory_send_insufficient_amount">
-        <String xml:lang="en-US">You do not have enough ~r~{0}~s~.</String>
-        <String xml:lang="pl-PL">Nie masz wystarczająco dużo ~r~{0}~s~.</String>
-        <String xml:lang="nl-NL">Je hebt niet genoeg ~r~{0}~s~.</String>
-        <String xml:lang="tr-TR">Sende yeterince yok ~r~{0}~s~.</String>
-        <String xml:lang="de-DE">Du hast nicht genügend ~r~{0}~s~.</String>
-        <String xml:lang="it-IT">Non hai abbastanza ~r~{0}~s~.</String>
-        <String xml:lang="fr-FR">Tu n'as pas assez de ~r~{0}~s~.</String>
-        <String xml:lang="zh-Hant">這個物品 ~r~不能給予 ~s~其他玩家.</String>
-        <String xml:lang="es-ES">No tienes suficientes ~r~{0}~s~.</String>
-    </Entry>
-
-    <!-- 0 = Player name -->
-    <Entry Id="imenu_inventory_send_insufficient_space">
-        <String xml:lang="en-US">{0} doesn't have enough space in their inventory.</String>
-        <String xml:lang="pl-PL">{0} nie ma wystarczająco wolnego miejsca w ekwipunku.</String>
-        <String xml:lang="nl-NL">{0} heeft niet genoeg ruimte in zijn inventaris.</String>
-        <String xml:lang="tr-TR">{0} envanterde yeterli boş alan yok.</String>
-        <String xml:lang="de-DE">{0} hat nicht genügend Platz im Inventar.</String>
-        <String xml:lang="it-IT">{0} non ha abbastanza spazio nel suo inventario.</String>
-        <String xml:lang="fr-FR">{0} n'a pas assez de place dans son inventaire.</String>
-        <String xml:lang="zh-Hant">你沒有足夠的 ~r~{0}~s~.</String>
-        <String xml:lang="es-ES">{0} no tienes suficiente espacio en tu inventario.</String>
-    </Entry>
-
-    <!-- 0 = Player name -->
-    <!-- 1 = Amount -->
-    <!-- 2 = Item name -->
-    <Entry Id="imenu_inventory_send_limit_reached">
-        <String xml:lang="en-US">{0} can't hold ~r~{1} ~s~more ~r~{2}~s~.</String>
-        <String xml:lang="pl-PL">{0} nie może nieść ~r~{1} ~s~więcej ~r~{2}~s~.</String>
-        <String xml:lang="nl-NL">{0} kan niet ~r~{1} ~s~meer ~r~{2} ~s~dragen.</String>
-        <String xml:lang="tr-TR">{0} taşıyamaz ~r~{1} ~s~daha fazlasını ~r~{2}~s~.</String>
-        <String xml:lang="de-DE">{0} kann nicht ~r~{1} ~s~weitere/n ~r~{2}~s~ halten.</String>
-        <String xml:lang="it-IT">{0} non può tenere altri ~r~{1} ~r~{2}~s~.</String>
-        <String xml:lang="fr-FR">{0} ne peut pas porter plus de ~r~{1} {2}~s~.</String>
-        <String xml:lang="zh-Hant">{0} 的背包已經沒有多餘的空間了.</String>
-        <String xml:lang="es-ES">{0} no puedes tener ~r~{1} ~s~más ~r~{2}~s~.</String>
-    </Entry>
-
-    <!-- 0 = Player name -->
-    <!-- 1 = Amount -->
-    <!-- 2 = Unit of measurement -->
-    <!-- 3 = Item name -->
-    <!-- Example: Sasino can't hold 2 more g of Cocaine. -->
-    <Entry Id="imenu_inventory_send_limit_reached_unit">
-        <String xml:lang="en-US">{0} can't hold ~r~{1} ~s~more {2} of ~r~{3}~s~.</String>
-        <String xml:lang="pl-PL">{0} nie może nieść ~r~{1} ~s~więcej {2} ~r~{3}~s~.</String>
-        <String xml:lang="nl-NL">{0} kan niet ~r~{1} ~s~meer {2} van ~r~{3} ~s~dragen.</String>
-        <String xml:lang="tr-TR">{0} taşıyamaz ~r~{1} ~s~daha fazlasını {2} of ~r~{3}~s~.</String>
-        <String xml:lang="de-DE">{0} kann nicht ~r~{1} ~s~weitere{2} von ~r~{3}~s~ halten.</String>
-        <String xml:lang="it-IT">{0} non può tenere altri ~r~{1}{2} ~r~di {3}.</String>
-        <String xml:lang="fr-FR">{0} ne peut pas porter plus de ~r~{1} {2} ~s~de ~r~{3}~s~.</String>
-        <String xml:lang="zh-Hant">{0} 無法攜帶 ~r~{1} ~s~個或以上的 ~r~{2}~s~.</String>
-        <String xml:lang="es-ES">{0} no puedes tener ~r~{1} ~s~más {2} de ~r~{3}~s~.</String>
-    </Entry>
-
-    <Entry Id="imenu_inventory_empty">
-        <String xml:lang="en-US">No items in your inventory :(</String>
-        <String xml:lang="pl-PL">Twój ekwipunek jest pusty :(</String>
-        <String xml:lang="tr-TR">Envanterinizde öğe yok :(</String>
-        <String xml:lang="nl-NL">Geen voorwerpen in je inventaris :(</String>
-        <String xml:lang="de-DE">Keine Gegenstände ein deinem Inventar. :(</String>
-        <String xml:lang="it-IT">Non ci sono oggetti nel tuo inventario. :(</String>
-        <String xml:lang="fr-FR">Ton inventaire est vide :(</String>
-        <String xml:lang="zh-Hant">{0} 無法攜帶 ~r~{1}{2} ~s~或以上的 ~r~{3}~s~.</String>
-        <String xml:lang="es-ES">No hay artículos en tu inventario. :(</String>
-    </Entry>
-
-    <Entry Id="imenu_inventory_no_items_in_category">
-        <String xml:lang="en-US">No items in this category :(</String>
-        <String xml:lang="nl-NL">Geen voorwerpen in deze categorie :(</String>
-        <String xml:lang="it-IT">Non ci sono oggetti in questa categoria. :(</String>
-        <String xml:lang="de-DE">Keine Gegenstände in dieser Kategorie .:(</String>
-        <String xml:lang="es-ES">No hay artículos en esta categoría :(</String>
-    </Entry>
-
-    <Entry Id="imenu_inventory_no_items_in_category_descr">
-        <String xml:lang="en-US">There are no items in this category.</String>
-        <String xml:lang="pl-PL">Nie ma przedmiotów w tej kategorii.</String>
-        <String xml:lang="nl-NL">Er zijn geen voorwerpen in deze categorie.</String>
-        <String xml:lang="tr-TR">Bu kategoride ürün yok.</String>
-        <String xml:lang="de-DE">Du hast keine Gegenstände in dieser Kategorie.</String>
-        <String xml:lang="it-IT">Non sono presenti oggetti in questa categoria.</String>
-        <String xml:lang="fr-FR">Il n'y a pas d'objets dans cette catégorie</String>
-        <String xml:lang="zh-Hant">這個類別內沒有物品.</String>
-        <String xml:lang="es-ES">No hay artículos en esta categoría.</String>
-    </Entry>
-
-    <Entry Id="imenu_inventory_cant_use">
-        <String xml:lang="en-US">You ~r~cannot ~s~use this item directly from the inventory.</String>
-        <String xml:lang="pl-PL">~r~Nie możesz ~s~użyć tego przedmiotu prosto z ekwipunku.</String>
-        <String xml:lang="nl-NL">Dit voorwerp kan je ~r~niet~s~ direct vanuit je inventaris gebruiken.</String>
-        <String xml:lang="it-IT">~r~Non puoi ~s~usare questo oggetto direttamente dal tuo inventario.</String>
-        <String xml:lang="de-DE">Du kannst diesen Gegenstand ~r~nicht ~s~direkt aus deinem Inventar nutzen.</String>
-        <String xml:lang="es-ES">~r~No puedes ~s~usar este artículo directamente del inventario.</String>
-    </Entry>
-
-    <Entry Id="imenu_inventory_rate_limit">
-        <String xml:lang="en-US">You have been ~r~rate limited~s~.</String>
-        <String xml:lang="pl-PL">Nie tak szybko! Zostałeś ~r~tymczasowo ograniczony~s~.</String>
-        <String xml:lang="nl-NL">Je verzoeken zijn ~r~gelimiteerd~s~.</String>
-        <String xml:lang="it-IT">Le tue richieste sono state ~r~limitate~s~.</String>
-        <String xml:lang="de-DE">Deine Höchstgrenze wurde ~r~eingeschränkt.~s~.</String>
-        <String xml:lang="es-ES">Has estado ~r~limitado~s~.</String>
-=======
+    </Entry>
+
+    <!-- ========================= -->
+    <!-- Hospital Bill -->
+    <!-- ========================= -->
     <!-- Healthcare ain't free! -->
     <Entry Id="hospital_bill">
         <String xml:lang="en-US">~p~Hospital bill</String>
@@ -1439,6 +825,5 @@
         <String xml:lang="tr-TR">Borç: ~r~{0}</String>
         <String xml:lang="zh-Hant">傑出的: ~b~{0}</String>
         <String xml:lang="es-ES">Pendiente: ~r~{0}</String>
->>>>>>> 34bb3683
     </Entry>
 </Entries>