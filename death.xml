<?xml version="1.0" encoding="UTF-8"?>

<Entries>
    <!-- ========================= -->
    <!-- Death Options -->
    <!-- ========================= -->
    <!-- Please, keep 911, don't change it to your country's emergency number, thanks -->
    <Entry Id="btn_call_911">
        <String xml:lang="en-US">Call 911</String>
        <String xml:lang="de-DE">Informiere 911</String>
        <String xml:lang="fr-FR">Appeler le 911</String>
        <String xml:lang="nl-NL">Bel 911</String>
        <String xml:lang="it-IT">Chiama il 911</String>
        <String xml:lang="pl-PL">Zadzwoń na 911</String>
        <String xml:lang="tr-TR">911'i ara</String>
        <String xml:lang="zh-Hant">撥打 911</String>
        <String xml:lang="zh-Hans">拨打 911</String>
        <String xml:lang="es-ES">Llama al 911</String>
        <String xml:lang="pt-BR">Liga ao 911</String>
        <String xml:lang="ar-001">اتصل ب 911</String>
    </Entry>

    <Entry Id="btn_respawn">
        <String xml:lang="en-US">Respawn</String>
        <String xml:lang="de-DE">Respawnen</String>
        <String xml:lang="fr-FR">Réapparaître</String>
        <String xml:lang="nl-NL">Respawnen</String>
        <String xml:lang="it-IT">Respawna</String>
        <String xml:lang="pl-PL">Odródź się</String>
        <String xml:lang="tr-TR">Yeniden doğ</String>
        <String xml:lang="zh-Hant">復活</String>
        <String xml:lang="zh-Hans">复活</String>
        <String xml:lang="es-ES">Reaparecer</String>
        <String xml:lang="pt-BR">Reaparecer</String>
        <String xml:lang="ar-001">إعادة للحياة مرة اخري</String>
    </Entry>

    <!-- ========================= -->
    <!-- Recommended Frequency on Respawn -->
    <!-- ========================= -->
    <Entry Id="tune_sugg_freq">
        <String xml:lang="en-US">Do you want to tune in to the recommended ~b~radio frequency ~s~(~y~{0}~s~)?</String>
        <String xml:lang="de-DE">Möchtest du die vorgeschlagene ~b~Funk-Frequenz ~s~(~y~{0}~s~) einstellen?</String>
        <String xml:lang="fr-FR">Est-ce que tu veux te connecter à la ~b~fréquence radio ~s~recommendée (~y~{0}~s~)?</String>
        <String xml:lang="nl-NL">Wil je je radio op de aangeraden ~b~radio frequentie ~s~(~y~{0}~s~) instellen?</String>
        <String xml:lang="it-IT">Vuoi sintonizzarti sulla ~b~frequenza ~s~consigliata (~y~{0}~s~)?</String>
        <String xml:lang="pl-PL">Czy chcesz połączyć się z rekomendowaną ~b~częstotliwością radiową ~s~(~y~{0}~s~)?</String>
        <String xml:lang="tr-TR">Tavsiye edilen seviyede olmasını ister misin ~b~radyo frekansının ~s~(~y~{0}~s~)?</String>
        <String xml:lang="zh-Hant">您想收聽推薦的 ~b~無線電頻率 ~s~(~y~{0}~s~)嗎?</String>
        <String xml:lang="zh-Hans">您想收听推荐的 ~b~无线电频率 ~s~(~y~{0}~s~)吗?</String>
        <String xml:lang="es-ES">¿Quiere entrar la frecuencia de radio ~b~recomendada ~s~(~y~{0}~s~)?</String>
        <String xml:lang="pt-BR">Deseja inserir a frequência de rádio ~b~recomendada~s~(~y~{0}~s~)?</String>
        <String xml:lang="ar-001">هل تريد الاستماع إلى تردد الراديو ~b~الموصى به~s~(~y~{0}~s~)؟</String>
    </Entry>

    <Entry Id="btn_tune_in">
        <String xml:lang="en-US">Tune in</String>
        <String xml:lang="de-DE">Einstellen</String>
        <String xml:lang="fr-FR">Transmettre</String>
        <String xml:lang="it-IT">Sintonizzati</String>
        <String xml:lang="nl-NL">Radio instellen</String>
        <String xml:lang="pl-PL">Połącz się</String>
        <String xml:lang="tr-TR">Ayarla</String>
        <String xml:lang="zh-Hant">收聽</String>
        <String xml:lang="zh-Hans">收听</String>
        <String xml:lang="es-ES">Sintonizar</String>
        <String xml:lang="pt-BR">Sintonizar</String>
        <String xml:lang="ar-001">قلب المحطات للراديو</String>
    </Entry>

    <Entry Id="btn_tune_in_hold">
        <String xml:lang="en-US">Tune in (hold)</String>
        <String xml:lang="de-DE">Einstellen (halten)</String>
        <String xml:lang="fr-FR">Transmettre (rester appuyé)</String>
        <String xml:lang="it-IT">Sintonizzati (tieni premuto)</String>
        <String xml:lang="nl-NL">Radio instellen (vasthouden)</String>
        <String xml:lang="pl-PL">Połącz się (przytrzymaj)</String>
        <String xml:lang="tr-TR">Ayarla (basılı tutun)</String>
        <String xml:lang="zh-Hant">收聽（按住）</String>
        <String xml:lang="zh-Hans">收听（按住）</String>
        <String xml:lang="es-ES">Sintonizar (mantener)</String>
        <String xml:lang="pt-BR">Sintonizar (manter)</String>
        <String xml:lang="ar-001">قلب المحطات للراديو (اضغط مع الاستمرار)</String>
    </Entry>

    <!-- ========================= -->
    <!-- Death EMS Notification -->
    <!-- ========================= -->
    <Entry Id="no_paramedics">
        <String xml:lang="en-US">There were no ~p~paramedics ~s~nearby and you were automatically transferred to a ~r~hospital~s~.</String>
        <String xml:lang="de-DE">Es waren keine ~p~Sanitäter ~s~in der Nähe. Du wurdest automatisch in ein ~r~Krankenhaus ~s~verlegt.</String>
        <String xml:lang="fr-FR">Il n'y avait pas d'~p~EMS ~s~à proximité et tu as été automatiquement transferré vers un ~r~hôpital~s~.</String>
        <String xml:lang="nl-NL">Er zijn geen ~p~ambulanciers ~s~in de buurt en je bent automatisch doorgestuurd naar een ~r~ziekenhuis~s~.</String>
        <String xml:lang="it-IT">Non era presente alcun ~p~paramedico ~s~nelle vicinanze quindi sei stato trasferito automaticamente a un ~r~ospedale~s~.</String>
        <String xml:lang="pl-PL">W pobliżu nie było ~p~medyków~s~, a ty zostałeś przetransportowany do ~r~szpitala~s~.</String>
        <String xml:lang="tr-TR">Yakınlarda ~p~sağlık görevlileri~s~, yoktu ve otomatik olarak bir yere nakledildin ~r~hastane~s~.</String>
        <String xml:lang="zh-Hant">附近沒有~p~醫護~s~,你被自動轉移到~r~醫院~s~.</String>
        <String xml:lang="zh-Hans">附近没有~p~医护~s~,你被自动转移到~r~医院~s~.</String>
        <String xml:lang="es-ES">No había ~p~paramédicos ~s~cerca y te trasladaron automáticamente a un ~r~hospital~s~.</String>
        <String xml:lang="pt-BR">Não havia ~p~paramédicos ~s~perto e você foi automaticamente transportado para um ~r~hospital~s~.</String>
        <String xml:lang="ar-001">لم يكن هناك~p~مسعفون ~s~بالجوار و تم نقلك تلقائيًا إلي ~r~المستشفي~s~.</String>
    </Entry>

    <Entry Id="some_paramedics">
        <String xml:lang="en-US">There are one or more ~p~paramedics ~s~nearby. You can't respawn until the timer runs out, the paramedics leave the area, or they die.</String>
        <String xml:lang="de-DE">Es sind ein oder mehrere ~p~Sanitäter ~s~in der Nähe. Du kannst erst wieder respawnen, wenn der Timer abgelaufen ist, die Sanitäter das Gebiet verlassen oder sie sterben.</String>
        <String xml:lang="fr-FR">Il y a un ou plusieurs ~p~EMS ~s~à proximité. Tu ne peux pas réapparaître avant la fin du décompte tant que les EMS n'ont pas quittés la zone ou ne soient tués.</String>
        <String xml:lang="nl-NL">Er zijn één of meerdere ~p~ambulanciers ~s~in de buurt. Je kan niet respawnen totdat de timer afloopt, de ambulanciers het gebied verlaten, of ze dood gaan.</String>
        <String xml:lang="it-IT">Ci sono uno o più ~p~paramedici ~s~nelle vicinanze. Non puoi respawnare finché il timer non scade, i paramedici non lasciano l'area, o muoiono.</String>
        <String xml:lang="pl-PL">W pobliżu jest co najmniej jeden ~p~medyk ~s~Nie możesz się odrodzić do póki nie minie czas, medycy oddalą się z okolicy lub zginą.</String>
        <String xml:lang="tr-TR">Yakınlarda bir veya daha fazla ~p~sağlık görevlisi ~s~var. Zamanlayıcı bitene, sağlık görevlileri bölgeyi terk edene veya onlar ölene kadar yeniden doğamazsınız.</String>
        <String xml:lang="zh-Hant">附近有一名或多名護理人員. 在倒數計時結束或護理人員離開該區域或死亡之前,您無法重生.</String>
        <String xml:lang="zh-Hans">附近有一名或多名护理人员. 在倒数计时结束或护理人员离开该区域或死亡之前,您无法重生.</String>
        <String xml:lang="es-ES">Hay uno o más ~p~paramédicos ~s~cerca. No puedes reaparecer hasta que se agote el tiempo, los paramédicos abandonen el área o mueran.</String>
        <String xml:lang="pt-BR">Há um ou mais~p~paramedicos ~s~nas proximidades.Você não pode fazer reparos até que o tempo se esgote, os paramédicos saiam da área ou morram..</String>
        <String xml:lang="ar-001">يوجد ~p~مسعف ~s~واحد أو أكثر بالقرب منك. لا يمكنك العودة إلى الحياة حتى ينفد الموقت، أو يغادر المسعفون المنطقة، أو يموتون.</String>
    </Entry>

    <!-- ========================= -->
    <!-- Spawn Protection -->
    <!-- ========================= -->
    <Entry Id="spawn_protection_on">
        <String xml:lang="en-US">Spawn protection ~g~enabled~s~.</String>
        <String xml:lang="de-DE">Spawn-Schutz ~g~aktiviert~s~.</String>
        <String xml:lang="fr-FR">Spawn protection ~g~activée~s~.</String>
        <String xml:lang="nl-NL">Spawn protectie ~g~ingeschakeld~s~.</String>
        <String xml:lang="it-IT">Protezione di spawn ~g~attivata~s~.</String>
        <String xml:lang="pl-PL">Ochrona po odrodzeniu ~g~aktywna~s~.</String>
        <String xml:lang="tr-TR">Yeniden doğma koruması ~g~aktif~s~.</String>
        <String xml:lang="zh-Hant">復活保護 ~g~啟用~s~.</String>
        <String xml:lang="zh-Hans">复活保护 ~g~启用~s~.</String>
        <String xml:lang="es-ES">Protección de spawn ~g~habilitada~s~.</String>
        <String xml:lang="pt-BR">Proteções do spawn ~g~autorizada~s~.</String>
        <String xml:lang="ar-001">حماية العودة للحياة مرة اخري ~g~مُفعلة~s~.</String>
    </Entry>

    <Entry Id="spawn_protection_off">
        <String xml:lang="en-US">Spawn protection ~r~disabled~s~.</String>
        <String xml:lang="de-DE">Spawn-Schutz ~r~deaktiviert~s~.</String>
        <String xml:lang="fr-FR">Spawn protection ~r~désactivée~s~.</String>
        <String xml:lang="nl-NL">Spawn protectie ~r~uitgeschakeld~s~.</String>
        <String xml:lang="it-IT">Protezione di spawn ~r~disattivata~s~.</String>
        <String xml:lang="pl-PL">Ochrona po odrodzeniu ~r~nieaktywna~s~.</String>
        <String xml:lang="tr-TR">Yeniden doğma koruması ~r~devre dışı bırakıldı~s~.</String>
        <String xml:lang="zh-Hant">復活保護 ~r~停用~s~.</String>
        <String xml:lang="zh-Hans">复活保护 ~r~停用~s~.</String>
        <String xml:lang="es-ES">Protección de spawn ~r~deshabilitada~s~.</String>
        <String xml:lang="pt-BR">Proteções do spawn ~r~desactivado~s~.</String>
        <String xml:lang="ar-001">حماية العودة للحياة مرة اخري ~r~غير مُفعلة~s~.</String>
    </Entry>

    <!-- ========================= -->
    <!-- Death Messages -->
    <!-- ========================= -->
    <Entry Id="died">
        <String xml:lang="en-US">{0} ~s~has died.</String>
        <String xml:lang="de-DE">{0} ~s~ist gestorben.</String>
        <String xml:lang="fr-FR">{0} ~s~est mort.</String>
        <String xml:lang="nl-NL">{0} ~s~is doodgegaan.</String>
        <String xml:lang="it-IT">{0} ~s~è morto.</String>
        <String xml:lang="pl-PL">{0} ~s~zginął.</String>
        <String xml:lang="tr-TR">{0} ~s~öldü.</String>
        <String xml:lang="zh-Hant">{0} ~s~死亡了.</String>
        <String xml:lang="zh-Hans">{0} ~s~死亡了.</String>
        <String xml:lang="es-ES">{0} ~s~ha muerto.</String>
        <String xml:lang="pt-BR">{0} ~s~faleceu.</String>
        <String xml:lang="ar-001">{0} ~s~مات.</String>
    </Entry>

    <Entry Id="killed_by_npc">
        <String xml:lang="en-US">{0} ~s~has been killed by an ~r~NPC~s~.</String>
        <String xml:lang="de-DE">{0} ~s~wurde von einem ~r~NPC~s~ getötet.</String>
        <String xml:lang="fr-FR">{0} ~s~a été tué par un ~r~PNJ~s~.</String>
        <String xml:lang="nl-NL">{0} ~s~is vermoord door een ~r~NPC~s~.</String>
        <String xml:lang="it-IT">{0} ~s~è stato ucciso da un ~r~NPC~s~.</String>
        <String xml:lang="pl-PL">{0} ~s~został zabity przez ~r~bota~s~.</String>
        <String xml:lang="tr-TR">{0} ~s~tarafından öldürüldü ~r~NPC~s~.</String>
        <String xml:lang="zh-Hant">{0} ~s~被 ~r~NPC~s~ 擊殺了.</String>
        <String xml:lang="zh-Hans">{0} ~s~被 ~r~NPC~s~ 击杀了.</String>
        <String xml:lang="es-ES">{0} ~s~ha sido asesinado por un ~r~NPC~s~.</String>
        <String xml:lang="pt-BR">{0} ~s~foi assassinado por um ~r~NPC~s~.</String>
        <String xml:lang="ar-001">{0} ~s~قُتل على يد ~r~شخصية غير قابلة للعب~s~.</String>
    </Entry>

    <Entry Id="killed_by_animal">
        <String xml:lang="en-US">{0} ~s~has been killed by an ~r~animal~s~.</String>
        <String xml:lang="de-DE">{0} ~s~wurde von einem ~r~Tier~s~ getötet.</String>
        <String xml:lang="fr-FR">{0} ~s~a été tué par un ~r~animal~s~.</String>
        <String xml:lang="nl-NL">{0} ~s~is vermoord door een ~r~dier~s~.</String>
        <String xml:lang="it-IT">{0} ~s~è stato ucciso da un ~r~animale~s~.</String>
        <String xml:lang="pl-PL">{0} ~s~został zabity przez ~r~zwierzę~s~.</String>
        <String xml:lang="tr-TR">{0} ~s~tarafından öldürüldü ~r~hayvan~s~.</String>
        <String xml:lang="zh-Hant">{0} ~s~被 ~r~動物~s~ 擊殺了.</String>
        <String xml:lang="zh-Hans">{0} ~s~被 ~r~动物~s~ 击杀了.</String>
        <String xml:lang="es-ES">{0} ~s~ha sido asesinado por un ~r~animal~s~.</String>
        <String xml:lang="pt-BR">{0} ~s~foi assassinado por um ~r~animal~s~.</String>
        <String xml:lang="ar-001">{0} ~s~قُتل على يد ~r~حيوان~s~.</String>
    </Entry>

    <Entry Id="killed_by_od">
        <String xml:lang="en-US">{0} ~s~has died from a ~r~drug overdose~s~.</String>
        <String xml:lang="de-DE">{0} ~s~ist durch eine~r~Überdosis Drogen~s~ gestorben.</String>
        <String xml:lang="fr-FR">{0} ~s~est mort d'une ~r~overdose~s~.</String>
        <String xml:lang="nl-NL">{0} ~s~is doodgegaan van een ~r~overdosis~s~.</String>
        <String xml:lang="it-IT">{0} ~s~è morto di ~r~overdose~s~.</String>
        <String xml:lang="pl-PL">{0} ~s~zginął z ~r~przedawkowania narkotyków~s~.</String>
        <String xml:lang="tr-TR">{0} ~s~sonucu öldü ~r~aşırı doz~s~.</String>
        <String xml:lang="zh-Hant">{0} ~s~死於~r~使用藥物過量~s~.</String>
        <String xml:lang="zh-Hans">{0} ~s~死于~r~使用药物过量~s~.</String>
        <String xml:lang="es-ES">{0} ~s~ha muerto por una ~r~sobredosis de drogas~s~.</String>
        <String xml:lang="pt-BR">{0} ~s~faleceu devido a uma ~r~overdose de drogas~s~.</String>
        <String xml:lang="ar-001">{0} لقد مات ~s~بسبب ~r~جرعة زائدة من المخدرات~s~.</String>
    </Entry>

    <Entry Id="drowned">
        <String xml:lang="en-US">{0} ~s~has ~r~drowned~s~.</String>
        <String xml:lang="de-DE">{0} ~s~ist ~r~ertrunken~s~.</String>
        <String xml:lang="fr-FR">{0} ~s~s'est ~r~noyé~s~.</String>
        <String xml:lang="nl-NL">{0} ~s~is ~r~verdronken~s~.</String>
        <String xml:lang="it-IT">{0} ~s~è ~r~annegato~s~.</String>
        <String xml:lang="pl-PL">{0} ~s~~r~utonął~s~.</String>
        <String xml:lang="tr-TR">{0} ~s~~r~boğuldu~s~.</String>
        <String xml:lang="zh-Hant">{0} ~r~溺死了~s~.</String>
        <String xml:lang="zh-Hans">{0} ~r~溺死了~s~.</String>
        <String xml:lang="es-ES">{0} ~s~se ha ~r~ahogado~s~.</String>
        <String xml:lang="pt-BR">{0} ~s~se ~r~afogou~s~.</String>
        <String xml:lang="ar-001">{0} ~s~مات ~r~غريق~s~.</String>

    </Entry>

    <Entry Id="died_from_fall">
        <String xml:lang="en-US">{0} ~s~has died from a ~r~fall~s~.</String>
        <String xml:lang="de-DE">{0} ~s~ist durch einen ~r~Sturz~s~ gestorben.</String>
        <String xml:lang="fr-FR">{0} ~s~est mort de dégâts de ~r~chute~s~.</String>
        <String xml:lang="nl-NL">{0} ~s~is doodgegaan van een ~r~val~s~.</String>
        <String xml:lang="it-IT">{0} ~s~è morto per una ~r~caduta~s~.</String>
        <String xml:lang="pl-PL">{0} ~s~zginał od ~r~upadku~s~.</String>
        <String xml:lang="tr-TR">{0} ~s~sonucu öldü ~r~yüksekten düşme~s~.</String>
        <String xml:lang="zh-Hant">{0} ~s~死於~r~墜落~s~.</String>
        <String xml:lang="zh-Hans">{0} ~s~死于~r~坠落~s~.</String>
        <String xml:lang="es-ES">{0} ~s~ha muerto a causa de una ~r~caída~s~.</String>
        <String xml:lang="pt-BR">{0} ~s~faleceu devido a uma~r~caida~s~.</String>
        <String xml:lang="ar-001">{0} ~s~مات بسبب ~r~السقوط من ارتفاع~s~.</String>
    </Entry>

    <Entry Id="died_from_explosion">
        <String xml:lang="en-US">{0} ~s~has died from an ~r~explosion~s~.</String>
        <String xml:lang="de-DE">{0} ~s~ist durch eine ~r~Explosion~s~ gestorben.</String>
        <String xml:lang="fr-FR">{0} ~s~est mort d'une ~r~explosion~s~.</String>
        <String xml:lang="nl-NL">{0} ~s~is doodgegaan door een ~r~explosie~s~.</String>
        <String xml:lang="it-IT">{0} ~s~è morto a causa di un'~r~esplosione~s~.</String>
        <String xml:lang="pl-PL">{0} ~s~został ~r~wysadzony~s~ w powietrze.</String>
        <String xml:lang="tr-TR">{0} ~s~sonucu öldü ~r~patlama~s~.</String>
        <String xml:lang="zh-Hant">{0} ~s~死於~r~爆炸~s~.</String>
        <String xml:lang="zh-Hans">{0} ~s~死于~r~爆炸~s~.</String>
        <String xml:lang="es-ES">{0} ~s~ha muerto a causa de una ~r~explosión~s~.</String>
        <String xml:lang="pt-BR">{0} ~s~faleceu devido a uma~r~explosão~s~.</String>
        <String xml:lang="ar-001">{0} ~s~مات بسبب ~r~انفجار~s~.</String>
    </Entry>

    <Entry Id="died_in_fire">
        <String xml:lang="en-US">{0} ~s~has died in a ~r~fire~s~.</String>
        <String xml:lang="de-DE">{0} ~s~ist durch ~r~Feuer~s~ gestorben.</String>
        <String xml:lang="fr-FR">{0} ~s~est mort ~r~brûlé~s~.</String>
        <String xml:lang="nl-NL">{0} ~s~is doodgegaan in een ~r~brand~s~.</String>
        <String xml:lang="it-IT">{0} ~s~è morto in un ~r~incendio~s~.</String>
        <String xml:lang="pl-PL">{0} ~s~zginął w ~r~pożarze~s~.</String>
        <String xml:lang="tr-TR">{0} ~s~sonucu öldü ~r~yangın~s~.</String>
        <String xml:lang="zh-Hant">{0} ~r~被燒死了~s~.</String>
        <String xml:lang="zh-Hans">{0} ~r~被烧死了~s~.</String>
        <String xml:lang="es-ES">{0} ~s~ha muerto en un ~r~incendio~s~.</String>
        <String xml:lang="pt-BR">{0} ~s~faleceu em um~r~incêndio~s~.</String>
        <String xml:lang="ar-001">{0} ~s~مات في ~r~حريق~s~.</String>
    </Entry>

    <!-- ========================= -->
    <!-- Death Weapons/Causes -->
    <!-- ========================= -->
    <Entry Id="with_explosives">
        <String xml:lang="en-US">with an ~r~explosive~s~</String>
        <String xml:lang="de-DE">mit ~r~explosiver Munition~s~</String>
        <String xml:lang="fr-FR">avec un ~r~explosif~s~</String>
        <String xml:lang="nl-NL">met een ~r~explosief~s~</String>
        <String xml:lang="it-IT">con un ~r~esplosivo~s~</String>
        <String xml:lang="pl-PL">~r~eksplozją~s~</String>
        <String xml:lang="tr-TR">bir ~r~patlayıcıyla~s~</String>
        <String xml:lang="zh-Hant">用~r~爆裂物~s~</String>
        <String xml:lang="zh-Hans">用~r~爆裂物~s~</String>
        <String xml:lang="es-ES">con un ~r~explosivo~s~</String>
        <String xml:lang="pt-BR">com um ~r~explosivo~s~</String>
        <String xml:lang="ar-001">بسبب ~r~متفجرات~s~</String>
    </Entry>

    <Entry Id="with_vehicle">
        <String xml:lang="en-US">with a ~r~vehicle~s~</String>
        <String xml:lang="de-DE">mit einem ~r~Fahrzeug~s~</String>
        <String xml:lang="fr-FR">avec un ~r~véhicule~s~</String>
        <String xml:lang="nl-NL">met een ~r~voertuig~s~</String>
        <String xml:lang="it-IT">con un ~r~veicolo~s~</String>
        <String xml:lang="pl-PL">~r~pojazdem~s~</String>
        <String xml:lang="tr-TR">bir ~r~araçla~s~</String>
        <String xml:lang="zh-Hant">用~r~載具~s~</String>
        <String xml:lang="zh-Hans">用~r~载具~s~</String>
        <String xml:lang="es-ES">con un ~r~vehículo~s~</String>
        <String xml:lang="pt-BR">com um ~r~veículo~s~</String>
        <String xml:lang="ar-001">بسبب ~r~مركبة~s~</String>
    </Entry>

    <Entry Id="with_water_cannon">
        <String xml:lang="en-US">with a ~r~water cannon~s~</String>
        <String xml:lang="de-DE">mit einem ~r~Wasserwerfer~s~</String>
        <String xml:lang="fr-FR">avec un ~r~canon à eau~s~</String>
        <String xml:lang="nl-NL">met een ~r~water kanon~s~</String>
        <String xml:lang="it-IT">con un ~r~cannone ad acqua~s~</String>
        <String xml:lang="pl-PL">~r~działkiem wodnym~s~</String>
        <String xml:lang="tr-TR">~r~tazyikli suyla~s~</String>
        <String xml:lang="zh-Hant">用~r~水砲~s~</String>
        <String xml:lang="zh-Hans">用~r~水砲~s~</String>
        <String xml:lang="es-ES">con un ~r~cañón de agua~s~</String>
        <String xml:lang="pt-BR">com um ~r~canhão de água~s~</String>
        <String xml:lang="ar-001">بسبب ~r~مدفع مياه~s~</String>
    </Entry>

    <Entry Id="with_fists">
        <String xml:lang="en-US">with ~r~fists~s~</String>
        <String xml:lang="de-DE">mit ~r~Fäusten~s~</String>
        <String xml:lang="fr-FR">avec ~r~ses poings~s~</String>
        <String xml:lang="nl-NL">met ~r~vuisten~s~</String>
        <String xml:lang="it-IT">a ~r~pugni~s~</String>
        <String xml:lang="pl-PL">~r~pięściami~s~</String>
        <String xml:lang="tr-TR">~r~yumrukla~s~</String>
        <String xml:lang="zh-Hant">用~r~拳頭~s~</String>
        <String xml:lang="zh-Hans">用~r~拳头~s~</String>
        <String xml:lang="es-ES">con ~r~puños~s~</String>
        <String xml:lang="pt-BR">com ~r~punhos~s~</String>
        <String xml:lang="ar-001">بسبب ~r~باليد~s~</String>
    </Entry>

    <Entry Id="with_blade">
        <String xml:lang="en-US">with a ~r~blade~s~</String>
        <String xml:lang="de-DE">mit einem ~r~Messer~s~</String>
        <String xml:lang="fr-FR">avec un ~r~couteau~s~</String>
        <String xml:lang="nl-NL">met een ~r~mes~s~</String>
        <String xml:lang="it-IT">con un'~r~arma da taglio~s~</String>
        <String xml:lang="pl-PL">~r~ostrzem~s~</String>
        <String xml:lang="tr-TR">bir ~r~bıçakla~s~</String>
        <String xml:lang="zh-Hant">用~r~刀子~s~</String>
        <String xml:lang="zh-Hans">用~r~刀子~s~</String>
        <String xml:lang="es-ES">con un ~r~cuchillo~s~</String>
        <String xml:lang="pt-BR">com uma ~r~faca~s~</String>
        <String xml:lang="ar-001">بسبب ~r~شفرة~s~</String>
    </Entry>

    <Entry Id="with_melee_weapon">
        <String xml:lang="en-US">with a ~r~melee weapon~s~</String>
        <String xml:lang="de-DE">mit einer ~r~Nahkampfwaffe~s~</String>
        <String xml:lang="fr-FR">avec une ~r~arme blanche~s~</String>
        <String xml:lang="nl-NL">met een ~r~steekwapen~s~</String>
        <String xml:lang="it-IT">con un'~r~arma da mischia~s~</String>
        <String xml:lang="pl-PL">~r~bronią białą~s~</String>
        <String xml:lang="tr-TR">bir ~r~yakın dövüş silahıyla~s~</String>
        <String xml:lang="zh-Hant">用~r~近戰武器~s~</String>
        <String xml:lang="zh-Hans">用~r~近战武器~s~</String>
        <String xml:lang="es-ES">con una ~r~arma de cuerpo a cuerpo~s~</String>
        <String xml:lang="pt-BR">com uma ~r~arma branca~s~</String>
        <String xml:lang="ar-001">بسبب ~r~اسلحة اليد~s~</String>
    </Entry>

    <Entry Id="with_revolver">
        <String xml:lang="en-US">with a ~r~revolver~s~</String>
        <String xml:lang="de-DE">mit einem ~r~Revolver~s~</String>
        <String xml:lang="fr-FR">avec un ~r~revolver~s~</String>
        <String xml:lang="nl-NL">met een ~r~revolver~s~</String>
        <String xml:lang="it-IT">con una ~r~revolver~s~</String>
        <String xml:lang="pl-PL">~r~rewolwerem~s~</String>
        <String xml:lang="tr-TR">bir ~r~revolverla~s~</String>
        <String xml:lang="zh-Hant">用~r~左輪手槍~s~</String>
        <String xml:lang="zh-Hans">用~r~左轮手枪~s~</String>
        <String xml:lang="es-ES">con un ~r~revólver~s~</String>
        <String xml:lang="pt-BR">com um ~r~revólver~s~</String>
        <String xml:lang="ar-001">بسبب ~r~مسدس~s~</String>
    </Entry>

    <Entry Id="with_revolver_headshot">
        <String xml:lang="en-US">with a ~r~revolver headshot~s~</String>
        <String xml:lang="de-DE">mit einem ~r~Revolver Kopfschuss~s~</String>
        <String xml:lang="nl-NL">met een ~r~revolver hoofdschot~s~</String>
        <String xml:lang="it-IT">con un ~r~colpo di revolver alla testa~s~</String>
        <String xml:lang="pl-PL">~r~strzałem w głowę z rewolweru ~s~</String>
        <String xml:lang="tr-TR">bir ~r~revolverla kafadan vuruş~s~</String>
        <String xml:lang="es-ES">con un ~r~disparo en la cabeza de un revólver~s~</String>
        <String xml:lang="pt-BR">com um ~r~tiro na cabeça com um revólver~s~</String>
        <String xml:lang="ar-001">بسبب ~r~مسدس في الرأس~s~</String>
    </Entry>

    <Entry Id="with_pistol">
        <String xml:lang="en-US">with a ~r~pistol~s~</String>
        <String xml:lang="de-DE">mit einer ~r~Pistole~s~</String>
        <String xml:lang="fr-FR">avec un ~r~pistolet~s~</String>
        <String xml:lang="nl-NL">met een ~r~pistool~s~</String>
        <String xml:lang="it-IT">con una ~r~pistola~s~</String>
        <String xml:lang="pl-PL">~r~pistoletem~s~</String>
        <String xml:lang="tr-TR">bir ~r~tabancayla~s~</String>
        <String xml:lang="zh-Hant">用~r~手槍~s~</String>
        <String xml:lang="zh-Hans">用~r~手枪~s~</String>
        <String xml:lang="es-ES">con una ~r~pistola~s~</String>
        <String xml:lang="pt-BR">com uma ~r~pistola~s~</String>
        <String xml:lang="ar-001">بسبب ~r~مسدس~s~</String>
    </Entry>

    <Entry Id="with_pistol_headshot">
        <String xml:lang="en-US">with a ~r~pistol headshot~s~</String>
        <String xml:lang="de-DE">mit einem ~r~Pistolen Kopfschuss~s~</String>
        <String xml:lang="nl-NL">met een ~r~pistool hoofdschot~s~</String>
        <String xml:lang="it-IT">con un ~r~colpo di pistola alla testa~s~</String>
        <String xml:lang="tr-TR">bir ~r~tabancayla kafadan vuruş~s~</String>
        <String xml:lang="pl-PL">~r~strzałem w głowę z pistoletu ~s~</String>
        <String xml:lang="es-ES">con un ~r~disparo en la cabeza de una pistola~s~</String>
        <String xml:lang="fr-FR">avec un ~r~pistolet (tir à la tête)~s~</String>
        <String xml:lang="pt-BR">com uma ~r~tiro na cabeça com uma pistolat~s~</String>
        <String xml:lang="ar-001">بسبب ~r~مسدس في الرأس~s~</String>
    </Entry>

    <Entry Id="with_smg">
        <String xml:lang="en-US">with an ~r~SMG~s~</String>
        <String xml:lang="de-DE">mit einer ~r~Maschinenpistole~s~</String>
        <String xml:lang="fr-FR">avec une ~r~mitraillette~s~</String>
        <String xml:lang="nl-NL">met een ~r~SMG~s~</String>
        <String xml:lang="it-IT">con una ~r~mitraglietta~s~</String>
        <String xml:lang="pl-PL">~r~pistoletem maszynowym~s~</String>
        <String xml:lang="tr-TR">bir ~r~hafif makineli tüfekle~s~</String>
        <String xml:lang="zh-Hant">用~r~衝鋒槍~s~</String>
        <String xml:lang="zh-Hans">用~r~冲锋枪~s~</String>
        <String xml:lang="es-ES">con una ~r~SMG~s~</String>
        <String xml:lang="pt-BR">com uma ~r~SMG~s~</String>
        <String xml:lang="ar-001">بسبب ~r~رشاش~s~</String>
    </Entry>

    <Entry Id="with_smg_headshot">
        <String xml:lang="en-US">with an ~r~SMG headshot~s~</String>
        <String xml:lang="de-DE">mit einem ~r~Maschinenpistolen Kopfschuss~s~</String>
        <String xml:lang="nl-NL">met een ~r~SMG hoofdschot~s~</String>
        <String xml:lang="it-IT">con un ~r~colpo di mitraglietta alla testa~s~</String>
        <String xml:lang="tr-TR">bir ~r~hafif makineli tüfekle kafadan vuruş~s~</String>
        <String xml:lang="es-ES">con un ~r~disparo en la cabeza de una SMG~s~</String>
        <String xml:lang="pl-PL">~r~strzałem w głowę z pistoletu maszynowego ~s~</String>
         <String xml:lang="fr-FR">avec une ~r~mitraillette (tir à la tête)~s~</String>
        <String xml:lang="pt-BR"> com um ~r~tiro na cabeça com uma SMG~s~</String>
        <String xml:lang="ar-001">بسبب ~r~رشاش في الرأس~s~</String>
    </Entry>

    <Entry Id="with_lmg">
        <String xml:lang="en-US">with an ~r~LMG~s~</String>
        <String xml:lang="de-DE">mit einem ~r~Leichten Maschinengewehr~s~</String>
        <String xml:lang="fr-FR">avec une ~r~mitrailleuse~s~</String>
        <String xml:lang="nl-NL">met een ~r~LMG~s~</String>
        <String xml:lang="it-IT">con un ~r~mitra~s~</String>
        <String xml:lang="pl-PL">~r~karabinem maszynowym~s~</String>
        <String xml:lang="tr-TR">bir ~r~makineli tüfekle~s~</String>
        <String xml:lang="zh-Hant">用~r~輕機槍~s~</String>
        <String xml:lang="zh-Hans">用~r~轻机枪~s~</String>
        <String xml:lang="es-ES">con una ~r~LMG~s~</String>
        <String xml:lang="pt-BR">com uma ~r~LMG~s~</String>
        <String xml:lang="ar-001">بسبب ~r~رشاش~s~</String>
    </Entry>

    <Entry Id="with_lmg_headshot">
        <String xml:lang="en-US">with an ~r~LMG headshot~s~</String>
        <String xml:lang="de-DE">mit einem ~r~Leichten Maschinengewehr Kopfschuss~s~</String>
        <String xml:lang="nl-NL">met een ~r~LMG hoofdschot~s~</String>
        <String xml:lang="it-IT">con un ~r~colpo di mitra alla testa~s~</String>
        <String xml:lang="tr-TR">bir ~r~makineli tüfekle kafadan vuruş~s~</String>
        <String xml:lang="es-ES">con un ~r~disparo en la cabeza de una LMG~s~</String>
        <String xml:lang="fr-FR">avec une ~r~mitrailleuse (tir à la tête)~s~</String>
        <String xml:lang="pl-PL">~r~strzałem w głowę z karabinu maszynowego ~s~</String>
        <String xml:lang="pt-BR">por um ~r~tiro na cabeça com uma LMG~s~</String>
        <String xml:lang="ar-001">بسبب ~r~رشاش في الرأس~s~</String>
    </Entry>

    <Entry Id="with_shotgun">
        <String xml:lang="en-US">with a ~r~shotgun~s~</String>
        <String xml:lang="de-DE">mit einer ~r~Schrotflinte~s~</String>
        <String xml:lang="fr-FR">avec un ~r~fusil de calibre 12~s~</String>
        <String xml:lang="nl-NL">met een ~r~shotgun~s~</String>
        <String xml:lang="it-IT">con uno ~r~shotgun~s~</String>
        <String xml:lang="pl-PL">~r~śrutówką~s~</String>
        <String xml:lang="tr-TR">bir ~r~pompalı tüfekle~s~</String>
        <String xml:lang="zh-Hant">用~r~霰彈槍~s~</String>
        <String xml:lang="zh-Hans">用~r~霰弹枪~s~</String>
        <String xml:lang="es-ES">con una ~r~escopeta~s~</String>
        <String xml:lang="pt-BR">com uma ~r~escopeta~s~</String>
        <String xml:lang="ar-001">بسبب ~r~بندقية~s~</String>
    </Entry>

    <Entry Id="with_shotgun_headshot">
        <String xml:lang="en-US">with a ~r~shotgun headshot~s~</String>
        <String xml:lang="de-DE">mit einem ~r~Schrotflinten Kopfschuss~s~</String>
        <String xml:lang="nl-NL">met een ~r~shotgun hoofdschot~s~</String>
        <String xml:lang="it-IT">con un ~r~colpo di shotgun alla testa~s~</String>
        <String xml:lang="tr-TR">bir ~r~pompalı tüfekle kafadan vuruş~s~</String>
        <String xml:lang="pl-PL">~r~strzałem w głowę ze śrutówki~s~</String>
        <String xml:lang="es-ES">con un ~r~disparo en la cabeza de una escopeta~s~</String>
        <String xml:lang="fr-FR">avec un ~r~fusil de calibre 12 (tir à la tête)~s~</String>
        <String xml:lang="pt-BR">com um ~r~tiro na cabeça com uma escopeta~s~</String>
        <String xml:lang="ar-001">بسبب ~r~بندقية في الرأس~s~</String>
    </Entry>

    <Entry Id="with_assault_rifle">
        <String xml:lang="en-US">with an ~r~assault rifle~s~</String>
        <String xml:lang="de-DE">mit einem ~r~Sturmgewehr~s~</String>
        <String xml:lang="fr-FR">avec un ~r~fusil d'assaut~s~</String>
        <String xml:lang="nl-NL">met een ~r~assault rifle~s~</String>
        <String xml:lang="it-IT">con un ~r~fucile d'assalto~s~</String>
        <String xml:lang="pl-PL">~r~karabinem szturmowym~s~</String>
        <String xml:lang="tr-TR">bir ~r~saldırı tüfeğiyle~s~</String>
        <String xml:lang="zh-Hant">用~r~突擊步槍~s~</String>
        <String xml:lang="zh-Hans">用~r~突击步枪~s~</String>
        <String xml:lang="pt-BR">com um ~r~fuzil de assalto~s~</String>
<<<<<<< HEAD
        <String xml:lang="ar-001">بسبب ~r~بندقية~s~</String>
=======
        <String xml:lang="es-ES">con un ~r~fusil de asalto~s~</String>
>>>>>>> da10d9c6
    </Entry>

    <Entry Id="with_assault_rifle_headshot">
        <String xml:lang="en-US">with an ~r~assault rifle headshot~s~</String>
        <String xml:lang="de-DE">mit einem ~r~Sturmgewehr Kopfschuss~s~</String>
        <String xml:lang="nl-NL">met een ~r~assault rifle hoofdschot~s~</String>
        <String xml:lang="it-IT">con un ~r~colpo di fucile d'assalto alla testa~s~</String>
        <String xml:lang="tr-TR">bir ~r~saldırı tüfeğiyle kafadan vuruş~s~</String>
        <String xml:lang="pl-PL">~r~strzałem w głowę z karabinu szturmowego ~s~</String>
        <String xml:lang="es-ES">con un ~r~disparo en la cabeza de un rifle de asalto~s~</String>
        <String xml:lang="fr-FR">avec un ~r~fusil d'assaut (tir à la tête)~s~</String>
        <String xml:lang="pt-BR">com um ~r~tiro na cabeça com um fuzil de assalto~s~</String>
        <String xml:lang="ar-001">بسبب ~r~بندقية في الرأس~s~</String>
    </Entry>

    <Entry Id="with_precision_rifle">
        <String xml:lang="en-US">with a ~r~precision rifle~s~</String>
        <String xml:lang="de-DE">mit einem ~r~Präzisiongewehr~s~</String>
        <String xml:lang="fr-FR">avec un ~r~fusil de précision~s~</String>
        <String xml:lang="nl-NL">met een ~r~scherpschutter~s~</String>
        <String xml:lang="it-IT">con un ~r~fucile di precisione~s~</String>
        <String xml:lang="pl-PL">~r~snajperką~s~</String>
        <String xml:lang="tr-TR">bir ~r~keskin nişancıyla~s~</String>
        <String xml:lang="zh-Hant">用~r~精準步槍~s~</String>
        <String xml:lang="zh-Hans">用~r~精准步枪~s~</String>
        <String xml:lang="es-ES">con un ~r~rifle de precisión~s~</String>
        <String xml:lang="pt-BR">com um~r~fuzil de precisão~s~</String>
        <String xml:lang="ar-001">بسبب ~r~بندقية دقيقة~s~</String>
    </Entry>

    <Entry Id="with_precision_rifle_headshot">
        <String xml:lang="en-US">with a ~r~precision rifle headshot~s~</String>
        <String xml:lang="de-DE">mit einem ~r~Präzisiongewehr Kopfschuss~s~</String>
        <String xml:lang="nl-NL">met een ~r~scherpschutter hoofdschot~s~</String>
        <String xml:lang="it-IT">con un ~r~colpo di fucile di precisione alla testa~s~</String>
        <String xml:lang="tr-TR">bir ~r~keskin nişancıyla kafadan vuruş~s~</String>
        <String xml:lang="pl-PL">~r~strzałem w głowę ze snajperki ~s~</String>
        <String xml:lang="es-ES">con un ~r~disparo en la cabeza de un rifle de preprecisión~s~</String>
         <String xml:lang="fr-FR">avec un ~r~fusil de précision (tir à la tête)~s~</String>
        <String xml:lang="pt-BR">com um ~r~tiro na cabeça com um uzil de precisão~s~</String>
        <String xml:lang="ar-001">بسبب ~r~بندقية دقيقة في الرأس~s~</String>
    </Entry>

    <Entry Id="with_firearm">
        <String xml:lang="en-US">with a ~r~firearm~s~</String>
        <String xml:lang="de-DE">mit einer ~r~Schusswaffe~s~</String>
        <String xml:lang="fr-FR">avec une ~r~arme à feu~s~</String>
        <String xml:lang="nl-NL">met een ~r~vuurwapen~s~</String>
        <String xml:lang="it-IT">con un'~r~arma da fuoco~s~</String>
        <String xml:lang="pl-PL">~r~bronią palną~s~</String>
        <String xml:lang="tr-TR">bir ~r~ateşli silahla~s~</String>
        <String xml:lang="zh-Hant">用~r~重型武器~s~</String>
        <String xml:lang="zh-Hans">用~r~重型武器~s~</String>
        <String xml:lang="es-ES">con un ~r~arma de fuego~s~</String>
        <String xml:lang="pt-BR">com uma ~r~arma de fogo~s~</String>
        <String xml:lang="ar-001">بسبب ~r~سلاح ناري~s~</String>
    </Entry>

    <Entry Id="with_firearm_headshot">
        <String xml:lang="en-US">with a ~r~firearm headshot~s~</String>
        <String xml:lang="de-DE">mit einem ~r~Schusswaffe Kopfschuss~s~</String>
        <String xml:lang="nl-NL">met een ~r~vuurwapen hoofdschot~s~</String>
        <String xml:lang="it-IT">con un ~r~colpo di arma da fuoco alla testa~s~</String>
        <String xml:lang="tr-TR">bir ~r~ateşli silahla kafadan vuruş~s~</String>
        <String xml:lang="pl-PL">~r~kulką w głowę z broni palnej ~s~</String>
        <String xml:lang="es-ES">con un ~r~disparo en la cabeza de un arma de fuego~s~</String>
        <String xml:lang="fr-FR">avec une ~r~arme à feu (tir à la tête)~s~</String>
        <String xml:lang="pt-BR">com um ~r~tiro na cabeça com uma arma de fogo~s~</String>
        <String xml:lang="ar-001">بسبب ~r~سلاح ناري في الرأس~s~</String>
    </Entry>

    <Entry Id="with_fire">
        <String xml:lang="en-US">with ~r~fire~s~</String>
        <String xml:lang="de-DE">mit ~r~Feuer~s~</String>
        <String xml:lang="fr-FR">avec du ~r~feu~s~</String>
        <String xml:lang="nl-NL">met ~r~vuur~s~</String>
        <String xml:lang="it-IT">con il ~r~fuoco~s~</String>
        <String xml:lang="pl-PL">~r~ogniem~s~</String>
        <String xml:lang="tr-TR">~r~ateşle~s~</String>
        <String xml:lang="zh-Hant">用~r~火~s~</String>
        <String xml:lang="zh-Hans">用~r~火~s~</String>
        <String xml:lang="es-ES">con ~r~fuego~s~</String>
        <String xml:lang="pt-BR">com ~r~fogo~s~</String>
        <String xml:lang="ar-001">بسبب ~r~نار~s~</String>
    </Entry>

    <Entry Id="with_gas">
        <String xml:lang="en-US">with ~r~gas~s~</String>
        <String xml:lang="de-DE">mit ~r~Gas~s~</String>
        <String xml:lang="fr-FR">avec du ~r~gaz~s~</String>
        <String xml:lang="nl-NL">met ~r~gas~s~</String>
        <String xml:lang="it-IT">con il ~r~gas~s~</String>
        <String xml:lang="pl-PL">~r~gazem~s~</String>
        <String xml:lang="tr-TR">~r~gazla~s~</String>
        <String xml:lang="zh-Hant">用~r~氣體~s~</String>
        <String xml:lang="zh-Hans">用~r~气体~s~</String>
        <String xml:lang="es-ES">con ~r~gas~s~</String>
        <String xml:lang="pt-BR">com ~r~gás~s~</String>
        <String xml:lang="ar-001">بسبب ~r~بنزين~s~</String>
    </Entry>

    <Entry Id="with_weapon">
        <String xml:lang="en-US">with a ~r~weapon~s~</String>
        <String xml:lang="de-DE">mit einer ~r~Waffe~s~</String>
        <String xml:lang="fr-FR">avec une ~r~arme~s~</String>
        <String xml:lang="nl-NL">met een ~r~wapen~s~</String>
        <String xml:lang="it-IT">con un'~r~arma~s~</String>
        <String xml:lang="pl-PL">~r~bronią~s~</String>
        <String xml:lang="tr-TR">~r~silahla~s~</String>
        <String xml:lang="zh-Hant">用~r~武器~s~</String>
        <String xml:lang="zh-Hans">用~r~武器~s~</String>
        <String xml:lang="es-ES">con un ~r~arma~s~</String>
        <String xml:lang="pt-BR">com uma ~r~arma~s~</String>
        <String xml:lang="ar-001">بسبب ~r~سلاح~s~</String>
    </Entry>

    <!-- ========================= -->
    <!-- Death Special Cases -->
    <!-- ========================= -->

    <Entry Id="for_bounty">
        <String xml:lang="en-US">for ~g~{0}~s~</String>
        <String xml:lang="de-DE">für ~g~{0}~s~</String>
        <String xml:lang="fr-FR">pour ~g~{0}~s~</String>
        <String xml:lang="nl-NL">voor ~g~{0}~s~</String>
        <String xml:lang="it-IT">per ~g~{0}~s~</String>
        <String xml:lang="pl-PL">by zdobyć nagrodę ~g~{0}~s~</String>
        <String xml:lang="tr-TR">için ~g~{0}~s~</String>
        <String xml:lang="zh-Hant">贏得獎金 ~g~{0}~s~</String>
        <String xml:lang="zh-Hans">赢得奖金 ~g~{0}~s~</String>
        <String xml:lang="es-ES">para ~g~{0}~s~</String>
        <String xml:lang="pt-BR">para ~g~{0}~s~</String>
        <String xml:lang="ar-001">ل ~g~{0}~s~</String>
    </Entry>

    <Entry Id="in_self_defense">
        <String xml:lang="en-US">in ~g~self-defense~s~</String>
        <String xml:lang="de-DE">in ~g~Selbstverteidigung~s~</String>
        <String xml:lang="fr-FR">en ~g~légitime défense~s~</String>
        <String xml:lang="nl-NL">in ~g~zelfverdediging~s~</String>
        <String xml:lang="it-IT">per ~g~legittima difesa~s~</String>
        <String xml:lang="pl-PL">w ~g~samoobronie~s~</String>
        <String xml:lang="tr-TR">için ~g~nefsi müdafaa~s~</String>
        <String xml:lang="zh-Hant">~g~自我防衛~s~</String>
        <String xml:lang="zh-Hans">~g~自我防卫~s~</String>
        <String xml:lang="es-ES">en ~g~defensa propia~s~</String>
        <String xml:lang="pt-BR">em ~g~defesa própria~s~</String>
        <String xml:lang="ar-001">في ~g~دفاع عن النفس~s~</String>
    </Entry>

    <Entry Id="in_revenge">
        <String xml:lang="en-US">in ~r~revenge~s~</String>
        <String xml:lang="de-DE">in ~r~Rache~s~</String>
        <String xml:lang="fr-FR">en ~r~revanche~s~</String>
        <String xml:lang="nl-NL">in ~r~revenge~s~</String>
        <String xml:lang="it-IT">per ~r~vendetta~s~</String>
        <String xml:lang="pl-PL">w ~r~zemście~s~</String>
        <String xml:lang="tr-TR">için ~r~intikam~s~</String>
        <String xml:lang="zh-Hant">~r~復仇~s~</String>
        <String xml:lang="zh-Hans">~r~复仇~s~</String>
        <String xml:lang="es-ES">en ~r~venganza~s~</String>
        <String xml:lang="pt-BR">em ~r~vingança~s~</String>
        <String xml:lang="ar-001">في ~r~انتقام~s~</String>
    </Entry>

    <Entry Id="in_redzone">
        <String xml:lang="en-US">in a ~r~redzone~s~</String>
        <String xml:lang="de-DE">in einer ~r~roten Zone~s~</String>
        <String xml:lang="fr-FR">dans une ~r~zone rouge~s~</String>
        <String xml:lang="nl-NL">in een ~r~redzone~s~</String>
        <String xml:lang="it-IT">in ~r~zona rossa~s~</String>
        <String xml:lang="pl-PL">w ~r~strefie zagrożonej~s~</String>
        <String xml:lang="tr-TR">içinde ~r~kırmızı bölge~s~</String>
        <String xml:lang="zh-Hant">在 ~r~紅區~s~</String>
        <String xml:lang="zh-Hans">在 ~r~红区~s~</String>
        <String xml:lang="es-ES">en una ~r~zona roja~s~</String>
        <String xml:lang="pt-BR">em uma ~r~zona vermelha~s~</String>
        <String xml:lang="ar-001">في ~r~المنطقة الحمراء~s~</String>
    </Entry>

    <!-- ========================= -->
    <!-- Kill Messages -->
    <!-- ========================= -->
    <!-- {0} = killer -->
    <!-- {1} = victim -->
    <!-- {2} = cause string -->
    <!-- {3} = special case string (bounty/revenge/redzone) -->
    <!-- Add spaces as necessary, assuming a full message, don't worry if the string doesn't show up then the script will remove the extra spaces -->
    <!-- Example kill message: Sasino (152) killed theDoc (249) with a sniper rifle headshot in revenge. -->
    <!--                       [    {0}    ]        [    {1}   ] [          {2}            ] [   {3}  ] -->
    <!-- I know that the headshot part is complicated to insert due to grammatical rules, if that's the case then just wrap the translation of the "headshot" -->
    <!-- entry in parenthesis, that way it should not break the grammatical structure. If it still does then please contact Sasino and we can find another way. -->
    <Entry Id="kill_msg">
        <String xml:lang="en-US">{0} ~s~killed {1} ~s~{2} {3}</String>
        <String xml:lang="de-DE">{0} ~s~hat {1} ~s~{2} {3} getötet</String>
        <String xml:lang="fr-FR">{0} ~s~a tué {1} ~s~{2} {3}</String>
        <String xml:lang="nl-NL">{0} ~s~heeft {1} ~s~vermoord {2} {3}</String>
        <String xml:lang="it-IT">{0} ~s~ha ucciso {1} ~s~{2} {3}</String>
        <String xml:lang="pl-PL">{0} ~s~zabił {1} ~s~{2} {3}</String>
        <String xml:lang="tr-TR">{0} ~s~öldürdü {1} ~s~{2} {3}</String>
        <String xml:lang="zh-Hant">{0} ~s~{2} ~s~{3} 擊殺了 {1}</String>
        <String xml:lang="zh-Hans">{0} ~s~{2} ~s~{3} 击杀了 {1}</String>
        <String xml:lang="es-ES">{0} ~s~mató a {1} ~s~{2} {3}</String>
        <String xml:lang="pt-BR">{0} ~s~assassinou {1} ~s~{2} {3}</String>
        <String xml:lang="ar-001">{0} ~s~قتل {1} ~s~{2} {3}</String>
    </Entry>

    <!-- ========================= -->
    <!-- Revive Messages -->
    <!-- ========================= -->
    <Entry Id="medic_revived">
        <String xml:lang="en-US">Paramedic {0} revived you.</String>
        <String xml:lang="de-DE">Sanitäter {0} hat dich wiederbelebt.</String>
        <String xml:lang="fr-FR">L'EMS {0} t'as réanimé.</String>
        <String xml:lang="nl-NL">Ambulancier {0} heeft je gereanimeerd.</String>
        <String xml:lang="it-IT">Il paramedico {0} ti ha rianimato.</String>
        <String xml:lang="pl-PL">Medyk {0} cię ocucił.</String>
        <String xml:lang="tr-TR">Sağlık görevlisi {0} seni canlandırdı.</String>
        <String xml:lang="zh-Hant">醫護 {0} 復活了你.</String>
        <String xml:lang="zh-Hans">医护 {0} 复活了你.</String>
        <String xml:lang="es-ES">El médico {0} te revivió.</String>
        <String xml:lang="pt-BR">O médico {0} o reanimou.</String>
        <String xml:lang="ar-001">المسعف {0} احياك.</String>
    </Entry>

    <Entry Id="medic_failed">
        <String xml:lang="en-US">The ~p~paramedic ~s~has ~r~failed ~s~to revive you and you were transferred to a ~r~hospital~s~.</String>
        <String xml:lang="de-DE">Der ~p~Sanitäter ~s~hat ~r~versagt ~s~dich wiederzubeleben und du wurdest in ein ~r~Krankenhaus~s~ verlegt.</String>
        <String xml:lang="fr-FR">L'~p~EMS ~s~n'a ~r~pas réussi ~s~à te réanimer et tu as été transporté vers un ~r~hôpital~s~.</String>
        <String xml:lang="nl-NL">Het is de ~p~ambulancier ~r~niet gelukt ~s~om jou te reanimeren en je bent gestuurd naar een ~r~ziekenhuis~s~.</String>
        <String xml:lang="it-IT">Il ~p~paramedico ~s~ha ~r~fallito ~s~la rianimazione quindi sei stato trasferito in un ~r~ospedale~s~.</String>
        <String xml:lang="pl-PL">~p~Medykowi ~r~nie udało się ~s~ciebie ocucić i zostałeś przetransportowany do ~r~szpitala~s~.</String>
        <String xml:lang="tr-TR">~p~Sağlık görevlisi ~r~başaramadı ~s~seni canlandırmak için başka bir yere nakledildin ~r~hastane~s~.</String>
        <String xml:lang="zh-Hant">~p~護理人員~s~~r~未能及時~s~救活你，你被轉移到~r~醫院~s~.</String>
        <String xml:lang="zh-Hans">~p~护理人员~s~~r~未能及时~s~救活你，你被转移到~r~医院~s~.</String>
        <String xml:lang="es-ES">El ~p~médico ~s~ha ~r~fallado ~s~al intentar reanimarte y te transfirieron a un ~r~hospital~s~.</String>
        <String xml:lang="pt-BR">O ~p~médico ~s~não ~r~conseguiu ~s~ressuscitá-lo e você foi enviado ao ~r~hospital~s~.</String>
        <String xml:lang="ar-001">لقد ~r~فشل ~s~ ~p~المسعف ~s~في اسعافك وتم نقلك إلى ~r~المستشفي~s~.</String>
    </Entry>


    <!-- ========================= -->
    <!-- Command Suggestions -->
    <!-- ========================= -->

    <!-- This shows up when you are typing the /revenge command -->
    <Entry Id="sugg_revenge">
        <String xml:lang="en-US">View a list of players that you can take revenge on and that can take revenge on you.</String>
        <String xml:lang="de-DE">Zeigt die Liste mit Spielern, an welchen du Rache nehmen kannst und welche Rache an dir nehmen können.</String>
        <String xml:lang="fr-FR">Voir la liste de joueurs sur lesquels tu as une revanche et ceux qui en ont une sur toi.</String>
        <String xml:lang="nl-NL">Bekijk de lijst van spelers waar je revenge op kan nemen en die op jou revenge kunnen claimen.</String>
        <String xml:lang="it-IT">Visualizza la lista di giocatori sui quali ti puoi vendicare e quelli che cercano vendetta su di te.</String>
        <String xml:lang="pl-PL">Zobacz listę graczy na których możesz się zemścić oraz mogących zemścić się na tobie.</String>
        <String xml:lang="tr-TR">İntikam alabileceğiniz ve sizden intikam alabilecek oyuncuların listesini görün.</String>
        <String xml:lang="zh-Hant">查看你可以進行報復或可以報復你的玩家列表.</String>
        <String xml:lang="zh-Hans">查看你可以进行报复或可以报复你的玩家列表.</String>
        <String xml:lang="es-ES">Visualiza una lista de jugadores de los que puedes vengarte y que pueden vengarse de ti.</String>
        <String xml:lang="pt-BR">Veja uma lista de jogadores dos quais você pode se vingar e que podem se vingar de você.</String>
        <String xml:lang="ar-001">شاهد قائمة اللاعبين الذين يمكنك الانتقام منهم والذين يمكنهم الانتقام منك.</String>
    </Entry>

    <!-- ========================= -->
    <!-- Revenge Menu -->
    <!-- ========================= -->
    <Entry Id="menu_revenge_title">
        <String xml:lang="en-US">Revenge</String>
        <String xml:lang="de-DE">Rache</String>
        <String xml:lang="fr-FR">Revanche</String>
        <String xml:lang="nl-NL">Revenge</String>
        <String xml:lang="it-IT">Vendetta</String>
        <String xml:lang="pl-PL">Zemsta</String>
        <String xml:lang="tr-TR">İntikam</String>
        <String xml:lang="zh-Hant">復仇</String>
        <String xml:lang="zh-Hans">复仇</String>
        <String xml:lang="es-ES">Venganza</String>
<<<<<<< HEAD
        <String xml:lang="pt-Br">vingança</String>
        <String xml:lang="ar-001">انتقام</String>
=======
        <String xml:lang="pt-BR">vingança</String>
>>>>>>> da10d9c6
    </Entry>

    <Entry Id="menu_revenge_subtitle">
        <String xml:lang="en-US">Revenge information</String>
        <String xml:lang="de-DE">Revanche Informationen</String>
        <String xml:lang="fr-FR">Information Revanche</String>
        <String xml:lang="nl-NL">Revenge informatie</String>
        <String xml:lang="it-IT">Informazioni vendetta</String>
        <String xml:lang="pl-PL">Informacje na temat zemsty</String>
        <String xml:lang="tr-TR">İntikam bilgisi</String>
        <String xml:lang="zh-Hant">復仇資訊</String>
        <String xml:lang="zh-Hans">复仇资讯</String>
        <String xml:lang="es-ES">Información de venganzas</String>
        <String xml:lang="pt-BR">Informações sobre vingança</String>
        <String xml:lang="ar-001">معلومات الانتقام</String>
    </Entry>

    <Entry Id="menu_revenge_targets_text">
        <String xml:lang="en-US">Revenge Targets</String>
        <String xml:lang="de-DE">Rache Ziele</String>
        <String xml:lang="fr-FR">Cibles de ta Revanche</String>
        <String xml:lang="nl-NL">Revenge Doelwitten</String>
        <String xml:lang="it-IT">Bersagli vendetta</String>
        <String xml:lang="pl-PL">Cele zemsty</String>
        <String xml:lang="tr-TR">İntikam hedefleri</String>
        <String xml:lang="zh-Hant">復仇目標</String>
        <String xml:lang="zh-Hans">复仇目标</String>
        <String xml:lang="es-ES">Objetivos para vengarte</String>
        <String xml:lang="pt-BR">Alvo de vingança</String>
        <String xml:lang="ar-001">أهداف الانتقام</String>
    </Entry>

    <Entry Id="menu_revenge_targets_descr">
        <String xml:lang="en-US">List of players you can take ~r~revenge ~s~on.</String>
        <String xml:lang="de-DE">Liste von Spielern, an denen du dich ~r~rächen ~s~kannst.</String>
        <String xml:lang="fr-FR">Liste des joueurs sur lesquels tu as une ~r~revanche~s~.</String>
        <String xml:lang="nl-NL">Lijst van spelers waar je ~r~revenge ~s~op kan nemen.</String>
        <String xml:lang="it-IT">Lista di giocatori che puoi uccidere per ~r~vendetta~s~.</String>
        <String xml:lang="pl-PL">Lista graczy na których możesz się ~r~zemścić~s~.</String>
        <String xml:lang="tr-TR">Alabileceğiniz oyuncuların listesi ~r~intikam~s~.</String>
        <String xml:lang="zh-Hant">你可以~r~復仇~s~的玩家列表.</String>
        <String xml:lang="zh-Hans">你可以~r~复仇~s~的玩家列表.</String>
        <String xml:lang="es-ES">Lista de jugadores de los que puedes ~r~vengarte~s~.</String>
        <String xml:lang="pt-BR">Lista de jogadores dos quais você pode se ~r~vingar~s~.</String>
        <String xml:lang="ar-001">قائمة اللاعبين الذين يمكنك ~r~الانتقام~s~منهم.</String>
    </Entry>

    <Entry Id="menu_revenge_claimants_text">
        <String xml:lang="en-US">Revenge Claimants</String>
        <String xml:lang="de-DE">Rache Geschädigte</String>
        <String xml:lang="fr-FR">Revanches dont tu es la Cible</String>
        <String xml:lang="nl-NL">Revenge Eisers</String>
        <String xml:lang="it-IT">Reclamanti Vendetta</String>
        <String xml:lang="pl-PL">Żądający zemsty</String>
        <String xml:lang="tr-TR">İntikam alacaklılar</String>
        <String xml:lang="zh-Hant">復仇索賠者</String>
        <String xml:lang="zh-Hans">复仇索赔者</String>
        <String xml:lang="es-ES">Objetivos que quieren vengarse</String>
        <String xml:lang="pt-BR">Alvos que querem se vingar</String>
        <String xml:lang="ar-001">المطالبين بالانتقام</String>
    </Entry>

    <Entry Id="menu_revenge_claimants_descr">
        <String xml:lang="en-US">List of players that can take ~r~revenge ~s~on you.</String>
        <String xml:lang="de-DE">Liste von Spielern, welche sich an dir ~r~rächen ~s~können.</String>
        <String xml:lang="fr-FR">Liste des joueurs qui possèdent une ~r~revanche ~s~sur toi.</String>
        <String xml:lang="nl-NL">Lijst van spelers die op jou ~r~revenge ~s~kunnen nemen</String>
        <String xml:lang="it-IT">Lista di giocatori che possono ucciderti per ~r~vendetta~s~.</String>
        <String xml:lang="pl-PL">Lista graczy którzy mogą się na tobie ~r~zemścić ~s~</String>
        <String xml:lang="tr-TR">Alabilecek oyuncuların listesi ~r~intikam ~s~</String>
        <String xml:lang="zh-Hant">可以對你進行~r~復仇~s~的玩家列表.</String>
        <String xml:lang="zh-Hans">可以对你进行~r~复仇~s~的玩家列表.</String>
        <String xml:lang="es-ES">Lista de jugadores que pueden ~r~vengarse ~s~de ti.</String>
        <String xml:lang="pt-BR">Lista de jogadores que podem se ~r~vingar ~s~r de você.</String>
        <String xml:lang="ar-001">قائمة اللاعبين الذين يمكنهم ~r~الانتقام~s~منك.</String>
    </Entry>

    <Entry Id="menu_revenge_no_targets_text">
        <String xml:lang="en-US">No revenge targets :(</String>
        <String xml:lang="de-DE">Keine Rache Ziele :(</String>
        <String xml:lang="fr-FR">Aucune cibles de revanche :(</String>
        <String xml:lang="nl-NL">Geen revenge targets :(</String>
        <String xml:lang="it-IT">Nessun bersaglio da vendetta :(</String>
        <String xml:lang="pl-PL">Brak celów do zemsty :(</String>
        <String xml:lang="tr-TR">İntikam için hedef yok :(</String>
        <String xml:lang="zh-Hant">沒有可復仇目標 :(</String>
        <String xml:lang="zh-Hans">没有可复仇目标 :(</String>
        <String xml:lang="es-ES">No tienes venganza contra nadie :(</String>
        <String xml:lang="pt-BR">Você não tem vingança contra ninguém :(</String>
        <String xml:lang="ar-001">لا أهداف للانتقام :(</String>
    </Entry>

    <Entry Id="menu_revenge_no_targets_descr">
        <String xml:lang="en-US">Sorry, there's no one you can kill in revenge at this time.</String>
        <String xml:lang="de-DE">Sorry, aktuell gibt es niemanden, den du aus Rache tötten darfst.</String>
        <String xml:lang="fr-FR">Désolé, il n'y a personne que tu peux tuer par revanche pour le moment.</String>
        <String xml:lang="nl-NL">Sorry, er is op dit moment niemand waar je revenge op kan nemen.</String>
        <String xml:lang="it-IT">Ci dispiace, non puoi uccidere nessuno per vendetta al momento.</String>
        <String xml:lang="pl-PL">Niestety nie możesz zabić nikogo w zemście.</String>
        <String xml:lang="tr-TR">Üzgünüm, şu anda intikam için öldürebileceğin kimse yok.</String>
        <String xml:lang="zh-Hant">抱歉,目前你無法殺死任何人來報仇.</String>
        <String xml:lang="zh-Hans">抱歉,目前你无法杀死任何人来报仇.</String>
        <String xml:lang="es-ES">Lo siento, no hay nadie a quien puedas matar en venganza en este momento.</String>
        <String xml:lang="pt-BR">Desculpe,não há ninguém que você possa matar por vingança no momento..</String>
        <String xml:lang="ar-001">عذرًا، لا يوجد أحد يمكنك قتله انتقامًا في هذا الوقت.</String>
    </Entry>

    <Entry Id="menu_revenge_no_claimants_text">
        <String xml:lang="en-US">No revenge claimants :)</String>
        <String xml:lang="de-DE">Keine Rache Geschädigten</String>
        <String xml:lang="fr-FR">Aucune menace de revanche :)</String>
        <String xml:lang="nl-NL">Geen mensen die op jou revenge kunnen nemen :)</String>
        <String xml:lang="it-IT">Nessun reclamante di vendetta :)</String>
        <String xml:lang="pl-PL">Brak żdających zemsty :)</String>
        <String xml:lang="tr-TR">İntikam talep eden yok :)</String>
        <String xml:lang="zh-Hant">沒有尋仇者 :)</String>
        <String xml:lang="zh-Hans">没有寻仇者 :)</String>
        <String xml:lang="es-ES">Nadie puede vengarse de usted :)</String>
        <String xml:lang="pt-BR">Ninguém pode se vingar de você :)</String>
        <String xml:lang="ar-001">لا يوجد مطالبين بالانتقام :)</String>
    </Entry>

    <Entry Id="menu_revenge_no_claimants_descr">
        <String xml:lang="en-US">Yay! Nobody is trying to kill you in revenge!</String>
        <String xml:lang="de-DE">Yay! Niemand versucht dich aus Rache zu töten.</String>
        <String xml:lang="fr-FR">Youhou! Personne n'essaie de te tuer par revanche!</String>
        <String xml:lang="nl-NL">Hoera! Niemand probeert op jou revenge te nemen!</String>
        <String xml:lang="it-IT">Evvai! Nessuno sta cercando di ucciderti per vendetta!</String>
        <String xml:lang="pl-PL">Hurra! Nikt nie próbuje zabić cię w zemście!</String>
        <String xml:lang="tr-TR">Yaşasın! İntikam için kimse seni öldürmeye çalışmıyor!</String>
        <String xml:lang="zh-Hant">耶!沒有人想殺你來報復!</String>
        <String xml:lang="zh-Hans">耶!没有人想杀你来报复!</String>
        <String xml:lang="es-ES">¡Hurra! ¡Nadie está intentando matarte por venganza!</String>
        <String xml:lang="pt-BR">Que Bom! Ninguém está tentando matá-lo por retaliação!</String>
        <String xml:lang="ar-001">ياي! لا أحد يحاول قتلك انتقامًا!</String>
    </Entry>

    <!-- 0 = job name, for example Police Officer -->
    <Entry Id="menu_revenge_invalid_job">
        <String xml:lang="en-US">~r~You can't take revenge on other players as a {0}.</String>
        <String xml:lang="de-DE">~r~Du darfst keine Rache an anderen Spielern als {0} nehmen.</String>
        <String xml:lang="fr-FR">~r~Tu ne peux pas prendre ta revanche sur un autre joueur en tant que {0}.</String>
        <String xml:lang="nl-NL">~r~Je mag geen revenge nemen op andere spelers als een {0}</String>
        <String xml:lang="it-IT">~r~Non puoi reclamare vendetta su altri giocatori come {0}.</String>
        <String xml:lang="pl-PL">~r~Nie możesz zabijać w zemście jako {0}.</String>
        <String xml:lang="tr-TR">~r~Diğer oyunculardan intikam alamazsınız {0}.</String>
        <String xml:lang="zh-Hant">~r~作為一名 {0}，你不能報復其他玩家.</String>
        <String xml:lang="zh-Hans">~r~作为一名 {0}，你不能报复其他玩家.</String>
        <String xml:lang="es-ES">~r~No puedes vengarte de otros jugadores como {0}.</String>
        <String xml:lang="pt-BR">~r~você não pode se vingar de outros jogadores quando é um {0}.</String>
        <String xml:lang="ar-001">~r~لا يمكنك الانتقام من اللاعبين الآخرين باعتبارك {0}.</String>
    </Entry>

    <!-- ========================= -->
    <!-- Hospital Bill -->
    <!-- ========================= -->
    <!-- Healthcare ain't free! -->
    <Entry Id="hospital_bill">
        <String xml:lang="en-US">~p~Hospital bill</String>
        <String xml:lang="de-DE">~p~Krankenhausrechnung</String>
        <String xml:lang="fr-FR">~p~Facture des soins</String>
        <String xml:lang="nl-NL">~p~Ziekenhuis Rekening</String>
        <String xml:lang="it-IT">~p~Fattura dell'ospedale</String>
        <String xml:lang="pl-PL">~p~Rachunek za leczenie</String>
        <String xml:lang="tr-TR">~p~Hastane faturası</String>
        <String xml:lang="zh-Hant">~p~醫院帳單</String>
        <String xml:lang="zh-Hans">~p~医院帐单</String>
        <String xml:lang="es-ES">~p~Factura del hospital</String>
        <String xml:lang="pt-BR">~p~Conta do hospital</String>
        <String xml:lang="ar-001">~p~فاتورة المستشفى</String>
    </Entry>

    <Entry Id="health_ins_activated">
        <String xml:lang="en-US">~b~Health insurance ~s~activated</String>
        <String xml:lang="de-DE">~b~Krankenversicherung ~s~aktiviert</String>
        <String xml:lang="fr-FR">~b~Mutuelle santé ~s~activée</String>
        <String xml:lang="nl-NL">~b~Zorgverzekering ~s~geactiveerd</String>
        <String xml:lang="it-IT">~b~Assicurazione sanitaria ~s~attivata</String>
        <String xml:lang="pl-PL">~b~Ubezpieczenie zdrowotne ~s~aktywowane</String>
        <String xml:lang="tr-TR">~b~Sağlık sigortası ~s~etkinleştirildi</String>
        <String xml:lang="zh-Hant">~b~健康保險 ~s~已啟動</String>
        <String xml:lang="zh-Hans">~b~健康保险 ~s~已启动</String>
        <String xml:lang="es-ES">~b~Seguro medico ~s~activado</String>
        <String xml:lang="pt-BR">~b~Seguro saúde ~s~ativado</String>
        <String xml:lang="ar-001">~b~التأمين الصحي ~s~مفعل</String>
    </Entry>

    <Entry Id="covered_by_insurance">
        <String xml:lang="en-US">Covered by insurance: ~b~{0}</String>
        <String xml:lang="de-DE">Von der Versicherung übernommen: ~b~{0}</String>
        <String xml:lang="fr-FR">Prise en charge de la mutuelle: ~b~{0}</String>
        <String xml:lang="nl-NL">Gedekt door je zorgverzekering: ~b~{0}</String>
        <String xml:lang="it-IT">Coperto dall'assicurazione: ~b~{0}</String>
        <String xml:lang="pl-PL">Pokryte przez ubezpieczenie: ~b~{0}</String>
        <String xml:lang="tr-TR">Sigorta kapsamında: ~b~{0}</String>
        <String xml:lang="zh-Hant">受保險保障: ~b~{0}</String>
        <String xml:lang="zh-Hans">受保险保障: ~b~{0}</String>
        <String xml:lang="es-ES">Cubierto por el seguro: ~b~{0}</String>
        <String xml:lang="pt-BR">Coberto por seguro de saúde ~b~{0}</String>
        <String xml:lang="ar-001">مشمول بالتأمين: ~b~{0}</String>
    </Entry>

    <Entry Id="paid_by_check">
        <String xml:lang="en-US">Paid by check: ~g~{0}</String>
        <String xml:lang="de-DE">Per Scheck bezahlt: ~g~{0}</String>
        <String xml:lang="fr-FR">Payé par chèque bancaire: ~g~{0}</String>
        <String xml:lang="nl-NL">Per cheque betaald: ~g~{0}</String>
        <String xml:lang="it-IT">Pagato con assegno: ~g~{0}</String>
        <String xml:lang="pl-PL">Zapłacone przelewem: ~g~{0}</String> <!-- Replaced check with wire transfer as checks are not available in Poland, many people I know, don't know what a check is -->
        <String xml:lang="tr-TR">Banka havalesi ile ödenir: ~g~{0}</String>
        <String xml:lang="zh-Hant">通過支票支付: ~g~{0}</String>
        <String xml:lang="zh-Hans">通过支票支付: ~g~{0}</String>
        <String xml:lang="es-ES">Pagado con cheque: ~g~{0}</String>
        <String xml:lang="pt-BR">Pago em cheque: ~g~{0}</String>
        <String xml:lang="ar-001">يتم الدفع عن طريق شيك: ~g~{0}</String>
    </Entry>

    <Entry Id="paid_in_cash">
        <String xml:lang="en-US">Paid in cash: ~g~{0}</String>
        <String xml:lang="de-DE">Bar bezahlt: ~g~{0}</String>
        <String xml:lang="fr-FR">Payé en espèces: ~g~{0}</String>
        <String xml:lang="nl-NL">Contant betaald: ~g~{0}</String>
        <String xml:lang="it-IT">Pagato in contanti: ~g~{0}</String>
        <String xml:lang="pl-PL">Zapłacono gotówką: ~g~{0}</String>
        <String xml:lang="tr-TR">Nakit ödeme: ~g~{0}</String>
        <String xml:lang="zh-Hant">通過現金支付: ~g~{0}</String>
        <String xml:lang="zh-Hans">通过现金支付: ~g~{0}</String>
        <String xml:lang="es-ES">Pagado en efectivo: ~g~{0}</String>
        <String xml:lang="pt-BR">Pago em dinheiro: ~g~{0}</String>
        <String xml:lang="ar-001">تم الدفع نقدًا: ~g~{0}</String>
    </Entry>

    <!-- I just changed this from "unpaid" to "outstanding" in English too, as it gives a better understanding -->
    <!-- that you are actually gonna have to pay it 😂 it's not free just cause you don't have the money! -->
    <Entry Id="outstanding">
        <String xml:lang="en-US">Outstanding: ~r~{0}</String>
        <String xml:lang="de-DE">Ausstehend: ~r~{0}</String>
        <String xml:lang="fr-FR">Insolvable: ~r~{0}</String>
        <String xml:lang="nl-NL">Openstaand: ~r~{0}</String>
        <String xml:lang="it-IT">Insoluto: ~r~{0}</String>
        <String xml:lang="pl-PL">Dług: ~r~{0}</String>
        <String xml:lang="tr-TR">Borç: ~r~{0}</String>
        <String xml:lang="zh-Hant">傑出的: ~r~{0}</String>
        <String xml:lang="zh-Hans">杰出的: ~r~{0}</String>
        <String xml:lang="es-ES">Pendiente: ~r~{0}</String>
        <String xml:lang="pt-BR">Pendente: ~r~{0}</String>
        <String xml:lang="ar-001">غير مدفوعة: ~r~{0}</String>
    </Entry>
</Entries><|MERGE_RESOLUTION|>--- conflicted
+++ resolved
@@ -516,11 +516,6 @@
         <String xml:lang="zh-Hant">用~r~突擊步槍~s~</String>
         <String xml:lang="zh-Hans">用~r~突击步枪~s~</String>
         <String xml:lang="pt-BR">com um ~r~fuzil de assalto~s~</String>
-<<<<<<< HEAD
-        <String xml:lang="ar-001">بسبب ~r~بندقية~s~</String>
-=======
-        <String xml:lang="es-ES">con un ~r~fusil de asalto~s~</String>
->>>>>>> da10d9c6
     </Entry>
 
     <Entry Id="with_assault_rifle_headshot">
@@ -796,12 +791,7 @@
         <String xml:lang="zh-Hant">復仇</String>
         <String xml:lang="zh-Hans">复仇</String>
         <String xml:lang="es-ES">Venganza</String>
-<<<<<<< HEAD
         <String xml:lang="pt-Br">vingança</String>
-        <String xml:lang="ar-001">انتقام</String>
-=======
-        <String xml:lang="pt-BR">vingança</String>
->>>>>>> da10d9c6
     </Entry>
 
     <Entry Id="menu_revenge_subtitle">
