--- conflicted
+++ resolved
@@ -281,12 +281,9 @@
 
     <Entry Id="killed_by_disease">
         <String xml:lang="en-US">{0} ~s~has died from ~r~disease~s~.</String>
-        <String xml:lang="nl-NL">{0} ~s~is doodgegaan van een ~r~ziekte~s~.</String>
-<<<<<<< HEAD
+        <String xml:lang="nl-NL">{0} ~s~is doodgegaan van een ~r~ziekte~s~.</String
         <String xml:lang="hi-Latn">{0} ~s~ki maut ~r~bimari ~s~se gayi hai.</String>
-=======
         <String xml:lang="lv-LV">{0} ~s~nomira no ~r~slimības~s~.</String>
->>>>>>> 01fb65f3
     </Entry>
 
     <Entry Id="drowned">
@@ -1029,21 +1026,15 @@
     <Entry Id="doctor_revived">
         <String xml:lang="en-US">Medical Doctor {0} revived you.</String>
         <String xml:lang="nl-NL">Dokter {0} heeft je gereanimeerd.</String>
-<<<<<<< HEAD
         <String xml:lang="hi-Latn">Medical Doctor {0} ne aapko revive kiya.</String>
-=======
         <String xml:lang="lv-LV">Dakteris {0} atdzīvināja jūs.</String>
->>>>>>> 01fb65f3
     </Entry>
 
     <Entry Id="doctor_failed">
         <String xml:lang="en-US">The ~y~doctor ~s~has ~r~failed ~s~to revive you and you were transferred to a ~r~hospital~s~.</String>
         <String xml:lang="nl-NL">Het is de ~y~dokter ~s~~r~mislukt ~s~je te reanimeren en daarom ben je overgeplaatst naar een ~r~ziekenhuis~s~.</String>
-<<<<<<< HEAD
         <String xml:lang="hi-Latn">~y~Doctor ~s~aapko revive karne mein ~r~fail ~s~ho gaye aur aapko ~r~hospital ~s~mein transfer kar diya gaya.</String>
-=======
         <String xml:lang="lv-LV">~y~Dakterim ~r~nesanāca ~s~jūs atdzivināt un jūs tika nogādāts uz ~r~slimnīcu~s~.</String>
->>>>>>> 01fb65f3
     </Entry>
 
     <!-- ========================= -->
