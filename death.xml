<?xml version="1.0" encoding="UTF-8"?>

<Entries>
    <!-- ========================= -->
    <!-- Death Options -->
    <!-- ========================= -->
    <!-- Please, keep 911, don't change it to your country's emergency number, thanks -->
    <Entry Id="btn_call_911">
        <String xml:lang="en-US">Call 911</String>
        <String xml:lang="de-DE">Informiere 911</String>
        <String xml:lang="fr-FR">Appeler le 911</String>
        <String xml:lang="nl-NL">Bel 911</String>
        <String xml:lang="it-IT">Chiama il 911</String>
        <String xml:lang="pl-PL">Zadzwoń na 911</String>
        <String xml:lang="tr-TR">911'i ara</String>
        <String xml:lang="zh-Hant">撥打 911</String>
        <String xml:lang="zh-Hans">拨打 911</String>
        <String xml:lang="es-ES">Llama al 911</String>
        <String xml:lang="pt-BR">Liga ao 911</String>
        <String xml:lang="ar-001">اتصل ب 911</String>
        <String xml:lang="th-TH">โทร 911</String>
        <String xml:lang="vi-VN">Gọi 911</String>
        <String xml:lang="id-ID">Panggil 911</String>
        <String xml:lang="hi-Latn">Call 911</String>
        <String xml:lang="lv-LV">Uzzvanīt 911</String>
        <String xml:lang="sv-SE">Ring 911</String>
    </Entry>

    <Entry Id="btn_respawn">
        <String xml:lang="en-US">Respawn</String>
        <String xml:lang="de-DE">Respawnen</String>
        <String xml:lang="fr-FR">Réapparaître</String>
        <String xml:lang="nl-NL">Respawnen</String>
        <String xml:lang="it-IT">Respawna</String>
        <String xml:lang="pl-PL">Odródź się</String>
        <String xml:lang="tr-TR">Yeniden doğ</String>
        <String xml:lang="zh-Hant">復活</String>
        <String xml:lang="zh-Hans">复活</String>
        <String xml:lang="es-ES">Reaparecer</String>
        <String xml:lang="pt-BR">Reaparecer</String>
        <String xml:lang="ar-001">إعادة للحياة مرة اخري</String>
        <String xml:lang="th-TH">เกิดใหม่</String>
        <String xml:lang="vi-VN">Hồi sinh</String>
        <String xml:lang="id-ID">Hidup kembali</String>
        <String xml:lang="hi-Latn">Respawn</String>
        <String xml:lang="lv-LV">Atdzimt</String>
        <String xml:lang="sv-SE">Återuppstå</String>
    </Entry>

    <!-- ========================= -->
    <!-- Recommended Frequency on Respawn -->
    <!-- ========================= -->
    <Entry Id="tune_sugg_freq">
        <String xml:lang="en-US">Do you want to tune in to the recommended ~b~radio frequency ~s~(~y~{0}~s~)?</String>
        <String xml:lang="de-DE">Möchtest du die vorgeschlagene ~b~Funk-Frequenz ~s~(~y~{0}~s~) einstellen?</String>
        <String xml:lang="fr-FR">Est-ce que tu veux te connecter à la ~b~fréquence radio ~s~recommandée (~y~{0}~s~)?</String>
        <String xml:lang="nl-NL">Wil je je radio op de aangeraden ~b~radio frequentie ~s~(~y~{0}~s~) instellen?</String>
        <String xml:lang="it-IT">Vuoi sintonizzarti sulla ~b~frequenza ~s~consigliata (~y~{0}~s~)?</String>
        <String xml:lang="pl-PL">Czy chcesz połączyć się z rekomendowaną ~b~częstotliwością radiową ~s~(~y~{0}~s~)?</String>
        <String xml:lang="tr-TR">Tavsiye edilen seviyede olmasını ister misin ~b~radyo frekansının ~s~(~y~{0}~s~)?</String>
        <String xml:lang="zh-Hant">您想收聽推薦的 ~b~無線電頻道 ~s~(~y~{0}~s~)嗎?</String>
        <String xml:lang="zh-Hans">您想收听推荐的 ~b~无线电频率 ~s~(~y~{0}~s~)吗?</String>
        <String xml:lang="es-ES">¿Quiere entrar la frecuencia de radio ~b~recomendada ~s~(~y~{0}~s~)?</String>
        <String xml:lang="pt-BR">Deseja inserir a frequência de rádio ~b~recomendada~s~(~y~{0}~s~)?</String>
        <String xml:lang="ar-001">هل تريد الاستماع إلى تردد الراديو ~b~الموصى به~s~(~y~{0}~s~)؟</String>
        <String xml:lang="th-TH">คุณต้องการปรับแต่งตามที่แนะนำหรือไม่ ~b~rความถี่เสียง ~s~(~y~{0}~s~)?</String>
        <String xml:lang="vi-VN">Bạn có muốn nghe tuỳ chỉnh theo đề xuất? ~b~Tần số vô tuyến ~s~(~y~{0}~s~)?</String>
        <String xml:lang="id-ID">Apakah anda mau pindah ke ~b~radio frekuensi yand direkomendasikan ~s~(~y~{0}~s~)?</String>
        <String xml:lang="hi-Latn">Kya aap hamare recommended ~b~radio frequency ~s~(~y~{0}~s~)Tune in karna chahte hain?</String>
        <String xml:lang="lv-LV">Vai vēlaties pārslēgties uz ieteicamo ~b~radio frekvenci ~s~(~y~{0}~s~)?</String>
        <String xml:lang="sv-SE">Vill du ställa in i den rekommenderade ~b~radio kanalen ~s~(~y~{0}~s~)?</String>
    </Entry>

    <Entry Id="btn_tune_in">
        <String xml:lang="en-US">Tune in</String>
        <String xml:lang="de-DE">Einstellen</String>
        <String xml:lang="fr-FR">Transmettre</String>
        <String xml:lang="it-IT">Sintonizzati</String>
        <String xml:lang="nl-NL">Radio instellen</String>
        <String xml:lang="pl-PL">Połącz się</String>
        <String xml:lang="tr-TR">Ayarla</String>
        <String xml:lang="zh-Hant">收聽</String>
        <String xml:lang="zh-Hans">收听</String>
        <String xml:lang="es-ES">Sintonizar</String>
        <String xml:lang="pt-BR">Sintonizar</String>
        <String xml:lang="ar-001">قلب المحطات للراديو</String>
        <String xml:lang="th-TH">ปรับเข้ามา</String>
        <String xml:lang="vi-VN">Điều chỉnh</String>
        <String xml:lang="id-ID">Masuk Radio</String>
        <String xml:lang="hi-Latn">Tune in</String>
        <String xml:lang="lv-LV">Pārslēgties</String>
        <String xml:lang="sv-SE">Ställa in</String>
    </Entry>

    <Entry Id="btn_tune_in_hold">
        <String xml:lang="en-US">Tune in (hold)</String>
        <String xml:lang="de-DE">Einstellen (halten)</String>
        <String xml:lang="fr-FR">Transmettre (rester appuyé)</String>
        <String xml:lang="it-IT">Sintonizzati (tieni premuto)</String>
        <String xml:lang="nl-NL">Radio instellen (vasthouden)</String>
        <String xml:lang="pl-PL">Połącz się (przytrzymaj)</String>
        <String xml:lang="tr-TR">Ayarla (basılı tutun)</String>
        <String xml:lang="zh-Hant">收聽（按住）</String>
        <String xml:lang="zh-Hans">收听（按住）</String>
        <String xml:lang="es-ES">Sintonizar (mantener)</String>
        <String xml:lang="pt-BR">Sintonizar (manter)</String>
        <String xml:lang="ar-001">قلب المحطات للراديو (اضغط مع الاستمرار)</String>
        <String xml:lang="th-TH">ปรับเข้ามา (ค้าง)</String>
        <String xml:lang="vi-VN">Điều chỉnh (Giữ)</String>
        <String xml:lang="id-ID">Masuk Radio (Tahan)</String>
        <String xml:lang="hi-Latn">Tune in (hold)</String>
        <String xml:lang="lv-LV">Pārslēgties (turiet)</String>
        <String xml:lang="sv-SE">Ställ in (håll)</String>
    </Entry>

    <!-- ========================= -->
    <!-- Death EMS Notification -->
    <!-- ========================= -->
    <Entry Id="no_paramedics">
        <String xml:lang="en-US">There were no ~p~paramedics ~s~nearby and you were automatically transferred to a ~r~hospital~s~.</String>
        <String xml:lang="de-DE">Es waren keine ~p~Sanitäter ~s~in der Nähe. Du wurdest automatisch in ein ~r~Krankenhaus ~s~verlegt.</String>
        <String xml:lang="fr-FR">Il n'y avait pas d'~p~ambulanciers ~s~à proximité et tu as été automatiquement transporté vers un ~r~hôpital~s~.</String>
        <String xml:lang="nl-NL">Er zijn geen ~p~ambulanciers ~s~in de buurt en je bent automatisch doorgestuurd naar een ~r~ziekenhuis~s~.</String>
        <String xml:lang="it-IT">Non era presente alcun ~p~paramedico ~s~nelle vicinanze quindi sei stato trasferito automaticamente a un ~r~ospedale~s~.</String>
        <String xml:lang="pl-PL">W pobliżu nie było ~p~medyków~s~, a ty zostałeś przetransportowany do ~r~szpitala~s~.</String>
        <String xml:lang="tr-TR">Yakınlarda ~p~sağlık görevlisi ~s~yoktu ve otomatik olarak bir ~r~hastaneye ~s~sevk edildiniz.</String>
        <String xml:lang="zh-Hant">附近沒有~p~醫護人員~s~,你將被自動轉移到~r~醫院~s~.</String>
        <String xml:lang="zh-Hans">附近没有~p~医护~s~,你被自动转移到~r~医院~s~.</String>
        <String xml:lang="es-ES">No había ~p~paramédicos ~s~cerca y te trasladaron automáticamente a un ~r~hospital~s~.</String>
        <String xml:lang="pt-BR">Não havia ~p~paramédicos ~s~perto e você foi automaticamente transportado para um ~r~hospital~s~.</String>
        <String xml:lang="ar-001">لم يكن هناك~p~مسعفون ~s~بالجوار و تم نقلك تلقائيًا إلي ~r~المستشفي~s~.</String>
        <String xml:lang="th-TH">ไม่มี ~p~หน่วยแพทย์ ~s~อยู่ใกล้ๆ และคุณถูกย้ายไปยังโดยอัตโนมัติ ~r~โรงพยาบาล~s~ </String>
        <String xml:lang="vi-VN">Gần đây không có ~p~nhân viên y tế ~s~nào gần bạn, bạn đã được tự động chuyển về ~r~bệnh viện~s~.</String>
        <String xml:lang="id-ID">Tidak ada ~p~paramedis ~s~didekat anda dan anda telah otomatis dipindah kan ke ~r~rumah sakit~s~.</String>
        <String xml:lang="hi-Latn">Aapke aas-paas koi bhi ~p~paramedics ~s~naa hone ki wajah se aap ko automatically ek ~r~hospital ~s~transfer kar diya gaya.</String>
        <String xml:lang="lv-LV">Netālu nebija neviena ~p~ārsta ~s~un jūs tika automātiski nogādāts uz ~r~slimnīcu~s~.</String>
        <String xml:lang="sv-SE">Det var inga ~p~sjukvårdare i ~s~Närheten och du blev automatiskt skickad till ett ~r~sjukhus~s~.</String>
    </Entry>

    <Entry Id="some_paramedics">
        <String xml:lang="en-US">There are one or more ~p~paramedics ~s~nearby. You can't respawn until the timer runs out, the paramedics leave the area, or they die.</String>
        <String xml:lang="de-DE">Es sind ein oder mehrere ~p~Sanitäter ~s~in der Nähe. Du kannst erst wieder respawnen, wenn der Timer abgelaufen ist, die Sanitäter das Gebiet verlassen oder sie sterben.</String>
        <String xml:lang="fr-FR">Il y a un ou plusieurs ~p~ambulanciers ~s~à proximité. Tu ne peux pas réapparaître tant que le minuteur n'est pas écoulé, que les ambulanciers n'ont pas quitté la zone ou qu'ils ne sont pas morts.</String>
        <String xml:lang="nl-NL">Er zijn één of meerdere ~p~ambulanciers ~s~in de buurt. Je kan niet respawnen totdat de timer afloopt, de ambulanciers het gebied verlaten, of ze dood gaan.</String>
        <String xml:lang="it-IT">Ci sono uno o più ~p~paramedici ~s~nelle vicinanze. Non puoi respawnare finché il timer non scade, i paramedici non lasciano l'area, o muoiono.</String>
        <String xml:lang="pl-PL">W pobliżu jest co najmniej jeden ~p~medyk ~s~Nie możesz się odrodzić do póki nie minie czas, medycy oddalą się z okolicy lub zginą.</String>
        <String xml:lang="tr-TR">Yakınlarda bir veya daha fazla ~p~sağlık görevlisi ~s~var. Zamanlayıcı bitene, sağlık görevlileri bölgeyi terk edene veya onlar ölene kadar yeniden doğamazsınız.</String>
        <String xml:lang="zh-Hant">附近有一名或多名護理人員. 在倒數計時結束或護理人員離開該區域或死亡之前,您將無法重生.</String>
        <String xml:lang="zh-Hans">附近有一名或多名护理人员. 在倒数计时结束或护理人员离开该区域或死亡之前,您无法重生.</String>
        <String xml:lang="es-ES">Hay uno o más ~p~paramédicos ~s~cerca. No puedes reaparecer hasta que se agote el tiempo, los paramédicos abandonen el área o mueran.</String>
        <String xml:lang="pt-BR">Há um ou mais~p~paramedicos ~s~nas proximidades.Você não pode fazer reparos até que o tempo se esgote, os paramédicos saiam da área ou morram..</String>
        <String xml:lang="ar-001">يوجد ~p~مسعف ~s~واحد أو أكثر بالقرب منك. لا يمكنك العودة إلى الحياة حتى ينفد الموقت، أو يغادر المسعفون المنطقة، أو يموتون.</String>
        <String xml:lang="th-TH">มีหนึ่งหรือมากกว่านั้น ~p~หน่วยแพทย์ ~s~ใกล้. คุณไม่สามารถเกิดใหม่ได้จนกว่าตัวจับเวลาจะหมด, เจ้าหน้าที่กู้ภัยออกจากพื้นที่แล้ว, หรือพวกเขาตาย.</String>
        <String xml:lang="vi-VN">Gần đây có nhiều hơn một ~p~nhân viên y tế~s~. Bạn không thể hồi sinh cho đến khi hết thời gian, nhân viên y tế đi khỏi khu vực hoặc họ chết.</String>
        <String xml:lang="id-ID">Ada satu atau lebih ~p~paramedis ~s~disekitar. Anda tidak dapat hidup kembali hingga waktu habis, paramedis meninggalkan area, atau paramedis meninggal.</String>
        <String xml:lang="hi-Latn">Aapke aas-paas ek ya ek se zyada ~p~paramedics ~s~hone ki wajah se aap respawn nahi le sakte jab tak time khatm, doctors area leave kar dete, ya mar jaate.</String>
        <String xml:lang="lv-LV">Netālu no jums ir viens vai vairāki ~p~ārsti~s~. Jūs nevarat atzdimt, kamēr nav beidzies taimers, ārsti nav atstājusi zonu, vai viņi nav mirusi.</String>
        <String xml:lang="sv-SE">Det är en eller mer ~p~sjukvårdare ~s~nära. Du kan inte återupplivas förän tiden tar slut, Sjukvårdarna lämna detta område, eller dem dör.</String>
    </Entry>

    <!-- ========================= -->
    <!-- Spawn Protection -->
    <!-- ========================= -->
    <Entry Id="spawn_protection_on">
        <String xml:lang="en-US">Spawn protection ~g~enabled~s~.</String>
        <String xml:lang="de-DE">Spawn-Schutz ~g~aktiviert~s~.</String>
        <String xml:lang="fr-FR">Protection du spawn ~g~activée~s~.</String>
        <String xml:lang="nl-NL">Spawn protectie ~g~ingeschakeld~s~.</String>
        <String xml:lang="it-IT">Protezione di spawn ~g~attivata~s~.</String>
        <String xml:lang="pl-PL">Ochrona po odrodzeniu ~g~aktywna~s~.</String>
        <String xml:lang="tr-TR">Yeniden doğma koruması ~g~aktif~s~.</String>
        <String xml:lang="zh-Hant">重生保護 ~g~啟用~s~.</String>
        <String xml:lang="zh-Hans">复活保护 ~g~启用~s~.</String>
        <String xml:lang="es-ES">Protección de spawn ~g~habilitada~s~.</String>
        <String xml:lang="pt-BR">Proteções do spawn ~g~autorizada~s~.</String>
        <String xml:lang="ar-001">حماية العودة للحياة مرة اخري ~g~مُفعلة~s~.</String>
        <String xml:lang="th-TH">การป้องกันการเกิด ~g~เปิดแล้ว~s~.</String>
        <String xml:lang="vi-VN">Giáp bảo vệ ~g~Đã bật~s~</String>
        <String xml:lang="id-ID">Perlindungan spawn ~g~diaktifkan~s~.</String>
        <String xml:lang="hi-Latn">Spawn protection ~g~enabled~s~.</String>
        <String xml:lang="lv-LV">Aizsardzība pēc atdzimšanas ~g~ieslēgta~s~.</String>
        <String xml:lang="sv-SE">Livs skydd ~g~aktiverad~s~.</String>
    </Entry>

    <Entry Id="spawn_protection_off">
        <String xml:lang="en-US">Spawn protection ~r~disabled~s~.</String>
        <String xml:lang="de-DE">Spawn-Schutz ~r~deaktiviert~s~.</String>
        <String xml:lang="fr-FR">Protection du spawn ~r~désactivée~s~.</String>
        <String xml:lang="nl-NL">Spawn protectie ~r~uitgeschakeld~s~.</String>
        <String xml:lang="it-IT">Protezione di spawn ~r~disattivata~s~.</String>
        <String xml:lang="pl-PL">Ochrona po odrodzeniu ~r~nieaktywna~s~.</String>
        <String xml:lang="tr-TR">Yeniden doğma koruması ~r~devre dışı~s~.</String>
        <String xml:lang="zh-Hant">重生保護 ~r~停用~s~.</String>
        <String xml:lang="zh-Hans">复活保护 ~r~停用~s~.</String>
        <String xml:lang="es-ES">Protección de spawn ~r~deshabilitada~s~.</String>
        <String xml:lang="pt-BR">Proteções do spawn ~r~desactivado~s~.</String>
        <String xml:lang="ar-001">حماية العودة للحياة مرة اخري ~r~غير مُفعلة~s~.</String>
        <String xml:lang="th-TH">การป้องกันการเกิด ~r~ปิดแล้ว~s~.</String>
        <String xml:lang="vi-VN">Giáp bảo vệ ~r~đã tắt~s~</String>
        <String xml:lang="id-ID">Perlindungan spawn ~r~dimatikan~s~.</String>
        <String xml:lang="hi-Latn">Spawn protection ~r~disabled~s~.</String>
        <String xml:lang="lv-LV">Aizsardzība pēc atdzimšanas ~r~izslēgta~s~.</String>
        <String xml:lang="sv-SE">Livs skydd ~r~avaktiverat~s~.</String>
    </Entry>

    <!-- ========================= -->
    <!-- Death Messages -->
    <!-- ========================= -->
    <Entry Id="died">
        <String xml:lang="en-US">{0} ~s~has died.</String>
        <String xml:lang="de-DE">{0} ~s~ist gestorben.</String>
        <String xml:lang="fr-FR">{0} ~s~est mort.</String>
        <String xml:lang="nl-NL">{0} ~s~is doodgegaan.</String>
        <String xml:lang="it-IT">{0} ~s~è morto.</String>
        <String xml:lang="pl-PL">{0} ~s~zginął.</String>
        <String xml:lang="tr-TR">{0} ~s~öldü.</String>
        <String xml:lang="zh-Hant">{0} ~s~死亡了.</String>
        <String xml:lang="zh-Hans">{0} ~s~死亡了.</String>
        <String xml:lang="es-ES">{0} ~s~ha muerto.</String>
        <String xml:lang="pt-BR">{0} ~s~faleceu.</String>
        <String xml:lang="ar-001">{0} ~s~مات.</String>
        <String xml:lang="th-TH">{0} ~s~ได้ตายแล้ว.</String>
        <String xml:lang="vi-VN">{0} ~s~đã chết.</String>
        <String xml:lang="id-ID">{0} ~s~telah meninggal.</String>
        <String xml:lang="hi-Latn">{0} ~s~has died.</String>
        <String xml:lang="lv-LV">{0} ~s~nomira.</String>
        <String xml:lang="sv-SE">{0} ~s~har dött.</String>
    </Entry>

    <Entry Id="killed_by_npc">
        <String xml:lang="en-US">{0} ~s~has been killed by an ~r~NPC~s~.</String>
        <String xml:lang="de-DE">{0} ~s~wurde von einem ~r~NPC~s~ getötet.</String>
        <String xml:lang="fr-FR">{0} ~s~a été tué par un ~r~PNJ~s~.</String>
        <String xml:lang="nl-NL">{0} ~s~is vermoord door een ~r~NPC~s~.</String>
        <String xml:lang="it-IT">{0} ~s~è stato ucciso da un ~r~NPC~s~.</String>
        <String xml:lang="pl-PL">{0} ~s~został zabity przez ~r~bota~s~.</String>
        <String xml:lang="tr-TR">{0}, ~r~NPC ~s~tarafından öldürüldü.</String>
        <String xml:lang="zh-Hant">{0} ~s~被 ~r~NPC~s~ 擊殺了.</String>
        <String xml:lang="zh-Hans">{0} ~s~被 ~r~NPC~s~ 击杀了.</String>
        <String xml:lang="es-ES">{0} ~s~ha sido asesinado por un ~r~NPC~s~.</String>
        <String xml:lang="pt-BR">{0} ~s~foi assassinado por um ~r~NPC~s~.</String>
        <String xml:lang="ar-001">{0} ~s~قُتل على يد ~r~شخصية غير قابلة للعب~s~.</String>
        <String xml:lang="th-TH">{0} ~s~ถูกฆ่าโดย ~r~NPC~s~.</String>
        <String xml:lang="vi-VN">{0} ~s~đã bị giết chết bởi ~r~NPC~s~.</String>
        <String xml:lang="id-ID">{0} ~s~telah dibunuh oleh ~r~NPC~s~.</String>
        <String xml:lang="hi-Latn">{0} ~s~maare jaa chuke ~r~NPC ~s~se.</String>
        <String xml:lang="lv-LV">{0} ~s~nogalinājis ~r~NPC~s~.</String>
        <String xml:lang="sv-SE">{0} ~s~har dött av en ~r~NPC~s~.</String>
    </Entry>

    <Entry Id="killed_by_animal">
        <String xml:lang="en-US">{0} ~s~has been killed by an ~r~animal~s~.</String>
        <String xml:lang="de-DE">{0} ~s~wurde von einem ~r~Tier~s~ getötet.</String>
        <String xml:lang="fr-FR">{0} ~s~a été tué par un ~r~animal~s~.</String>
        <String xml:lang="nl-NL">{0} ~s~is vermoord door een ~r~dier~s~.</String>
        <String xml:lang="it-IT">{0} ~s~è stato ucciso da un ~r~animale~s~.</String>
        <String xml:lang="pl-PL">{0} ~s~został zabity przez ~r~zwierzę~s~.</String>
        <String xml:lang="tr-TR">{0}, ~r~hayvan ~s~tarafından öldürüldü.</String>
        <String xml:lang="zh-Hant">{0} ~s~被 ~r~動物~s~ 擊殺了.</String>
        <String xml:lang="zh-Hans">{0} ~s~被 ~r~动物~s~ 击杀了.</String>
        <String xml:lang="es-ES">{0} ~s~ha sido asesinado por un ~r~animal~s~.</String>
        <String xml:lang="pt-BR">{0} ~s~foi assassinado por um ~r~animal~s~.</String>
        <String xml:lang="ar-001">{0} ~s~قُتل على يد ~r~حيوان~s~.</String>
        <String xml:lang="th-TH">{0} ~s~ถูกฆ่าโดย ~r~สัตว์~s~.</String>
        <String xml:lang="vi-VN">{0} ~s~đã bị giết chết bởi ~r~động vật~s~.</String>
        <String xml:lang="id-ID">{0} ~s~telah terbunuh oleh ~r~binatang~s~.</String>
        <String xml:lang="hi-Latn">{0} ~s~maare jaa chuke ~r~animal ~s~se.</String>
        <String xml:lang="lv-LV">{0} ~s~nogalinājis ~r~dzīvnieks~s~.</String>
        <String xml:lang="sv-SE">{0} ~s~har blivit dödat av ett ~r~djur~s~.</String>
    </Entry>

    <Entry Id="killed_by_od">
        <String xml:lang="en-US">{0} ~s~has died from a ~r~drug overdose~s~.</String>
        <String xml:lang="de-DE">{0} ~s~ist durch eine~r~Überdosis Drogen~s~ gestorben.</String>
        <String xml:lang="fr-FR">{0} ~s~est mort d'une ~r~overdose de drogue~s~.</String>
        <String xml:lang="nl-NL">{0} ~s~is doodgegaan van een ~r~overdosis~s~.</String>
        <String xml:lang="it-IT">{0} ~s~è morto di ~r~overdose~s~.</String>
        <String xml:lang="pl-PL">{0} ~s~zginął z ~r~przedawkowania narkotyków~s~.</String>
        <String xml:lang="tr-TR">{0}, ~r~aşırı dozda uyuşturucu ~s~yüzünden öldü.</String>
        <String xml:lang="zh-Hant">{0} ~s~死於~r~使用過量藥物~s~.</String>
        <String xml:lang="zh-Hans">{0} ~s~死于~r~使用药物过量~s~.</String>
        <String xml:lang="es-ES">{0} ~s~ha muerto por una ~r~sobredosis de drogas~s~.</String>
        <String xml:lang="pt-BR">{0} ~s~faleceu devido a uma ~r~overdose de drogas~s~.</String>
        <String xml:lang="ar-001">{0} لقد مات ~s~بسبب ~r~جرعة زائدة من المخدرات~s~.</String>
        <String xml:lang="th-TH">{0} ~s~ตายจาก ~r~เสพยาเกินขนาด~s~.</String>
        <String xml:lang="vi-VN">{0} ~s~đã chết bởi vì ~r~chơi thuốc quá liều~s~.</String>
        <String xml:lang="id-ID">{0} ~s~telah meninggal akibat ~r~overdosis obat~s~.</String>
        <String xml:lang="hi-Latn">{0} ~s~maare gaye ~r~drug overdos ~s~se.</String>
        <String xml:lang="lv-LV">{0} ~s~nomira no ~r~narkotiku pārdozēšanas~s~.</String>
        <String xml:lang="sv-SE">{0} ~s~har dött av en ~r~Läkemedel överdos~s~.</String>
    </Entry>

    <Entry Id="killed_by_disease">
        <String xml:lang="en-US">{0} ~s~has died from ~r~disease~s~.</String>
        <String xml:lang="nl-NL">{0} ~s~is doodgegaan van een ~r~ziekte~s~.</String>
        <String xml:lang="hi-Latn">{0} ~s~ki maut ~r~bimari ~s~se gayi hai.</String>
        <String xml:lang="lv-LV">{0} ~s~nomira no ~r~slimības~s~.</String>
        <String xml:lang="de-DE">{0} ~s~ist durch eine ~r~Erkrankung~s~ gestorben.</String>
        <String xml:lang="sv-SE">{0} ~s~har dött av en ~r~sjukdom~s~.</String>
    </Entry>

    <Entry Id="drowned">
        <String xml:lang="en-US">{0} ~s~has ~r~drowned~s~.</String>
        <String xml:lang="de-DE">{0} ~s~ist ~r~ertrunken~s~.</String>
        <String xml:lang="fr-FR">{0} ~s~s'est ~r~noyé~s~.</String>
        <String xml:lang="nl-NL">{0} ~s~is ~r~verdronken~s~.</String>
        <String xml:lang="it-IT">{0} ~s~è ~r~annegato~s~.</String>
        <String xml:lang="pl-PL">{0} ~s~~r~utonął~s~.</String>
        <String xml:lang="tr-TR">{0} ~r~boğuldu~s~.</String>
        <String xml:lang="zh-Hant">{0} ~r~溺死了~s~.</String>
        <String xml:lang="zh-Hans">{0} ~r~溺死了~s~.</String>
        <String xml:lang="es-ES">{0} ~s~se ha ~r~ahogado~s~.</String>
        <String xml:lang="pt-BR">{0} ~s~se ~r~afogou~s~.</String>
        <String xml:lang="ar-001">{0} ~s~مات ~r~غريق~s~.</String>
        <String xml:lang="th-TH">{0} ~s~ได้ ~r~ล้มลง~s~.</String>
        <String xml:lang="vi-VN">{0} ~s~đã ~r~chết đuối~s~.</String>
        <String xml:lang="id-ID">{0} ~s~telah ~r~tenggelam~s~.</String>
        <String xml:lang="hi-Latn">{0} ~s~paani mein ~r~doob ~s~gaye.</String>
        <String xml:lang="lv-LV">{0} ~r~noslīka~s~.</String>
        <String xml:lang="sv-SE">{0} ~s~har ~r~drunknat~s~.</String>
    </Entry>

    <Entry Id="died_from_fall">
        <String xml:lang="en-US">{0} ~s~has died from a ~r~fall~s~.</String>
        <String xml:lang="de-DE">{0} ~s~ist durch einen ~r~Sturz~s~ gestorben.</String>
        <String xml:lang="fr-FR">{0} ~s~est mort d'une ~r~chute~s~.</String>
        <String xml:lang="nl-NL">{0} ~s~is doodgegaan van een ~r~val~s~.</String>
        <String xml:lang="it-IT">{0} ~s~è morto per una ~r~caduta~s~.</String>
        <String xml:lang="pl-PL">{0} ~s~zginał od ~r~upadku~s~.</String>
        <String xml:lang="tr-TR">{0}, ~r~düşme ~s~sonucu öldü.</String>
        <String xml:lang="zh-Hant">{0} ~s~死於~r~墜落~s~.</String>
        <String xml:lang="zh-Hans">{0} ~s~死于~r~坠落~s~.</String>
        <String xml:lang="es-ES">{0} ~s~ha muerto a causa de una ~r~caída~s~.</String>
        <String xml:lang="pt-BR">{0} ~s~faleceu devido a uma~r~caida~s~.</String>
        <String xml:lang="ar-001">{0} ~s~مات بسبب ~r~السقوط من ارتفاع~s~.</String>
        <String xml:lang="th-TH">{0} ~s~ตายจาก ~r~ตกจากที่สูง~s~.</String>
        <String xml:lang="vi-VN">{0} ~s~đã chết vì ~r~ngã~s~.</String>
        <String xml:lang="id-ID">{0} ~s~telah meninggal akibat ~r~terjatuh~s~.</String>
        <String xml:lang="hi-Latn">{0} ~s~mar gaye ~r~gir ~s~ke.</String>
        <String xml:lang="lv-LV">{0} ~s~nomira no ~r~kritiena~s~.</String>
        <String xml:lang="sv-SE">{0} ~s~har dött av ett ~r~fall~s~.</String>


    </Entry>

    <Entry Id="died_from_explosion">
        <String xml:lang="en-US">{0} ~s~has died from an ~r~explosion~s~.</String>
        <String xml:lang="de-DE">{0} ~s~ist durch eine ~r~Explosion~s~ gestorben.</String>
        <String xml:lang="fr-FR">{0} ~s~est mort d'une ~r~explosion~s~.</String>
        <String xml:lang="nl-NL">{0} ~s~is doodgegaan door een ~r~explosie~s~.</String>
        <String xml:lang="it-IT">{0} ~s~è morto a causa di un'~r~esplosione~s~.</String>
        <String xml:lang="pl-PL">{0} ~s~został ~r~wysadzony~s~ w powietrze.</String>
        <String xml:lang="tr-TR">{0}, ~r~patlama ~s~sonucu öldü.</String>
        <String xml:lang="zh-Hant">{0} ~s~死於~r~爆炸~s~.</String>
        <String xml:lang="zh-Hans">{0} ~s~死于~r~爆炸~s~.</String>
        <String xml:lang="es-ES">{0} ~s~ha muerto a causa de una ~r~explosión~s~.</String>
        <String xml:lang="pt-BR">{0} ~s~faleceu devido a uma~r~explosão~s~.</String>
        <String xml:lang="ar-001">{0} ~s~مات بسبب ~r~انفجار~s~.</String>
        <String xml:lang="th-TH">{0} ~s~ตายจาก ~r~ระเบิด~s~.</String>
        <String xml:lang="vi-VN">{0} ~s~đã chết vì một ~r~vụ nổ~s~.</String>
        <String xml:lang="id-ID">{0} ~s~telah meninggal akibat ~r~ledakan~s~.</String>
        <String xml:lang="hi-Latn">{0} ~s~mar gaye ek ~r~explosion ~s~se.</String>
        <String xml:lang="lv-LV">{0} ~s~nomira no ~r~sprādziena~s~.</String>
        <String xml:lang="sv-SE">{0} ~s~har dött av en ~r~explosion~s~.</String>

    </Entry>

    <Entry Id="died_in_fire">
        <String xml:lang="en-US">{0} ~s~has died in a ~r~fire~s~.</String>
        <String xml:lang="de-DE">{0} ~s~ist durch ~r~Feuer~s~ gestorben.</String>
        <String xml:lang="fr-FR">{0} ~s~est mort ~r~brûlé~s~.</String>
        <String xml:lang="nl-NL">{0} ~s~is doodgegaan in een ~r~brand~s~.</String>
        <String xml:lang="it-IT">{0} ~s~è morto in un ~r~incendio~s~.</String>
        <String xml:lang="pl-PL">{0} ~s~zginął w ~r~pożarze~s~.</String>
        <String xml:lang="tr-TR">{0}, ~r~yangında ~s~öldü.</String>
        <String xml:lang="zh-Hant">{0} ~r~被燒死了~s~.</String>
        <String xml:lang="zh-Hans">{0} ~r~被烧死了~s~.</String>
        <String xml:lang="es-ES">{0} ~s~ha muerto en un ~r~incendio~s~.</String>
        <String xml:lang="pt-BR">{0} ~s~faleceu em um~r~incêndio~s~.</String>
        <String xml:lang="ar-001">{0} ~s~مات في ~r~حريق~s~.</String>
        <String xml:lang="th-TH">{0} ~s~ตายจาก ~r~ไฟ~s~.</String>
        <String xml:lang="vi-VN">{0} ~s~đã chết trong vụ ~r~cháy~s~.</String>
        <String xml:lang="id-ID">{0} ~s~telah meninggal akibat ~r~terbakar~s~.</String>
        <String xml:lang="hi-Latn">{0} ~s~mar gaye ~r~aag ~s~mein jal ke.</String>
        <String xml:lang="lv-LV">{0} ~s~nomira no ~r~uguns~s~.</String>
        <String xml:lang="sv-SE">{0} ~s~har dött i en ~r~eld~s~.</String>

    </Entry>

    <!-- ========================= -->
    <!-- Death Weapons/Causes -->
    <!-- ========================= -->
    <Entry Id="with_explosives">
        <String xml:lang="en-US">with an ~r~explosive~s~</String>
        <String xml:lang="de-DE">mit ~r~explosiver Munition~s~</String>
        <String xml:lang="fr-FR">avec un ~r~explosif~s~</String>
        <String xml:lang="nl-NL">met een ~r~explosief~s~</String>
        <String xml:lang="it-IT">con un ~r~esplosivo~s~</String>
        <String xml:lang="pl-PL">~r~eksplozją~s~</String>
        <String xml:lang="tr-TR">bir ~r~patlayıcıyla~s~</String>
        <String xml:lang="zh-Hant">用~r~爆裂物~s~</String>
        <String xml:lang="zh-Hans">用~r~爆裂物~s~</String>
        <String xml:lang="es-ES">con un ~r~explosivo~s~</String>
        <String xml:lang="pt-BR">com um ~r~explosivo~s~</String>
        <String xml:lang="ar-001">بسبب ~r~متفجرات~s~</String>
        <String xml:lang="th-TH">โดย ~r~ระเบิด~s~</String>
        <String xml:lang="vi-VN">với một ~r~vụ nổ~s~</String>
        <String xml:lang="id-ID">dengan ~r~bahan peledak~s~</String>
        <String xml:lang="hi-Latn">ek ~r~explosive ~s~se</String>
        <String xml:lang="lv-LV">ar ~r~sprāgstvielu~s~</String>
        <String xml:lang="sv-SE">med en ~r~explosion~s~</String>
    </Entry>

    <Entry Id="with_vehicle">
        <String xml:lang="en-US">with a ~r~vehicle~s~</String>
        <String xml:lang="de-DE">mit einem ~r~Fahrzeug~s~</String>
        <String xml:lang="fr-FR">avec un ~r~véhicule~s~</String>
        <String xml:lang="nl-NL">met een ~r~voertuig~s~</String>
        <String xml:lang="it-IT">con un ~r~veicolo~s~</String>
        <String xml:lang="pl-PL">~r~pojazdem~s~</String>
        <String xml:lang="tr-TR">bir ~r~araçla~s~</String>
        <String xml:lang="zh-Hant">用~r~載具~s~</String>
        <String xml:lang="zh-Hans">用~r~载具~s~</String>
        <String xml:lang="es-ES">con un ~r~vehículo~s~</String>
        <String xml:lang="pt-BR">com um ~r~veículo~s~</String>
        <String xml:lang="ar-001">بسبب ~r~مركبة~s~</String>
        <String xml:lang="th-TH">โดย ~r~ยานพาหนะ~s~</String>
        <String xml:lang="vi-VN">với một ~r~phương tiện~s~</String>
        <String xml:lang="id-ID">dengan ~r~kendaraan~s~</String>
        <String xml:lang="hi-Latn">ek ~r~vehicle ~s~se</String>
        <String xml:lang="lv-LV">ar ~r~transportlīdzekli~s~</String>
        <String xml:lang="sv-SE">med en ~r~bil~s~</String>
    </Entry>

    <Entry Id="with_water_cannon">
        <String xml:lang="en-US">with a ~r~water cannon~s~</String>
        <String xml:lang="de-DE">mit einem ~r~Wasserwerfer~s~</String>
        <String xml:lang="fr-FR">avec un ~r~canon à eau~s~</String>
        <String xml:lang="nl-NL">met een ~r~water kanon~s~</String>
        <String xml:lang="it-IT">con un ~r~cannone ad acqua~s~</String>
        <String xml:lang="pl-PL">~r~działkiem wodnym~s~</String>
        <String xml:lang="tr-TR">~r~tazyikli suyla~s~</String>
        <String xml:lang="zh-Hant">用~r~水砲~s~</String>
        <String xml:lang="zh-Hans">用~r~水砲~s~</String>
        <String xml:lang="es-ES">con un ~r~cañón de agua~s~</String>
        <String xml:lang="pt-BR">com um ~r~canhão de água~s~</String>
        <String xml:lang="ar-001">بسبب ~r~مدفع مياه~s~</String>
        <String xml:lang="th-TH">โดย ~r~ปืนใหญ่น้ำ~s~</String>
        <String xml:lang="vi-VN">với một ~r~súng phun nước~s~</String>
        <String xml:lang="id-ID">dengan ~r~meriam air~s~</String>
        <String xml:lang="hi-Latn">ek ~r~water cannon ~s~se</String>
        <String xml:lang="lv-LV">ar ~r~ūdens lielgabalu~s~</String>
         <String xml:lang="sv-SE">med en ~r~Vatten kanon~s~</String>
    </Entry>

    <Entry Id="with_fists">
        <String xml:lang="en-US">with ~r~fists~s~</String>
        <String xml:lang="de-DE">mit ~r~Fäusten~s~</String>
        <String xml:lang="fr-FR">avec ses ~r~poings~s~</String>
        <String xml:lang="nl-NL">met ~r~vuisten~s~</String>
        <String xml:lang="it-IT">a ~r~pugni~s~</String>
        <String xml:lang="pl-PL">~r~pięściami~s~</String>
        <String xml:lang="tr-TR">~r~yumrukla~s~</String>
        <String xml:lang="zh-Hant">用~r~拳頭~s~</String>
        <String xml:lang="zh-Hans">用~r~拳头~s~</String>
        <String xml:lang="es-ES">con ~r~puños~s~</String>
        <String xml:lang="pt-BR">com ~r~punhos~s~</String>
        <String xml:lang="ar-001">بسبب ~r~باليد~s~</String>
        <String xml:lang="th-TH">โดย ~r~หมัด~s~</String>
        <String xml:lang="vi-VN">với ~r~nắm đấm~s~</String>
        <String xml:lang="id-ID">dengan ~r~pukulan~s~</String>
        <String xml:lang="hi-Latn">kuch ~r~fists ~s~se</String>
        <String xml:lang="lv-LV">ar ~r~rokām~s~</String>
        <String xml:lang="sv-SE">med ~r~händerna~s~</String>
    </Entry>

    <Entry Id="with_blade">
        <String xml:lang="en-US">with a ~r~blade~s~</String>
        <String xml:lang="de-DE">mit einem ~r~Messer~s~</String>
        <String xml:lang="fr-FR">avec un ~r~couteau~s~</String>
        <String xml:lang="nl-NL">met een ~r~mes~s~</String>
        <String xml:lang="it-IT">con un'~r~arma da taglio~s~</String>
        <String xml:lang="pl-PL">~r~ostrzem~s~</String>
        <String xml:lang="tr-TR">bir ~r~bıçakla~s~</String>
        <String xml:lang="zh-Hant">用~r~刀子~s~</String>
        <String xml:lang="zh-Hans">用~r~刀子~s~</String>
        <String xml:lang="es-ES">con un ~r~cuchillo~s~</String>
        <String xml:lang="pt-BR">com uma ~r~faca~s~</String>
        <String xml:lang="ar-001">بسبب ~r~شفرة~s~</String>
        <String xml:lang="th-TH">โดย ~r~ใบมีด~s~</String>
        <String xml:lang="vi-VN">Với một ~r~con dao~s~</String>
        <String xml:lang="id-ID">dengan ~r~pedangn~s~</String>
        <String xml:lang="hi-Latn">ek ~r~blade ~s~se</String>
        <String xml:lang="lv-LV">ar ~r~asmeni~s~</String>
        <String xml:lang="sv-SE">med en ~r~kniv~s~</String>
    </Entry>

    <Entry Id="with_melee_weapon">
        <String xml:lang="en-US">with a ~r~melee weapon~s~</String>
        <String xml:lang="de-DE">mit einer ~r~Nahkampfwaffe~s~</String>
        <String xml:lang="fr-FR">avec une ~r~arme blanche~s~</String>
        <String xml:lang="nl-NL">met een ~r~steekwapen~s~</String>
        <String xml:lang="it-IT">con un'~r~arma da mischia~s~</String>
        <String xml:lang="pl-PL">~r~bronią białą~s~</String>
        <String xml:lang="tr-TR">bir ~r~yakın dövüş silahıyla~s~</String>
        <String xml:lang="zh-Hant">用~r~近戰武器~s~</String>
        <String xml:lang="zh-Hans">用~r~近战武器~s~</String>
        <String xml:lang="es-ES">con una ~r~arma de cuerpo a cuerpo~s~</String>
        <String xml:lang="pt-BR">com uma ~r~arma branca~s~</String>
        <String xml:lang="ar-001">بسبب ~r~اسلحة اليد~s~</String>
        <String xml:lang="th-TH">โดย ~r~อาวุธระยะประชิด~s~</String>
        <String xml:lang="vi-VN">Với một ~r~Vũ khí cận chiến~s~</String>
        <String xml:lang="id-ID">dengan ~r~senjata jarak dekat~s~</String>
        <String xml:lang="hi-Latn">ek ~r~melee weapon ~s~से</String>
        <String xml:lang="lv-LV">ar ~r~tuvcīņas ieroci~s~</String>
        <String xml:lang="sv-SE">med ett ~r~närstridsvapen~s~</String>
    </Entry>

    <Entry Id="with_revolver">
        <String xml:lang="en-US">with a ~r~revolver~s~</String>
        <String xml:lang="de-DE">mit einem ~r~Revolver~s~</String>
        <String xml:lang="fr-FR">avec un ~r~revolver~s~</String>
        <String xml:lang="nl-NL">met een ~r~revolver~s~</String>
        <String xml:lang="it-IT">con una ~r~revolver~s~</String>
        <String xml:lang="pl-PL">~r~rewolwerem~s~</String>
        <String xml:lang="tr-TR">bir ~r~revolverla~s~</String>
        <String xml:lang="zh-Hant">用~r~左輪手槍~s~</String>
        <String xml:lang="zh-Hans">用~r~左轮手枪~s~</String>
        <String xml:lang="es-ES">con un ~r~revólver~s~</String>
        <String xml:lang="pt-BR">com um ~r~revólver~s~</String>
        <String xml:lang="ar-001">بسبب ~r~مسدس~s~</String>
        <String xml:lang="th-TH">โดย ~r~ปืนลูกโม่~s~</String>
        <String xml:lang="vi-VN">Với một khẩu ~r~revolver~s~</String>
        <String xml:lang="id-ID">dengan ~r~revolver~s~</String>
        <String xml:lang="hi-Latn">ek ~r~revolver ~s~se</String>
        <String xml:lang="lv-LV">ar ~r~revolveru~s~</String>
        <String xml:lang="sv-SE">med en ~r~revolver~s~</String>
    </Entry>

    <Entry Id="with_revolver_headshot">
        <String xml:lang="en-US">with a ~r~revolver headshot~s~</String>
        <String xml:lang="de-DE">mit einem ~r~Revolver Kopfschuss~s~</String>
        <String xml:lang="fr-FR">avec une balle de ~r~revolver dans la tête~s~</String>
        <String xml:lang="nl-NL">met een ~r~revolver hoofdschot~s~</String>
        <String xml:lang="it-IT">con un ~r~colpo di revolver alla testa~s~</String>
        <String xml:lang="pl-PL">~r~strzałem w głowę z rewolweru ~s~</String>
        <String xml:lang="tr-TR">bir ~r~revolverla (kafadan vuruş) ~s~</String>
        <String xml:lang="zh-Hant">用~r~左輪手槍爆頭~s~</String>
        <String xml:lang="es-ES">con un ~r~disparo en la cabeza de un revólver~s~</String>
        <String xml:lang="pt-BR">com um ~r~tiro na cabeça com um revólver~s~</String>
        <String xml:lang="ar-001">بسبب ~r~مسدس في الرأس~s~</String>
        <String xml:lang="th-TH">โดย ~r~ปืนลูกโม่ยิงหัว~s~</String>
        <String xml:lang="vi-VN">Với một ~r~revolver headshot~s~</String>
        <String xml:lang="id-ID">dengan ~r~headshot revolver~s~</String>
        <String xml:lang="hi-Latn">ek ~r~revolver headshot ~s~se</String>
        <String xml:lang="lv-LV">ar ~r~revolvera hedšotu~s~</String>
        <String xml:lang="sv-SE">med ett ~r~revolver huvudskott~s~</String>

    </Entry>

    <Entry Id="with_pistol">
        <String xml:lang="en-US">with a ~r~pistol~s~</String>
        <String xml:lang="de-DE">mit einer ~r~Pistole~s~</String>
        <String xml:lang="fr-FR">avec un ~r~pistolet~s~</String>
        <String xml:lang="nl-NL">met een ~r~pistool~s~</String>
        <String xml:lang="it-IT">con una ~r~pistola~s~</String>
        <String xml:lang="pl-PL">~r~pistoletem~s~</String>
        <String xml:lang="tr-TR">bir ~r~tabancayla~s~</String>
        <String xml:lang="zh-Hant">用~r~手槍~s~</String>
        <String xml:lang="zh-Hans">用~r~手枪~s~</String>
        <String xml:lang="es-ES">con una ~r~pistola~s~</String>
        <String xml:lang="pt-BR">com uma ~r~pistola~s~</String>
        <String xml:lang="ar-001">بسبب ~r~مسدس~s~</String>
        <String xml:lang="th-TH">โดย ~r~ปืนพก~s~</String>
        <String xml:lang="vi-VN">với một khẩu ~r~súng lục~s~</String>
        <String xml:lang="id-ID">dengan ~r~pistol~s~</String>
        <String xml:lang="hi-Latn">ek ~r~pistol ~s~se</String>
        <String xml:lang="lv-LV">ar ~r~pistoli~s~</String>
        <String xml:lang="sv-SE">med en ~r~pistol~s~</String>
    </Entry>

    <Entry Id="with_pistol_headshot">
        <String xml:lang="en-US">with a ~r~pistol headshot~s~</String>
        <String xml:lang="de-DE">mit einem ~r~Pistolen Kopfschuss~s~</String>
        <String xml:lang="nl-NL">met een ~r~pistool hoofdschot~s~</String>
        <String xml:lang="it-IT">con un ~r~colpo di pistola alla testa~s~</String>
        <String xml:lang="tr-TR">bir ~r~tabancayla (kafadan vuruş)~s~</String>
        <String xml:lang="zh-Hant">用~r~手槍爆頭~s~</String>
        <String xml:lang="pl-PL">~r~strzałem w głowę z pistoletu ~s~</String>
        <String xml:lang="es-ES">con un ~r~disparo en la cabeza de una pistola~s~</String>
        <String xml:lang="fr-FR">avec une balle de ~r~pistolet dans la tête~s~</String>
        <String xml:lang="pt-BR">com uma ~r~tiro na cabeça com uma pistolat~s~</String>
        <String xml:lang="ar-001">بسبب ~r~مسدس في الرأس~s~</String>
        <String xml:lang="th-TH">โดย ~r~ปืนพกยิงหัว~s~</String>
        <String xml:lang="vi-VN">với một ~r~headshot bằng súng lục~s~</String>
        <String xml:lang="id-ID">dengan ~r~headshot pistol~s~</String>
        <String xml:lang="hi-Latn">ek ~r~pistol headshot ~s~se</String>
        <String xml:lang="lv-LV">ar ~r~pistoles hedšotu~s~</String>
        <String xml:lang="sv-SE">med ett ~r~pistol huvudskott~s~</String>
    </Entry>

    <Entry Id="with_smg">
        <String xml:lang="en-US">with an ~r~SMG~s~</String>
        <String xml:lang="de-DE">mit einer ~r~Maschinenpistole~s~</String>
        <String xml:lang="fr-FR">avec une ~r~mitraillette~s~</String>
        <String xml:lang="nl-NL">met een ~r~SMG~s~</String>
        <String xml:lang="it-IT">con una ~r~mitraglietta~s~</String>
        <String xml:lang="pl-PL">~r~pistoletem maszynowym~s~</String>
        <String xml:lang="tr-TR">bir ~r~hafif makineli tüfekle~s~</String>
        <String xml:lang="zh-Hant">用~r~衝鋒槍~s~</String>
        <String xml:lang="zh-Hans">用~r~冲锋枪~s~</String>
        <String xml:lang="es-ES">con una ~r~SMG~s~</String>
        <String xml:lang="pt-BR">com uma ~r~SMG~s~</String>
        <String xml:lang="ar-001">بسبب ~r~رشاش~s~</String>
        <String xml:lang="th-TH">โดย ~r~ปืนพกอัตโนมัต~s~</String>
        <String xml:lang="vi-VN">Với một khẩu ~r~SMG~s~</String>
        <String xml:lang="id-ID">dengan ~r~SMG~s~</String>
        <String xml:lang="hi-Latn">ek ~r~SMG ~s~se</String>
        <String xml:lang="lv-LV">ar ~r~SMG~s~</String>
        <String xml:lang="sv-SE">med en ~r~SMG~s~</String>
    </Entry>

    <Entry Id="with_smg_headshot">
        <String xml:lang="en-US">with an ~r~SMG headshot~s~</String>
        <String xml:lang="de-DE">mit einem ~r~Maschinenpistolen Kopfschuss~s~</String>
        <String xml:lang="nl-NL">met een ~r~SMG hoofdschot~s~</String>
        <String xml:lang="it-IT">con un ~r~colpo di mitraglietta alla testa~s~</String>
        <String xml:lang="tr-TR">bir ~r~hafif makineli tüfekle (kafadan vuruş)~s~</String>
        <String xml:lang="zh-Hant">用~r~衝鋒槍爆頭~s~</String>
        <String xml:lang="es-ES">con un ~r~disparo en la cabeza de una SMG~s~</String>
        <String xml:lang="pl-PL">~r~strzałem w głowę z pistoletu maszynowego ~s~</String>
        <String xml:lang="fr-FR">avec une balle de ~r~mitraillette dans la tête~s~</String>
        <String xml:lang="pt-BR"> com um ~r~tiro na cabeça com uma SMG~s~</String>
        <String xml:lang="ar-001">بسبب ~r~رشاش في الرأس~s~</String>
        <String xml:lang="th-TH">โดย ~r~ปืนพกอัตโนมัตยิงหัว~s~</String>
        <String xml:lang="vi-VN">Với một ~r~Headshot bằng SMG~s~</String>
        <String xml:lang="id-ID">dengan ~r~headshot SMG~s~</String>
        <String xml:lang="hi-Latn">ek ~r~SMG headshot ~s~se</String>
        <String xml:lang="lv-LV">ar ~r~SMG hedšotu~s~</String>
        <String xml:lang="sv-SE">med ett ~r~SMG huvudskott~s~</String>
    </Entry>

    <Entry Id="with_lmg">
        <String xml:lang="en-US">with an ~r~LMG~s~</String>
        <String xml:lang="de-DE">mit einem ~r~Leichten Maschinengewehr~s~</String>
        <String xml:lang="fr-FR">avec une ~r~mitrailleuse~s~</String>
        <String xml:lang="nl-NL">met een ~r~LMG~s~</String>
        <String xml:lang="it-IT">con un ~r~mitra~s~</String>
        <String xml:lang="pl-PL">~r~karabinem maszynowym~s~</String>
        <String xml:lang="tr-TR">bir ~r~makineli tüfekle~s~</String>
        <String xml:lang="zh-Hant">用~r~輕機槍~s~</String>
        <String xml:lang="zh-Hans">用~r~轻机枪~s~</String>
        <String xml:lang="es-ES">con una ~r~LMG~s~</String>
        <String xml:lang="pt-BR">com uma ~r~LMG~s~</String>
        <String xml:lang="ar-001">بسبب ~r~رشاش~s~</String>
        <String xml:lang="th-TH">โดย ~r~ปืนกลหนัก~s~</String>
        <String xml:lang="vi-VN">Với một khẩu ~r~LMG~s~</String>
        <String xml:lang="id-ID">dengan ~r~LMG~s~</String>
        <String xml:lang="hi-Latn">ek ~r~LMG ~s~se</String>
        <String xml:lang="lv-LV">ar ~r~LMG~s~</String>
        <String xml:lang="sv-SE">med en ~r~LMG~s~</String>
    </Entry>

    <Entry Id="with_lmg_headshot">
        <String xml:lang="en-US">with an ~r~LMG headshot~s~</String>
        <String xml:lang="de-DE">mit einem ~r~Leichten Maschinengewehr Kopfschuss~s~</String>
        <String xml:lang="nl-NL">met een ~r~LMG hoofdschot~s~</String>
        <String xml:lang="it-IT">con un ~r~colpo di mitra alla testa~s~</String>
        <String xml:lang="tr-TR">bir ~r~makineli tüfekle (kafadan vuruş)~s~</String>
        <String xml:lang="zh-Hant">用~r~輕機槍爆頭~s~</String>
        <String xml:lang="es-ES">con un ~r~disparo en la cabeza de una LMG~s~</String>
        <String xml:lang="fr-FR">avec une balle de ~r~mitrailleuse dans la tête~s~</String>
        <String xml:lang="pl-PL">~r~strzałem w głowę z karabinu maszynowego ~s~</String>
        <String xml:lang="pt-BR">por um ~r~tiro na cabeça com uma LMG~s~</String>
        <String xml:lang="ar-001">بسبب ~r~رشاش في الرأس~s~</String>
        <String xml:lang="th-TH">โดย ~r~ปืนกลหนักยิงหัว~s~</String>
        <String xml:lang="vi-VN">Với một ~r~Headshot bằng LMG~s~</String>
        <String xml:lang="id-ID">dengan ~r~Headshot LMG~s~</String>
        <String xml:lang="hi-Latn">ek ~r~LMG headshot ~s~se</String>
        <String xml:lang="lv-LV">ar ~r~LMG hedšotu~s~</String>
        <String xml:lang="sv-SE">med ett ~r~LMG huvudskott~s~</String>
    </Entry>

    <Entry Id="with_shotgun">
        <String xml:lang="en-US">with a ~r~shotgun~s~</String>
        <String xml:lang="de-DE">mit einer ~r~Schrotflinte~s~</String>
        <String xml:lang="fr-FR">avec un ~r~fusil à pompe~s~</String>
        <String xml:lang="nl-NL">met een ~r~shotgun~s~</String>
        <String xml:lang="it-IT">con uno ~r~shotgun~s~</String>
        <String xml:lang="pl-PL">~r~śrutówką~s~</String>
        <String xml:lang="tr-TR">bir ~r~pompalı tüfekle~s~</String>
        <String xml:lang="zh-Hant">用~r~霰彈槍~s~</String>
        <String xml:lang="zh-Hans">用~r~霰弹枪~s~</String>
        <String xml:lang="es-ES">con una ~r~escopeta~s~</String>
        <String xml:lang="pt-BR">com uma ~r~escopeta~s~</String>
        <String xml:lang="ar-001">بسبب ~r~بندقية~s~</String>
        <String xml:lang="th-TH">โดย ~r~ปืนลูกซอง~s~</String>
        <String xml:lang="vi-VN">Với một khẩu ~r~Shotgun~s~</String>
        <String xml:lang="id-ID">dengan ~r~Shotgun~s~</String>
        <String xml:lang="hi-Latn">ek ~r~shotgun ~s~se</String>
        <String xml:lang="lv-LV">ar ~r~bisi~s~</String>
        <String xml:lang="sv-SE">med ett ~r~hagelgevär~s~</String>
    </Entry>

    <Entry Id="with_shotgun_headshot">
        <String xml:lang="en-US">with a ~r~shotgun headshot~s~</String>
        <String xml:lang="de-DE">mit einem ~r~Schrotflinten Kopfschuss~s~</String>
        <String xml:lang="nl-NL">met een ~r~shotgun hoofdschot~s~</String>
        <String xml:lang="it-IT">con un ~r~colpo di shotgun alla testa~s~</String>
        <String xml:lang="tr-TR">bir ~r~pompalı tüfekle (kafadan vuruş)~s~</String>
        <String xml:lang="zh-Hant">用~r~霰彈槍爆頭~s~</String>
        <String xml:lang="pl-PL">~r~strzałem w głowę ze śrutówki~s~</String>
        <String xml:lang="es-ES">con un ~r~disparo en la cabeza de una escopeta~s~</String>
        <String xml:lang="fr-FR">avec une balle de ~r~fusil à pompe dans la tête~s~</String>
        <String xml:lang="pt-BR">com um ~r~tiro na cabeça com uma escopeta~s~</String>
        <String xml:lang="ar-001">بسبب ~r~بندقية في الرأس~s~</String>
        <String xml:lang="th-TH">โดย ~r~ปืนลูกซองยิงหัว~s~</String>
        <String xml:lang="vi-VN">Với một ~r~Headshot bằng shotgun~s~</String>
        <String xml:lang="id-ID">dengan ~r~headshot shotgun~s~</String>
        <String xml:lang="hi-Latn">ek ~r~shotgun headshot ~s~se</String>
        <String xml:lang="lv-LV">ar ~r~bises hedšotu~s~</String>
        <String xml:lang="sv-SE">med ett ~r~hagelgevär huvudskott~s~</String>
    </Entry>

    <Entry Id="with_assault_rifle">
        <String xml:lang="en-US">with an ~r~assault rifle~s~</String>
        <String xml:lang="de-DE">mit einem ~r~Sturmgewehr~s~</String>
        <String xml:lang="fr-FR">avec un ~r~fusil d'assaut~s~</String>
        <String xml:lang="nl-NL">met een ~r~assault rifle~s~</String>
        <String xml:lang="it-IT">con un ~r~fucile d'assalto~s~</String>
        <String xml:lang="pl-PL">~r~karabinem szturmowym~s~</String>
        <String xml:lang="tr-TR">bir ~r~saldırı tüfeğiyle~s~</String>
        <String xml:lang="zh-Hant">用~r~突擊步槍~s~</String>
        <String xml:lang="zh-Hans">用~r~突击步枪~s~</String>
        <String xml:lang="pt-BR">com um ~r~fuzil de assalto~s~</String>
        <String xml:lang="th-TH">โดย ~r~ปืนไรเฟิล~s~</String>
        <String xml:lang="vi-VN">Với một khẩu ~r~Súng trường~s~</String>
        <String xml:lang="id-ID">dengan ~r~senjata assault~s~</String>
        <String xml:lang="hi-Latn">ek ~r~assault rifle ~s~se</String>
        <String xml:lang="lv-LV">ar ~r~triecienšauteni~s~</String>
        <String xml:lang="sv-SE">med ett ~r~automatgevär~s~</String>
    </Entry>

    <Entry Id="with_assault_rifle_headshot">
        <String xml:lang="en-US">with an ~r~assault rifle headshot~s~</String>
        <String xml:lang="de-DE">mit einem ~r~Sturmgewehr Kopfschuss~s~</String>
        <String xml:lang="nl-NL">met een ~r~assault rifle hoofdschot~s~</String>
        <String xml:lang="it-IT">con un ~r~colpo di fucile d'assalto alla testa~s~</String>
        <String xml:lang="tr-TR">bir ~r~saldırı tüfeğiyle (kafadan vuruş)~s~</String>
        <String xml:lang="zh-Hant">用~r~突擊步槍爆頭~s~</String>
        <String xml:lang="pl-PL">~r~strzałem w głowę z karabinu szturmowego ~s~</String>
        <String xml:lang="es-ES">con un ~r~disparo en la cabeza de un rifle de asalto~s~</String>
        <String xml:lang="fr-FR">avec une balle de ~r~fusil d'assaut dans la tête~s~</String>
        <String xml:lang="pt-BR">com um ~r~tiro na cabeça com um fuzil de assalto~s~</String>
        <String xml:lang="ar-001">بسبب ~r~بندقية في الرأس~s~</String>
        <String xml:lang="th-TH">โดย ~r~ปืนไรเฟิลยิงหัว~s~</String>
        <String xml:lang="vi-VN">Với một ~r~Headshot bằng súng trường~s~</String>
        <String xml:lang="id-ID">dengan ~r~headshot senjata assault~s~</String>
        <String xml:lang="hi-Latn">ek ~r~assault rifle headshot ~s~se</String>
        <String xml:lang="lv-LV">ar ~r~triecienšautenes hedšotu~s~</String>
        <String xml:lang="sv-SE">med ett ~r~automatgevär huvudskott~s~</String>
    </Entry>

    <Entry Id="with_precision_rifle">
        <String xml:lang="en-US">with a ~r~precision rifle~s~</String>
        <String xml:lang="de-DE">mit einem ~r~Präzisiongewehr~s~</String>
        <String xml:lang="fr-FR">avec un ~r~fusil de précision~s~</String>
        <String xml:lang="nl-NL">met een ~r~scherpschutter~s~</String>
        <String xml:lang="it-IT">con un ~r~fucile di precisione~s~</String>
        <String xml:lang="pl-PL">~r~snajperką~s~</String>
        <String xml:lang="tr-TR">bir ~r~keskin nişancıyla~s~</String>
        <String xml:lang="zh-Hant">用~r~狙擊步槍~s~</String>
        <String xml:lang="zh-Hans">用~r~精准步枪~s~</String>
        <String xml:lang="es-ES">con un ~r~rifle de precisión~s~</String>
        <String xml:lang="pt-BR">com um~r~fuzil de precisão~s~</String>
        <String xml:lang="ar-001">بسبب ~r~بندقية دقيقة~s~</String>
        <String xml:lang="th-TH">โดย ~r~ปืนสไนเปอร์~s~</String>
        <String xml:lang="vi-VN">Với một khẩu ~r~súng ngắm~s~</String>
        <String xml:lang="id-ID">dengan ~r~sniper~s~</String>
        <String xml:lang="hi-Latn">ek ~r~precision rifle ~s~se</String>
        <String xml:lang="lv-LV">ar ~r~snaipera šauteni~s~</String>
        <String xml:lang="sv-SE">med ett ~r~prickskyttegevär~s~</String>
    </Entry>

    <Entry Id="with_precision_rifle_headshot">
        <String xml:lang="en-US">with a ~r~precision rifle headshot~s~</String>
        <String xml:lang="de-DE">mit einem ~r~Präzisiongewehr Kopfschuss~s~</String>
        <String xml:lang="nl-NL">met een ~r~scherpschutter hoofdschot~s~</String>
        <String xml:lang="it-IT">con un ~r~colpo di fucile di precisione alla testa~s~</String>
        <String xml:lang="tr-TR">bir ~r~keskin nişancıyla (kafadan vuruş)~s~</String>
        <String xml:lang="zh-Hant">用~r~狙擊步槍爆頭~s~</String>
        <String xml:lang="pl-PL">~r~strzałem w głowę ze snajperki ~s~</String>
        <String xml:lang="es-ES">con un ~r~disparo en la cabeza de un rifle de preprecisión~s~</String>
        <String xml:lang="fr-FR">avec une balle de ~r~fusil de précision dans la tête~s~</String>
        <String xml:lang="pt-BR">com um ~r~tiro na cabeça com um uzil de precisão~s~</String>
        <String xml:lang="ar-001">بسبب ~r~بندقية دقيقة في الرأس~s~</String>
        <String xml:lang="th-TH">โดย ~r~ปืนสไนเปอร์ยิงหัว~s~</String>
        <String xml:lang="vi-VN">Với một ~r~Headshot bằng súng ngắm~s~</String>
        <String xml:lang="id-ID">dengan ~r~headshot sniper~s~</String>
        <String xml:lang="hi-Latn">ek ~r~precision rifle headshot ~s~se</String>
        <String xml:lang="lv-LV">ar ~r~snaipera šautenes hedšotu~s~</String>
        <String xml:lang="sv-SE">med ett ~r~prickskyttegevär huvudskott~s~</String>
    </Entry>

    <Entry Id="with_firearm">
        <String xml:lang="en-US">with a ~r~firearm~s~</String>
        <String xml:lang="de-DE">mit einer ~r~Schusswaffe~s~</String>
        <String xml:lang="fr-FR">avec une ~r~arme à feu~s~</String>
        <String xml:lang="nl-NL">met een ~r~vuurwapen~s~</String>
        <String xml:lang="it-IT">con un'~r~arma da fuoco~s~</String>
        <String xml:lang="pl-PL">~r~bronią palną~s~</String>
        <String xml:lang="tr-TR">bir ~r~ateşli silahla~s~</String>
        <String xml:lang="zh-Hant">用~r~重型武器~s~</String>
        <String xml:lang="zh-Hans">用~r~重型武器~s~</String>
        <String xml:lang="es-ES">con un ~r~arma de fuego~s~</String>
        <String xml:lang="pt-BR">com uma ~r~arma de fogo~s~</String>
        <String xml:lang="ar-001">بسبب ~r~سلاح ناري~s~</String>
        <String xml:lang="th-TH">โดย ~r~อาวุธปืน~s~</String>
        <String xml:lang="vi-VN">Với một khẩu ~r~súng trường~s~</String>
        <String xml:lang="id-ID">dengan ~r~senjata api~s~</String>
        <String xml:lang="hi-Latn">ek ~r~firearm ~s~se</String>
        <String xml:lang="lv-LV">ar ~r~šaujamieroci~s~</String>
        <String xml:lang="sv-SE">med ett ~r~skjutvapen~s~</String>
    </Entry>

    <Entry Id="with_firearm_headshot">
        <String xml:lang="en-US">with a ~r~firearm headshot~s~</String>
        <String xml:lang="de-DE">mit einem ~r~Schusswaffe Kopfschuss~s~</String>
        <String xml:lang="nl-NL">met een ~r~vuurwapen hoofdschot~s~</String>
        <String xml:lang="it-IT">con un ~r~colpo di arma da fuoco alla testa~s~</String>
        <String xml:lang="tr-TR">bir ~r~ateşli silahla (kafadan vuruş)~s~</String>
        <String xml:lang="zh-Hant">用~r~重型武器爆頭~s~</String>
        <String xml:lang="pl-PL">~r~kulką w głowę z broni palnej ~s~</String>
        <String xml:lang="es-ES">con un ~r~disparo en la cabeza de un arma de fuego~s~</String>
        <String xml:lang="fr-FR">avec une balle d' ~r~arme à feu dans la tête~s~</String>
        <String xml:lang="pt-BR">com um ~r~tiro na cabeça com uma arma de fogo~s~</String>
        <String xml:lang="ar-001">بسبب ~r~سلاح ناري في الرأس~s~</String>
        <String xml:lang="th-TH">โดย ~r~อาวุธปืนยิงหัว~s~</String>
        <String xml:lang="vi-VN">Với một ~r~Headshot bằng súng trường~s~</String>
        <String xml:lang="id-ID">dengan ~r~headshot senjata api~s~</String>
        <String xml:lang="hi-Latn">ek ~r~firearm headshot ~s~se</String>
        <String xml:lang="lv-LV">ar ~r~šaujamieroča hedšotu~s~</String>
        <String xml:lang="sv-SE">med ett ~r~skjutvapen huvudskott~s~</String>
    </Entry>

    <Entry Id="with_fire">
        <String xml:lang="en-US">with ~r~fire~s~</String>
        <String xml:lang="de-DE">mit ~r~Feuer~s~</String>
        <String xml:lang="fr-FR">avec du ~r~feu~s~</String>
        <String xml:lang="nl-NL">met ~r~vuur~s~</String>
        <String xml:lang="it-IT">con il ~r~fuoco~s~</String>
        <String xml:lang="pl-PL">~r~ogniem~s~</String>
        <String xml:lang="tr-TR">~r~yanarak~s~</String>
        <String xml:lang="zh-Hant">用~r~火~s~</String>
        <String xml:lang="zh-Hans">用~r~火~s~</String>
        <String xml:lang="es-ES">con ~r~fuego~s~</String>
        <String xml:lang="pt-BR">com ~r~fogo~s~</String>
        <String xml:lang="ar-001">بسبب ~r~نار~s~</String>
        <String xml:lang="th-TH">โดย ~r~ไฟ~s~</String>
        <String xml:lang="vi-VN">Với ~r~lửa~s~</String>
        <String xml:lang="id-ID">dengan ~r~api~s~</String>
        <String xml:lang="hi-Latn">ek ~r~fire ~s~se</String>
        <String xml:lang="lv-LV">ar ~r~uguni~s~</String>
        <String xml:lang="sv-SE">med ~r~eld~s~</String>
    </Entry>

    <Entry Id="with_gas">
        <String xml:lang="en-US">with ~r~gas~s~</String>
        <String xml:lang="de-DE">mit ~r~Gas~s~</String>
        <String xml:lang="fr-FR">avec du ~r~gaz~s~</String>
        <String xml:lang="nl-NL">met ~r~gas~s~</String>
        <String xml:lang="it-IT">con il ~r~gas~s~</String>
        <String xml:lang="pl-PL">~r~gazem~s~</String>
        <String xml:lang="tr-TR">~r~gazla~s~</String>
        <String xml:lang="zh-Hant">用~r~氣體~s~</String>
        <String xml:lang="zh-Hans">用~r~气体~s~</String>
        <String xml:lang="es-ES">con ~r~gas~s~</String>
        <String xml:lang="pt-BR">com ~r~gás~s~</String>
        <String xml:lang="ar-001">بسبب ~r~بنزين~s~</String>
        <String xml:lang="th-TH">โดย ~r~แก็ซ~s~</String>
        <String xml:lang="vi-VN">Với ~r~khí gas~s~</String>
        <String xml:lang="id-ID">dengan ~r~gas~s~</String>
        <String xml:lang="hi-Latn">ek ~r~gas ~s~se</String>
        <String xml:lang="lv-LV">ar ~r~gāzi~s~</String>
        <String xml:lang="sv-SE">med ~r~gas~s~</String>
    </Entry>

    <Entry Id="with_weapon">
        <String xml:lang="en-US">with a ~r~weapon~s~</String>
        <String xml:lang="de-DE">mit einer ~r~Waffe~s~</String>
        <String xml:lang="fr-FR">avec une ~r~arme~s~</String>
        <String xml:lang="nl-NL">met een ~r~wapen~s~</String>
        <String xml:lang="it-IT">con un'~r~arma~s~</String>
        <String xml:lang="pl-PL">~r~bronią~s~</String>
        <String xml:lang="tr-TR">~r~silahla~s~</String>
        <String xml:lang="zh-Hant">用~r~武器~s~</String>
        <String xml:lang="zh-Hans">用~r~武器~s~</String>
        <String xml:lang="es-ES">con un ~r~arma~s~</String>
        <String xml:lang="pt-BR">com uma ~r~arma~s~</String>
        <String xml:lang="ar-001">بسبب ~r~سلاح~s~</String>
        <String xml:lang="th-TH">โดย ~r~อาวุธ~s~</String>
        <String xml:lang="vi-VN">Với một ~r~vũ khí~s~</String>
        <String xml:lang="id-ID">dengan ~r~senjata~s~</String>
        <String xml:lang="hi-Latn">ek ~r~weapon ~s~se</String>
        <String xml:lang="lv-LV">ar ~r~ieroci~s~</String>
        <String xml:lang="sv-SE">med ett ~r~vapen~s~</String>
    </Entry>

    <!-- ========================= -->
    <!-- Death Special Cases -->
    <!-- ========================= -->

    <Entry Id="for_bounty">
        <String xml:lang="en-US">for ~g~{0}~s~</String>
        <String xml:lang="de-DE">für ~g~{0}~s~</String>
        <String xml:lang="fr-FR">pour ~g~{0}~s~</String>
        <String xml:lang="nl-NL">voor ~g~{0}~s~</String>
        <String xml:lang="it-IT">per ~g~{0}~s~</String>
        <String xml:lang="pl-PL">by zdobyć nagrodę ~g~{0}~s~</String>
        <String xml:lang="tr-TR">~g~{0} ~s~için</String>
        <String xml:lang="zh-Hant">獲得懸賞賞金 ~g~{0}~s~</String>
        <String xml:lang="zh-Hans">赢得奖金 ~g~{0}~s~</String>
        <String xml:lang="es-ES">para ~g~{0}~s~</String>
        <String xml:lang="pt-BR">para ~g~{0}~s~</String>
        <String xml:lang="ar-001">ل ~g~{0}~s~</String>
        <String xml:lang="th-TH">สำหรับ ~g~{0}~s~</String>
        <String xml:lang="vi-VN">Vì ~g~{0}~s~</String>
        <String xml:lang="id-ID">untuk ~g~{0}~s~</String>
        <String xml:lang="hi-Latn">for ~g~{0}~s~</String>
        <String xml:lang="lv-LV">par ~g~{0}~s~</String>
        <String xml:lang="sv-SE">för ~g~{0}~s~</String>
    </Entry>

    <Entry Id="in_self_defense">
        <String xml:lang="en-US">in ~g~self-defense~s~</String>
        <String xml:lang="de-DE">in ~g~Selbstverteidigung~s~</String>
        <String xml:lang="fr-FR">en ~g~légitime défense~s~</String>
        <String xml:lang="nl-NL">in ~g~zelfverdediging~s~</String>
        <String xml:lang="it-IT">per ~g~legittima difesa~s~</String>
        <String xml:lang="pl-PL">w ~g~samoobronie~s~</String>
        <String xml:lang="tr-TR">~g~nefsi müdafaa ~s~için</String>
        <String xml:lang="zh-Hant">~g~自我防衛~s~</String>
        <String xml:lang="zh-Hans">~g~自我防卫~s~</String>
        <String xml:lang="es-ES">en ~g~defensa propia~s~</String>
        <String xml:lang="pt-BR">em ~g~defesa própria~s~</String>
        <String xml:lang="ar-001">في ~g~دفاع عن النفس~s~</String>
        <String xml:lang="th-TH">ใน ~g~การป้องกันตัว~s~</String>
        <String xml:lang="vi-VN">Vì ~g~tự vệ~s~</String>
        <String xml:lang="id-ID">dalam ~g~membela diri~s~</String>
        <String xml:lang="hi-Latn">~g~self-defense ~s~mein</String>
        <String xml:lang="lv-LV">~g~pašaizsardzībā~s~</String>
        <String xml:lang="sv-SE">i ~g~självförsvar~s~</String>
    </Entry>

    <Entry Id="in_revenge">
        <String xml:lang="en-US">in ~r~revenge~s~</String>
        <String xml:lang="de-DE">in ~r~Rache~s~</String>
        <String xml:lang="fr-FR">par ~r~vengeance~s~</String>
        <String xml:lang="nl-NL">als ~r~wraak~s~</String>
        <String xml:lang="it-IT">per ~r~vendetta~s~</String>
        <String xml:lang="pl-PL">w ~r~zemście~s~</String>
        <String xml:lang="tr-TR">~r~intikam ~s~için</String>
        <String xml:lang="zh-Hant">~r~復仇~s~</String>
        <String xml:lang="zh-Hans">~r~复仇~s~</String>
        <String xml:lang="es-ES">en ~r~venganza~s~</String>
        <String xml:lang="pt-BR">em ~r~vingança~s~</String>
        <String xml:lang="ar-001">في ~r~انتقام~s~</String>
        <String xml:lang="th-TH">ใน ~r~แก้แค้น~s~</String>
        <String xml:lang="vi-VN">Vì ~r~trả thù~s~</String>
        <String xml:lang="id-ID">dalam ~r~balas dendam~s~</String>
        <String xml:lang="hi-Latn">~r~revenge ~s~mein</String>
        <String xml:lang="lv-LV">~r~atriebībā~s~</String>
        <String xml:lang="sv-SE">in ~r~hämnd~s~</String>
    </Entry>

    <Entry Id="in_redzone">
        <String xml:lang="en-US">in a ~r~redzone~s~</String>
        <String xml:lang="de-DE">in einer ~r~roten Zone~s~</String>
        <String xml:lang="fr-FR">dans une ~r~zone rouge~s~</String>
        <String xml:lang="nl-NL">in een ~r~redzone~s~</String>
        <String xml:lang="it-IT">in ~r~zona rossa~s~</String>
        <String xml:lang="pl-PL">w ~r~strefie zagrożonej~s~</String>
        <String xml:lang="tr-TR">~r~redzone ~s~içinde</String>
        <String xml:lang="zh-Hant">在 ~r~死鬥區域~s~</String>
        <String xml:lang="zh-Hans">在 ~r~红区~s~</String>
        <String xml:lang="es-ES">en una ~r~zona roja~s~</String>
        <String xml:lang="pt-BR">em uma ~r~zona vermelha~s~</String>
        <String xml:lang="ar-001">في ~r~المنطقة الحمراء~s~</String>
        <String xml:lang="th-TH">ใน ~r~โซนอันตราย~s~</String>
        <String xml:lang="vi-VN">Vì ở trong vùng ~r~redzone~s~</String>
        <String xml:lang="id-ID">didalam ~r~zona merah~s~</String>
        <String xml:lang="hi-Latn">~r~redzone ~s~mein</String>
        <String xml:lang="lv-LV">~r~sarkanā zonā~s~</String>
        <String xml:lang="sv-SE">i en ~r~röd zon~s~</String>
    </Entry>

    <!-- ========================= -->
    <!-- Kill Messages -->
    <!-- ========================= -->
    <!-- {0} = killer -->
    <!-- {1} = victim -->
    <!-- {2} = cause string -->
    <!-- {3} = special case string (bounty/revenge/redzone) -->
    <!-- Add spaces as necessary, assuming a full message, don't worry if the string doesn't show up then the script will remove the extra spaces -->
    <!-- Example kill message: Sasino (152) killed theDoc (249) with a sniper rifle headshot in revenge. -->
    <!--                       [    {0}    ]        [    {1}   ] [          {2}            ] [   {3}  ] -->
    <!-- I know that the headshot part is complicated to insert due to grammatical rules, if that's the case then just wrap the translation of the "headshot" -->
    <!-- entry in parenthesis, that way it should not break the grammatical structure. If it still does then please contact Sasino and we can find another way. -->
    <Entry Id="kill_msg">
        <String xml:lang="en-US">{0} ~s~killed {1} ~s~{2} {3}</String>
        <String xml:lang="de-DE">{0} ~s~hat {1} ~s~{2} {3} getötet</String>
        <String xml:lang="fr-FR">{0} ~s~a tué {1} ~s~{2} {3}</String>
        <String xml:lang="nl-NL">{0} ~s~heeft {1} ~s~vermoord {2} {3}</String>
        <String xml:lang="it-IT">{0} ~s~ha ucciso {1} ~s~{2} {3}</String>
        <String xml:lang="pl-PL">{0} ~s~zabił {1} ~s~{2} {3}</String>
        <String xml:lang="tr-TR">{0}~s~, {3} {1}~s~'i {2} ~s~öldürdü</String>
        <String xml:lang="zh-Hant">{0} ~s~{2} ~s~{3} 擊殺了 {1}</String>
        <String xml:lang="zh-Hans">{0} ~s~{2} ~s~{3} 击杀了 {1}</String>
        <String xml:lang="es-ES">{0} ~s~mató a {1} ~s~{2} {3}</String>
        <String xml:lang="pt-BR">{0} ~s~assassinou {1} ~s~{2} {3}</String>
        <String xml:lang="ar-001">{0} ~s~قتل {1} ~s~{2} {3}</String>
        <String xml:lang="th-TH">{0} ~s~ฆ่า {1} ~s~{2} {3}</String>
        <String xml:lang="vi-VN">{0} ~s~đã giết {1} ~s~{2} {3}</String>
        <String xml:lang="id-ID">{0} ~s~membunuh {1} ~s~{2} {3}</String>
        <String xml:lang="hi-Latn">{0} ~s~maar diye {1} ~s~{2} {3}</String>
        <String xml:lang="lv-LV">{0} ~s~nogalināja {1} ~s~{2} {3}</String>
        <String xml:lang="sv-SE">{0} ~s~dödade {1} ~s~{2} {3}</String>
    </Entry>

    <!-- ========================= -->
    <!-- Revive Messages -->
    <!-- ========================= -->
    <Entry Id="paramedic_revived">
        <String xml:lang="en-US">Paramedic {0} revived you.</String>
        <String xml:lang="de-DE">Sanitäter {0} hat dich wiederbelebt.</String>
        <String xml:lang="fr-FR">L'ambulancier {0} t'a réanimé.</String>
        <String xml:lang="nl-NL">Ambulancier {0} heeft je gereanimeerd.</String>
        <String xml:lang="it-IT">Il paramedico {0} ti ha rianimato.</String>
        <String xml:lang="pl-PL">Medyk {0} cię ocucił.</String>
        <String xml:lang="tr-TR">Sağlık görevlisi {0} seni canlandırdı.</String>
        <String xml:lang="zh-Hant">醫護 {0} 復活了你.</String>
        <String xml:lang="zh-Hans">医护 {0} 复活了你.</String>
        <String xml:lang="es-ES">El médico {0} te revivió.</String>
        <String xml:lang="pt-BR">O médico {0} o reanimou.</String>
        <String xml:lang="ar-001">المسعف {0} احياك.</String>
        <String xml:lang="th-TH">หน่วยแพทย์ {0} ชุบชีวิตคุณ.</String>
        <String xml:lang="vi-VN">Nhân viên ý tế {0} đã hồi sinh cho bạn.</String>
        <String xml:lang="id-ID">Paramedis {0} telah membangunkanmu.</String>
        <String xml:lang="hi-Latn">Paramedic {0} revive kiye aapko.</String>
        <String xml:lang="lv-LV">Ārsts {0} atdzīvināja jūs.</String>
        <String xml:lang="sv-SE">Sjukvårdare {0} återupplivade dig.</String>
    </Entry>

    <Entry Id="paramedic_failed">
        <String xml:lang="en-US">The ~p~paramedic ~s~has ~r~failed ~s~to revive you and you were transferred to a ~r~hospital~s~.</String>
        <String xml:lang="de-DE">Der ~p~Sanitäter ~s~hat ~r~versagt ~s~dich wiederzubeleben und du wurdest in ein ~r~Krankenhaus~s~ verlegt.</String>
        <String xml:lang="fr-FR">L'~p~ambulancier ~s~n'a ~r~pas réussi ~s~à te réanimer et tu as été transporté vers un ~r~hôpital~s~.</String>
        <String xml:lang="nl-NL">Het is de ~p~ambulancier ~r~niet gelukt ~s~om jou te reanimeren en je bent gestuurd naar een ~r~ziekenhuis~s~.</String>
        <String xml:lang="it-IT">Il ~p~paramedico ~s~ha ~r~fallito ~s~la rianimazione quindi sei stato trasferito in un ~r~ospedale~s~.</String>
        <String xml:lang="pl-PL">~p~Medykowi ~r~nie udało się ~s~ciebie ocucić i zostałeś przetransportowany do ~r~szpitala~s~.</String>
        <String xml:lang="tr-TR">~p~Sağlık görevlisi ~s~seni canlandırmayı ~r~başaramadı ~s~ve bir ~r~hasteneye ~s~sevk edildin.</String>
        <String xml:lang="zh-Hant">~p~護理人員~s~~r~未能及時~s~救活你，你被轉移到~r~醫院~s~.</String>
        <String xml:lang="zh-Hans">~p~护理人员~s~~r~未能及时~s~救活你，你被转移到~r~医院~s~.</String>
        <String xml:lang="es-ES">El ~p~médico ~s~ha ~r~fallado ~s~al intentar reanimarte y te transfirieron a un ~r~hospital~s~.</String>
        <String xml:lang="pt-BR">O ~p~médico ~s~não ~r~conseguiu ~s~ressuscitá-lo e você foi enviado ao ~r~hospital~s~.</String>
        <String xml:lang="ar-001">لقد ~r~فشل ~s~~p~المسعف ~s~في اسعافك وتم نقلك إلى ~r~المستشفي~s~.</String>
        <String xml:lang="th-TH">~p~แพทย์ ~s~ได้ ~r~ล้มเหลว ~s~ในการฟื้นฟูคุณ และคุณถูกย้ายไปยัง ~r~โรงพยาบาล~s~</String>
        <String xml:lang="vi-VN">~p~Nhân viên y tế ~s~đã ~r~thất bại ~s~trong việc hồi sinh bạn và bạn đã được đưa về ~r~bệnh viện~s~.</String>
        <String xml:lang="id-ID">~p~Paramedis ~s~telah ~r~gagal ~s~untuk menolong anda dan anda telah dipindahkan ke ~r~rumah sakit~s~.</String>
        <String xml:lang="hi-Latn">~p~paramedic ~s~aapko revive karne me ~r~fail ~s~ho gaye, toh aapko ~r~hospital ~s~transfer kar diya gaya.</String>
        <String xml:lang="lv-LV">~p~Ārstam ~r~nesanāca ~s~jūs atdzivināt un jūs tika nogādāts uz ~r~slimnīcu~s~.</String>
        <String xml:lang="sv-SE">~p~Sjukvårdaren ~s~har ~r~misslyckat ~s~att återuppliva dig och du blev skickad till ett ~r~sjukhus~s~.</String>
    </Entry>

    <Entry Id="doctor_revived">
        <String xml:lang="en-US">Medical Doctor {0} revived you.</String>
        <String xml:lang="nl-NL">Dokter {0} heeft je gereanimeerd.</String>
        <String xml:lang="hi-Latn">Medical Doctor {0} ne aapko revive kiya.</String>
        <String xml:lang="lv-LV">Dakteris {0} atdzīvināja jūs.</String>
<<<<<<< HEAD
        <String xml:lang="sv-SE">Läkaren {0} återupplivade dig.</String>
=======
        <String xml:lang="de-DE">Der Arzt {0} hat dich wiederbelebt.</String>
>>>>>>> ae94dd70
    </Entry>

    <Entry Id="doctor_failed">
        <String xml:lang="en-US">The ~y~doctor ~s~has ~r~failed ~s~to revive you and you were transferred to a ~r~hospital~s~.</String>
        <String xml:lang="nl-NL">Het is de ~y~dokter ~s~~r~mislukt ~s~je te reanimeren en daarom ben je overgeplaatst naar een ~r~ziekenhuis~s~.</String>
        <String xml:lang="hi-Latn">~y~Doctor ~s~aapko revive karne mein ~r~fail ~s~ho gaye aur aapko ~r~hospital ~s~mein transfer kar diya gaya.</String>
        <String xml:lang="lv-LV">~y~Dakterim ~r~nesanāca ~s~jūs atdzivināt un jūs tika nogādāts uz ~r~slimnīcu~s~.</String>
        <String xml:lang="de-DE">Der ~y~Doktor ~s~hat es ~r~nicht geschafft ~s~dich wiederzubeleben und du wurdest in ein ~r~Krankenhaus~s~ gebracht.</String>
    </Entry>

    <!-- ========================= -->
    <!-- Command Suggestions -->
    <!-- ========================= -->

    <!-- This shows up when you are typing the /revenge command -->
    <Entry Id="sugg_revenge">
        <String xml:lang="en-US">View a list of players that you can take revenge on and that can take revenge on you.</String>
        <String xml:lang="de-DE">Zeigt die Liste mit Spielern, an welchen du Rache nehmen kannst und welche Rache an dir nehmen können.</String>
        <String xml:lang="fr-FR">Afficher la liste des joueurs sur lesquels tu peux te venger et ceux qui peuvent se venger de toi.</String>
        <String xml:lang="nl-NL">Bekijk de lijst van spelers waar je wraak op kan nemen en die op jou wraak kunnen claimen.</String>
        <String xml:lang="it-IT">Visualizza la lista di giocatori sui quali ti puoi vendicare e quelli che cercano vendetta su di te.</String>
        <String xml:lang="pl-PL">Zobacz listę graczy na których możesz się zemścić oraz mogących zemścić się na tobie.</String>
        <String xml:lang="tr-TR">İntikam alabileceğiniz ve sizden intikam alabilecek oyuncuların listesini görün.</String>
        <String xml:lang="zh-Hant">查看你可以復仇或可以對你復仇的玩家列表.</String>
        <String xml:lang="zh-Hans">查看你可以进行报复或可以报复你的玩家列表.</String>
        <String xml:lang="es-ES">Visualiza una lista de jugadores de los que puedes vengarte y que pueden vengarse de ti.</String>
        <String xml:lang="pt-BR">Veja uma lista de jogadores dos quais você pode se vingar e que podem se vingar de você.</String>
        <String xml:lang="ar-001">شاهد قائمة اللاعبين الذين يمكنك الانتقام منهم والذين يمكنهم الانتقام منك.</String>
        <String xml:lang="th-TH">ดูรายชื่อผู้เล่นที่คุณสามารถแก้แค้นได้และสามารถแก้แค้นคุณได้</String>
        <String xml:lang="vi-VN">Xem danh sách người chơi bạn có thể trả thù và những người có thể trả thù bạn.</String>
        <String xml:lang="id-ID">Lihat daftar pemain yang dapat anda bunuh untuk membalaskan dendam dan yang dapat membunuh anda karena dendam.</String>
        <String xml:lang="hi-Latn">Wo players ki list dekhein, jinse aap revenge le sakte hain aur jo aap se revenge le sakte hain.</String>
        <String xml:lang="lv-LV">Skatiet spēlētāju sarakstu kurus jūs varat nogalināt atriebībā un kuri var nogalināt atriebībā jūs.</String>
        <String xml:lang="sv-SE">Se en lista på spelare som du kan ta hämnd på och som kan ta hämnd på dig.</String>
    </Entry>

    <!-- ========================= -->
    <!-- Revenge Menu -->
    <!-- ========================= -->
    <Entry Id="menu_revenge_title">
        <String xml:lang="en-US">Revenge</String>
        <String xml:lang="de-DE">Rache</String>
        <String xml:lang="fr-FR">Vengeance</String>
        <String xml:lang="nl-NL">Wraak</String>
        <String xml:lang="it-IT">Vendetta</String>
        <String xml:lang="pl-PL">Zemsta</String>
        <String xml:lang="tr-TR">İntikam</String>
        <String xml:lang="zh-Hant">復仇</String>
        <String xml:lang="zh-Hans">复仇</String>
        <String xml:lang="es-ES">Venganza</String>
        <String xml:lang="pt-BR">vingança</String>
        <String xml:lang="th-TH">แก้แค้น</String>
        <String xml:lang="vi-VN">Trả thù</String>
        <String xml:lang="id-ID">Dendam</String>
        <String xml:lang="hi-Latn">Revenge</String>
        <String xml:lang="lv-LV">Atriebība</String>
        <String xml:lang="sv-SE">Hämnd</String>
    </Entry>

    <Entry Id="menu_revenge_subtitle">
        <String xml:lang="en-US">Revenge information</String>
        <String xml:lang="de-DE">Revanche Informationen</String>
        <String xml:lang="fr-FR">Informations Vengeance</String>
        <String xml:lang="nl-NL">Wraak informatie</String>
        <String xml:lang="it-IT">Informazioni vendetta</String>
        <String xml:lang="pl-PL">Informacje na temat zemsty</String>
        <String xml:lang="tr-TR">İntikam bilgisi</String>
        <String xml:lang="zh-Hant">復仇資訊</String>
        <String xml:lang="zh-Hans">复仇资讯</String>
        <String xml:lang="es-ES">Información de venganzas</String>
        <String xml:lang="pt-BR">Informações sobre vingança</String>
        <String xml:lang="ar-001">معلومات الانتقام</String>
        <String xml:lang="th-TH">ข้อมูลแก้แค้น</String>
        <String xml:lang="vi-VN">Thông tin trả thù</String>
        <String xml:lang="id-ID">Informasi pembalasan dendam</String>
        <String xml:lang="hi-Latn">Revenge ki information</String>
        <String xml:lang="lv-LV">Atriebības informācija</String>
        <String xml:lang="sv-SE">Hämnd information</String>
    </Entry>

    <Entry Id="menu_revenge_targets_text">
        <String xml:lang="en-US">Revenge Targets</String>
        <String xml:lang="de-DE">Rache Ziele</String>
        <String xml:lang="fr-FR">Objectifs de vengeance</String>
        <String xml:lang="nl-NL">Wraak doelwitten</String>
        <String xml:lang="it-IT">Bersagli vendetta</String>
        <String xml:lang="pl-PL">Cele zemsty</String>
        <String xml:lang="tr-TR">İntikam Hedefleri</String>
        <String xml:lang="zh-Hant">復仇目標</String>
        <String xml:lang="zh-Hans">复仇目标</String>
        <String xml:lang="es-ES">Objetivos para vengarte</String>
        <String xml:lang="pt-BR">Alvo de vingança</String>
        <String xml:lang="ar-001">أهداف الانتقام</String>
        <String xml:lang="th-TH">เป้าหมายแก้แค้น</String>
        <String xml:lang="vi-VN">Mục tiêu để trả thù</String>
        <String xml:lang="id-ID">Target pembalasan dendam</String>
        <String xml:lang="hi-Latn">Revenge ke Targets</String>
        <String xml:lang="lv-LV">Atriebības mērķi</String>
        <String xml:lang="sv-SE">Hämnd mål</String>
    </Entry>

    <Entry Id="menu_revenge_targets_descr">
        <String xml:lang="en-US">List of players you can take ~r~revenge ~s~on.</String>
        <String xml:lang="de-DE">Liste von Spielern, an denen du dich ~r~rächen ~s~kannst.</String>
        <String xml:lang="fr-FR">Liste des joueurs sur lesquels tu peux te ~r~venger~s~.</String>
        <String xml:lang="nl-NL">Lijst van spelers waar je ~r~wraak ~s~op kan nemen.</String>
        <String xml:lang="it-IT">Lista di giocatori che puoi uccidere per ~r~vendetta~s~.</String>
        <String xml:lang="pl-PL">Lista graczy na których możesz się ~r~zemścić~s~.</String>
        <String xml:lang="tr-TR">Senin ~r~İntikam ~s~alabileceğin oyuncuların listesi.</String>
        <String xml:lang="zh-Hant">你可以~r~復仇~s~的玩家列表.</String>
        <String xml:lang="zh-Hans">你可以~r~复仇~s~的玩家列表.</String>
        <String xml:lang="es-ES">Lista de jugadores de los que puedes ~r~vengarte~s~.</String>
        <String xml:lang="pt-BR">Lista de jogadores dos quais você pode se ~r~vingar~s~.</String>
        <String xml:lang="ar-001">قائمة اللاعبين الذين يمكنك ~r~الانتقام~s~منهم.</String>
        <String xml:lang="th-TH">รายชื่อผู้เล่นที่คุณสามารถ ~r~แก้แค้น ~s~บน</String>
        <String xml:lang="vi-VN">Danh sách người chơi bạn có thể lấy ~r~Trả thù ~s~trên họ.</String>
        <String xml:lang="id-ID">Daftar pemain yang bisa kamu balaskan dendam.</String>
        <String xml:lang="hi-Latn">Wo players ki list jinse aap ~r~revenge ~s~le sakte hain.</String>
        <String xml:lang="lv-LV">Spēlētāju saraksts, kurus jūs varat nogalināt ~r~atriebībā~s~.</String>
         <String xml:lang="sv-SE">Lista av spelare som du kan ta ~r~hämnd ~s~på.</String>
    </Entry>

    <Entry Id="menu_revenge_claimants_text">
        <String xml:lang="en-US">Revenge Claimants</String>
        <String xml:lang="de-DE">Rache Geschädigte</String>
        <String xml:lang="fr-FR">Cibles qui peuvent se venger</String>
        <String xml:lang="nl-NL">Wraak eisers</String>
        <String xml:lang="it-IT">Reclamanti Vendetta</String>
        <String xml:lang="pl-PL">Żądający zemsty</String>
        <String xml:lang="tr-TR">İntikam Alabilenler</String>
        <String xml:lang="zh-Hant">復仇索賠者</String>
        <String xml:lang="zh-Hans">复仇索赔者</String>
        <String xml:lang="es-ES">Objetivos que quieren vengarse</String>
        <String xml:lang="pt-BR">Alvos que querem se vingar</String>
        <String xml:lang="ar-001">المطالبين بالانتقام</String>
        <String xml:lang="th-TH">ผู้เรียกร้องการแก้แค้น</String>
        <String xml:lang="vi-VN">Người cần trả thù</String>
        <String xml:lang="id-ID">Orang yang menaruh dendam padamu</String>
        <String xml:lang="hi-Latn">Revenge Claimants</String>
        <String xml:lang="lv-LV">Atriebības meklētāji</String>
        <String xml:lang="sv-SE">Hämnd Mottagare</String>
    </Entry>

    <Entry Id="menu_revenge_claimants_descr">
        <String xml:lang="en-US">List of players that can take ~r~revenge ~s~on you.</String>
        <String xml:lang="de-DE">Liste von Spielern, welche sich an dir ~r~rächen ~s~können.</String>
        <String xml:lang="fr-FR">Liste des joueurs qui peuvent se ~r~venger ~s~de toi.</String>
        <String xml:lang="nl-NL">Lijst van spelers die ~r~wraak ~s~op jou kunnen nemen</String>
        <String xml:lang="it-IT">Lista di giocatori che possono ucciderti per ~r~vendetta~s~.</String>
        <String xml:lang="pl-PL">Lista graczy którzy mogą się na tobie ~r~zemścić ~s~</String>
        <String xml:lang="tr-TR">Senden ~r~İntikam ~s~alabilecek oyuncuların listesi </String>
        <String xml:lang="zh-Hant">可以對你進行~r~復仇~s~的玩家列表.</String>
        <String xml:lang="zh-Hans">可以对你进行~r~复仇~s~的玩家列表.</String>
        <String xml:lang="es-ES">Lista de jugadores que pueden ~r~vengarse ~s~de ti.</String>
        <String xml:lang="pt-BR">Lista de jogadores que podem se ~r~vingar ~s~r de você.</String>
        <String xml:lang="ar-001">قائمة اللاعبين الذين يمكنهم ~r~الانتقام~s~منك.</String>
        <String xml:lang="th-TH">รายชื่อผู้เล่นที่คุณสามารถ ~r~แก้แค้น ~s~บนคุณ</String>
        <String xml:lang="vi-VN">Danh sách người chơi có thể nhận lấy ~r~trả thù ~s~trên bạn.</String>
        <String xml:lang="id-ID">Daftar pemain yang menaruh dendam padamu.</String>
        <String xml:lang="hi-Latn">Wo players ki list jo aap se ~r~revenge ~s~le sakte hain.</String>
        <String xml:lang="lv-LV">Spēlētāju saraksts, kuri var nogalināt jūs ~r~atriebībā~s~.</String>
        <String xml:lang="sv-SE">Lista av spelare som kan ta ~r~hämnd ~s~på dig.</String>
    </Entry>

    <Entry Id="menu_revenge_transfers_text">
        <String xml:lang="en-US">Revenge Transfers</String>
        <String xml:lang="fr-FR">Tranferts de vengeance</String>
        <String xml:lang="it-IT">Trasferimenti Vendetta</String>
        <String xml:lang="pl-PL">Transfery Zemsty</String>
        <String xml:lang="nl-NL">Wraak overdragen</String>
        <String xml:lang="tr-TR">İntikam Transferi</String>
        <String xml:lang="hi-Latn">Revenge Transfers</String>
        <String xml:lang="de-DE">übertragene Rache</String>
        <String xml:lang="id-ID">Pindahkan dendam</String>
        <String xml:lang="lv-LV">Atriebības nodošana</String>
        <String xml:lang="sv-SE">Hämnd överföringar</String>
    </Entry>

    <Entry Id="menu_revenge_transfers_descr">
        <String xml:lang="en-US">Allow other players to transfer their revenge claims to you when enabled.</String>
        <String xml:lang="it-IT">Consenti agli altri giocatori di trasferire i loro reclami vendetta a te quando questa opzione è attivata.</String>
        <String xml:lang="pl-PL">Pozwól innym graczom transferować swoje rozszczenia do zemsty gdy jest to włączone.</String>
        <String xml:lang="nl-NL">Sta andere spelers toe om hun wraak claims naar jou over te dragen wanneer dit is ingeschakeld.</String>
        <String xml:lang="tr-TR">Diğer oyuncuların, etkinleştirildiğinde intikam taleplerini size devretmelerine izin verin.</String>
        <String xml:lang="hi-Latn">Doosre players ko allow karein unke revenge targets transfer karne ko.</String>
        <String xml:lang="de-DE">Erlaube es anderen Spielern, dir ihre Racheansprüche zu übertragen, wenn du diese Option aktiviert hast.</String>
        <String xml:lang="id-ID">Memungkinkan pemain lain untuk memindahkan dendamnya kepadamu bila diaktifkan.</String>
        <String xml:lang="fr-FR">Permettre aux autres joueurs de te transférer leurs demandes de vengeance lorsque cette option est activée.</String>
        <String xml:lang="lv-LV">Ļaujiet citiem spēlētājiem nodot savas atriebības prasības jums, kad ir iespējots.</String>
        <String xml:lang="sv-SE">Tillåt andra spelare att överföra deras hämnd till dig när det är aktiverat.</String>
    </Entry>

    <Entry Id="menu_revenge_no_targets_text">
        <String xml:lang="en-US">No revenge targets :(</String>
        <String xml:lang="de-DE">Keine Rache Ziele :(</String>
        <String xml:lang="fr-FR">Pas de cibles de vengeance :(</String>
        <String xml:lang="nl-NL">Geen wraak targets :(</String>
        <String xml:lang="it-IT">Nessun bersaglio da vendetta :(</String>
        <String xml:lang="pl-PL">Brak celów do zemsty :(</String>
        <String xml:lang="tr-TR">İntikam için hedef yok :(</String>
        <String xml:lang="zh-Hant">沒有可復仇目標 :(</String>
        <String xml:lang="zh-Hans">没有可复仇目标 :(</String>
        <String xml:lang="es-ES">No tienes venganza contra nadie :(</String>
        <String xml:lang="pt-BR">Você não tem vingança contra ninguém :(</String>
        <String xml:lang="ar-001">لا أهداف للانتقام :(</String>
        <String xml:lang="th-TH">ไม่มีเป้าหมายการแก้แค้น :(</String>
        <String xml:lang="vi-VN">Không có mục tiêu để trả thù :(</String>
        <String xml:lang="id-ID">Tidak ada target dendam :(</String>
        <String xml:lang="hi-Latn">Koi revenge targets nahi :(</String>
        <String xml:lang="lv-LV">Nav atriebības mērķu :(</String>
        <String xml:lang="sv-SE">Inga hämnd mål :(</String>
    </Entry>

    <Entry Id="menu_revenge_no_targets_descr">
        <String xml:lang="en-US">Sorry, there's no one you can kill in revenge at this time.</String>
        <String xml:lang="de-DE">Sorry, aktuell gibt es niemanden, den du aus Rache tötten darfst.</String>
        <String xml:lang="fr-FR">Désolé, il n'y a personne que tu peux tuer par vengeance pour le moment.</String>
        <String xml:lang="nl-NL">Sorry, er is op dit moment niemand waar je wraak op kan nemen.</String>
        <String xml:lang="it-IT">Ci dispiace, non puoi uccidere nessuno per vendetta al momento.</String>
        <String xml:lang="pl-PL">Niestety nie możesz zabić nikogo w zemście.</String>
        <String xml:lang="tr-TR">Üzgünüm, şu anda intikam için öldürebileceğin kimse yok.</String>
        <String xml:lang="zh-Hant">抱歉,你目前沒有可復仇的目標.</String>
        <String xml:lang="zh-Hans">抱歉,目前你无法杀死任何人来报仇.</String>
        <String xml:lang="es-ES">Lo siento, no hay nadie a quien puedas matar en venganza en este momento.</String>
        <String xml:lang="pt-BR">Desculpe,não há ninguém que você possa matar por vingança no momento..</String>
        <String xml:lang="ar-001">عذرًا، لا يوجد أحد يمكنك قتله انتقامًا في هذا الوقت.</String>
        <String xml:lang="th-TH">ขออภัย ไม่มีใครที่คุณสามารถฆ่าเพื่อแก้แค้นได้ในขณะนี้</String>
        <String xml:lang="vi-VN">Xin lỗi, Hiện tại không có ai mà bạn có thể giết trong trả thù</String>
        <String xml:lang="id-ID">Mohon maaf, Tidak ada pemain yang dapat anda bunuh untuk balas dendam saat ini.</String>
        <String xml:lang="hi-Latn">Sorry, is time pe aisa koi nahi hai jinko aap revenge me maar sake.</String>
        <String xml:lang="lv-LV">Atvainojiet, šobrīd nav neviena, kuru jūs varētu nogalināt atriebībā.</String>
    </Entry>

    <Entry Id="menu_revenge_no_claimants_text">
        <String xml:lang="en-US">No revenge claimants :)</String>
        <String xml:lang="de-DE">Keine Rache-Geschädigten :)</String>
        <String xml:lang="fr-FR">Pas de menace de vengeance :)</String>
        <String xml:lang="nl-NL">Geen mensen die op jou wraak kunnen nemen :)</String>
        <String xml:lang="it-IT">Nessun reclamante di vendetta :)</String>
        <String xml:lang="pl-PL">Brak żdających zemsty :)</String>
        <String xml:lang="tr-TR">İntikam talep eden yok :)</String>
        <String xml:lang="zh-Hant">沒有尋仇者 :)</String>
        <String xml:lang="zh-Hans">没有寻仇者 :)</String>
        <String xml:lang="es-ES">Nadie puede vengarse de usted :)</String>
        <String xml:lang="pt-BR">Ninguém pode se vingar de você :)</String>
        <String xml:lang="ar-001">لا يوجد مطالبين بالانتقام :)</String>
        <String xml:lang="th-TH">ไม่มีผู้เรียกร้องการแก้แค้น :)</String>
        <String xml:lang="vi-VN">Không có người cần để trả thù :)</String>
        <String xml:lang="id-ID">Tidak ada yang menaruh dendam terhadap anda :)</String>
        <String xml:lang="hi-Latn">is time pe koi bhi aapko revenge mein maar nahi sakte. :)</String>
        <String xml:lang="lv-LV">Nav atriebības meklētāju :)</String>
    </Entry>

    <Entry Id="menu_revenge_no_claimants_descr">
        <String xml:lang="en-US">Yay! Nobody is trying to kill you in revenge!</String>
        <String xml:lang="de-DE">Yay! Niemand versucht dich aus Rache zu töten!</String>
        <String xml:lang="fr-FR">Youhou! Personne n'essaie de te tuer par vengeance!</String>
        <String xml:lang="nl-NL">Hoera! Niemand probeert op jou wraak te nemen!</String>
        <String xml:lang="it-IT">Evvai! Nessuno sta cercando di ucciderti per vendetta!</String>
        <String xml:lang="pl-PL">Hurra! Nikt nie próbuje zabić cię w zemście!</String>
        <String xml:lang="tr-TR">Yaşasın! İntikam için kimse seni öldürmeye çalışmıyor!</String>
        <String xml:lang="zh-Hant">耶!沒有人想殺你來報復!</String>
        <String xml:lang="zh-Hans">耶!没有人想杀你来报复!</String>
        <String xml:lang="es-ES">¡Hurra! ¡Nadie está intentando matarte por venganza!</String>
        <String xml:lang="pt-BR">Que Bom! Ninguém está tentando matá-lo por retaliação!</String>
        <String xml:lang="ar-001">ياي! لا أحد يحاول قتلك انتقامًا!</String>
        <String xml:lang="th-TH">เย้! ไม่มีใครพยายามฆ่าคุณเพื่อแก้แค้น!</String>
        <String xml:lang="vi-VN">Booyah! Không có ai đang muốn giết bạn trong trả thù!</String>
        <String xml:lang="id-ID">Hore! Tidak ada orang yang mencoba membunuh anda untuk balas dendam!</String>
        <String xml:lang="hi-Latn">Yay! Aapse koi maarne ko try nahi kar raha revenge me!</String>
        <String xml:lang="lv-LV">Juhū! Neviens nemēģina jūs nogalināt atriebībā!</String>
    </Entry>

    <!-- 0 = job name, for example Police Officer -->
    <Entry Id="menu_revenge_invalid_job">
        <String xml:lang="en-US">~r~You can't take revenge on other players as a {0}.</String>
        <String xml:lang="de-DE">~r~Du darfst keine Rache an anderen Spielern als {0} nehmen.</String>
        <String xml:lang="fr-FR">~r~Tu ne peux pas te venger des autres joueurs en tant que {0}.</String>
        <String xml:lang="nl-NL">~r~Je mag geen wraak nemen op andere spelers als een {0}</String>
        <String xml:lang="it-IT">~r~Non puoi reclamare vendetta su altri giocatori come {0}.</String>
        <String xml:lang="pl-PL">~r~Nie możesz zabijać w zemście jako {0}.</String>
        <String xml:lang="tr-TR">~r~{0} Olarak diğer oyunculardan intikam alamazsın.</String>
        <String xml:lang="zh-Hant">~r~作為一名 {0}，你不能報復其他玩家.</String>
        <String xml:lang="zh-Hans">~r~作为一名 {0}，你不能报复其他玩家.</String>
        <String xml:lang="es-ES">~r~No puedes vengarte de otros jugadores como {0}.</String>
        <String xml:lang="pt-BR">~r~você não pode se vingar de outros jogadores quando é um {0}.</String>
        <String xml:lang="ar-001">~r~لا يمكنك الانتقام من اللاعبين الآخرين باعتبارك {0}.</String>
        <String xml:lang="th-TH">~r~คุณไม่สามารถแก้แค้นผู้เล่นคนอื่นได้ในฐานt {0}</String>
        <String xml:lang="vi-VN">~r~Bạn không thể lấy trả thù trên người chơi khác khi đang là {0}.</String>
        <String xml:lang="id-ID">~r~Anda tidak dapat menaruh dendam pada pemain lain sebagai {0}.</String>
        <String xml:lang="hi-Latn">~r~Aap revenge nahi le sakte doosre players se, jab aap {0}.</String>
        <String xml:lang="lv-LV">~r~Jūs nevarat nogalināt citus spēlētājus atriebībā kad esat {0}.</String>
    </Entry>

    <Entry Id="menu_revenge_target_markers">
        <String xml:lang="en-US">Target Markers</String>
        <String xml:lang="nl-NL">Doelwit Symbool</String>
        <String xml:lang="fr-FR">Marqueurs de cibles</String>
        <String xml:lang="id-ID">Penanda Target Dendam</String>
        <String xml:lang="hi-Latn">Target Markers</String>
        <String xml:lang="it-IT">Indicatori Bersaglio</String>
        <String xml:lang="de-DE">Zielmarkierungen</String>
        <String xml:lang="lv-LV">Atriebības mērķu markeri</String>
    </Entry>

    <Entry Id="menu_revenge_target_markers_descr">
        <String xml:lang="en-US">Enable the ~r~red circle ~s~around blips and ~r~red skull ~s~next to the gamertag of your revenge targets.</String>
        <String xml:lang="nl-NL">Schakel de ~r~rode cirkel ~s~rond blips en ~r~rode schedel ~s~naast de gamertag van je wraak doelwitten in.</String>
        <String xml:lang="fr-FR">Active le ~r~cercle rouge ~s~autour des blips et le ~r~crâne rouge ~s~à côté du pseudo des joueurs sur lesquels tu peux te venger.</String>
        <String xml:lang="id-ID">Aktifkan ~r~lingkaran merah ~s~disekitar blip dan ~r~tengkorak merah ~s~setelah gamertag menandakan target dendammu.</String>
        <String xml:lang="hi-Latn">Blips ke around ~r~red circle ~s~aur aapke revenge targets ke gamertag ke bagal mein ~r~red skull ~s~ko enable karein.</String>
        <String xml:lang="it-IT">Abilita il ~r~cerchio rosso ~s~attorno ai blip e il ~r~teschio rosso ~s~accanto al gamertag dei tuoi bersagli vendetta.</String>
        <String xml:lang="de-DE">Aktiviere den ~r~roten Kreis ~s~um Blips und ~r~roten Totenkopf ~s~neben dem Gamertag deiner Racheziele.</String>
        <String xml:lang="lv-LV">Rāda ~r~sarkano apli ~s~ap radara blipiem un ~r~sarkano galvaskausu ~s~blakus spēlētāja segvārdam jūsu atriebības mērķiem.</String>
    </Entry>

    <Entry Id="menu_revenge_claimant_markers">
        <String xml:lang="en-US">Claimant Markers</String>
        <String xml:lang="nl-NL">Wraakeiser Symbool</String>
        <String xml:lang="fr-FR">Marqueurs de menaces</String>
        <String xml:lang="id-ID">Penanda Penuntut Dendam</String>
        <String xml:lang="hi-Latn">Claimant Markers</String>
        <String xml:lang="it-IT">Indicatori Rivendicatore</String>
        <String xml:lang="de-DE">Auftraggeber Markierungen</String>
        <String xml:lang="lv-LV">Atriebības meklētāju markeri</String>
    </Entry>

    <Entry Id="menu_revenge_claimant_markers_descr">
        <String xml:lang="en-US">Enable the ~y~yellow circle ~s~around blips and ~y~yellow skull ~s~next to the gamertag of your revenge claimants.</String>
        <String xml:lang="nl-NL">Schakel de ~y~gele cirkel ~s~rond blips en ~y~gele schedel ~s~naast de gamertag van je wraakeisers in.</String>
        <String xml:lang="fr-FR">Active le ~y~cercle jaune ~s~autour des blips et le ~y~crâne jaune ~s~à côté du pseudo des joueurs qui peuvent se venger de toi.</String>
        <String xml:lang="id-ID">Aktifkan ~y~lingkaran kuning ~s~disekitar blip dan ~y~tengkorak kuning ~s~setelah gamertag menandakan orang yang dendam terhadapmu.</String>
        <String xml:lang="hi-Latn">Blips ke around ~y~yellow circle ~s~aur aapke revenge claimants ke gamertag ke bagal mein ~y~yellow skull ~s~ko enable karein.</String>
        <String xml:lang="it-IT">Attiva il ~y~cerchio giallo ~s~attorno ai blips e il ~y~teschio giallo ~s~accanto al gamertag dei tuoi rivendicatori.</String>
        <String xml:lang="de-DE">Aktiviere den ~y~gelben Kreis ~s~um Blips und den ~y~gelben Totenkopf ~s~neben dem Gamertag deiner Rache-Auftraggeber.</String>
        <String xml:lang="lv-LV">Rāda ~y~dzelteno apli ~s~ap radara blipiem un ~y~dzelteno galvaskausu ~s~blakus spēlētāja segvārdam jūsu atriebības meklētājiem.</String>
    </Entry>

    <!-- ========================= -->
    <!-- Hospital Bill -->
    <!-- ========================= -->
    <!-- Healthcare ain't free! -->
    <Entry Id="hospital_bill">
        <String xml:lang="en-US">~p~Hospital bill</String>
        <String xml:lang="de-DE">~p~Krankenhausrechnung</String>
        <String xml:lang="fr-FR">~p~Facture d'hôpital</String>
        <String xml:lang="nl-NL">~p~Ziekenhuis Rekening</String>
        <String xml:lang="it-IT">~p~Fattura dell'ospedale</String>
        <String xml:lang="pl-PL">~p~Rachunek za leczenie</String>
        <String xml:lang="tr-TR">~p~Hastane faturası</String>
        <String xml:lang="zh-Hant">~p~醫院帳單</String>
        <String xml:lang="zh-Hans">~p~医院帐单</String>
        <String xml:lang="es-ES">~p~Factura del hospital</String>
        <String xml:lang="pt-BR">~p~Conta do hospital</String>
        <String xml:lang="ar-001">~p~فاتورة المستشفى</String>
        <String xml:lang="th-TH">~p~บิลโรงพยาบาล</String>
        <String xml:lang="vi-VN">~p~Tiền phí bệnh viện</String>
        <String xml:lang="id-ID">~p~Biaya perawatan rumah sakit</String>
        <String xml:lang="hi-Latn">~p~Hospital bill</String>
        <String xml:lang="lv-LV">~p~Slimnīcas rēķins</String>
    </Entry>

    <Entry Id="health_ins_activated">
        <String xml:lang="en-US">~b~Health insurance ~s~activated</String>
        <String xml:lang="de-DE">~b~Krankenversicherung ~s~aktiviert</String>
        <String xml:lang="fr-FR">~b~Assurance maladie ~s~activée</String>
        <String xml:lang="nl-NL">~b~Zorgverzekering ~s~geactiveerd</String>
        <String xml:lang="it-IT">~b~Assicurazione sanitaria ~s~attivata</String>
        <String xml:lang="pl-PL">~b~Ubezpieczenie zdrowotne ~s~aktywowane</String>
        <String xml:lang="tr-TR">~b~Sağlık sigortası ~s~etkinleştirildi</String>
        <String xml:lang="zh-Hant">~b~健康保險 ~s~已啟動</String>
        <String xml:lang="zh-Hans">~b~健康保险 ~s~已启动</String>
        <String xml:lang="es-ES">~b~Seguro medico ~s~activado</String>
        <String xml:lang="pt-BR">~b~Seguro saúde ~s~ativado</String>
        <String xml:lang="ar-001">~b~التأمين الصحي ~s~مفعل</String>
        <String xml:lang="th-TH">~b~ประกันสุขภาพ ~s~เปิดใช้งานแล้ว</String>
        <String xml:lang="vi-VN">~b~Bảo hiệm sức khoẻ ~s~đã kích hoạt</String>
        <String xml:lang="id-ID">~b~Asuransi kesehatan ~s~diaktifkan</String>
        <String xml:lang="hi-Latn">~b~Health insurance ~s~activated</String>
        <String xml:lang="lv-LV">~b~Veselības apdrošināšana ~s~aktivizēta</String>
    </Entry>
    
    <Entry Id="health_ins_rejected">
        <String xml:lang="en-US">The ~b~insurance company ~s~has rejected your claim</String>
        <String xml:lang="nl-NL">Je ~b~gezondheidsverzekering ~s~heeft de claim afgewezen</String>
        <String xml:lang="fr-FR">La ~b~compagnie d'assurance ~s~a rejeté ta demande</String>
        <String xml:lang="id-ID">~b~Perusahaan asuransi ~s~telah menolak claim asuransimu</String>
        <String xml:lang="hi-Latn">~b~Insurance company ~s~ne aapka claim reject kar diya hai.</String>
        <String xml:lang="it-IT">La ~b~compagnia assicurativa ~s~ha respinto la tua richiesta</String>
        <String xml:lang="de-DE">Die ~b~Versicherung ~s~hat deinen Antrag abgelehnt.</String>
        <String xml:lang="lv-LV">~b~Apdrošināsanas kompānija ~s~noraidīja jūsu prasību</String>
    </Entry>

    <Entry Id="covered_by_insurance">
        <String xml:lang="en-US">Covered by insurance: ~b~{0}</String>
        <String xml:lang="de-DE">Von der Versicherung übernommen: ~b~{0}</String>
        <String xml:lang="fr-FR">Couvert par l'assurance: ~b~{0}</String>
        <String xml:lang="nl-NL">Gedekt door je zorgverzekering: ~b~{0}</String>
        <String xml:lang="it-IT">Coperto dall'assicurazione: ~b~{0}</String>
        <String xml:lang="pl-PL">Pokryte przez ubezpieczenie: ~b~{0}</String>
        <String xml:lang="tr-TR">Sigorta kapsamında: ~b~{0}</String>
        <String xml:lang="zh-Hant">受保險保障: ~b~{0}</String>
        <String xml:lang="zh-Hans">受保险保障: ~b~{0}</String>
        <String xml:lang="es-ES">Cubierto por el seguro: ~b~{0}</String>
        <String xml:lang="pt-BR">Coberto por seguro de saúde ~b~{0}</String>
        <String xml:lang="ar-001">مشمول بالتأمين: ~b~{0}</String>
        <String xml:lang="th-TH">คุ้มครองโดยประกันภัย: ~b~{0}</String>
        <String xml:lang="vi-VN">Đã được hỗ trợ bởi bảo hiểm: ~b~{0}</String>
        <String xml:lang="id-ID">Dilindungi oleh asuransi sebesar: ~b~{0}</String>
        <String xml:lang="hi-Latn">Covered by insurance: ~b~{0}</String>
        <String xml:lang="lv-LV">Nosegts ar apdrošināšanu: ~b~{0}</String>
    </Entry>

    <Entry Id="paid_by_check">
        <String xml:lang="en-US">Paid by check: ~g~{0}</String>
        <String xml:lang="de-DE">Per Scheck bezahlt: ~g~{0}</String>
        <String xml:lang="fr-FR">Paiement par chèque: ~g~{0}</String>
        <String xml:lang="nl-NL">Per cheque betaald: ~g~{0}</String>
        <String xml:lang="it-IT">Pagato con assegno: ~g~{0}</String>
        <String xml:lang="pl-PL">Zapłacone przelewem: ~g~{0}</String>        <!-- Replaced check with wire transfer as checks are not available in Poland, many people I know, don't know what a check is -->
        <String xml:lang="tr-TR">Banka havalesi ile ödenir: ~g~{0}</String>
        <String xml:lang="zh-Hant">通過銀行支付: ~g~{0}</String>
        <String xml:lang="zh-Hans">通过支票支付: ~g~{0}</String>
        <String xml:lang="es-ES">Pagado con cheque: ~g~{0}</String>
        <String xml:lang="pt-BR">Pago em cheque: ~g~{0}</String>
        <String xml:lang="ar-001">يتم الدفع عن طريق شيك: ~g~{0}</String>
        <String xml:lang="th-TH">ชำระด้วยเช็ค: ~g~{0}</String>
        <String xml:lang="vi-VN">Đã đóng phí bằng tiền ngân hàng: ~g~{0}</String>
        <String xml:lang="id-ID">Dibayarkan cek sebesar: ~g~{0}</String>
        <String xml:lang="hi-Latn">Paid by check: ~g~{0}</String>
        <String xml:lang="lv-LV">Apmaksāts ar pārskaitījumu: ~g~{0}</String>
    </Entry>

    <Entry Id="paid_in_cash">
        <String xml:lang="en-US">Paid in cash: ~g~{0}</String>
        <String xml:lang="de-DE">Bar bezahlt: ~g~{0}</String>
        <String xml:lang="fr-FR">Payé en espèces: ~g~{0}</String>
        <String xml:lang="nl-NL">Contant betaald: ~g~{0}</String>
        <String xml:lang="it-IT">Pagato in contanti: ~g~{0}</String>
        <String xml:lang="pl-PL">Zapłacono gotówką: ~g~{0}</String>
        <String xml:lang="tr-TR">Nakit ödeme: ~g~{0}</String>
        <String xml:lang="zh-Hant">通過現金支付: ~g~{0}</String>
        <String xml:lang="zh-Hans">通过现金支付: ~g~{0}</String>
        <String xml:lang="es-ES">Pagado en efectivo: ~g~{0}</String>
        <String xml:lang="pt-BR">Pago em dinheiro: ~g~{0}</String>
        <String xml:lang="ar-001">تم الدفع نقدًا: ~g~{0}</String>
        <String xml:lang="th-TH">ชำระด้วยเงินสด: ~g~{0}</String>
        <String xml:lang="vi-VN">Đã đóng phí bằng tiền mặt: ~g~{0}</String>
        <String xml:lang="id-ID">Dibayar tunai sebesar: ~g~{0}</String>
        <String xml:lang="hi-Latn">Paid in cash: ~g~{0}</String>
        <String xml:lang="lv-LV">Apmaksāts skaidrā naudā: ~g~{0}</String>
    </Entry>

    <!-- I just changed this from "unpaid" to "outstanding" in English too, as it gives a better understanding -->
    <!-- that you are actually gonna have to pay it 😂 it's not free just cause you don't have the money! -->
    <Entry Id="outstanding">
        <String xml:lang="en-US">Outstanding: ~r~{0}</String>
        <String xml:lang="de-DE">Ausstehend: ~r~{0}</String>
        <String xml:lang="fr-FR">Insolvable: ~r~{0}</String>
        <String xml:lang="nl-NL">Openstaand: ~r~{0}</String>
        <String xml:lang="it-IT">Insoluto: ~r~{0}</String>
        <String xml:lang="pl-PL">Dług: ~r~{0}</String>
        <String xml:lang="tr-TR">Borç: ~r~{0}</String>
        <String xml:lang="zh-Hant">傑出的: ~r~{0}</String>
        <String xml:lang="zh-Hans">杰出的: ~r~{0}</String>
        <String xml:lang="es-ES">Pendiente: ~r~{0}</String>
        <String xml:lang="pt-BR">Pendente: ~r~{0}</String>
        <String xml:lang="ar-001">غير مدفوعة: ~r~{0}</String>
        <String xml:lang="vi-VN">Số dư chưa thanh toán: ~r~{0}</String>
        <String xml:lang="id-ID">Hutang: ~r~{0}</String>
        <String xml:lang="th-TH">ค้างชำระ: ~r~{0}</String>
        <String xml:lang="hi-Latn">Outstanding: ~r~{0}</String>
        <String xml:lang="lv-LV">Neapmaksāts: ~r~{0}</String>
    </Entry>
</Entries><|MERGE_RESOLUTION|>--- conflicted
+++ resolved
@@ -1077,11 +1077,8 @@
         <String xml:lang="nl-NL">Dokter {0} heeft je gereanimeerd.</String>
         <String xml:lang="hi-Latn">Medical Doctor {0} ne aapko revive kiya.</String>
         <String xml:lang="lv-LV">Dakteris {0} atdzīvināja jūs.</String>
-<<<<<<< HEAD
         <String xml:lang="sv-SE">Läkaren {0} återupplivade dig.</String>
-=======
         <String xml:lang="de-DE">Der Arzt {0} hat dich wiederbelebt.</String>
->>>>>>> ae94dd70
     </Entry>
 
     <Entry Id="doctor_failed">
