--- conflicted
+++ resolved
@@ -120,12 +120,10 @@
         <String xml:lang="fr-FR">Transférer de l'argent sur un autre compte bancaire.~n~~r~Cette fonctionnalité n'est pas encore disponible.</String>
         <String xml:lang="pl-PL">Przelej pieniądze na inne konto..~n~~r~Ta funkcja jest niedostępna.</String>
         <String xml:lang="tr-TR">Başka bir hesaba para aktarma.~n~~r~Bu özellik aktif değil.</String>
-<<<<<<< HEAD
         <String xml:lang="zh-Hant">轉帳至其他賬戶.~n~~r~此功能暫不可用.</String>
-=======
+        <String xml:lang="tr-TR">Başka bir hesaba para aktarma.~n~~r~Bu özellik aktif değil.</String>
          <String xml:lang="zh-Hant">轉帳至其他賬戶.~n~~r~此功能暫不可用.</String>
         <String xml:lang="es-ES">Transferir dinero a otra cuenta.~n~~r~Esta función aún no está disponible.</String>
->>>>>>> 5a416db7
     </Entry>
 
     <Entry Id="menu_atm_history_text">
