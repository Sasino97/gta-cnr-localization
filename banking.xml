<?xml version="1.0" encoding="UTF-8"?>

<Entries>
    <!-- ========================= -->
    <!-- ATMs -->
    <!-- ========================= -->
    <Entry Id="menu_atm_title">
        <String xml:lang="en-US">ATM</String>
        <String xml:lang="it-IT">Bancomat</String>
        <String xml:lang="de-DE">Geldautomat</String>
        <String xml:lang="nl-NL">Geldautomaat</String>
        <String xml:lang="fr-FR">Distributeur de billets</String>
        <String xml:lang="pl-PL">Bankomat</String>
        <String xml:lang="tr-TR">Bankamatik</String>
        <String xml:lang="zh-Hant">提款機</String>
        <String xml:lang="zh-Hans">提款机</String>
        <String xml:lang="es-ES">Cajero automático</String>
        <String xml:lang="ar-001">ماكينة الصراف الآلي</String>
        <String xml:lang="pt-BR">Caixa eletrônico</String>
        <String xml:lang="th-TH">เอทีเอ็ม</String>
        <String xml:lang="vn-VN">Máy ATM</String>

    </Entry>

    <Entry Id="menu_atm_subtitle">
        <String xml:lang="en-US">Fleeca Bank</String>
        <String xml:lang="it-IT">Banca Fleeca</String>
        <String xml:lang="de-DE">Fleeca Bank</String>
        <String xml:lang="nl-NL">Fleeca Bank</String>
        <String xml:lang="fr-FR">Banque Fleeca</String>
        <String xml:lang="pl-PL">Bank Fleeca</String>
        <String xml:lang="tr-TR">Fleeca Banka</String>
        <String xml:lang="zh-Hant">花園銀行</String>
        <String xml:lang="zh-Hans">花园银行</String>
        <String xml:lang="es-ES">Banco Fleeca</String>
        <String xml:lang="ar-001">بنك فليكا</String>
        <String xml:lang="pt-BR">Banco Fleeca</String>
        <String xml:lang="th-TH">ธนาคารฟีก้า</String>
        <String xml:lang="vn-VN">Ngân hàng Fleeca</String>

    </Entry>

    <Entry Id="menu_atm_custom_amount">
        <String xml:lang="en-US">~b~Custom amount</String>
        <String xml:lang="it-IT">~b~Importo personalizzato</String>
        <String xml:lang="de-DE">~b~eigener Betrag</String>
        <String xml:lang="nl-NL">~b~Aanpasbaar bedrag</String>
        <String xml:lang="fr-FR">~b~Montant personnalisé</String>
        <String xml:lang="pl-PL">~b~Własna ilość</String>
        <String xml:lang="tr-TR">~b~Tercihe bağlı miktar</String>
        <String xml:lang="zh-Hant">~b~選定金額</String>
        <String xml:lang="zh-Hans">~b~选定金额</String>
        <String xml:lang="es-ES">~b~Cantidad personalizada</String>
        <String xml:lang="ar-001">~b~مبلغ مخصص</String>
        <String xml:lang="pt-BR">~b~Quantidade diferente</String>
        <String xml:lang="th-TH">จำนวนเงิน</String>
        <String xml:lang="vn-VN">Số tiền tuỳ chỉnh</String>

    </Entry>

    <Entry Id="menu_atm_no_funds">
        <String xml:lang="en-US">~r~No funds</String>
        <String xml:lang="it-IT">~r~Nessun fondo disponibile</String>
        <String xml:lang="de-DE">~r~kein Guthaben</String>
        <String xml:lang="nl-NL">~r~Niet genoeg geld</String>
        <String xml:lang="fr-FR">~r~Pas de fonds</String>
        <String xml:lang="pl-PL">~r~Brak funduszy</String>
        <String xml:lang="tr-TR">~r~Yetersiz miktar</String>
        <String xml:lang="zh-Hant">~r~餘額不足</String>
        <String xml:lang="zh-Hans">~r~余额不足</String>
        <String xml:lang="es-ES">~r~Sin fondos</String>
        <String xml:lang="ar-001">~r~لا يوجد رصيد</String>
        <String xml:lang="pt-BR">~r~Sem saldo</String>
        <String xml:lang="th-TH">เงินไม่เพียงพอ</String>
        <String xml:lang="vn-VN">Không đủ tiền</String>

    </Entry>

    <Entry Id="menu_atm_withdraw_text">
        <String xml:lang="en-US">Withdraw</String>
        <String xml:lang="it-IT">Preleva</String>
        <String xml:lang="de-DE">Abheben</String>
        <String xml:lang="nl-NL">Opnemen</String>
        <String xml:lang="fr-FR">Retirer</String>
        <String xml:lang="pl-PL">Wypłać</String>
        <String xml:lang="tr-TR">Çekme</String>
        <String xml:lang="zh-Hant">提款</String>
        <String xml:lang="zh-Hans">提款</String>
        <String xml:lang="es-ES">Retirar</String>
        <String xml:lang="ar-001">سحب</String>
        <String xml:lang="pt-BR">Retirar</String>
        <String xml:lang="th-TH">ถอนเงิน</String>
        <String xml:lang="vn-VN">Rút tiền</String>

    </Entry>

    <Entry Id="menu_atm_withdraw_descr">
        <String xml:lang="en-US">Withdraw your cash.~n~Fee: ~r~{0}</String>
        <String xml:lang="it-IT">Preleva il tuo contante dal conto.~n~Commissione: ~r~{0}</String>
        <String xml:lang="de-DE">Hebe dein Bargeld ab.~n~Gebühr: ~r~{0}</String>
        <String xml:lang="nl-NL">Neem geld op.~n~Tarief: ~r~{0}</String>
        <String xml:lang="fr-FR">Retirer en espèces.~n~Frais: ~r~{0}</String>
        <String xml:lang="pl-PL">Wypłać swoją gotówkę.~n~Opłata: ~r~{0}</String>
        <String xml:lang="tr-TR">Paranızı çekin.~n~Ücret: ~r~{0}</String>
        <String xml:lang="zh-Hant">提領你的餘額.~n~手續費: ~r~{0}</String>
        <String xml:lang="zh-Hans">提领你的余额.~n~手续费: ~r~{0}</String>
        <String xml:lang="es-ES">Retire su dinero.~n~Tarifa: ~r~{0}</String>
        <String xml:lang="ar-001">اسحب أموالك.~n~مصاريف: ~r~{0}</String>
        <String xml:lang="pt-BR">Retirar seu dinheiro.~n~Comissão: ~r~{0}</String>
         <String xml:lang="th-TH">ถอนเงินของคุฌ.~n~
ค่าธรรมเนียม: ~r~{0}</String>
        <String xml:lang="vn-VN">Rút tiền của bạn.~n~Phí: ~r~{0}</String>

    </Entry>

    <Entry Id="menu_atm_deposit_text">
        <String xml:lang="en-US">Deposit</String>
        <String xml:lang="it-IT">Deposita</String>
        <String xml:lang="de-DE">Einzahlen</String>
        <String xml:lang="nl-NL">Storten</String>
        <String xml:lang="fr-FR">Déposer</String>
        <String xml:lang="pl-PL">Wpłać</String>
        <String xml:lang="tr-TR">Yatırma</String>
        <String xml:lang="zh-Hant">存款</String>
        <String xml:lang="zh-Hans">存款</String>
        <String xml:lang="es-ES">Depositar</String>
        <String xml:lang="ar-001">إيداع</String>
        <String xml:lang="pt-BR">Depositar</String>
        <String xml:lang="th-TH">ฝากเงิน</String>
        <String xml:lang="vn-VN">Gửi tiền</String>

        
    </Entry>

    <Entry Id="menu_atm_deposit_descr">
        <String xml:lang="en-US">Deposit to your account.~n~Fee: ~r~{0}</String>
        <String xml:lang="it-IT">Deposita il tuo contante sul conto.~n~Commissione: ~r~{0}</String>
        <String xml:lang="de-DE">Auf dein Konto einzahlen.~n~Gebühr: ~r~{0}</String>
        <String xml:lang="nl-NL">Stort geld op je bankrekening.~n~Tarief: ~r~{0}</String>
        <String xml:lang="fr-FR">Déposer sur son compte bancaire.~n~Frais: ~r~{0}</String>
        <String xml:lang="pl-PL">Wpłać pieniądze na swoje konto.~n~Opłata: ~r~{0}</String>
        <String xml:lang="tr-TR">Hesabınıza para yatırın.~n~Ücret: ~r~{0}</String>
        <String xml:lang="zh-Hant">將你的錢存入銀行. ~n~手續費: ~r~{0}</String>
        <String xml:lang="zh-Hans">将你的钱存入银行. ~n~手续费: ~r~{0}</String>
        <String xml:lang="es-ES">Depositar en tu cuenta.~n~Tarifa: ~r~{0}</String>
        <String xml:lang="ar-001">إيداع إلي حسابك.~n~مصاريف: ~r~{0}</String>
        <String xml:lang="pt-BR">Depósito na sua conta.~n~:Comissão: ~r~{0}</String>
        <String xml:lang="th-TH">ฝากเงินเงินของคุฌ.~n~
ค่าธรรมเนียม: ~r~{0}</String>
        <String xml:lang="vn-VN">Tiền đã chuyển vào tài khoản của bạn. ~n~Fee: ~r~</String>

    </Entry>

    <Entry Id="menu_atm_transfer_text">
        <String xml:lang="en-US">Transfer</String>
        <String xml:lang="it-IT">Trasferisci</String>
        <String xml:lang="de-DE">Überweisen</String>
        <String xml:lang="nl-NL">Overschrijving</String>
        <String xml:lang="fr-FR">Transférer</String>
        <String xml:lang="pl-PL">Przelew</String>
        <String xml:lang="tr-TR">Aktarma</String>
        <String xml:lang="zh-Hant">轉帳</String>
        <String xml:lang="zh-Hans">转帐</String>
        <String xml:lang="es-ES">Transferir</String>
        <String xml:lang="ar-001">تحويل</String>
        <String xml:lang="pt-BR">Transferência</String>
        <String xml:lang="th-TH">โอนเงิน</String>
        <String xml:lang="vn-VN">Chuyển tiền</String>

    </Entry>

    <Entry Id="menu_atm_transfer_descr">
        <String xml:lang="en-US">Transfer money to another account.~n~~r~This feature is not available yet.</String>
        <String xml:lang="it-IT">Trasferisci denaro ad un altro conto.~n~~r~Questa funzione non è ancora disponibile.</String>
        <String xml:lang="de-DE">Überweise Geld auf ein anderes Konto~n~~r~Diese Funktion ist noch nicht verfügbar.</String>
        <String xml:lang="nl-NL">Schrijf geld over naar een ander account.~n~~r~Deze functie is nog niet beschikbaar.</String>
        <String xml:lang="fr-FR">Transférer de l'argent sur un autre compte bancaire.~n~~r~Cette fonctionnalité n'est pas encore disponible.</String>
        <String xml:lang="pl-PL">Przelej pieniądze na inne konto..~n~~r~Ta funkcja jest niedostępna.</String>
        <String xml:lang="tr-TR">Başka bir hesaba para aktarma.~n~~r~Bu özellik aktif değil.</String>
        <String xml:lang="zh-Hant">轉帳至其他賬戶.~n~~r~此功能暫不可用.</String>
        <String xml:lang="zh-Hans">转帐至其他账户.~n~~r~此功能暂不可用.</String>
        <String xml:lang="es-ES">Transferir dinero a otra cuenta.~n~~r~Esta función aún no está disponible.</String>
        <String xml:lang="ar-001">تحويل الأموال إلى حساب آخر.~n~~r~هذه الخاصيه غير متوفرة في الوقت الحالي.</String>
        <String xml:lang="pt-BR">Transferir dinheiro para outra conta.~n~~r~Essa função ainda não está disponível.</String>
        <String xml:lang="th-TH">โอนเงินไปยังบัญชีอื่น.~n~~r~คุณลักษณะนี้ยังไม่พร้อมใช้งาน.</String>
        <String xml:lang="vn-VN">Chuyển tiền cho người chơi khác.~n~~r~Tính năng này hiện tại chưa có.</String>

    </Entry>

    <Entry Id="menu_atm_history_text">
        <String xml:lang="en-US">History</String>
        <String xml:lang="it-IT">Cronologia</String>
        <String xml:lang="de-DE">Verlauf</String>
        <String xml:lang="nl-NL">Historie</String>
        <String xml:lang="fr-FR">Historique</String>
        <String xml:lang="pl-PL">Historia</String>
        <String xml:lang="tr-TR">Geçmiş</String>
        <String xml:lang="zh-Hant">交易紀錄</String>
        <String xml:lang="zh-Hans">交易纪录</String>
        <String xml:lang="es-ES">Historial</String>
        <String xml:lang="ar-001">تاريخ</String>
        <String xml:lang="pt-BR">Registro</String>
        <String xml:lang="th-TH">ประวัติ</String>
        <String xml:lang="vn-VN">Lịch sử chuyển tiền</String>

    </Entry>

    <Entry Id="menu_atm_history_descr">
        <String xml:lang="en-US">Obtain a list of your recent transactions.~n~~r~This feature is not available yet.</String>
        <String xml:lang="it-IT">Ottieni lo storico delle tue ultime transazioni.~n~~r~Questa funzione non è ancora disponibile.</String>
        <String xml:lang="de-DE">Erhalte eine Liste deiner letzten Transaktionen~n~~r~Diese Funktion ist noch nicht verfügbar.</String>
        <String xml:lang="nl-NL">Krijg een lijst van je recent transacties.~n~~r~Deze functie is nog niet beschikbaar.</String>
        <String xml:lang="fr-FR">Obtenir une liste de vos transactions récentes.~n~~r~Cette fonctionnalité n'est pas encore disponible.</String>
        <String xml:lang="pl-PL">Otrzymaj listę ostatnich transakcji.~n~~r~This feature is not available yet.</String>
        <String xml:lang="tr-TR">Son işlemlerinizin bir listesini alın.~n~~r~Bu özellik henüz aktif değil.</String>
        <String xml:lang="zh-Hant">獲取您最近的交易列表.~n~~r~此功能尚不可用.</String>
        <String xml:lang="zh-Hans">获取您最近的交易列表.~n~~r~此功能尚不可用.</String>
        <String xml:lang="es-ES">Obtén una lista de tus transacciones recientes.~n~~r~Esta función aún no está disponible.</String>
        <String xml:lang="ar-001">احصل على قائمة بمعاملاتك الأخيرة.~n~~r~هذه الخاصيه غير متوفرة في الوقت الحالي.</String>
        <String xml:lang="pt-BR">Receber uma lista de todas as suas transações recentes.~n~~r~Essa função ainda não está disponível.</String>
         <String xml:lang="th-TH">รายการธุรกรรมล่าสุดของคุณ.~n~~r~คุณลักษณะนี้ยังไม่พร้อมใช้งาน.</String>
        <String xml:lang="vn-VN">Danh sách chuyển tiền gần đây của bạn.~n~~r~Tính năng này hiện tại chưa có.</String>

    </Entry>

    <Entry Id="atm_cuffed">
        <String xml:lang="en-US">You can't use an ~y~ATM ~s~when you are ~r~cuffed~s~!</String>
        <String xml:lang="it-IT">Non puoi utilizzare un ~y~bancomat ~s~mentre sei ~r~ammanettato~s~!</String>
        <String xml:lang="de-DE">Du kannst keinen ~y~Geldautomaten ~s~verwenden, wenn du ~r~gefesselt~s~ bist!</String>
        <String xml:lang="nl-NL">Je kan geen ~y~geldautomaat ~s~gebruiken wanneer je bent ~r~geboeid~s~!</String>
        <String xml:lang="fr-FR">Tu ne peux pas utiliser de ~y~distributeur de billets ~s~lorsque tu es ~r~menotté~s~!</String>
        <String xml:lang="pl-PL">Nie możesz użyć ~y~bankomatu ~s~gdy jesteś ~r~w kajdankach~s~!</String>
        <String xml:lang="tr-TR">Kullanamazsınız ~y~bankamatik ~s~elleriniz ~r~w kelepçeliyken~s~!</String>
        <String xml:lang="zh-Hant">當你~r~被上銬~s~時,你不能使用~y~提款機~s~!</String>
        <String xml:lang="zh-Hans">当你~r~被上铐~s~时,你不能使用~y~提款机~s~!</String>
        <String xml:lang="es-ES">!No puedes usar un ~y~cajero automático ~s~cuando estás ~r~esposado~s~!</String>
        <String xml:lang="ar-001">لا يمكنك استخدام ~y~ماكينة الصراف الآلي ~s~عندما تكون ~r~مقيد~s~!</String>
        <String xml:lang="pt-BR">Não é possível usar o ~y~Caixa eletrônico ~s~quando você esta ~r~algemado~s~!</String>
        <String xml:lang="th-TH">คุฌไม่สามารถใช้งาน ~y~เอทีเอ็ม ~s~เมื่อคุณถูก ~r~จับกุม~s~!</String>
        <String xml:lang="vn-VN">Bạn không thể sử dụng ~y~Máy ATM ~s~ khi bạn đang ~r~bị còng~s~!</String>

    </Entry>

    <Entry Id="atm_out_of_service">
        <String xml:lang="en-US">This ~y~ATM ~s~is ~r~out of service~s~!</String>
        <String xml:lang="it-IT">Questo ~y~bancomat ~s~è ~r~fuori servizio~s~!</String>
        <String xml:lang="de-DE">Dieser ~y~Geldautomat ~s~ist ~r~außer Betrieb~s~!</String>
        <String xml:lang="nl-NL">Deze ~y~geldautomaat ~s~is ~r~buiten dienst~s~!</String>
        <String xml:lang="fr-FR">Ce ~y~distributeur de billets est ~r~hors-service~s~!</String>
        <String xml:lang="pl-PL">Ten ~y~bankomat ~s~jest ~r~nieczynny~s~!</String>
        <String xml:lang="tr-TR">Bu ~y~bankamatik ~s~dır ~r~hizmet dışı~s~!</String>
        <String xml:lang="zh-Hant">這台 ~y~提款機 ~s~目前 ~r~無法使用~s~!</String>
        <String xml:lang="zh-Hans">这台 ~y~提款机 ~s~目前 ~r~无法使用~s~!</String>
        <String xml:lang="es-ES">!Este ~y~cajero automático ~s~está ~r~fuera de servicio~s~!</String>
        <String xml:lang="ar-001">~y~ماكينة الصراف الآلي ~r~خارجه عن الخدمة~s~!</String>
        <String xml:lang="pt-BR">!O ~y~Caixa eletrônico ~s~está ~r~fora de serviço~s~!</String>
        <String xml:lang="th-TH">นี้ ~y~เอทีเอ็ม ~s~ไม่ ~r~ไม่มีบริการ~s~!</String>
        <String xml:lang="vn-VN">Máy ~y~ATM này ~s~không ~r~còn hoạt động</String>

    </Entry>

    <Entry Id="input_atm_withdraw_title">
        <String xml:lang="en-US">Withdraw</String>
        <String xml:lang="it-IT">Preleva</String>
        <String xml:lang="de-DE">Abheben</String>
        <String xml:lang="nl-NL">Opnemen</String>
        <String xml:lang="fr-FR">Retirer</String>
        <String xml:lang="pl-PL">Wypłać</String>
        <String xml:lang="tr-TR">Çekme</String>
        <String xml:lang="zh-Hant">提款</String>
        <String xml:lang="zh-Hans">提款</String>
        <String xml:lang="es-ES">Retirar</String>
        <String xml:lang="ar-0011">سحب</String>
        <String xml:lang="pt-BR">Retirar</String>
        <String xml:lang="th-TH">ถอนเงิน</String>
        <String xml:lang="vn-VN">Rút tiền</String>

    </Entry>

    <Entry Id="input_atm_withdraw_content">
        <String xml:lang="en-US">Enter an amount to withdraw.</String>
        <String xml:lang="it-IT">Inserire l'importo da prelevare.</String>
        <String xml:lang="de-DE">Gib einen eigenen Betrag zum Geld abheben ein.</String>
        <String xml:lang="nl-NL">Voer een bedrag in om op te nemen.</String>
        <String xml:lang="fr-FR">Indiquer le montant à retirer.</String>
        <String xml:lang="pl-PL">Podaj ilość do wypłacenia.</String>
        <String xml:lang="tr-TR">Çekilecek bir miktar girin.</String>
        <String xml:lang="zh-Hant">輸入提款金額.</String>     
        <String xml:lang="zh-Hans">输入提款金额.</String>
        <String xml:lang="es-ES">Ingresa un monto para retirar.</String>
        <String xml:lang="ar-001">أدخل المبلغ الذي تريد سحبه.</String>
        <String xml:lang="pt-BR">Digite o valor que você deseja retirar.</String>
        <String xml:lang="th-TH">ใส่จำนวนเงิน</String>
        <String xml:lang="vn-VN">Nhập số lượng bạn muốn rút.</String>

    </Entry>

    <Entry Id="withdraw_too_little">
        <String xml:lang="en-US">~r~You can't withdraw less than ~s~{0} ~r~at a time.</String>
        <String xml:lang="it-IT">~r~Non puoi prelevare meno di ~s~{0} ~r~alla volta.</String>
        <String xml:lang="de-DE">~r~Du kannst nicht weniger als ~s~{0} ~r~auf einmal abheben.</String>
        <String xml:lang="nl-NL">~r~Je mag per keer niet minder dan ~s~{0} ~r~opnemen.</String>
        <String xml:lang="fr-FR">~r~Tu ne peux pas retirer moins de ~s~{0} ~r~par transaction.</String>
        <String xml:lang="pl-PL">~r~Nie możesz wypłacić mniej niż ~s~{0} ~r~na transakcję.</String>
        <String xml:lang="tr-TR">~r~Şundan daha azını çekemezsiniz ~s~{0} ~r~işlem başına.</String>
        <String xml:lang="zh-Hant">~r~您一次提款不能少於 ~s~{0}~r~.</String>
        <String xml:lang="zh-Hans">~r~您一次提款不能少于 ~s~{0}~r~.</String>
        <String xml:lang="es-ES">~r~No puedes retirar menos de ~s~{0} ~r~al mismo tiempo.</String>
        <String xml:lang="ar-001">~r~لا يمكنك سحب أقل من ~s~{0} ~r~في المره.</String>
        <String xml:lang="pt-BR">~r~O valor mínimo para saque é de ~s~{0} ~r~ao mesmo tempo.</String>
        <String xml:lang="th-TH">~r~คุณไม่สามารถถอนเงินได้น้อยกว่า ~s~{0} ~r~ในแต่ละครั้ง.</String>
        <String xml:lang="vn-VN">~r~Bạn không thể rút hơn ~s~{0} ~r~ trong một lần</String>

    </Entry>

    <Entry Id="withdraw_too_much">
        <String xml:lang="en-US">~r~You can only withdraw ~s~{0} ~r~at a time.</String>
        <String xml:lang="it-IT">~r~Puoi prelevare al massimo ~s~{0} ~r~alla volta.</String>
        <String xml:lang="de-DE">~r~Du kannst nur ~s~{0} ~r~auf einmal abheben.</String>
        <String xml:lang="nl-NL">~r~Je mag per keer niet meer dan ~s~{0} ~r~opnemen.</String>
        <String xml:lang="fr-FR">~r~Tu ne peux retirer que ~s~{0} ~r~par transaction.</String>
        <String xml:lang="pl-PL">~r~Nie możesz wypłacić więcej niż ~s~{0} ~r~na transakcję.</String>
        <String xml:lang="tr-TR">~r~Şundan daha fazlasını çekemezsiniz ~s~{0} ~r~işlem başına.</String>
        <String xml:lang="zh-Hant">~r~一次只能提現~s~{0}~r~.</String>
        <String xml:lang="zh-Hans">~r~一次只能提现~s~{0}~r~.</String>
        <String xml:lang="es-ES">~r~Solo puedes retirar ~s~{0} ~r~a la vez.</String>
        <String xml:lang="ar-001">~r~يمكنك فقط سحب ~s~{0} ~r~في المره الواحده.</String>
        <String xml:lang="pt-BR">~r~Você só pode retirar de ~s~{0} ~r~ao mesmo tempo.</String>
        <String xml:lang="th-TH">~r~คุณไม่สามารถถอนเงินได้น้อยกว่า ~s~{0} ~r~ในแต่ละครั้ง.</String>
        <String xml:lang="vn-VN">~r~Bạn chỉ có thể rút ~s~{0} ~r~ trong một lần</String>

    </Entry>

    <Entry Id="atm_insufficient_funds">
        <String xml:lang="en-US">You have ~r~insufficient ~s~funds!</String>
        <String xml:lang="it-IT">I tuoi fondi sono ~r~insufficienti~s~!</String>
        <String xml:lang="de-DE">Du hast ~r~nicht genug ~s~Guthaben!</String>
        <String xml:lang="nl-NL">Je hebt ~r~niet genoeg ~s~geld!</String>
        <String xml:lang="fr-FR">Tu n'as pas ~r~assez ~s~de fonds!</String>
        <String xml:lang="pl-PL">Masz ~r~niewystarczalne ~s~środki!</String>
        <String xml:lang="tr-TR">Sahip değilsin ~r~yeterli ~s~paraya!</String>
        <String xml:lang="zh-Hant">您的~r~存款不足~s~.</String>
        <String xml:lang="zh-Hans">您的~r~存款不足~s~.</String>
        <String xml:lang="es-ES">!No tienes saldo ~r~suficientes~s~!</String>
        <String xml:lang="ar-001">ليس لديك ~r~كافيه ~s~نقود!</String>
        <String xml:lang="pt-BR">Você não tem saldos ~r~suficientes~s~!</String>
<<<<<<< HEAD
        <String xml:lang="en-US">คุฌมี ~r~ไม่เพียงพอ ~s~เงิน!</String>
=======
        <String xml:lang="th-TH">คุฌมี~r~ไม่เพียงพอ ~s~!</String>
        <String xml:lang="vn-VN">Bạn không có ~r~insufficient ~s~tiền</String>

>>>>>>> 2bb25e41
    </Entry>

    <Entry Id="atm_invalid_amount">
        <String xml:lang="en-US">You entered an ~r~invalid ~s~amount!</String>
        <String xml:lang="it-IT">L'importo inserito ~r~non è valido~s~!</String>
        <String xml:lang="de-DE">Du hast einen ~r~ungültigen ~s~Betrag eingegeben!</String>
        <String xml:lang="nl-NL">Je hebt een ~r~ongeldige ~s~invoer ingegeven!</String>
        <String xml:lang="fr-FR">Tu as indiqué un montant ~r~invalide~s~!</String>
        <String xml:lang="pl-PL">Podałeś ~r~niewłaściwą ~s~wartość!</String>
        <String xml:lang="tr-TR">Girdin ~r~geçersiz ~s~miktar!</String>
        <String xml:lang="zh-Hant">您輸入的金額~r~無效~s~!</String>
        <String xml:lang="zh-Hans">您输入的金额~r~无效~s~!</String>
        <String xml:lang="es-ES">¡Has ingresado una ~s~cantidad ~r~inválida~s~!</String>
        <String xml:lang="ar-001">قمت بإدخال ~r~غير صالح ~s~مبلغ!</String>
        <String xml:lang="pt-BR">Você digitou um valor ~r~inválido~s~!</String>  
         <String xml:lang="th-TH">คุฌใส่ ~r~ผิด ~s~จำนวน!</String>  
        <String xml:lang="vn-VN">Bạn đã nhập ~r~không hợp lệ ~s~số lượng</String>

    </Entry>

    <Entry Id="atm_cant_pay_fee">
        <String xml:lang="en-US">Your balance doesn't cover ~r~ATM fees~s~!</String>
        <String xml:lang="it-IT">Il tuo credito non copre la ~r~commissione del bancomat~s~!</String>
        <String xml:lang="de-DE">Dein Guthaben deckt die ~r~Gebühren des Geldautomates ~s~nicht!</String>
        <String xml:lang="nl-NL">Je rekening kan niet de ~r~geldautomaat kosten ~s~niet dekken!</String>
        <String xml:lang="fr-FR">Les fonds de ton compte bancaire ne couvrent pas les ~r~frais du distributeur de billets~s~!</String>
        <String xml:lang="pl-PL">Nie stać cię na zapłacenie ~r~opłat bankomatowych~s~!</String>
        <String xml:lang="tr-TR">Ödeyemezsiniz ~r~Bankamatik ücretlerini~s~!</String>
        <String xml:lang="zh-Hant">您的餘額不足以支付~r~提款機的手續費~s~!</String>
        <String xml:lang="zh-Hans">您的余额不足以支付~r~提款机的手续费~s~!</String>
        <String xml:lang="es-ES">¡Tu saldo no cubre la ~r~tarifa del cajero automático~s~!</String>
        <String xml:lang="ar-001">رصيدك لا يغطي ~r~رسوم ماكينة الصراف الآلي~s~!</String>
        <String xml:lang="pt-BR">Seu saldo não cobre os ~r~taxas do caixa eletrônico~s~!</String>
<<<<<<< HEAD
       <String xml:lang="th-TH">ยอดคงเหลือของคุณไม่พอ ~r~ค่าธรรมเนียมเอทีเอ็ม~s~!</String>
=======
        <String xml:lang="th-TH">ยอดคงเหลือของคุณไม่พอlesiy[] ~r~ค่าธรรมเนียมเอทีเอ็ม~s~!</String>
        <String xml:lang="vn-VN">Số dư của bạn không bao gồm ~r~phí ATM~s~!</String>

>>>>>>> 2bb25e41
    </Entry>

    <Entry Id="input_atm_deposit_title">
        <String xml:lang="en-US">Deposit</String>
        <String xml:lang="it-IT">Deposita</String>
        <String xml:lang="de-DE">Einzahlen</String>
        <String xml:lang="nl-NL">Storten</String>
        <String xml:lang="fr-FR">Dépôt</String>
        <String xml:lang="pl-PL">Wpłać</String>
        <String xml:lang="tr-TR">Yatırma</String>
        <String xml:lang="zh-Hant">存款</String>
        <String xml:lang="zh-Hans">存款</String>
        <String xml:lang="es-ES">Depositar</String>
        <String xml:lang="ar-001">إيداع</String>
        <String xml:lang="pt-BR">Depositar</String>
        <String xml:lang="th-TH">ฝากเงิน</String>
        <String xml:lang="vn-VN">Gửi tiền</String>

    </Entry>

    <Entry Id="input_atm_deposit_content">
        <String xml:lang="en-US">Enter an amount to deposit.</String>
        <String xml:lang="it-IT">Inserire l'importo da depositare.</String>
        <String xml:lang="de-DE">Gib einen Betrag zum Einzahlen ein.</String>
        <String xml:lang="nl-NL">Voer een aantal in om te storten.</String>
        <String xml:lang="fr-FR">Indiquer le montant à déposer.</String>
        <String xml:lang="pl-PL">Podaj kwotę do wpłaty.</String>
        <String xml:lang="tr-TR">Yatırılacak bir miktar girin.</String>
        <String xml:lang="zh-Hant">輸入存款金額.</String>
        <String xml:lang="zh-Hans">输入存款金额.</String>
        <String xml:lang="es-ES">Ingresa la cantidad que quiere depositar.</String>
        <String xml:lang="ar-001">أدخل مبلغًا تريد إيداعه.</String>
        <String xml:lang="pt-BR">Digite o valor que deseja depositar.</String>
        <String xml:lang="th-TH">ใส่จำนวนเงินเพื่อถอนเงิน</String>
        <String xml:lang="vn-VN">Nhấp số lượng bạn muốn gửi.</String>

    </Entry>

    <Entry Id="deposit_too_little">
        <String xml:lang="en-US">~r~You can't deposit less than ~s~{0} ~r~at a time.</String>
        <String xml:lang="it-IT">~r~Non puoi depositare meno di ~s~{0} ~r~alla volta.</String>
        <String xml:lang="de-DE">~r~Du kannst nicht weniger als~s~{0} ~r~auf einmal einzahlen.</String>
        <String xml:lang="nl-NL">~r~Je kan per keer niet minder dan ~s~{0} ~r~storten.</String>
        <String xml:lang="fr-FR">~r~Tu ne peux pas déposer moins de ~s~{0} ~r~par transaction.</String>
        <String xml:lang="pl-PL">~r~Nie możesz wpłacić mniej niż ~s~{0} ~r~na transakcję.</String>
        <String xml:lang="tr-TR">~r~Şundan daha az para yatıramazsınız ~s~{0} ~r~işlem başına.</String>
        <String xml:lang="zh-Hant">~r~您一次存入的金額不能少於 ~s~{0}~r~.</String>
        <String xml:lang="zh-Hans">~r~您一次存入的金额不能少于 ~s~{0}~r~.</String>
        <String xml:lang="es-ES">~r~No puedes depositar menos de ~s~{0} ~r~a la vez.</String>
        <String xml:lang="ar-001">~r~لا يمكنك إيداع أقل من ~s~{0} ~r~في المره الواحده.</String>
        <String xml:lang="pt-BR">~r~Você não pode depositar menos de ~s~{0} ~r~de uma só vez.</String>
         <String xml:lang="th-TH">~r~คุณไม่สามารถถอนเงินได้น้อยกว่า ~s~{0} ~r~ในแต่ละครั้ง.</String>
        <String xml:lang="vn-VN">~r~Bạn không thể gửi hơn ~s~{0} ~r~ trong một lần.</String>

    </Entry>

    <Entry Id="deposit_too_much">
        <String xml:lang="en-US">~r~You can only deposit ~s~{0} ~r~at a time.</String>
        <String xml:lang="it-IT">~r~Puoi depositare al massimo ~s~{0} ~r~alla volta.</String>
        <String xml:lang="de-DE">~r~Du kannst nur ~s~{0} ~r~auf einmal einzahlen.</String>
        <String xml:lang="nl-NL">~r~Je kan per keer niet meer dan ~s~{0} ~r~storten.</String>
        <String xml:lang="fr-FR">~r~Tu ne peux déposer que ~s~{0} ~r~par transaction.</String>
        <String xml:lang="pl-PL">~r~Nie możesz wpłacić więcej niż ~s~{0} ~r~na transakcję.</String>
        <String xml:lang="tr-TR">~r~Şundan fazla para yatıramazsınız ~s~{0} ~r~işlem başına.</String>
        <String xml:lang="zh-Hant">~r~一次只能存入~s~{0}~r~.</String>
        <String xml:lang="zh-Hans">~r~一次只能存入~s~{0}~r~.</String>
        <String xml:lang="es-ES">~r~Solo puedes depositar ~s~{0} ~r~a la vez.</String>
        <String xml:lang="ar-001">~r~يمكنك إيداع فقط ~s~{0} ~r~في المره الواحده.</String>
        <String xml:lang="pt-BR">~r~Você só pode depositar ~s~{0} ~r~por vez.</String>
        <String xml:lang="th-TH">~r~คุณสามารถฝากเงินได้ ~s~{0} ~r~ในแต่ละครั้ง.</String>
        <String xml:lang="vn-VN">~r~Bạn chỉ có thể gửi ~s~{0} ~r~ trong một lần.</String>

    </Entry>

    <Entry Id="atm_no_hacking_device">
        <String xml:lang="en-US">You need an ~y~{0}~s~.</String>
        <String xml:lang="it-IT">Ti serve un ~y~{0}~s~.</String>
        <String xml:lang="de-DE">Du benötigst ein~y~{0}~s~.</String>
        <String xml:lang="nl-NL">Je hebt een ~y~{0}~s~ nodig.</String>
        <String xml:lang="fr-FR">Il te faut un ~y~{0}~s~.</String>
        <String xml:lang="pl-PL">Potrzebujesz ~y~{0}~s~.</String>
        <String xml:lang="tr-TR">İhtiyacın var ~y~{0}~s~.</String>
        <String xml:lang="zh-Hant">你需要一個 ~y~{0}~s~.</String>
        <String xml:lang="zh-Hans">你需要一个 ~y~{0}~s~.</String>
        <String xml:lang="es-ES">Necesitas un ~y~{0}~s~.</String>
        <String xml:lang="ar-001">انت تحتاج ~y~{0}~s~.</String>
        <String xml:lang="pt-BR">Você precisa de um ~y~{0}~s~.</String>
        <String xml:lang="th-TH">คุณต้องมี ~y~{0}~s~.</String>
        <String xml:lang="vn-VN">Bạn cần có ~y~{0}~s~.</String>


    </Entry>

    <Entry Id="btn_atm_use">
        <String xml:lang="en-US">Use ATM</String>
        <String xml:lang="it-IT">Utilizza il bancomat</String>
        <String xml:lang="de-DE">Benutze Geldautomat</String>
        <String xml:lang="nl-NL">Gebruik geldautomaat</String>
        <String xml:lang="fr-FR">Utiliser le distributeur de billets</String>
        <String xml:lang="pl-PL">Użyj bankomatu</String>
        <String xml:lang="tr-TR">Bankamatiği kullan</String>
        <String xml:lang="zh-Hant">使用提款機</String>
        <String xml:lang="zh-Hans">使用提款机</String>
        <String xml:lang="es-ES">Usar el cajero automático</String>
        <String xml:lang="ar-001">استخدم جهاز الصراف الآلي</String>
        <String xml:lang="pt-BR">Usar o caixa eletrônico</String>
        <String xml:lang="th-TH">ใช้เอทีเอ็ม</String>
        <String xml:lang="vn-VN">Sử dụng máy ATM</String>

    </Entry>

    <Entry Id="btn_atm_hack">
        <String xml:lang="en-US">Hack</String>
        <String xml:lang="it-IT">Hackera</String>
        <String xml:lang="de-DE">Hacken</String>
        <String xml:lang="nl-NL">Hacken</String>
        <String xml:lang="fr-FR">Pirater</String>
        <String xml:lang="pl-PL">Zhakuj</String>
        <String xml:lang="tr-TR">Hackle</String>
        <String xml:lang="zh-Hant">駭入提款機</String>
        <String xml:lang="zh-Hans">骇入提款机</String>
        <String xml:lang="es-ES">Hackear</String>
        <String xml:lang="ar-001">اختراق</String>
        <String xml:lang="pt-BR">Hack</String>
        <String xml:lang="th-TH">แฮ็ค</String>
        <String xml:lang="vn-VN">Hack</String>

    </Entry>

    <Entry Id="atm_hacking_cooldown">
        <String xml:lang="en-US">You need to wait ~r~{0} seconds ~s~before hacking another ~y~ATM~s~.</String>
        <String xml:lang="it-IT">Devi aspettare ~r~{0} secondi ~s~prima di hackerare un altro ~y~bancomat~s~.</String>
        <String xml:lang="de-DE">Du musst ~r~{0} Sekunden ~s~warten, bevor du einen weiteren ~y~Geldautomat~s~ hacken kannst.</String>
        <String xml:lang="nl-NL">Je moet ~r~{0} seconden~s~ wachten voordat je nog een ~y~geldautomaat~s~ kan hacken.</String>
        <String xml:lang="fr-FR">Tu dois attendre ~r~{0} secondes ~s~avant de pouvoir pirater un autre ~y~distributeur de billets~s~.</String>
        <String xml:lang="pl-PL">Musisz poczekać ~r~{0} sekund ~s~przed zhakowaniem kolejnego ~y~bankomatu~s~.</String>
        <String xml:lang="tr-TR">Beklemek zorundasın ~r~{0} saniye ~s~başka birini hacklemeden önce ~y~bankamatik~s~.</String>
        <String xml:lang="zh-Hant">你需要等待 ~r~{0} 秒 ~s~後才可以駭入其他台r ~y~提款機~s~</String>
        <String xml:lang="zh-Hans">你需要等待 ~r~{0} 秒 ~s~后才可以骇入其他台r ~y~提款机~s~</String>
        <String xml:lang="es-ES">Tienes que esperar ~r~{0} segundos ~s~antes de hackear otro ~y~Cajero automatico~s~</String>
        <String xml:lang="ar-001">عليك الانتظار ~r~{0} ثواني ~s~قبل اختراق ~y~ماكينة الصراف الآلي آخر~s~.</String>
        <String xml:lang="pt-BR">Você precisa esperar ~r~{0} segundos ~s~antes de hackear outro ~y~caixa eletrônico~s~.</String>
<<<<<<< HEAD
        <String xml:lang="th-TH">คุฌต้องรอ ~r~{0} วินาที ~s~ก่อนแฮ็ก ~y~เอทีเอ็ม~s~.</String>
=======
        <String xml:lang="th-TH">คุฌต้องรอ ~r~{0} seconds ~s~ก่อนแฮ็ก ~y~เอทีเอ็ม~s~.</String>
        <String xml:lang="vn-VN">Bạn cần phải chờ ~r~{0} giây ~s~trước khi tiếp tục hack máy ~y~ATM~s.</String>

>>>>>>> 2bb25e41
    </Entry>

    <Entry Id="atm_hacking_success">
        <String xml:lang="en-US">You hacked the ~r~ATM~s~ and you stole ~g~{0}~s~!</String>
        <String xml:lang="it-IT">Hai hackerato il ~r~bancomat~s~ e hai rubato ~g~{0}~s~!</String>
        <String xml:lang="de-DE">Du hast den ~r~Geldautomat~s~ gehackt und ~g~{0}~s~ gestohlen!</String>
        <String xml:lang="nl-NL">Je hebt de ~r~geldautomaat~s~ gehackt en hebt ~g~{0}~s~ gestolen!</String>
        <String xml:lang="fr-FR">Tu as piraté le ~r~distributeur de billets~s~ et volé ~g~{0}~s~!</String>
        <String xml:lang="pl-PL">zhakowałeś ~r~bankomat~s~ i zrabowałeś ~g~{0}~s~!</String>
        <String xml:lang="tr-TR">Hackledin ~r~bankamatik~s~ ve çaldın ~g~{0}~s~!</String>
        <String xml:lang="zh-Hant">你駭入了 ~r~提款機~s~ 並獲取了 ~g~{0}~s~!</String>
        <String xml:lang="zh-Hans">你骇入了 ~r~提款机~s~ 并获取了 ~g~{0}~s~!</String>
        <String xml:lang="es-ES">¡Hackeaste el ~r~Cajero automatico~s~ y robaste ~g~{0}~s~!</String>
        <String xml:lang="ar-001">لقد اخترقت ~r~ماكينة صرف آلي~s~ و سرقت منها ~g~{0}~s~!</String>
        <String xml:lang="pt-BR">Você Hackeou o ~r~caixa eletrônico~s~ você roubou ~g~{0}~s~!</String>
        <String xml:lang="th-TH">คุฌได้แฮ็ก ~r~เอทีเอ็ม~s~ และคุณได้โขมย ~g~{0}~s~!</String>
        <String xml:lang="vn-VN">Bạn đã thành công hack được ~r~ATM~s~ bạn đã cướp được ~g~{0}~s~!</String>

    </Entry>

    <Entry Id="atm_hacking_success_announcement">
        <String xml:lang="en-US">{0} hacked an ATM and stole {1}.</String>
        <String xml:lang="it-IT">{0} ha hackerato un bancomat e ha rubato {1}.</String>
        <String xml:lang="de-DE">{0} hat einen Geldautomaten gehackt und {1} gestohlen.</String>
        <String xml:lang="nl-NL">{0} heeft een geldautomaat gehackt en stal {1}.</String>
        <String xml:lang="fr-FR">{0} a piraté un distributeur de billets et a volé {1}.</String>
        <String xml:lang="pl-PL">{0} zhakował bankomat i ukradł {1}.</String>
        <String xml:lang="tr-TR">{0} bankamatiği hackledi ve çaldı {1}.</String>
        <String xml:lang="zh-Hant">{0} 駭入並搶劫了提款機內的 {1}.</String>
        <String xml:lang="zh-Hans">{0} 骇入并抢劫了提款机内的 {1}.</String>
        <String xml:lang="es-ES">{0} hackeo un cajero automático y robó {1}.</String>
        <String xml:lang="ar-001">{0} اخترقت جهاز الصراف الآلي وسرقت {1}.</String>
        <String xml:lang="pt-BR">{0} hackeou um caixaa eletrônico e roubou {1}.</String>
<<<<<<< HEAD
        <String xml:lang="th-TH">{0} แฮ็กตู้เอทีเอ็มและขโมย</String>
=======
        <String xml:lang="th-TH">แฮ็กตู้เอทีเอ็มและขโมย</String>
        <String xml:lang="vn-VN">{0} Đã hack máy ATM và cướp được {1}.</String>

>>>>>>> 2bb25e41
    </Entry>
</Entries><|MERGE_RESOLUTION|>--- conflicted
+++ resolved
@@ -344,13 +344,7 @@
         <String xml:lang="es-ES">!No tienes saldo ~r~suficientes~s~!</String>
         <String xml:lang="ar-001">ليس لديك ~r~كافيه ~s~نقود!</String>
         <String xml:lang="pt-BR">Você não tem saldos ~r~suficientes~s~!</String>
-<<<<<<< HEAD
-        <String xml:lang="en-US">คุฌมี ~r~ไม่เพียงพอ ~s~เงิน!</String>
-=======
         <String xml:lang="th-TH">คุฌมี~r~ไม่เพียงพอ ~s~!</String>
-        <String xml:lang="vn-VN">Bạn không có ~r~insufficient ~s~tiền</String>
-
->>>>>>> 2bb25e41
     </Entry>
 
     <Entry Id="atm_invalid_amount">
@@ -384,13 +378,7 @@
         <String xml:lang="es-ES">¡Tu saldo no cubre la ~r~tarifa del cajero automático~s~!</String>
         <String xml:lang="ar-001">رصيدك لا يغطي ~r~رسوم ماكينة الصراف الآلي~s~!</String>
         <String xml:lang="pt-BR">Seu saldo não cobre os ~r~taxas do caixa eletrônico~s~!</String>
-<<<<<<< HEAD
-       <String xml:lang="th-TH">ยอดคงเหลือของคุณไม่พอ ~r~ค่าธรรมเนียมเอทีเอ็ม~s~!</String>
-=======
         <String xml:lang="th-TH">ยอดคงเหลือของคุณไม่พอlesiy[] ~r~ค่าธรรมเนียมเอทีเอ็ม~s~!</String>
-        <String xml:lang="vn-VN">Số dư của bạn không bao gồm ~r~phí ATM~s~!</String>
-
->>>>>>> 2bb25e41
     </Entry>
 
     <Entry Id="input_atm_deposit_title">
@@ -533,13 +521,7 @@
         <String xml:lang="es-ES">Tienes que esperar ~r~{0} segundos ~s~antes de hackear otro ~y~Cajero automatico~s~</String>
         <String xml:lang="ar-001">عليك الانتظار ~r~{0} ثواني ~s~قبل اختراق ~y~ماكينة الصراف الآلي آخر~s~.</String>
         <String xml:lang="pt-BR">Você precisa esperar ~r~{0} segundos ~s~antes de hackear outro ~y~caixa eletrônico~s~.</String>
-<<<<<<< HEAD
-        <String xml:lang="th-TH">คุฌต้องรอ ~r~{0} วินาที ~s~ก่อนแฮ็ก ~y~เอทีเอ็ม~s~.</String>
-=======
         <String xml:lang="th-TH">คุฌต้องรอ ~r~{0} seconds ~s~ก่อนแฮ็ก ~y~เอทีเอ็ม~s~.</String>
-        <String xml:lang="vn-VN">Bạn cần phải chờ ~r~{0} giây ~s~trước khi tiếp tục hack máy ~y~ATM~s.</String>
-
->>>>>>> 2bb25e41
     </Entry>
 
     <Entry Id="atm_hacking_success">
@@ -573,12 +555,6 @@
         <String xml:lang="es-ES">{0} hackeo un cajero automático y robó {1}.</String>
         <String xml:lang="ar-001">{0} اخترقت جهاز الصراف الآلي وسرقت {1}.</String>
         <String xml:lang="pt-BR">{0} hackeou um caixaa eletrônico e roubou {1}.</String>
-<<<<<<< HEAD
-        <String xml:lang="th-TH">{0} แฮ็กตู้เอทีเอ็มและขโมย</String>
-=======
         <String xml:lang="th-TH">แฮ็กตู้เอทีเอ็มและขโมย</String>
-        <String xml:lang="vn-VN">{0} Đã hack máy ATM và cướp được {1}.</String>
-
->>>>>>> 2bb25e41
     </Entry>
 </Entries>