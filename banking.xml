--- conflicted
+++ resolved
@@ -313,12 +313,8 @@
         <String xml:lang="pl-PL">Nie stać cię na zapłacenie ~r~opłat bankomatowych~s~!</String>
         <String xml:lang="tr-TR">Ödeyemezsiniz ~r~Bankamatik ücretlerini~s~!</String>
         <String xml:lang="zh-Hant">您的餘額不足以支付~r~提款機的手續費~s~!</String>
-<<<<<<< HEAD
+        <String xml:lang="zh-Hans">您的余额不足以支付~r~提款机的手续费~s~!</String>
         <String xml:lang="es-ES">¡Tu saldo no cubre los ~r~Impuestos del cajero automático~s~!</String>
-=======
-        <String xml:lang="zh-Hans">您的余额不足以支付~r~提款机的手续费~s~!</String>
-        <String xml:lang="es-ES">¡Tu saldo no cubre los ~r~Impuestos ded cajero automático~s~!</String>
->>>>>>> 387ff821
         <String xml:lang="ar-001">رصيدك لا يغطي ~r~رسوم ماكينة الصراف الآلي~s~!</String>
         <String xml:lang="pt-BR">Seu saldo não cobre os ~r~taxas do caixa eletrônico~s~!</String>
     </Entry>
