--- conflicted
+++ resolved
@@ -22,12 +22,8 @@
         <String xml:lang="hi-Latn">Aapne commit kiya {0} ~s~- {1}</String>
         <String xml:lang="lv-LV">Jūs izdarījāt {0} ~s~- {1}</String>
         <String xml:lang="no-NO">Du har begått en {0} ~s~- {1}</String>
-<<<<<<< HEAD
         <String xml:lang="sv-SE">Du begick ett {0} ~s~- {1}</String>
-=======
-        <String xml:lang="sv-SE">Du begick en {0} ~s~- {1}</String>
         <String xml:lang="vi-VN">Bạn đã phạm một tội {0} ~s~- {1}</String>
->>>>>>> 17ae2e2f
     </Entry>
 
     <Entry Id="crime_warrant_issued">
@@ -127,11 +123,8 @@
         <String xml:lang="en-US">violent {0}</String>
         <String xml:lang="it-IT">{0} violento</String>
         <String xml:lang="id-ID">Kekerasan {0}</String>
-<<<<<<< HEAD
         <String xml:lang="sv-SE">våldsamt {0}</String>
-=======
         <String xml:lang="vi-VN">bạo lực {0}</String>
->>>>>>> 17ae2e2f
     </Entry>
 
     <!-- ========================= -->
@@ -143,22 +136,16 @@
         <String xml:lang="en-US">Hit and Run</String>
         <String xml:lang="it-IT">Investimento con fuga</String>
         <String xml:lang="id-ID">Tabrak Lari</String>
-<<<<<<< HEAD
         <String xml:lang="sv-SE">Smitningsolycka</String>
-=======
         <String xml:lang="vi-VN">Gây tai nạn rồi bỏ trốn</String>
->>>>>>> 17ae2e2f
     </Entry>
 
     <Entry Id="crime_pickpocketing">
         <String xml:lang="en-US">Pickpocketing</String>
         <String xml:lang="it-IT">Borseggio</String>
         <String xml:lang="id-ID">Mencopet</String>
-<<<<<<< HEAD
         <String xml:lang="sv-SE">Ficktjuvning</String>
-=======
         <String xml:lang="vi-VN">Móc túi</String>
->>>>>>> 17ae2e2f
     </Entry>
 
     <Entry Id="crime_shoplifting">
