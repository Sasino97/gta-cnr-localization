<?xml version="1.0" encoding="UTF-8"?>

<Entries>
    <!-- {0} = Cooldown -->
    <!-- {1} = Item name -->
    <Entry Id="specialitem_purchase">
        <String xml:lang="en-US">You need to ~r~wait {0} seconds ~s~before purchasing another ~p~{1}~s~.</String>
    </Entry>

    <!-- {0} = Cooldown -->
    <!-- {1} = Item name -->
    <Entry Id="specialitem_scratchcard_player_won">
        <String xml:lang="en-US">(C){0}(/C) won (C){1}(/C) from a scratch card!</String>
    </Entry>

    <Entry Id="specialitem_scratchcard_at_time">
        <String xml:lang="en-US">You can only use ~r~one ~s~scratch card at a time.</String>
    </Entry>

    <!-- ========================= -->
    <!-- Scratch card -->
    <!-- ========================= -->

    <!-- ========================= -->
    <!-- Armor usage -->
    <!-- ========================= -->
    <Entry Id="specialitem_armor_at_time">
        <String xml:lang="en-US">You can only use ~r~one ~s~body armor at a time.</String>
        <String xml:lang="it-IT">Puoi usare solo ~r~un ~s~armatura alla volta.</String>
        <String xml:lang="nl-NL">Je kan maar ~r~één ~s~kogelvrij vest tegelijk gebruiken.</String>
        <String xml:lang="de-DE">Du kannst Schutzwesten nur ~r~einzeln ~s~anlegen.</String>
        <String xml:lang="es-ES">Sólo puedes usar ~r~una ~s~armadura a la vez.</String>
        <String xml:lang="tr-TR">Bir seferde yalnızca ~r~bir ~s~vücut zırhı kullanabilirsiniz.</String>
    </Entry>

    <Entry Id="specialitem_armor_cooldown">
        <String xml:lang="en-US">You need to ~r~wait ~s~{0} seconds to use this type of ~p~body armor ~s~again.</String>
        <String xml:lang="it-IT">Devi ~r~aspettare ~s~{0} secondi prima di poter usare questo tipo di ~p~armatura ~s~ancora.</String>
        <String xml:lang="nl-NL">Je moet {0} seconden ~r~wachten ~s~voordat je dit type ~p~kogelvrij vest~s~ weer kan gebruiken.</String>
        <String xml:lang="de-DE">Du musst {0} Sekunden ~r~warten~s~, bevor du diesen Typ Schutzweste wieder verwenden kannst. </String>
        <String xml:lang="es-ES">Tienes que ~r~esperar ~s~{0} segundos para poder usar este tipo de ~p~armadura ~s~otravez</String>
        <String xml:lang="tr-TR">Gerekli {0} saniye ~r~beklemelisin~s~, bu tip vücut zırhını tekrar kullanmadan önce.</String>
<<<<<<< HEAD
    </Entry>
=======
    </Entry> 
>>>>>>> 2e9620d9


    <!-- ========================= -->
    <!-- Item usage -->
    <!-- ========================= -->
    <!-- {0} = drug name -->
    <!-- {1} = activity -->
    <Entry Id="specialitem_usage">
        <String xml:lang="en-US">You can't use ~r~{0} ~s~when you're {1}</String>
        <String xml:lang="it-IT">Non puoi usare ~r~{0} ~s~quando {1}</String>
        <String xml:lang="nl-NL">Je kan geen ~r~{0}~s~ gebruiken wanneer je {1} bent</String>
        <String xml:lang="de-DE">Du kannst {0} nicht verwenden, wenn du {1}</String>
<<<<<<< HEAD
        <String xml:lang="es-ES">No puedes usar ~r~{0} ~s~cuando estas {1}</String>
=======
        <String xml:lang="es-ES">No puedes usar ~r~{0} ~s~cuando estas {1}</String>   
>>>>>>> 2e9620d9
        <String xml:lang="tr-TR">Kullanamazsınız {0} şu durumlarda {1}</String>
    </Entry>

    <!-- items -->
    <Entry Id="medkit">
        <String xml:lang="en-US">medkit</String>
        <String xml:lang="it-IT">kit medico</String>
        <String xml:lang="nl-NL">verbandkit</String>
        <String xml:lang="de-DE">Verbandskasten</String>
        <String xml:lang="es-ES">Botiquín</String>
        <String xml:lang="tr-TR">ilk yardım çantası</String>
<<<<<<< HEAD
    </Entry>

    <!-- {0} = Player color -->
    <!-- {1} = Player name -->
    <!-- {2} = Player Id -->
    <Entry Id="player_used_medkit">
        <String xml:lang="en-US">(C){0}{1} ({2})(/C) ~s~used a ~p~medkit~s~.</String>
    </Entry>

    <Entry Id="medkit_cooldown">
        <String xml:lang="en-US">You need to ~r~wait ~s~30 seconds between ~p~medkit ~s~uses.</String>
    </Entry>

    <Entry Id="medkit_at_time">
        <String xml:lang="en-US">You can only use ~r~one ~s~medkit at a time.</String>
=======
>>>>>>> 2e9620d9
    </Entry>

    <Entry Id="bandage">
        <String xml:lang="en-US">bandage</String>
        <String xml:lang="it-IT">benda</String>
        <String xml:lang="nl-NL">verband</String>
        <String xml:lang="de-DE">Bandage</String>
        <String xml:lang="es-ES">venda</String>
        <String xml:lang="tr-TR">bandaj</String>
<<<<<<< HEAD
    </Entry>

    <!-- {0} = Player color -->
    <!-- {1} = Player name -->
    <!-- {2} = Player Id -->
    <Entry Id="player_used_bandage">
        <String xml:lang="en-US">(C){0}{1} ({2})(/C) ~s~used a ~p~bandage~s~.</String>
=======
>>>>>>> 2e9620d9
    </Entry>

    <Entry Id="bodyarmor">
        <String xml:lang="en-US">body armor</String>
        <String xml:lang="it-IT">armatura</String>
        <String xml:lang="nl-NL">kogelvrij vest</String>
        <String xml:lang="de-DE">Schutzweste</String>
        <String xml:lang="es-ES">armadura</String>
        <String xml:lang="tr-TR">vucüt zırhı</String>
<<<<<<< HEAD
    </Entry>

    <!-- {0} = Player color -->
    <!-- {1} = Player name -->
    <!-- {2} = Player Id -->
    <Entry Id="player_used_bodyarmor">
        <String xml:lang="en-US">(C){0}{1} ({2})(/C) ~s~equipped a ~p~body armor~s~.</String>
=======
>>>>>>> 2e9620d9
    </Entry>

    <!-- activites -->
    <Entry Id="on_fire">
        <String xml:lang="en-US">~b~on fire~s~.</String>
        <String xml:lang="it-IT">~b~vai a fuoco~s~.</String>
        <String xml:lang="nl-NL">~b~in de fik~s~.</String>
        <String xml:lang="de-DE">~b~unter Beschuss~s~ bist.</String>
        <String xml:lang="es-ES">~b~en llamas~s~.</String>
        <String xml:lang="tr-TR">~b~yanıyor~s~.</String>
    </Entry>

    <Entry Id="on_duty">
        <String xml:lang="en-US">~b~on duty~s~.</String>
        <String xml:lang="it-IT">~b~sei in servizio.</String>
        <String xml:lang="nl-NL">~b~in dienst~s~.</String>
        <String xml:lang="de-DE">~b~im Dienst~s~ bist.</String>
        <String xml:lang="es-ES">~b~de servicio~s~.</String>
        <String xml:lang="tr-TR">~b~görevde~s~.</String>
    </Entry>

    <Entry Id="being_stunned">
        <String xml:lang="en-US">being ~b~stunned~s~.</String>
        <String xml:lang="it-IT">vieni ~b~stordito~s~.</String>
        <String xml:lang="nl-NL">wordt ~b~getaserd~s~.</String>
        <String xml:lang="de-DE">~b~getasert~s~ wurdest.</String>
        <String xml:lang="es-ES">estando ~b~aturdido~s~.</String>
        <String xml:lang="tr-TR">~b~sersemlemiş ~s~olmak.</String>
    </Entry>

    <Entry Id="being_cuffed">
        <String xml:lang="en-US">being ~b~cuffed~s~.</String>
        <String xml:lang="it-IT">vieni ~b~ammanettato.</String>
        <String xml:lang="nl-NL">wordt ~b~geboeid~s~.</String>
        <String xml:lang="de-DE">~b~festgenommen~s~ wirst.</String>
        <String xml:lang="es-ES">estando ~b~esposado~s~.</String>
        <String xml:lang="tr-TR">~b~kelepçeli ~s~olmak.</String>
    </Entry>

    <Entry Id="cuffed">
        <String xml:lang="en-US">~b~cuffed~s~.</String>
        <String xml:lang="it-IT">sei ~b~ammanettato~s~.</String>
        <String xml:lang="nl-NL">~b~geboeid~s~.</String>
        <String xml:lang="de-DE">~b~gefesselt~s~ bist.</String>
        <String xml:lang="es-ES">~b~esposado~s~.</String>
        <String xml:lang="tr-TR">~b~kelepçeli~s~.</String>
    </Entry>

    <Entry Id="suffering_od">
        <String xml:lang="en-US">suffering from an ~r~overdose~s~.</String>
        <String xml:lang="it-IT">stai soffrendo di ~r~overdose~s~.</String>
        <String xml:lang="nl-NL">lijdt aan een ~b~overdosis~s~.</String>
        <String xml:lang="de-DE">unter einer ~r~Überdosis~s~ leidst.</String>
        <String xml:lang="es-ES">sufriendo de una ~r~sobredosis~s~.</String>
        <String xml:lang="tr-TR">~r~aşırı dozdan ~s~muzdarip.</String>
    </Entry>

    <Entry Id="specialitem_bandage">
        <String xml:lang="en-US">You've used a ~p~bandage~s~.</String>
        <String xml:lang="it-IT">Hai usato una ~p~benda~s~.</String>
        <String xml:lang="nl-NL">Je hebt een ~b~verband~s~ gebruikt.</String>
        <String xml:lang="de-DE">Du hast eine ~p~Bandage ~s~verwendet.</String>
        <String xml:lang="es-ES">Has usado un ~p~vendaje~s~.</String>
        <String xml:lang="tr-TR">~p~bandajı ~s~kullandın.</String>
    </Entry>

    <Entry Id="specialitem_bandage_piece">
        <String xml:lang="en-US">You've used a piece of ~p~bandage~s~.</String>
        <String xml:lang="it-IT">Hai usato un pezzo di ~p~benda~s~.</String>
        <String xml:lang="nl-NL">Je hebt een stukje ~b~verband~s~ gebruikt.</String>
        <String xml:lang="de-DE">Du hast ein Stück von der ~p~Bandage ~s~verwendet.</String>
        <String xml:lang="es-ES">Has usado un trozo de ~p~vendaje~s~.</String>
        <String xml:lang="tr-TR">Bir parça ~p~bandaj ~s~kullandın.</String>
    </Entry>

    <!-- {0} = amount of bandage  (0.1) -->
    <Entry Id="specialitem_bandage_amount">
        <String xml:lang="en-US">You've used {0} ~p~bandages~s~.</String>
        <String xml:lang="it-IT">Hai usato {0} ~p~bende~s~.</String>
        <String xml:lang="nl-NL">Je hebt {0} ~b~verband~s~ gebruikt.</String>
        <String xml:lang="de-DE">Du hast {0} Bandagen verwendet.</String>
        <String xml:lang="es-ES">Has usado {0} ~p~vendajes~s~.</String>
        <String xml:lang="tr-TR">Bir miktar {0} ~p~bandaj ~s~kullandın.</String>
    </Entry>

    <Entry Id="specialitem_medkit">
        <String xml:lang="en-US">You've used a ~p~medkit~s~.</String>
        <String xml:lang="it-IT">Hai usato un ~p~kit medico~s~.</String>
        <String xml:lang="nl-NL">Je hebt een ~p~verbandkit~s~ gebruikt.</String>
        <String xml:lang="de-DE">Du hast einen ~p~Verbandskasten~s~ verwendet.</String>
        <String xml:lang="es-ES">Has usado un ~p~botiquín~s~.</String>
        <String xml:lang="tr-TR">~p~ilk yardım çantası ~s~kullandın.</String>
    </Entry>

    <!-- ========================= -->
    <!-- Repair kit -->
    <!-- ========================= -->
    <Entry Id="specialitem_repairkit_vehicle_missing">
        <String xml:lang="en-US">You don't have a ~r~vehicle~s~.</String>
        <String xml:lang="it-IT">Non possiedi un ~r~veicolo~s~.</String>
        <String xml:lang="nl-NL">Je hebt geen ~r~voertuig~s~.</String>
        <String xml:lang="de-DE">Du hast kein ~r~Fahrzeug~s~.</String>
        <String xml:lang="es-ES">No tienes un ~r~vehículo~s~.</String>
        <String xml:lang="tr-TR">Bir ~r~aracınız ~s~yok.</String>
    </Entry>

    <!-- {0} = item name -->
    <Entry Id="specialitem_repairkit_vehicle_inside">
        <String xml:lang="en-US">You ~r~can't use ~s~a ~b~{0} ~s~when you're inside a vehicle.</String>
        <String xml:lang="it-IT">~r~Non puoi usare ~s~un ~b~{0} ~s~mentre sei all'interno del veicolo.</String>
        <String xml:lang="nl-NL">Je ~r~kan geen ~b~{0} ~s~gebruiken wanneer je in een voertuig zit.</String>
        <String xml:lang="de-DE">Du kannst ~r~kein ~s~{0} verwenden, wenn du im Fahrzeug bist.</String>
        <String xml:lang="es-ES">~r~No puedes usar ~s~un ~b~{0} ~s~cuando estás dentro de un vehículo.</String>
        <String xml:lang="tr-TR">Sen ~r~kullanamazsın ~b~{0} ~s~bir aracın içindeyken.</String>
    </Entry>

    <Entry Id="specialitem_repairkit_vehicle_close">
        <String xml:lang="en-US">You're not ~r~close enough ~s~to use a ~b~{0} ~s~on your vehicle.</String>
        <String xml:lang="it-IT">Non sei ~r~abbastanza vicino ~s~per usare un ~b~{0} ~s~sul tuo veicolo.</String>
        <String xml:lang="nl-NL">Je bent niet ~r~dichtbij genoeg ~s~om ~b~{0} ~s~te kunnen gebruiken op je voertuig.</String>
        <String xml:lang="de-DE">Du bist nicht ~r~nah genug~s~, um ein {0} an deinem Fahrzeug zu verwenden.</String>
        <String xml:lang="es-ES">No estás ~r~suficientemente cerca ~s~para usar un ~b~{0} ~s~en tu vehículo.</String>
        <String xml:lang="tr-TR">Sen ~r~yeterince yakın ~s~değilsin ~b~{0} ~s~aracında kullanmak için.</String>
    </Entry>

    <Entry Id="specialitem_repairkit_vehicle_control">
        <String xml:lang="en-US">Unable to take control of the ~b~vehicle~s~. If other ~r~players ~s~are inside it, ask them to exit.</String>
        <String xml:lang="it-IT">Non è possibile prendere il controllo del ~b~veicolo~s~. ~s~Se ci sono ~r~player ~s~all'interno del veicolo, chiedigli di uscire.</String>
        <String xml:lang="nl-NL">Niet in staat om controle over het ~b~voertuig ~s~ te nemen. Als er andere ~r~spelers ~s~in zitten, vraag ze om uit te stappen.</String>
        <String xml:lang="de-DE">Die Kontrolle über das ~b~Fahrzeug~s~ kann nicht übernommen werden. Wenn andere ~r~Spieler~s~ im Fahrzeug sind, bitte sie, auszusteigen.</String>
        <String xml:lang="es-ES">No se puede tomar el control de los ~b~vehículos~. Si hay otros ~r~jugadores ~s~ dentro, pídeles que salgan.</String>
        <String xml:lang="tr-TR">Kontrolü ele alınamıyor ~b~aracın~s~. başka ~r~oyuncular ~s~varsa, çıkmalarını isteyin.</String>
    </Entry>

    <Entry Id="specialitem_repairkit_vehicle_type">
        <String xml:lang="en-US">You ~r~can't use ~s~a ~b~{0} ~s~on vehicles of this type.</String>
        <String xml:lang="it-IT">~r~Non puoi usare ~s~un ~b~{0} ~s~su veicoli di questa tipologia.</String>
        <String xml:lang="nl-NL">Je ~r~kan geen ~b~{0} ~s~op voertuigen van dit type gebruiken.</String>
        <String xml:lang="de-DE">Du kannst kein {0} an diesem Fahrzeugtyp verwenden.</String>
        <String xml:lang="es-ES">~r~No puedes usar ~s~un ~b~{0} ~s~en vehículos de este tipo.</String>
        <String xml:lang="tr-TR">Sen ~r~kullanamazsın ~b~{0} ~s~bu tip araçlarda.</String>
    </Entry>

    <Entry Id="specialitem_repairkit_vehicle_hood">
        <String xml:lang="en-US">Your vehicle's ~y~hood ~s~must be open in order to use a ~b~{0}~s~.</String>
        <String xml:lang="it-IT">Il ~y~cofano ~s~del tuo veicolo deve essere aperto per poter usare un ~b~{0}~s~.</String>
        <String xml:lang="nl-NL">Je voertuig's ~y~motorkap ~s~moet open zijn om een ~b~{0}~s~ te kunnen gebruiken.</String>
        <String xml:lang="de-DE">Die ~y~Motorhaube~s~ deines Fahrzeuges muss geöffnet sein, damit du ein ~b~{0}~s~ verwenden kannst.</String>
        <String xml:lang="es-ES">El ~y~capó ~s~de tu vehículo tiene que estar abierto para usar un ~b~{0}~s~.</String>
        <String xml:lang="tr-TR">Aracınızın ~y~kaportası ~s~kullanılabilmesi için açık olması gerekmektedir ~b~{0}~s~.</String>
    </Entry>

    <!-- {0} = remaining seconds -->
    <!-- {1} = item name -->
    <Entry Id="specialitem_repairkit_cooldown">
        <String xml:lang="en-US">You must wait ~r~{0} seconds ~s~before using another ~b~{1}~s~.</String>
        <String xml:lang="it-IT">Devi aspettare ~r~{0} secondi ~s~prima di usare an altro ~b~{1}~s~.</String>
        <String xml:lang="nl-NL">Je moet ~r~{0} seconden ~s~wachten voordat je nog een ~b~{1}~s~ kan gebruiken.</String>
        <String xml:lang="de-DE">Du musst ~r~{0} Sekunden warten, bevor du ein weiteres ~b~{1}~s~ verwenden kannst.</String>
        <String xml:lang="es-ES">Debes esperar ~r~{0} segundos ~s~ antes de usar otro ~b~{1}~s~.</String>
        <String xml:lang="tr-TR">Beklemeniz gerekir ~r~{0} saniye ~s~başka birini kullanmadan önce ~b~{1}~s~.</String>
    </Entry>

    <Entry Id="specialitem_repairkit_engine_repair">
        <String xml:lang="en-US">You have repaired your ~b~vehicle~s~'s engine.</String>
        <String xml:lang="it-IT">Hai riparato il motore del tuo ~b~veicolo~s~.</String>
        <String xml:lang="nl-NL">Je hebt je ~b~voertuig~s~'s motor gerepareerd.</String>
        <String xml:lang="de-DE">Du hast den Motor deines ~b~Fahrzeuges ~s~repariert.</String>
        <String xml:lang="es-ES">Has reparado el motor de tu ~b~vehículo~s~.</String>
        <String xml:lang="tr-TR">Tamir ettiniz ~b~arac~s~'ın moturunu.</String>
    </Entry>

    <Entry Id="specialitem_repairkit_tire_repair">
        <String xml:lang="en-US">You have repaired your ~b~vehicle~s~'s tires.</String>
        <String xml:lang="it-IT">Hai riparato le ruote del tuo ~b~veicolo~s~.</String>
        <String xml:lang="nl-NL">Je hebt je ~b~voertuig~s~'s banden gerepareerd.</String>
        <String xml:lang="de-DE">Du hast die Reifen deines ~b~Fahrzeuges ~s~repariert.</String>
        <String xml:lang="es-ES">Has reparado los neumáticos de tu ~b~vehículo~s~.</String>
        <String xml:lang="tr-TR">Tamir ettiniz ~b~arac~s~'ın lastiklerini.</String>
    </Entry>

    <Entry Id="specialitem_repairkit_vehicle_clean">
        <String xml:lang="en-US">You have cleaned your ~b~vehicle~s~.</String>
        <String xml:lang="it-IT">Hai pulito il tuo ~s~veicolo~s~.</String>
        <String xml:lang="nl-NL">Je hebt je ~b~voertuig~s~ schoongemaakt.</String>
        <String xml:lang="de-DE">Du hast dein ~b~Fahrzeug~s~ gereinigt.</String>
        <String xml:lang="es-ES">Has limpiado tu ~b~vehículo~s~.</String>
        <String xml:lang="tr-TR">Temizledin ~b~aracını~s~.</String>
<<<<<<< HEAD
    </Entry>

    <!-- ========================= -->
    <!-- Halloween -->
    <!-- ========================= -->
    <Entry Id="specialitem_halloween_second_pumpkin">
        <String xml:lang="en-US">Good! You got your second ~o~pumpkin~s~. Don't give up now!</String>
    </Entry>

    <Entry Id="specialitem_halloween_third_pumpkin">
        <String xml:lang="en-US">Third ~o~pumpkin~s~! Collect ~o~20 pumpkins ~s~for a ~b~small reward~s~!</String>
    </Entry>

    <Entry Id="specialitem_hallooween_twenty_pumpkin">
        <String xml:lang="en-US">Great! You collected ~o~20 pumpkins~s~! You received a ~b~bonus item ~s~in your inventory, try to use it!</String>
    </Entry>

    <Entry Id="specialitem_halloween_twenty_more_pumpkin">
        <String xml:lang="en-US">You found 20 more ~o~pumpkins~s~! Check your inventory for your ~b~bonus item~s~.</String>
    </Entry>

    <Entry Id="specialitem_hallooween_fifty_pumpkin">
        <String xml:lang="en-US">Yay! You made it to 50! You will receive this bonus every ~o~50 pumpkins ~s~found!</String>
=======
>>>>>>> 2e9620d9
    </Entry>

    <!-- {0} = Text color -->
    <!-- {1} = remaining seconds -->
    <!-- {2} = unsure - will fix once sasino answers -->
    <!-- {3} = Counter pumpkins -->
    <Entry Id="specialitem_halloween_pumpkin_counter">
        <String xml:lang="en-US">{0}{1} ({source.Handle/2}) ~s~has found {3} ~o~pumpkins~s~!</String>
    </Entry>

    <Entry Id="specialitem_halloween_candy_inventory_full">
        <String xml:lang="en-US">~r~Warning: ~s~You couldn't receive a halloween candy because your inventory is full.</String>
    </Entry>

    <!-- {0} = Error-code -->
    <Entry Id="specialitem_halloween_candy_error">
        <String xml:lang="en-US">~r~Warning: ~s~You couldn't receive a halloween candy due to an error 0x88-{0}.</String>
    </Entry>

    <!-- {0} = Text color -->
    <!-- {1} = remaining seconds -->
    <!-- {2} = unsure - will fix once sasino answers -->
    <!-- {3} = Final price -->
    <Entry Id="specialitem_halloween_all_pumpkins">
        <String xml:lang="en-US">{0}{1} ({source.Handle/2}) ~s~has found all 500 ~o~pumpkins~s~ and received ~g~{3}~s~!</String>
    </Entry>

    <!-- {0} = Final price -->
    <Entry Id="specialitem_halloween_reward">
        <String xml:lang="en-US">You received ~g~{0} ~s~and the ~o~Freddy Krueger Outfit ~s~for your civilian character. Happy Halloween!</String>
    </Entry>

    <!-- {0} = Cooldown -->
    <Entry Id="specialitem_repairkit_vehicle_clean">
        <String xml:lang="en-US">You must ~r~wait ~s~{0} seconds before eating another ~o~halloween candy~s~.</String>
    </Entry>


</Entries><|MERGE_RESOLUTION|>--- conflicted
+++ resolved
@@ -7,6 +7,9 @@
         <String xml:lang="en-US">You need to ~r~wait {0} seconds ~s~before purchasing another ~p~{1}~s~.</String>
     </Entry>
 
+    <!-- ========================= -->
+    <!-- Scratch card -->
+    <!-- ========================= -->
     <!-- {0} = Cooldown -->
     <!-- {1} = Item name -->
     <Entry Id="specialitem_scratchcard_player_won">
@@ -16,10 +19,6 @@
     <Entry Id="specialitem_scratchcard_at_time">
         <String xml:lang="en-US">You can only use ~r~one ~s~scratch card at a time.</String>
     </Entry>
-
-    <!-- ========================= -->
-    <!-- Scratch card -->
-    <!-- ========================= -->
 
     <!-- ========================= -->
     <!-- Armor usage -->
@@ -40,11 +39,7 @@
         <String xml:lang="de-DE">Du musst {0} Sekunden ~r~warten~s~, bevor du diesen Typ Schutzweste wieder verwenden kannst. </String>
         <String xml:lang="es-ES">Tienes que ~r~esperar ~s~{0} segundos para poder usar este tipo de ~p~armadura ~s~otravez</String>
         <String xml:lang="tr-TR">Gerekli {0} saniye ~r~beklemelisin~s~, bu tip vücut zırhını tekrar kullanmadan önce.</String>
-<<<<<<< HEAD
-    </Entry>
-=======
-    </Entry> 
->>>>>>> 2e9620d9
+    </Entry>
 
 
     <!-- ========================= -->
@@ -57,11 +52,7 @@
         <String xml:lang="it-IT">Non puoi usare ~r~{0} ~s~quando {1}</String>
         <String xml:lang="nl-NL">Je kan geen ~r~{0}~s~ gebruiken wanneer je {1} bent</String>
         <String xml:lang="de-DE">Du kannst {0} nicht verwenden, wenn du {1}</String>
-<<<<<<< HEAD
         <String xml:lang="es-ES">No puedes usar ~r~{0} ~s~cuando estas {1}</String>
-=======
-        <String xml:lang="es-ES">No puedes usar ~r~{0} ~s~cuando estas {1}</String>   
->>>>>>> 2e9620d9
         <String xml:lang="tr-TR">Kullanamazsınız {0} şu durumlarda {1}</String>
     </Entry>
 
@@ -73,7 +64,6 @@
         <String xml:lang="de-DE">Verbandskasten</String>
         <String xml:lang="es-ES">Botiquín</String>
         <String xml:lang="tr-TR">ilk yardım çantası</String>
-<<<<<<< HEAD
     </Entry>
 
     <!-- {0} = Player color -->
@@ -89,8 +79,6 @@
 
     <Entry Id="medkit_at_time">
         <String xml:lang="en-US">You can only use ~r~one ~s~medkit at a time.</String>
-=======
->>>>>>> 2e9620d9
     </Entry>
 
     <Entry Id="bandage">
@@ -100,7 +88,6 @@
         <String xml:lang="de-DE">Bandage</String>
         <String xml:lang="es-ES">venda</String>
         <String xml:lang="tr-TR">bandaj</String>
-<<<<<<< HEAD
     </Entry>
 
     <!-- {0} = Player color -->
@@ -108,8 +95,6 @@
     <!-- {2} = Player Id -->
     <Entry Id="player_used_bandage">
         <String xml:lang="en-US">(C){0}{1} ({2})(/C) ~s~used a ~p~bandage~s~.</String>
-=======
->>>>>>> 2e9620d9
     </Entry>
 
     <Entry Id="bodyarmor">
@@ -119,7 +104,6 @@
         <String xml:lang="de-DE">Schutzweste</String>
         <String xml:lang="es-ES">armadura</String>
         <String xml:lang="tr-TR">vucüt zırhı</String>
-<<<<<<< HEAD
     </Entry>
 
     <!-- {0} = Player color -->
@@ -127,8 +111,6 @@
     <!-- {2} = Player Id -->
     <Entry Id="player_used_bodyarmor">
         <String xml:lang="en-US">(C){0}{1} ({2})(/C) ~s~equipped a ~p~body armor~s~.</String>
-=======
->>>>>>> 2e9620d9
     </Entry>
 
     <!-- activites -->
@@ -317,7 +299,6 @@
         <String xml:lang="de-DE">Du hast dein ~b~Fahrzeug~s~ gereinigt.</String>
         <String xml:lang="es-ES">Has limpiado tu ~b~vehículo~s~.</String>
         <String xml:lang="tr-TR">Temizledin ~b~aracını~s~.</String>
-<<<<<<< HEAD
     </Entry>
 
     <!-- ========================= -->
@@ -341,8 +322,6 @@
 
     <Entry Id="specialitem_hallooween_fifty_pumpkin">
         <String xml:lang="en-US">Yay! You made it to 50! You will receive this bonus every ~o~50 pumpkins ~s~found!</String>
-=======
->>>>>>> 2e9620d9
     </Entry>
 
     <!-- {0} = Text color -->
@@ -378,6 +357,7 @@
     <!-- {0} = Cooldown -->
     <Entry Id="specialitem_repairkit_vehicle_clean">
         <String xml:lang="en-US">You must ~r~wait ~s~{0} seconds before eating another ~o~halloween candy~s~.</String>
+        <String xml:lang="tr-TR">Temizledin ~b~aracını~s~.</String>
     </Entry>
 
 
