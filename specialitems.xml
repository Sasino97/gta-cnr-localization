<?xml version="1.0" encoding="UTF-8"?>

<Entries>
    <!-- ========================= -->
    <!-- Armor usage -->
    <!-- ========================= -->
    <Entry Id="specialitem_armor_at_time">
        <String xml:lang="en-US">You can only use ~r~one ~s~body armor at a time.</String>
        <String xml:lang="nl-NL">Je kan maar ~r~één ~s~kogelvrij vest tegelijk gebruiken.</String>
        <String xml:lang="de-DE">Du kannst Schutzwesten nur ~r~einzeln ~s~anlegen.</String>
        <String xml:lang="es-ES">Sólo puedes usar ~r~una ~s~armadura a la vez.</String>
    </Entry>

    <Entry Id="specialitem_armor_cooldown">
        <String xml:lang="en-US">You need to ~r~wait ~s~{0} seconds to use this type of ~p~body armor ~s~again.</String>
        <String xml:lang="nl-NL">Je moet {0} seconden ~r~wachten ~s~voordat je dit type ~p~kogelvrij vest~s~ weer kan gebruiken.</String>
        <String xml:lang="de-DE">Du musst {0} Sekunden ~r~warten~s~, bevor du diesen Typ Schutzweste wieder verwenden kannst. </String>
        <String xml:lang="es-ES">Tienes que ~r~esperar ~s~{0} segundos para poder usar este tipo de ~p~armadura ~s~otravez</String>
    </Entry>


    <!-- ========================= -->
    <!-- Item usage -->
    <!-- ========================= -->
    <!-- {0} = drug name -->
    <!-- {1} = activity -->
    <Entry Id="specialitem_usage">
<<<<<<< HEAD
        <String xml:lang="en-US">You can't use ~r~{0} ~s~when you're {1} </String>
        <String xml:lang="de-DE">Du kannst {0} nicht verwenden, wenn du {1}.</String>
        <String xml:lang="es-ES">No puedes usar ~r~{0} ~s~cuando estas {1}</String>
=======
        <String xml:lang="en-US">You can't use ~r~{0} ~s~when you're {1}</String>
        <String xml:lang="nl-NL">Je kan geen ~r~{0}~s~ gebruiken wanneer je {1} bent</String>
        <String xml:lang="de-DE">Du kannst {0} nicht verwenden, wenn du {1}</String>
>>>>>>> 9a8c4efc
    </Entry>

    <!-- items -->
    <Entry Id="medkit">
        <String xml:lang="en-US">medkit</String>
        <String xml:lang="nl-NL">verbandkit</String>
        <String xml:lang="de-DE">Verbandskasten</String>
        <String xml:lang="es-ES">Botiquín</String>
    </Entry>

    <Entry Id="bandage">
        <String xml:lang="en-US">bandage</String>
        <String xml:lang="nl-NL">verband</String>
        <String xml:lang="de-DE">Bandage</String>
        <String xml:lang="es-ES">venda</String>
    </Entry>

    <Entry Id="body_armor">
        <String xml:lang="en-US">body armor</String>
        <String xml:lang="nl-NL">kogelvrij vest</String>
        <String xml:lang="de-DE">Schutzweste</String>
        <String xml:lang="es-ES">armadura</String>
    </Entry>

    <!-- activites -->
    <Entry Id="on_fire">
        <String xml:lang="en-US">~b~on fire~s~.</String>
        <String xml:lang="nl-NL">~b~in de fik~s~.</String>
        <String xml:lang="de-DE">~b~unter Beschuss~s~ bist.</String>
        <String xml:lang="es-ES">~b~en llamas~s~.</String>
    </Entry>

    <Entry Id="on_duty">
        <String xml:lang="en-US">~b~on duty~s~.</String>
        <String xml:lang="nl-NL">~b~in dienst~s~.</String>
        <String xml:lang="de-DE">~b~im Dienst~s~ bist.</String>
        <String xml:lang="es-ES">~b~de servicio~s~.</String>
    </Entry>

    <Entry Id="being_stunned">
        <String xml:lang="en-US">being ~b~stunned~s~.</String>
        <String xml:lang="nl-NL">wordt ~b~getaserd~s~.</String>
        <String xml:lang="de-DE">~b~betäubt~s~ bist.</String>
        <String xml:lang="es-ES">estando ~b~aturdido~s~.</String>
    </Entry>

    <Entry Id="being_cuffed">
        <String xml:lang="en-US">being ~b~cuffed~s~.</String>
        <String xml:lang="nl-NL">wordt ~b~geboeid~s~.</String>
        <String xml:lang="de-DE">~b~festgenommen~s~ wirst.</String>
        <String xml:lang="es-ES">estando ~b~esposado~s~.</String>
    </Entry>

    <Entry Id="cuffed">
        <String xml:lang="en-US">~b~cuffed~s~.</String>
        <String xml:lang="nl-NL">~b~geboeid~s~.</String>
        <String xml:lang="de-DE">~b~gefesselt~s~ bist.</String>
        <String xml:lang="es-ES">~b~esposado~s~.</String>
    </Entry>

    <Entry Id="suffering_od">
        <String xml:lang="en-US">suffering from an ~r~overdose~s~.</String>
        <String xml:lang="nl-NL">lijdt aan een ~b~overdosis~s~.</String>
        <String xml:lang="de-DE">unter einer ~r~Überdosis~s~ leidst.</String>
        <String xml:lang="es-ES">sufriendo de una ~r~sobredosis~s~.</String>
    </Entry>

    <Entry Id="specialitem_bandage">
        <String xml:lang="en-US">You've used a ~p~bandage~s~.</String>
        <String xml:lang="nl-NL">Je hebt een ~b~verband~s~ gebruikt.</String>
        <String xml:lang="de-DE">Du hast eine ~p~Bandage ~s~verwendet.</String>
        <String xml:lang="es-ES">Has usado un ~p~vendaje~s~.</String>
    </Entry>

    <Entry Id="specialitem_bandage_piece">
        <String xml:lang="en-US">You've used a piece of ~p~bandage~s~.</String>
        <String xml:lang="nl-NL">Je hebt een stukje ~b~verband~s~ gebruikt.</String>
        <String xml:lang="de-DE">Du hast ein Stück von der ~p~Bandage ~s~verwendet.</String>
        <String xml:lang="es-ES">Has usado un trozo de ~p~vendaje~s~.</String>
    </Entry>

    <!-- {0} = amount of bandage  (0.1) -->
    <Entry Id="specialitem_bandage_amount">
        <String xml:lang="en-US">You've used {0} ~p~bandages~s~.</String>
        <String xml:lang="nl-NL">Je hebt {0} ~b~verband~s~ gebruikt.</String>
        <String xml:lang="de-DE">Du hast {0} Bandagen verwendet.</String>
        <String xml:lang="es-ES">Has usado {0} ~p~vendajes~s~.</String>
    </Entry>

    <Entry Id="specialitem_medkit">
        <String xml:lang="en-US">You've used a ~p~medkit~s~.</String>
        <String xml:lang="nl-NL">Je hebt een ~p~verbandkit~s~ gebruikt.</String>
        <String xml:lang="de-DE">Du hast einen ~p~Verbandskasten~s~ verwendet.</String>
        <String xml:lang="es-ES">Has usado un ~p~botiquín~s~.</String>
    </Entry>

    <!-- ========================= -->
    <!-- Repair kit -->
    <!-- ========================= -->
    <Entry Id="specialitem_repairkit_vehicle_missing">
        <String xml:lang="en-US">You don't have a ~r~vehicle~s~.</String>
        <String xml:lang="nl-NL">Je hebt geen ~r~voertuig~s~.</String>
        <String xml:lang="de-DE">Du hast kein ~r~Fahrzeug~s~.</String>
        <String xml:lang="es-ES">No tienes un ~r~vehículo~s~.</String>
    </Entry>

    <!-- {0} = item name -->
    <Entry Id="specialitem_repairkit_vehicle_inside">
        <String xml:lang="en-US">You ~r~can't use ~s~a ~b~{0} ~s~when you're inside a vehicle.</String>
        <String xml:lang="nl-NL">Je ~r~kan geen ~b~{0} ~s~gebruiken wanneer je in een voertuig zit.</String>
        <String xml:lang="de-DE">Du kannst ~r~kein ~s~{0} verwenden, wenn du im Fahrzeug bist.</String>
        <String xml:lang="es-ES">~r~No puedes usar ~s~un ~b~{0} ~s~cuando estás dentro de un vehículo.</String>
    </Entry>

    <Entry Id="specialitem_repairkit_vehicle_close">
        <String xml:lang="en-US">You're not ~r~close enough ~s~to use a ~b~{0} ~s~on your vehicle.</String>
        <String xml:lang="nl-NL">Je bent niet ~r~dichtbij genoeg ~s~om ~b~{0} ~s~te kunnen gebruiken op je voertuig.</String>
        <String xml:lang="de-DE">Du bist nicht ~r~nah genug~s~, um ein {0} an deinem Fahrzeug zu verwenden.</String>
        <String xml:lang="es-ES">No estás ~r~suficientemente cerca ~s~para usar un ~b~{0} ~s~en tu vehículo.</String>
    </Entry>

    <Entry Id="specialitem_repairkit_vehicle_control">
        <String xml:lang="en-US">Unable to take control of the ~b~vehicle~s~. If other ~r~players ~s~are inside it, ask them to exit.</String>
        <String xml:lang="nl-NL">Niet in staat om controle over het ~b~voertuig ~s~ te nemen. Als er andere ~r~spelers ~s~in zitten, vraag ze om uit te stappen.</String>
        <String xml:lang="de-DE">Die Kontrolle über das ~b~Fahrzeug~s~ kann nicht übernommen werden. Wenn andere ~r~Spieler~s~ im Fahrzeug sind, bitte sie, auszusteigen.</String>
        <String xml:lang="es-ES">No se puede tomar el control de los ~b~vehículos~. Si hay otros ~r~jugadores ~s~ dentro, pídeles que salgan.</String>
    </Entry>

    <Entry Id="specialitem_repairkit_vehicle_type">
        <String xml:lang="en-US">You ~r~can't use ~s~a ~b~{0} ~s~on vehicles of this type.</String>
        <String xml:lang="nl-NL">Je ~r~kan geen ~b~{0} ~s~op voertuigen van dit type gebruiken.</String>
        <String xml:lang="de-DE">Du kannst kein {0} an diesem Fahrzeugtyp verwenden.</String>
        <String xml:lang="es-ES">~r~No puedes usar ~s~un ~b~{0} ~s~en vehículos de este tipo.</String>
    </Entry>

    <Entry Id="specialitem_repairkit_vehicle_hood">
        <String xml:lang="en-US">Your vehicle's ~y~hood ~s~must be open in order to use a ~b~{0}~s~.</String>
        <String xml:lang="nl-NL">Je voertuig's ~y~motorkap ~s~moet open zijn om een ~b~{0}~s~ te kunnen gebruiken.</String>
        <String xml:lang="de-DE">Die ~y~Motorhaube~s~ deines Fahrzeuges muss geöffnet sein, damit du ein ~b~{0}~s~ verwenden kannst.</String>
        <String xml:lang="es-ES">El ~y~capó ~s~de tu vehículo tiene que estar abierto para usar un ~b~{0}~s~.</String>
    </Entry>

    <!-- {0} = remaining seconds -->
    <!-- {1} = item name -->
    <Entry Id="specialitem_repairkit_cooldown">
        <String xml:lang="en-US">You must wait ~r~{0} seconds ~s~before using another ~b~{1}~s~.</String>
        <String xml:lang="nl-NL">Je moet ~r~{0} seconden ~s~wachten voordat je nog een ~b~{1}~s~ kan gebruiken.</String>
        <String xml:lang="de-DE">Du musst ~r~{0} Sekunden warten, bevor du ein weiteres ~b~{1}~s~ verwenden kannst.</String>
        <String xml:lang="es-ES">Debes esperar ~r~{0} segundos ~s~ antes de usar otro ~b~{1}~s~.</String>
    </Entry>

    <Entry Id="specialitem_repairkit_engine_repair">
        <String xml:lang="en-US">You have repaired your ~b~vehicle~s~'s engine.</String>
        <String xml:lang="nl-NL">Je hebt je ~b~voertuig~s~'s motor gerepareerd.</String>
        <String xml:lang="de-DE">Du hast den Motor deines ~b~Fahrzeuges ~s~repariert.</String>
        <String xml:lang="es-ES">Has reparado el motor de tu ~b~vehículo~s~.</String>
    </Entry>

    <Entry Id="specialitem_repairkit_tire_repair">
        <String xml:lang="en-US">You have repaired your ~b~vehicle~s~'s tires.</String>
        <String xml:lang="nl-NL">Je hebt je ~b~voertuig~s~'s banden gerepareerd.</String>
        <String xml:lang="de-DE">Du hast die Reifen deines ~b~Fahrzeuges ~s~repariert.</String>
        <String xml:lang="es-ES">Has reparado los neumáticos de tu ~b~vehículo~s~.</String>
    </Entry>

    <Entry Id="specialitem_repairkit_vehicle_clean">
        <String xml:lang="en-US">You have cleaned your ~b~vehicle~s~.</String>
        <String xml:lang="nl-NL">Je hebt je ~b~voertuig~s~ schoongemaakt.</String>
        <String xml:lang="de-DE">Du hast dein ~b~Fahrzeug~s~ gereinigt.</String>
        <String xml:lang="es-ES">Has limpiado tu ~b~vehículo~s~.</String>
    </Entry>

</Entries><|MERGE_RESOLUTION|>--- conflicted
+++ resolved
@@ -24,16 +24,11 @@
     <!-- ========================= -->
     <!-- {0} = drug name -->
     <!-- {1} = activity -->
-    <Entry Id="specialitem_usage">
-<<<<<<< HEAD
-        <String xml:lang="en-US">You can't use ~r~{0} ~s~when you're {1} </String>
-        <String xml:lang="de-DE">Du kannst {0} nicht verwenden, wenn du {1}.</String>
-        <String xml:lang="es-ES">No puedes usar ~r~{0} ~s~cuando estas {1}</String>
-=======
+    <Entry Id="specialitem_usage">=======
         <String xml:lang="en-US">You can't use ~r~{0} ~s~when you're {1}</String>
         <String xml:lang="nl-NL">Je kan geen ~r~{0}~s~ gebruiken wanneer je {1} bent</String>
         <String xml:lang="de-DE">Du kannst {0} nicht verwenden, wenn du {1}</String>
->>>>>>> 9a8c4efc
+        <String xml:lang="es-ES">No puedes usar ~r~{0} ~s~cuando estas {1}</String>   
     </Entry>
 
     <!-- items -->
