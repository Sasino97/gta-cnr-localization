<?xml version="1.0" encoding="UTF-8"?>

<Entries>
    <!-- {0} = Cooldown -->
    <!-- {1} = Item name -->
    <Entry Id="specialitem_purchase">
        <String xml:lang="en-US">You need to ~r~wait {0} seconds ~s~before purchasing another ~p~{1}~s~.</String>
        <String xml:lang="nl-NL">Je moet ~r~{0} seconden wachten ~s~voordat je nog een ~p~{1}~s~ kan kopen.</String>
        <String xml:lang="fr-FR">Tu dois ~r~attendre {0} secondes ~s~avant d'acheter un autre ~p~{1}~s~.</String>
        <String xml:lang="it-IT">Devi ~r~aspettare {0} secondi ~s~prima di comprare un altro ~p~{1}~s~.</String>
        <String xml:lang="pl-PL">Musisz ~r~poczekać {0} sekund ~s~zanim kupisz kolejny ~p~{1}~s~.</String>
        <String xml:lang="es-ES">Tu debes de ~r~esperar {0} segundos ~s~antes de comprar otro ~p~{1}~s~.</String>
        <String xml:lang="de-DE">Du musst {0} Sekunden ~r~wait ~s~bevor du ein weitere/s ~p~{1}~s~ kaufst.</String>
        <String xml:lang="pt-BR">Você deve ~r~esperar {0} segundos ~s~antes de comprar outro ~p~{1}~s~.</String>
        <String xml:lang="ar-001">يلزمك ~r~الانتظار {0} ثانية ~s~قبل شراء ~p~{1}~s~ أخرى.</String>
        <String xml:lang="id-ID">Anda perlu ~r~menunggu {0} detik ~s~sebelum dapat membeli ~p~{1}~s~ lagi.</String>
        <String xml:lang="th-TH">คุณต้อง ~r~รอ {0} วินาที ~s~ก่อนที่จะซื้อ ~p~{1}~s~ อีก</String>
        <String xml:lang="hi-Latn">Aapko ~r~wait karna hoga {0} seconds ~s~wapas purchase karne se pehle ~p~{1}~s~.</String>
        <String xml:lang="lv-LV">Jums ir ~r~jāgaida {0} sekundes ~s~pirms cita ~p~{1} ~s~iegādāšanas.</String>
    </Entry>

    <!-- ========================= -->
    <!-- Scratch card -->
    <!-- ========================= -->
    <!-- {0} = Cooldown -->
    <!-- {1} = Item name -->
    <Entry Id="specialitem_scratchcard_player_won">
        <String xml:lang="en-US">(C){0}(/C) won (C){1}(/C) from a scratch card!</String>
        <String xml:lang="nl-NL">(C){0}(/C) heeft (C){1}(/C) gewonnen van een kraskaart!</String>
        <String xml:lang="fr-FR">(C){0}(/C) a gagné (C){1}(/C) avec une carte à gratter!</String>
        <String xml:lang="it-IT">(C){0}(/C) ha vinto (C){1}(/C) da un gratta e vinci!</String>
        <String xml:lang="pl-PL">(C){0}(/C) wygrał (C){1}(/C) ze zdrapki!</String>
        <String xml:lang="es-ES">¡(C){0}(/C) ganó (C){1}(/C) con una tarjeta de rasca y gana!</String>
        <String xml:lang="de-DE">(C){0}(/C) hat (C){1}(/C) aus einem Rubbellos gewonnen!</String>
        <String xml:lang="pt-BR">(C){0}(/C) ganhou (C){1}(/C) com uma raspadinha!</String>
        <String xml:lang="ar-001">(C){0}(/C) فاز بـ (C){1}(/C) من بطاقة الخدش!</String>
        <String xml:lang="id-ID">(C){0}(/C) menang (C){0}(/C) dari kartu gosok!</String>
        <String xml:lang="th-TH">(C){0}(/C) ชนะ (C){1}(/C) จากบัตรขูด!</String>
        <String xml:lang="hi-Latn">(C){0}(/C) jeete (C){1}(/C) ek scratch card se!</String>
        <String xml:lang="lv-LV">(C){0}(/C) uzvarēja (C){1}(/C) momentloterijā!</String>
    </Entry>

    <Entry Id="specialitem_scratchcard_at_time">
        <String xml:lang="en-US">You can only use ~r~one ~s~scratch card at a time.</String>
        <String xml:lang="nl-NL">Je kan maar ~r~een ~s~kraskaart tegelijk gebruiken.</String>
        <String xml:lang="fr-FR">Tu ne peux utiliser qu'~r~une seule ~s~carte à gratter à la fois.</String>
        <String xml:lang="it-IT">Puoi usare solo ~r~run ~s~gratta e vinci alla volta.</String>
        <String xml:lang="pl-PL">Możesz użyć tylko ~r~jedną ~s~zdrapkę w danym momencie.</String>
        <String xml:lang="es-ES">Solo puede usar ~r~una ~s~tarjeta de rasca y gana a la vez.</String>
        <String xml:lang="de-DE">Du kannst nur ~r~ein ~s~Rubbellos gleichzeitig nutzen.</String>
        <String xml:lang="pt-BR">Você só pode usar ~r~uma ~s~raspadinha por vez.</String>
        <String xml:lang="ar-001">يمكنك فقط استخدام بطاقة الخدش ~r~واحدة ~s~في المرة الواحدة.</String>
        <String xml:lang="id-ID">Anda hanya dapat menggunakan ~r~satu ~s~kartu gosok dalam satu waktu.</String>
        <String xml:lang="th-TH">คุณสามารถใช้การ์ดขูดได้ครั้งละ ~r~หนึ่ง ~s~ขูด เท่านั้น</String>
        <String xml:lang="hi-Latn">Aap sirf ~r~ek ~s~hi scratch card use kar sakte hain ek time pe.</String>
        <String xml:lang="lv-LV">Vienlaikus var izmantot tikai ~r~vienu ~s~momentloteriju.</String>
    </Entry>

    <!-- ========================= -->
    <!-- Armor usage -->
    <!-- ========================= -->
    <Entry Id="specialitem_armor_at_time">
        <String xml:lang="en-US">You can only use ~r~one ~s~body armor at a time.</String>
        <String xml:lang="it-IT">Puoi usare solo ~r~un ~s~giubbotto antiproiettile alla volta.</String>
        <String xml:lang="fr-FR">Tu ne peux utiliser qu'~r~un seul ~s~gilet pare-balles à la fois.</String>
        <String xml:lang="nl-NL">Je kan maar ~r~één ~s~kogelvrij vest tegelijk gebruiken.</String>
        <String xml:lang="de-DE">Du kannst Schutzwesten nur ~r~einzeln ~s~anlegen.</String>
        <String xml:lang="es-ES">Sólo puedes usar ~r~un ~s~chaleco antibalas a la vez.</String>
        <String xml:lang="tr-TR">Bir seferde yalnızca ~r~bir ~s~vücut zırhı kullanabilirsiniz.</String>
        <String xml:lang="pl-PL">Możesz użyć tylko ~r~jedną ~s~kamizelkę kuloodporną w danym momencie.</String>
        <String xml:lang="pt-BR">Você só pode usar ~r~um ~s~colete à prova de balas por vez.</String>
        <String xml:lang="ar-001">يمكنك فقط استخدام ~r~واحد ~s~من الدرع الواقي من الرصاص في المرة الواحدة.</String>
        <String xml:lang="id-ID">Anda hanya dapat menggunakan ~r~satu ~s~pelindung tubuh dalam satu waktu.</String>
        <String xml:lang="th-TH">คุณสามารถใช้ ~r~หนึ่ง ~s~เสื้อเกราะ ได้ครั้งละเท่านั้น</String>
        <String xml:lang="hi-Latn">Aap sirf ~r~ek ~s~hi body armor use kar sakte hain ek time pe.</String>
        <String xml:lang="lv-LV">Vienlaikus var izmantot tikai ~r~vienu ~s~bruņuvesti.</String>
    </Entry>

    <Entry Id="specialitem_armor_cooldown">
        <String xml:lang="en-US">You need to ~r~wait ~s~{0} seconds to use this type of ~p~body armor ~s~again.</String>
        <String xml:lang="it-IT">Devi ~r~aspettare ~s~{0} secondi prima di poter usare questo tipo di ~p~giubbotto antiproiettile ~s~ancora.</String>
        <String xml:lang="fr-FR">Tu dois ~r~attendre ~s~{0} secondes pour utiliser à nouveau ce type de ~p~gilet pare-balles~s~.</String>
        <String xml:lang="nl-NL">Je moet {0} seconden ~r~wachten ~s~voordat je dit type ~p~kogelvrij vest~s~ weer kan gebruiken.</String>
        <String xml:lang="de-DE">Du musst {0} Sekunden ~r~warten~s~, bevor du diesen ~p~Typ Schutzweste ~s~wieder verwenden kannst. </String>
        <String xml:lang="es-ES">Tienes que ~r~esperar ~s~{0} segundos para poder usar este tipo de ~p~chaleco antibalas ~s~otravez.</String>
        <String xml:lang="tr-TR">Gerekli {0} saniye ~r~beklemelisin~s~, bu tip ~p~vücut zırhını ~s~tekrar kullanmadan önce.</String>
        <String xml:lang="pl-PL">Musisz ~r~poczekać ~s~{0} sekund zanim użyjesz ten typ ~p~kamizelki kuloodpornej ~s~ponownie.</String>
        <String xml:lang="pt-BR">Você precisa ~r~esperar ~s~{0} segundos para poder usar esse tipo de ~p~colete à prova de balas ~s~uma vez.</String>
        <String xml:lang="ar-001">أنت بحاجة إلى ~r~الانتظار ~s~{0} ثانية لاستخدام هذا النوع من ~p~درع واقي للرصاص ~s~مرة أخرى.</String>
        <String xml:lang="id-ID">Anda harus ~r~menunggu ~s~{0} detik untuk dapat menggunakan ~p~pelindung badan tipe ini ~s~lagi.</String>
        <String xml:lang="th-TH">คุณต้อง ~r~รอ ~s~{0} วินาทีเพื่อใช้ ~p~body armour ~s~อีกครั้ง</String>
        <String xml:lang="hi-Latn">Aapko ~r~wait ~s~karna hoga {0} seconds wapas iss prakar ka ~p~body armor ~s~use karne se pehle.</String>
        <String xml:lang="lv-LV">Jums ir ~r~jāgaida {0} sekundes~s~,lai atkal izmantotu šada veida ~p~bruņuvesti~s~.</String>
    </Entry>


    <!-- ========================= -->
    <!-- Item usage -->
    <!-- ========================= -->
    <!-- {0} = drug name -->
    <!-- {1} = activity -->
    <Entry Id="specialitem_usage">
        <String xml:lang="en-US">You can't use ~r~{0} ~s~when you're {1}</String>
        <String xml:lang="it-IT">Non puoi usare ~r~{0} ~s~quando {1}</String>
        <String xml:lang="fr-FR">Tu ne peux pas utiliser ~r~{0} ~s~quand tu es {1}</String>
        <String xml:lang="nl-NL">Je kan geen ~r~{0}~s~ gebruiken wanneer je {1} bent</String>
        <String xml:lang="de-DE">Du kannst {0} nicht verwenden, wenn du {1}</String>
        <String xml:lang="es-ES">No puedes usar ~r~{0} ~s~cuando estas {1}</String>
        <String xml:lang="tr-TR">Kullanamazsınız {0} şu durumlarda {1}</String>
        <String xml:lang="pl-PL">Nie możesz użyć ~r~{0} ~s~gdy jesteś {1}</String>
        <String xml:lang="pt-BR">Não é possível usar ~r~{0} ~s~quando você está {1}</String>
        <String xml:lang="ar-001">لا يمكنك استخدام ~r~{0} ~s~عندما تكون {1}</String>
        <String xml:lang="id-ID">Anda tidak dapat menggunakan ~r~{0} ~s~ketika anda sedang {1}</String>
        <String xml:lang="th-TH">คุณไม่สามารถใช้ ~r~{0} ~s~เมื่อคุณ {1}</String>
        <String xml:lang="hi-Latn">Aap use nahi kar sakte ~r~{0} ~s~Jab aap {1}</String>
        <String xml:lang="lv-LV">Jūs nevarat izmantot ~r~{0} ~s~kad esat {1}</String>
    </Entry>

    <!-- items -->
    <Entry Id="medkit">
        <String xml:lang="en-US">medkit</String>
        <String xml:lang="it-IT">kit medico</String>
        <String xml:lang="fr-FR">kit de soin</String>
        <String xml:lang="nl-NL">verbandkit</String>
        <String xml:lang="de-DE">verbandskasten</String>
        <String xml:lang="es-ES">botiquín</String>
        <String xml:lang="tr-TR">ilk yardım çantası</String>
        <String xml:lang="pl-PL">apteczka</String>
        <String xml:lang="pt-BR">kit de primeiros socorros</String>
        <String xml:lang="ar-001">حقيبة طبية</String>
        <String xml:lang="id-ID">medkit</String>
        <String xml:lang="th-TH">ยา</String>
        <String xml:lang="hi-Latn">health kit</String>
        <String xml:lang="lv-LV">aptieciņa</String>
    </Entry>

    <!-- {0} = Player color -->
    <!-- {1} = Player name -->
    <!-- {2} = Player Id -->
    <Entry Id="player_used_medkit">
        <String xml:lang="en-US">(C){0}{1} ({2})(/C) ~s~used a ~p~medkit~s~.</String>
        <String xml:lang="nl-NL">(C){0}{1} ({2})(/C) ~s~gebruikt een ~p~verbandkit~s~.</String>
        <String xml:lang="fr-FR">(C){0}{1} ({2})(/C) ~s~a utilisé un ~p~kit de soin~s~.</String>
        <String xml:lang="it-IT">(C){0}{1} ({2})(/C) ~s~ha usato un ~p~kit medico~s~.</String>
        <String xml:lang="pl-PL">(C){0}{1} ({2})(/C) ~s~użył ~p~apteczkę~s~.</String>
        <String xml:lang="es-ES">(C){0}{1} ({2})(/C) ~s~usaste un ~p~botiquín~s~.</String>
        <String xml:lang="de-DE">(C){0}{1} ({2})(/C) ~s~hat einen ~p~Verbandskasten genutzt~s~.</String>
        <String xml:lang="pt-BR">(C){0}{1} ({2})(/C) ~s~usou um ~p~kit de primeiros socorros~s~.</String>
        <String xml:lang="ar-001">(C){0}{1} ({2})(/C) ~s~استخدم ~p~حقيبة طبية~s~.</String>
        <String xml:lang="id-ID">(C){0}{1} ({2})(/C) ~s~Menggunakan ~p~medkit~s~.</String>
        <String xml:lang="th-TH">(C){0}{1} ({2})(/C) ~s~ใช้ ~p~ยา~s~</String>
        <String xml:lang="hi-Latn">(C){0}{1} ({2})(/C) ~s~use kiye ek ~p~health kit~s~.</String>
        <String xml:lang="lv-LV">(C){0}{1} ({2})(/C) ~s~izmantoja ~p~aptieciņu~s~.</String>
    </Entry>

    <Entry Id="medkit_cooldown">
        <String xml:lang="en-US">You need to ~r~wait ~s~30 seconds between ~p~medkit ~s~uses.</String>
        <String xml:lang="nl-NL">Je moet 30 seconden ~r~wachten ~s~tussen gebruik van de ~p~verbandkit~s~.</String>
        <String xml:lang="fr-FR">Tu dois ~r~attendre ~s~30 secondes entre deux utilisations de ~p~kit de soin~s~.</String>
        <String xml:lang="it-IT">Devi ~r~aspetare ~s~30 secondi prima di poter usare un altro ~p~kit medico~s~.</String>
        <String xml:lang="pl-PL">Musisz ~r~poczekać ~s~30 sekund zanim użyjesz ~p~apteczkę ~s~ponownie.</String>
        <String xml:lang="es-ES">Tienes que ~r~esperar ~s~30 segundos para usar otro ~p~botiquín~s~.</String>
        <String xml:lang="de-DE">Du musst zwischen der Verwendung von ~p~Verbandskästen~s~ 30 Sekunden ~r~warten~s~.</String>
        <String xml:lang="pt-BR">Você precisa ~r~esperar ~s~30 segundos para usar outro ~p~kit de primeiros socorros~s~.</String>
        <String xml:lang="ar-001">تحتاج إلى ~r~الأنتظار ~s~30 ثانية بين استخدامات ~p~حقيبة طبية~s~.</String>
        <String xml:lang="id-ID">Anda harus ~r~menunggu ~s~30 detik dalam setiap ~p~penggunaan ~s~medkit.</String>
        <String xml:lang="th-TH">คุณต้อง ~r~รอ ~s~30 วินาทีระหว่าง ~p~ยา ~s~ใช้</String>
        <String xml:lang="hi-Latn">Aapko ~r~wait karna hoga ~s~30 seconds har ~p~health kit ~s~use par.</String>

        <String xml:lang="lv-LV">Jums ir ~r~jāpagaida ~s~30 sekundes starp ~p~aptieciņu ~s~izmantošanām.</String>
    </Entry>

    <Entry Id="medkit_at_time">
        <String xml:lang="en-US">You can only use ~r~one ~s~medkit at a time.</String>
        <String xml:lang="nl-NL">Je kan maar ~r~een ~s~verbandkit tegelijk gebruiken.</String>
        <String xml:lang="fr-FR">Tu ne peux utiliser qu'~r~un seul ~s~kit de soin à la fois.</String>
        <String xml:lang="it-IT">Puoi usare solo ~r~un ~s~kit medico alla volta.</String>
        <String xml:lang="pl-PL">Możesz użyć tylko ~r~jedną ~s~apteczkę w danym momencie.</String>
        <String xml:lang="es-ES">Solo puedes usar ~r~un ~s~botiquín a la vez.</String>
        <String xml:lang="de-DE">Du kannst nur ~r~einen ~s~Verbandskasten gleichzeitig nutzen.</String>
        <String xml:lang="pt-BR">You can only use ~r~one ~s~medkit at a time.</String>
        <String xml:lang="ar-001">يمكنك فقط استخدام ~r~واحدة ~s~حقيبة طبية في المرة الواحدة.</String>
        <String xml:lang="id-ID">Anda hanya dapat menggunakan ~r~satu ~s~medkit dalam satu waktu.</String>
        <String xml:lang="th-TH">คุณสามารถใช้ ~r~หนึ่ง ~s~ยา ได้ครั้งละเท่านั้น</String>
        <String xml:lang="hi-Latn">Aap sirf ~r~ek ~s~hi health kit use kar sakte hain ek time pe.</String>
        <String xml:lang="lv-LV">Vienlaikus var izmantot tikai ~r~vienu ~s~aptieciņu.</String>
    </Entry>

    <Entry Id="bandage">
        <String xml:lang="en-US">bandage</String>
        <String xml:lang="it-IT">benda</String>
        <String xml:lang="fr-FR">bandage</String>
        <String xml:lang="nl-NL">verband</String>
        <String xml:lang="de-DE">Bandage</String>
        <String xml:lang="es-ES">venda</String>
        <String xml:lang="tr-TR">bandaj</String>
        <String xml:lang="pl-PL">bandaż</String>
        <String xml:lang="pt-BR">bendaje</String>
        <String xml:lang="ar-001">ضمادة</String>
        <String xml:lang="id-ID">Perban</String>
        <String xml:lang="th-TH">ผ้าพันแผล</String>
        <String xml:lang="hi-Latn">bandage</String>
        <String xml:lang="lv-LV">pārsējs</String>
    </Entry>

    <!-- {0} = Player color -->
    <!-- {1} = Player name -->
    <!-- {2} = Player Id -->
    <Entry Id="player_used_bandage">
        <String xml:lang="en-US">(C){0}{1} ({2})(/C) ~s~used a ~p~bandage~s~.</String>
        <String xml:lang="nl-NL">(C){0}{1} ({2})(/C) ~s~heeft ~p~verband~s~ gebruikt.</String>
        <String xml:lang="fr-FR">(C){0}{1} ({2})(/C) ~s~a utilisé un ~p~bandage~s~.</String>
        <String xml:lang="it-IT">(C){0}{1} ({2})(/C) ~s~ha usato una ~p~benda~s~.</String>
        <String xml:lang="pl-PL">(C){0}{1} ({2})(/C) ~p~zabandażował~s~ się.</String>
        <String xml:lang="es-ES">(C){0}{1} ({2})(/C) ~s~has usado un ~p~vendaje~s~.</String>
        <String xml:lang="de-DE">(C){0}{1} ({2})(/C) ~s~hat eine ~p~Bandage~s~ verwendet.</String>
        <String xml:lang="pt-BR">(C){0}{1} ({2})(/C) ~s~você usou uma ~p~bandagem~s~.</String>
        <String xml:lang="ar-001">(C){0}{1} ({2})(/C) ~s~استخدم ~p~ضمادة~s~.</String>
        <String xml:lang="id-ID">(C){0}{1} ({2}(/C) ~s~menggunakan ~p~perban~s~.</String>
        <String xml:lang="th-TH">(C){0}{1} ({2})(/C) ~s~ใช้ ~p~ผ้าพันแผล~s~</String>
        <String xml:lang="hi-Latn">(C){0}{1} ({2})(/C) ~s~use kiye ek ~p~bandage~s~.</String>
        <String xml:lang="lv-LV">(C){0}{1} ({2})(/C) ~s~izmantoja ~p~pārsēju~s~.</String>
    </Entry>

    <Entry Id="bodyarmor">
        <String xml:lang="en-US">body armor</String>
        <String xml:lang="it-IT">giubbotto antiproiettile</String>
        <String xml:lang="nl-NL">kogelvrij vest</String>
        <String xml:lang="fr-FR">gilet pare-balles</String>
        <String xml:lang="de-DE">Schutzweste</String>
        <String xml:lang="es-ES">chaleco antibalas</String>
        <String xml:lang="tr-TR">vucüt zırhı</String>
        <String xml:lang="pl-PL">kamizelka kuloodporna</String>
        <String xml:lang="pt-BR">colete à prova de balas</String>
        <String xml:lang="ar-001">درع واقي للرصاص</String>
        <String xml:lang="id-ID">Pelindung badan</String>
        <String xml:lang="th-TH">ชุดเกราะ</String>
        <String xml:lang="lv-LV">bruņuveste</String>
        <String xml:lang="hi-Latn">body armor</String>
    </Entry>

    <!-- {0} = Player name/id -->
    <Entry Id="player_used_bodyarmor">
        <String xml:lang="en-US">{0} ~s~equipped a ~p~body armor~s~.</String>
        <String xml:lang="nl-NL">{0} ~s~gebruikt een ~p~kogelvrij vest~s~.</String>
        <String xml:lang="fr-FR">{0} ~s~a équipé un ~p~gilet pare-balles~s~.</String>
        <String xml:lang="it-IT">{0} ~s~ha equipaggiato un ~p~giubbotto antiproiettile~s~.</String>
        <String xml:lang="pl-PL">{0} ~s~ubrał ~p~kamizelkę kuloodporną~s~.</String>
        <String xml:lang="es-ES">{0} ~s~utilizo un ~p~chaleco antibalas~s~.</String>
        <String xml:lang="de-DE">{0} ~s~hat eine ~p~Schutzweste ~s~angezogen.</String>
        <String xml:lang="pt-BR">{0} ~s~usou um ~p~colete à prova de balas~s~.</String>
        <String xml:lang="ar-001">{0} ~s~استخدم ~p~درع واقي للرصاص~s~.</String>
        <String xml:lang="id-ID">{0} ~s~menggunakan ~p~pelindung badan~s~.</String>
        <String xml:lang="th-TH">{0} ~s~สวมใส่ ~p~เสื้อเกราะ~s~</String>
        <String xml:lang="hi-Latn">{0} ~s~lagaye ek ~p~body armor~s~.</String>
        <String xml:lang="lv-LV">{0} ~s~uzvilka ~p~bruņuvesti~s~.</String>
    </Entry>

    <!-- activites -->
    <Entry Id="on_fire">
        <String xml:lang="en-US">~b~on fire~s~.</String>
        <String xml:lang="it-IT">~b~vai a fuoco~s~.</String>
        <String xml:lang="fr-FR">~b~en feu~s~.</String>
        <String xml:lang="nl-NL">~b~in de fik~s~.</String>
        <String xml:lang="de-DE">~b~unter Beschuss~s~ bist.</String>
        <String xml:lang="es-ES">~b~en llamas~s~.</String>
        <String xml:lang="tr-TR">~b~yanıyor~s~.</String>
        <String xml:lang="pl-PL">~b~w płomieniach~s~.</String>
        <String xml:lang="pt-BR">~b~em chamas~s~.</String>
        <String xml:lang="ar-001">~b~يحترق~s~.</String>
        <String xml:lang="id-ID">~b~Terbakar~s~.</String>
        <String xml:lang="th-TH">~b~ลุกเป็นไฟ~s~</String>
        <String xml:lang="hi-Latn">~b~aag lagi hai~s~.</String>
        <String xml:lang="lv-LV">~b~deg~s~.</String>
    </Entry>

    <Entry Id="on_duty">
        <String xml:lang="en-US">~b~on duty~s~.</String>
        <String xml:lang="it-IT">~b~sei in servizio~s~.</String>
        <String xml:lang="fr-FR">~b~en service~s~.</String>
        <String xml:lang="nl-NL">~b~in dienst~s~.</String>
        <String xml:lang="de-DE">~b~im Dienst~s~ bist.</String>
        <String xml:lang="es-ES">~b~en servicio~s~.</String>
        <String xml:lang="tr-TR">~b~görevde~s~.</String>
        <String xml:lang="pl-PL">~b~na służbie~s~.</String>
        <String xml:lang="pt-BR">~b~em serviço~s~.</String>
        <String xml:lang="ar-001">~b~في الخدمة~s~.</String>
        <String xml:lang="id-ID">~b~Bertugas~s~.</String>
        <String xml:lang="th-TH">~b~ปฏิบัติหน้าที่~s~</String>
        <String xml:lang="hi-Latn">~b~on-duty~s~.</String>
        <String xml:lang="lv-LV">~b~dežūrā~s~.</String>
    </Entry>

    <Entry Id="being_stunned">
        <String xml:lang="en-US">being ~b~stunned~s~.</String>
        <String xml:lang="it-IT">vieni ~b~stordito~s~.</String>
        <String xml:lang="nl-NL">wordt ~b~getaserd~s~.</String>
        <String xml:lang="fr-FR">étant ~b~étourdi~s~.</String>
        <String xml:lang="de-DE">~b~getasert~s~ wurdest.</String>
        <String xml:lang="es-ES">estando ~b~aturdido~s~.</String>
        <String xml:lang="tr-TR">~b~sersemlemiş ~s~olmak.</String>
        <String xml:lang="pl-PL">~b~sparaliżowany~s~.</String>
        <String xml:lang="pt-BR">você está ~b~atordoado~s~.</String>
        <String xml:lang="ar-001">~b~معمي~s~.</String>
        <String xml:lang="id-ID">sedang ~b~disetrum~s~.</String>
        <String xml:lang="th-TH">กำลัง ~b~ช็อต~s~</String>
        <String xml:lang="hi-Latn">ho rahe hain ~b~stunned~s~.</String>
        <String xml:lang="lv-LV">tiek ~b~apdullināts~s~.</String>
    </Entry>

    <Entry Id="being_cuffed">
        <String xml:lang="en-US">being ~b~cuffed~s~.</String>
        <String xml:lang="it-IT">vieni ~b~ammanettato~s~.</String>
        <String xml:lang="nl-NL">wordt ~b~geboeid~s~.</String>
        <String xml:lang="fr-FR">étant ~b~menotté~s~.</String>
        <String xml:lang="de-DE">~b~festgenommen~s~ wirst.</String>
        <String xml:lang="es-ES">estando ~b~esposado~s~.</String>
        <String xml:lang="tr-TR">~b~kelepçeli ~s~olmak.</String>
        <String xml:lang="pl-PL">~b~zakuwanym~s~.</String>
        <String xml:lang="pt-BR">enquanto ~b~algemado~s~.</String>
        <String xml:lang="ar-001">يتم~b~تقييد~s~.</String>
        <String xml:lang="id-ID">sedang ~b~diborgol~s~.</String>
        <String xml:lang="th-TH">กำลัง ~b~ถูกใส่กุญแจมือ~s~</String>
        <String xml:lang="hi-Latn">ho rahe hain ~b~cuffed~s~.</String>
        <String xml:lang="lv-LV">tiek uzlikti ~b~rokudzelži~s~.</String>
    </Entry>

    <Entry Id="cuffed">
        <String xml:lang="en-US">~b~cuffed~s~.</String>
        <String xml:lang="it-IT">sei ~b~ammanettato~s~.</String>
        <String xml:lang="nl-NL">~b~geboeid~s~.</String>
        <String xml:lang="fr-FR">~b~menotté~s~.</String>
        <String xml:lang="de-DE">~b~gefesselt~s~ bist.</String>
        <String xml:lang="es-ES">~b~esposado~s~.</String>
        <String xml:lang="tr-TR">~b~kelepçeli~s~.</String>
        <String xml:lang="pl-PL">~b~zakuty~s~.</String>
        <String xml:lang="pt-BR">~b~algemado~s~.</String>
        <String xml:lang="ar-001">~b~مقيد~s~.</String>
        <String xml:lang="id-ID">~b~diborgol~s~.</String>
        <String xml:lang="th-TH">~b~ใส่กุญแจมือ~s~</String>
        <String xml:lang="hi-Latn">~b~cuffed ho gaye~s~.</String>
        <String xml:lang="lv-LV">~b~rokudzelžos~s~.</String>
    </Entry>

    <Entry Id="suffering_od">
        <String xml:lang="en-US">suffering from an ~r~overdose~s~.</String>
        <String xml:lang="it-IT">stai soffrendo di ~r~overdose~s~.</String>
        <String xml:lang="nl-NL">lijdt aan een ~r~overdosis~s~.</String>
        <String xml:lang="fr-FR">souffrant d'une ~r~overdose~s~.</String>
        <String xml:lang="de-DE">unter einer ~r~Überdosis~s~ leidst.</String>
        <String xml:lang="es-ES">sufriendo de una ~r~sobredosis~s~.</String>
        <String xml:lang="tr-TR">~r~aşırı dozdan ~s~muzdarip.</String>
        <String xml:lang="pl-PL">~r~po przedawkowaniu~s~.</String>
        <String xml:lang="pt-BR">sofrendo de uma ~r~overdose~s~.</String>
        <String xml:lang="ar-001">نعاني من ~r~جرعة زائدة~s~.</String>
        <String xml:lang="id-ID">Kesakitan akibat dari ~r~overdosis~s~.</String>
        <String xml:lang="th-TH">ทุกข์ทรมานจาก ~r~ใช้ยาเกินขนาด~s~</String>
        <String xml:lang="hi-Latn">suffer kar rahe hain dawa ke ~r~overdose ~s~se.</String>
        <String xml:lang="lv-LV">cieš no ~r~pārdozēšanas~s~.</String>
    </Entry>

    <Entry Id="specialitem_bandage">
        <String xml:lang="en-US">You've used a ~p~bandage~s~.</String>
        <String xml:lang="it-IT">Hai usato una ~p~benda~s~.</String>
        <String xml:lang="nl-NL">Je hebt een ~p~verband~s~ gebruikt.</String>
        <String xml:lang="fr-FR">Tu as utilisé un ~p~bandage~s~.</String>
        <String xml:lang="de-DE">Du hast eine ~p~Bandage ~s~verwendet.</String>
        <String xml:lang="es-ES">Has usado un ~p~vendaje~s~.</String>
        <String xml:lang="tr-TR">~p~bandajı ~s~kullandın.</String>
        <String xml:lang="pl-PL">Użyłeś ~p~bandaż~s~.</String>
        <String xml:lang="pt-BR">Você usou uma ~p~bandagem~s~.</String>
        <String xml:lang="ar-001">لقد استخدمت ~p~ضمادة~s~.</String>
        <String xml:lang="id-ID">Anda menggunakan ~p~perban~s~.</String>
        <String xml:lang="th-TH">คุณได้ใช้ ~p~ผ้าพันแผล~s~</String>
        <String xml:lang="hi-Latn">Aapne use kiya ek ~p~bandage~s~.</String>
        <String xml:lang="lv-LV">Jūs izmantojat ~p~pārsēju~s~.</String>
    </Entry>

    <Entry Id="specialitem_bandage_piece">
        <String xml:lang="en-US">You've used a piece of ~p~bandage~s~.</String>
        <String xml:lang="it-IT">Hai usato un pezzo di ~p~benda~s~.</String>
        <String xml:lang="nl-NL">Je hebt een stukje ~p~verband~s~ gebruikt.</String>
        <String xml:lang="fr-FR">Tu as utilisé un morceau de ~p~bandage~s~.</String>
        <String xml:lang="de-DE">Du hast ein Stück von der ~p~Bandage ~s~verwendet.</String>
        <String xml:lang="es-ES">Has usado un pedazo de ~p~vendaje~s~.</String>
        <String xml:lang="tr-TR">Bir parça ~p~bandaj ~s~kullandın.</String>
        <String xml:lang="pl-PL">Użyłeś sztukę ~p~bandażu~s~.</String>
        <String xml:lang="pt-BR">Você usou um pedaço de ~p~bandagem~s~.</String>
        <String xml:lang="ar-001">لقد استخدمت قطعة من ~p~ضمادة~s~.</String>
        <String xml:lang="id-ID">Anda menggunakan satu buah ~p~perban~s~</String>
        <String xml:lang="th-TH">คุณได้ใช้ชิ้นส่วนของ ~p~ผ้าพันแผล~s~</String>
        <String xml:lang="hi-Latn">Aapne ek piece use kiya ~p~bandage ~s~ka.</String>
        <String xml:lang="lv-LV">Jūs izmantojat ~p~pārsēja~s~ gabalu.</String>
    </Entry>

    <!-- {0} = amount of bandage  (0.1) -->
    <Entry Id="specialitem_bandage_amount">
        <String xml:lang="en-US">You've used {0} ~p~bandages~s~.</String>
        <String xml:lang="it-IT">Hai usato {0} ~p~bende~s~.</String>
        <String xml:lang="nl-NL">Je hebt {0} ~p~verband~s~ gebruikt.</String>
        <String xml:lang="fr-FR">Tu as utilisé {0} ~p~bandages~s~.</String>
        <String xml:lang="de-DE">Du hast {0} Bandagen verwendet.</String>
        <String xml:lang="es-ES">Has usado {0} ~p~vendajes~s~.</String>
        <String xml:lang="tr-TR">Bir miktar {0} ~p~bandaj ~s~kullandın.</String>
        <String xml:lang="pl-PL">Użyłeś {0} ~p~bandaża~s~.</String>
        <String xml:lang="pt-BR">Você usou {0} ~p~bindings~s~.</String>
        <String xml:lang="ar-001">لقد استخدمت {0} ~p~ضمادات~s~.</String>
        <String xml:lang="id-ID">Anda menggunakan {0} ~p~perban~s~.</String>
        <String xml:lang="th-TH">คุณได้ใช้ {0} ~p~bandages~s~</String>
        <String xml:lang="hi-Latn">Aapne use kiye {0} ~p~bandages~s~.</String>
        <String xml:lang="lv-LV">Jūs izmantojat {0} ~p~pārsējus~s~.</String>
    </Entry>

    <Entry Id="specialitem_medkit">
        <String xml:lang="en-US">You've used a ~p~medkit~s~.</String>
        <String xml:lang="it-IT">Hai usato un ~p~kit medico~s~.</String>
        <String xml:lang="nl-NL">Je hebt een ~p~verbandkit~s~ gebruikt.</String>
        <String xml:lang="fr-FR">Tu as utilisé un ~p~kit de soin~s~.</String>
        <String xml:lang="de-DE">Du hast einen ~p~Verbandskasten~s~ verwendet.</String>
        <String xml:lang="es-ES">Has usado un ~p~botiquín~s~.</String>
        <String xml:lang="tr-TR">~p~ilk yardım çantası ~s~kullandın.</String>
        <String xml:lang="pl-PL">Użyłeś ~p~apteczkę~s~.</String>
        <String xml:lang="pt-BR">Você usou um ~p~kit de primeiros socorros~s~.</String>
        <String xml:lang="ar-001">لقد استخدمت ~p~شنطة اسعافات~s~.</String>
        <String xml:lang="id-ID">Anda menggunakan ~p~medkit~s~.</String>
        <String xml:lang="th-TH">คุณเคยใช้ ~p~ยา~s~</String>
        <String xml:lang="hi-Latn">Aapne use kiya ek ~p~medkit~s~.</String>
        <String xml:lang="lv-LV">Jūs izmantojat ~p~aptieciņu~s~.</String>
    </Entry>

    <!-- ========================= -->
    <!-- Repair kit -->
    <!-- ========================= -->
    <Entry Id="specialitem_repairkit_vehicle_missing">
        <String xml:lang="en-US">You don't have a ~r~vehicle~s~.</String>
        <String xml:lang="it-IT">Non possiedi un ~r~veicolo~s~.</String>
        <String xml:lang="nl-NL">Je hebt geen ~r~voertuig~s~.</String>
        <String xml:lang="fr-FR">Tu n'as pas de ~r~véhicule~s~.</String>
        <String xml:lang="de-DE">Du hast kein ~r~Fahrzeug~s~.</String>
        <String xml:lang="es-ES">No tienes un ~r~vehículo~s~.</String>
        <String xml:lang="tr-TR">Bir ~r~aracınız ~s~yok.</String>
        <String xml:lang="pl-PL">Nie masz ~r~pojazdu~s~.</String>
        <String xml:lang="pt-BR">Você não tem um ~r~veículo~s~.</String>
        <String xml:lang="ar-001">ليس لديك ~r~سيارة~s~.</String>
        <String xml:lang="id-ID">Anda tidak memiliki ~r~kendaraan~s~.</String>
        <String xml:lang="th-TH">คุณไม่มี ~r~ยานพาหนะ~s~</String>
        <String xml:lang="hi-Latn">Nahi hai aap ke paas ek ~r~vehicle~s~.</String>
        <String xml:lang="lv-LV">Jums nav ~r~transportlīdzekļa~s~.</String>
    </Entry>

    <!-- {0} = item name -->
    <Entry Id="specialitem_repairkit_vehicle_inside">
        <String xml:lang="en-US">You ~r~can't use ~s~a ~b~{0} ~s~when you're inside a vehicle.</String>
        <String xml:lang="it-IT">~r~Non puoi usare ~s~un ~b~{0} ~s~mentre sei all'interno del veicolo.</String>
        <String xml:lang="nl-NL">Je ~r~kan geen ~b~{0} ~s~gebruiken wanneer je in een voertuig zit.</String>
        <String xml:lang="fr-FR">Tu ~r~ne peux pas utiliser ~s~un ~b~{0} ~s~quand tu es à l'intérieur d'un véhicule.</String>
        <String xml:lang="de-DE">Du kannst ~r~kein ~b~{0} ~s~verwenden, wenn du im Fahrzeug bist.</String>
        <String xml:lang="es-ES">~r~No puedes usar ~s~un ~b~{0} ~s~cuando estás dentro de un vehículo.</String>
        <String xml:lang="tr-TR">Sen ~r~kullanamazsın ~b~{0} ~s~bir aracın içindeyken.</String>
        <String xml:lang="pl-PL">~r~Nie możesz użyć ~s~a ~b~{0} ~s~w środku pojazdu.</String>
        <String xml:lang="pt-BR">você ~r~não pode usar ~s~a ~b~{0} ~s~quando estiver dentro de um veículo.</String>
        <String xml:lang="ar-001">لا يمكنك ~r~استخدام ~s~a ~b~{0} ~s~عندما تكون داخل السيارة.</String>
        <String xml:lang="id-ID">Anda ~r~tidak dapat menggunakan ~s~a ~b~{0} ~s~ketika berada didalam kendaraan.</String>
        <String xml:lang="th-TH">คุณ ~r~ไม่สามารถใช้ ~s~a ~b~{0} ~s~เมื่อคุณอยู่ภายในยานพาหนะ</String>
        <String xml:lang="hi-Latn">Aap ~r~use nahi kar sakte ~s~a ~b~{0} ~s~jab aap ek vehicle ke andar ho.</String>
        <String xml:lang="lv-LV">Jūs ~r~nevarat izmantot ~b~{0} ~s~kamēr jūs esat transportlīdzeklī.</String>
    </Entry>

    <Entry Id="specialitem_repairkit_vehicle_close">
        <String xml:lang="en-US">You're not ~r~close enough ~s~to use a ~b~{0} ~s~on your vehicle.</String>
        <String xml:lang="it-IT">Non sei ~r~abbastanza vicino ~s~per usare un ~b~{0} ~s~sul tuo veicolo.</String>
        <String xml:lang="nl-NL">Je bent niet ~r~dichtbij genoeg ~s~om ~b~{0} ~s~te kunnen gebruiken op je voertuig.</String>
        <String xml:lang="fr-FR">Tu n'es pas assez ~r~proche ~s~pour utiliser un ~b~{0} ~s~sur ton véhicule.</String>
        <String xml:lang="de-DE">Du bist nicht ~r~nah genug~s~, um ein ~b~{0} ~s~an deinem Fahrzeug zu verwenden.</String>
        <String xml:lang="es-ES">No estás ~r~suficientemente cerca ~s~para usar un ~b~{0} ~s~en tu vehículo.</String>
        <String xml:lang="tr-TR">Sen ~r~yeterince yakın ~s~değilsin ~b~{0} ~s~aracında kullanmak için.</String>
        <String xml:lang="pl-PL">Nie jesteś ~r~wystarczająco blisko ~s~by użyć ~b~{0} ~s~na swoim pojeździe.</String>
        <String xml:lang="pt-BR">Você não está ~r~próximo o suficiente ~s~para usar um ~b~{0} ~s~em seu veículo..</String>
        <String xml:lang="ar-001">أنت لست ~r~قريبًا بدرجة كافية من ~s~لاستخدام ~b~{0} ~s~في سيارتك.</String>
        <String xml:lang="id-ID">anda tidak ~r~cukup dekat ~s~untuk menggunakan ~b~{0} ~s~pada kendaraan anda.</String>
        <String xml:lang="th-TH">คุณ ~r~ใกล้ไม่พอ ~s~ที่จะใช้ ~b~{0} ~s~บนยานพาหนะของคุณ</String>
        <String xml:lang="hi-Latn">Aap thode bhi ~r~close nahi hai ~s~apni ~b~{0} ~s~vehicle mein use karne ke liye.</String>
        <String xml:lang="lv-LV">Jūs esat ~r~pārāk tālu ~s~lai izmantotu ~b~{0} ~s~uz sava transportlīdzekļa.</String>
    </Entry>

    <Entry Id="specialitem_repairkit_vehicle_control">
        <String xml:lang="en-US">Unable to take control of the ~b~vehicle~s~. If other ~r~players ~s~are inside it, ask them to exit.</String>
        <String xml:lang="it-IT">Non è possibile prendere il controllo del ~b~veicolo~s~. ~s~Se ci sono ~r~player ~s~all'interno del veicolo, chiedigli di uscire.</String>
        <String xml:lang="fr-FR">Impossible de prendre le contrôle du ~b~véhicule~s~. Si d'autres ~r~joueurs ~s~se trouvent à l'intérieur, demande-leur de sortir.</String>
        <String xml:lang="nl-NL">Niet in staat om controle over het ~b~voertuig ~s~te nemen. Als er andere ~r~spelers ~s~in zitten, vraag ze om uit te stappen.</String>
        <String xml:lang="de-DE">Die Kontrolle über das ~b~Fahrzeug~s~ kann nicht übernommen werden. Wenn andere ~r~Spieler~s~ im Fahrzeug sind, bitte sie, auszusteigen.</String>
        <String xml:lang="es-ES">No se puede tomar el control de los ~b~vehículos~s~. Si hay otros ~r~jugadores ~s~dentro, pídeles que salgan.</String>
        <String xml:lang="pl-PL">Nie możesz wziąć kontroli nad ~b~pojazdem~s~. Jeśli ~r~gracze ~s~są w środku, każ im wyjść.</String>
        <String xml:lang="pt-BR">Você não pode assumir o controle dos ~b~veículos~s~. Se houver outros ~r~jogadores~s~ dentro, peça a eles que saiam..</String>
        <String xml:lang="ar-001">غير قادر على السيطرة على ~b~المركبة~s~.إذا كان هناك ~r~لاعبون ~s~بداخلها، فاطلب منهم الخروج</String>
        <String xml:lang="id-ID">Tidak dapat mengambil kontrol ~b~kendaraan~s~. Jika ada ~r~pemain ~s~didalam mobil itu, minta mereka untuk keluar.</String>
        <String xml:lang="th-TH">ไม่สามารถควบคุม ~b~ยานพาหนะ~s~ ได้ หากมี ~r~ผู้เล่น ~s~คนอื่นอยู่ในนั้น ขอให้พวกเขาออก</String>
        <String xml:lang="hi-Latn">Control nahi le paa rahe aap apni ~b~vehicle ~s~ka. Agar koi aur ~r~players ~s~gaadi ke andar hain, unhe bahar aane bole.</String>
        <String xml:lang="lv-LV">Nav iespējams pārņemt vadību pār ~b~transportlīdzekli~s~. Ja tajā ir citi ~r~spēlētāji~s~, palūdziet viņiem iziet.</String>
    </Entry>

    <Entry Id="specialitem_repairkit_vehicle_type">
        <String xml:lang="en-US">You ~r~can't use ~s~a ~b~{0} ~s~on vehicles of this type.</String>
        <String xml:lang="it-IT">~r~Non puoi usare ~s~un ~b~{0} ~s~su veicoli di questa tipologia.</String>
        <String xml:lang="nl-NL">Je ~r~kan geen ~b~{0} ~s~op voertuigen van dit type gebruiken.</String>
        <String xml:lang="fr-FR">Tu ~r~ne peux pas utiliser ~s~de ~b~{0} ~s~sur les véhicules de ce type.</String>
        <String xml:lang="de-DE">Du kannst kein {0} an diesem Fahrzeugtyp verwenden.</String>
        <String xml:lang="es-ES">~r~No puedes usar ~s~un ~b~{0} ~s~en vehículos de este tipo.</String>
        <String xml:lang="tr-TR">Sen ~r~kullanamazsın ~b~{0} ~s~bu tip araçlarda.</String>
        <String xml:lang="pl-PL">~r~Nie możesz użyć~s~ ~b~{0} ~s~na pojazdach tego typu.</String>
        <String xml:lang="pt-BR">~r~Você não pode usar ~s~a ~b~{0} ~s~em veículos desse tipo.</String>
        <String xml:lang="ar-001">لا يمكنك ~r~استخدام ~s~a ~b~{0} ~s~في مركبات من هذا النوع.</String>
        <String xml:lang="id-ID">Anda ~r~tidak dapat menggunakan ~s~a ~b~{0} ~s~dengan tipe kendaraan ini.</String>
        <String xml:lang="th-TH">คุณ ~r~ไม่สามารถใช้ ~s~a ~b~{0} ~s~กับยานพาหนะประเภทนี้</String>
        <String xml:lang="hi-Latn">Aap ~r~use nahi kar sakte ~s~ek ~b~{0} ~s~is tarah ki vehicles pe.</String>
        <String xml:lang="lv-LV">Jūs ~r~nevarat izmantot ~b~{0} ~s~uz šāda veida transportlīdzekļa.</String>
    </Entry>

    <Entry Id="specialitem_repairkit_vehicle_hood">
        <String xml:lang="en-US">Your vehicle's ~y~hood ~s~must be open in order to use a ~b~{0}~s~.</String>
        <String xml:lang="it-IT">Il ~y~cofano ~s~del tuo veicolo deve essere aperto per poter usare un ~b~{0}~s~.</String>
        <String xml:lang="nl-NL">Je voertuig's ~y~motorkap ~s~moet open zijn om een ~b~{0}~s~ te kunnen gebruiken.</String>
        <String xml:lang="fr-FR">Le ~y~capot ~s~de ton véhicule doit être ouvert pour pouvoir utiliser un ~b~{0}~s~.</String>
        <String xml:lang="de-DE">Die ~y~Motorhaube~s~ deines Fahrzeuges muss geöffnet sein, damit du ein ~b~{0}~s~ verwenden kannst.</String>
        <String xml:lang="es-ES">El ~y~capó ~s~de tu vehículo tiene que estar abierto para usar un ~b~{0}~s~.</String>
        <String xml:lang="tr-TR">Aracınızın ~y~kaportası ~s~kullanılabilmesi için açık olması gerekmektedir ~b~{0}~s~.</String>
        <String xml:lang="pl-PL">~y~Maska ~s~twego samochodu musi być otwarta byś mógł użyć ~b~{0}~s~.</String>
        <String xml:lang="pt-BR">Os ~y~cap~s~ do seu veículo devem estar abertos para usar um ~b~{0}~s~.</String>
        <String xml:lang="ar-001">يجب أن يكون ~y~غطاء المحرك ~s~في سيارتك مفتوحًا حتى تتمكن من استخدام ~b~{0}~s~.</String>
        <String xml:lang="id-ID">~y~Kap mesin kendaraan anda ~s~harus dalam keadaan terbuka untuk menggunakan ~b~{0}~s~.</String>
        <String xml:lang="th-TH">~y~ฝากระโปรง ~s~ของยานพาหนะของคุณต้องเปิดอยู่จึงจะสามารถใช้ ~b~{0}~s~</String>
        <String xml:lang="hi-Latn">Aapki vehicle ka ~y~hood ~s~open hona zaruri hai ~b~{0} ~s~use karne ke liye.</String>
        <String xml:lang="lv-LV">Jūsu transportlīdzekļa ~y~dzinēja pārsegam ~s~ir jābut atvērtam, lai izmantotu ~b~{0}~s~.</String>
    </Entry>

    <!-- {0} = remaining seconds -->
    <!-- {1} = item name -->
    <Entry Id="specialitem_repairkit_cooldown">
        <String xml:lang="en-US">You must wait ~r~{0} seconds ~s~before using another ~b~{1}~s~.</String>
        <String xml:lang="it-IT">Devi aspettare ~r~{0} secondi ~s~prima di usare an altro ~b~{1}~s~.</String>
        <String xml:lang="nl-NL">Je moet ~r~{0} seconden ~s~wachten voordat je nog een ~b~{1}~s~ kan gebruiken.</String>
        <String xml:lang="fr-FR">Tu dois attendre ~r~{0} secondes ~s~avant d'utiliser un autre ~b~{1}~s~.</String>
        <String xml:lang="de-DE">Du musst ~r~{0} Sekunden warten, bevor du ein weiteres ~b~{1}~s~ verwenden kannst.</String>
        <String xml:lang="es-ES">Debes esperar ~r~{0} segundos ~s~antes de usar otro ~b~{1}~s~.</String>
        <String xml:lang="tr-TR">Beklemeniz gerekir ~r~{0} saniye ~s~başka birini kullanmadan önce ~b~{1}~s~.</String>
        <String xml:lang="pl-PL">Musisz poczekać ~r~{0} sekund ~s~zanim użyjesz kolejny ~b~{1}~s~.</String>
        <String xml:lang="pt-BR">Você deve esperar ~r~{0} segundos ~s~antes de usar outro ~b~{1}~s~.</String>
        <String xml:lang="ar-001">يجب عليك الانتظار ~r~{0} ثانية ~s~قبل استخدام ~b~{1}~s~ أخرى.</String>
        <String xml:lang="id-ID">Anda harus menunggu ~r~{0} detik ~s~sebelum dapat menggunakan ~b~{1}~s~ lagi.</String>
        <String xml:lang="th-TH">คุณต้องรอ ~r~{0} วินาที ~s~ก่อนที่จะใช้ ~b~{1}~s~ อื่น</String>
        <String xml:lang="hi-Latn">Aapko wait karna hoga ~r~{0} seconds ~s~doosra use karne se pehle ~b~{1}~s~.</String>
        <String xml:lang="lv-LV">Jums ir jāgaida ~r~{0} sekundes ~s~pirms cita ~b~{1} ~s~izmantošanas.</String>
    </Entry>

    <Entry Id="specialitem_repairkit_not_damaged">
        <String xml:lang="en-US">Your vehicle's engine isn't ~r~damaged enough~s~ to use ~b~{0}~s~.</String>
        <String xml:lang="nl-NL">De motor van je voertuig is niet ~r~beschadigd genoeg~s~ om ~b~{0}~s~ te gebruiken.</String>
        <String xml:lang="de-DE">Dein Fahrzeug ist nicht ~r~genug beschädigt~s~, um ~b~{0}~s~ zu benutzen.</String>
        <String xml:lang="it-IT">Il motore del tuo veicolo non è ~r~abbastanza danneggiato~s~ per usare ~b~{0}~s~.</String>
        <String xml:lang="fr-FR">Le moteur de ton véhicule ~r~n'est pas assez endommagé~s~ pour utiliser ~b~{0}~s~.</String>
        <String xml:lang="id-ID">Mesin kendaraanmu tidak ~r~terlalu rusak~s~ untuk menggunakan ~b~{0}~s~.</String>
        <String xml:lang="lv-LV">Jūsu transportlīdzekļa dzinējs nav ~r~pietiekami bojāts~s~, lai izmantotu ~b~{0}~s~.</String>
<<<<<<< HEAD
        <String xml:lang="es-ES">El motor de tu vehículo no está lo suficientemente ~r~dañado~s~ como para usar un ~b~{0}~s~.</String>
        <String xml:lang="pt-BR">O motor do seu veículo não está ~r~danificado ~s~o suficiente para usar um ~b~{0}~s~.</String>
=======
        <String xml:lang="hi-Latn">Aapki gaadi ka engine itna ~r~kharaab nahi hai~s~ ki ~b~{0}~s~ use kar sakein.</String>
>>>>>>> beba687f
    </Entry>

    <Entry Id="specialitem_repairkit_engine_repair">
        <String xml:lang="en-US">You have repaired your ~b~vehicle~s~'s engine.</String>
        <String xml:lang="it-IT">Hai riparato il motore del tuo ~b~veicolo~s~.</String>
        <String xml:lang="nl-NL">Je hebt je ~b~voertuig~s~'s motor gerepareerd.</String>
        <String xml:lang="fr-FR">Tu as réparé le moteur de ton ~b~véhicule~s~.</String>
        <String xml:lang="de-DE">Du hast den Motor deines ~b~Fahrzeuges ~s~repariert.</String>
        <String xml:lang="es-ES">Has reparado el motor de tu ~b~vehículo~s~.</String>
        <String xml:lang="tr-TR">Tamir ettiniz ~b~arac~s~'ın moturunu.</String>
        <String xml:lang="pl-PL">Naprawiłeś silnik swojego ~b~pojazdu~s~</String>
        <String xml:lang="pt-BR">Você consertou o motor do seu ~b~veículo~s~.</String>
        <String xml:lang="ar-001">لقد أصلحت محرك ~b~سيارتك~s~</String>
        <String xml:lang="id-ID">Anda telah memperbaiki mesin ~b~kendaraan~s~ anda.</String>
        <String xml:lang="th-TH">คุณได้ซ่อมแซมเครื่องยนต์ของ ~b~ยานพาหนะ~s~ ของคุณแล้ว</String>
        <String xml:lang="hi-Latn">Aapne repair kara apni ~b~vehicle ~s~ka engine.</String>
        <String xml:lang="lv-LV">Jūs salabojāt sava ~b~transportlīdzekļa ~s~dzinēju.</String>
    </Entry>

    <Entry Id="specialitem_repairkit_tire_repair">
        <String xml:lang="en-US">You have repaired your ~b~vehicle~s~'s tires.</String>
        <String xml:lang="it-IT">Hai riparato le ruote del tuo ~b~veicolo~s~.</String>
        <String xml:lang="nl-NL">Je hebt je ~b~voertuig~s~'s banden gerepareerd.</String>
        <String xml:lang="fr-FR">Tu as réparé les pneus de ton ~b~véhicule~s~.</String>
        <String xml:lang="de-DE">Du hast die Reifen deines ~b~Fahrzeuges ~s~repariert.</String>
        <String xml:lang="es-ES">Has reparado los neumáticos de tu ~b~vehículo~s~.</String>
        <String xml:lang="tr-TR">Tamir ettiniz ~b~arac~s~'ın lastiklerini.</String>
        <String xml:lang="pl-PL">Naprawiłeś opony swojego ~b~pojazdu~s~</String>
        <String xml:lang="pt-BR">Você consertou os pneus do seu ~b~veículo~s~.</String>
        <String xml:lang="ar-001">لقد أصلحت إطارات ~b~سيارتك~s~</String>
        <String xml:lang="id-ID">Anda telah memperbaiki ban ~b~kendaraan~s~ anda.</String>
        <String xml:lang="th-TH">คุณได้ซ่อมยาง ~b~vehicle~s~ ของคุณแล้ว</String>
        <String xml:lang="hi-Latn">Aapne repair kara apni ~b~vehicle ~s~ke tires.</String>
        <String xml:lang="lv-LV">Jūs salabojāt sava ~b~transportlīdzekļa ~s~riepas.</String>
    </Entry>

    <Entry Id="specialitem_repairkit_vehicle_clean">
        <String xml:lang="en-US">You have cleaned your ~b~vehicle~s~.</String>
        <String xml:lang="it-IT">Hai pulito il tuo ~b~veicolo~s~.</String>
        <String xml:lang="nl-NL">Je hebt je ~b~voertuig~s~ schoongemaakt.</String>
        <String xml:lang="fr-FR">Tu as nettoyé ton ~b~véhicule~s~.</String>
        <String xml:lang="de-DE">Du hast dein ~b~Fahrzeug~s~ gereinigt.</String>
        <String xml:lang="es-ES">Has limpiado tu ~b~vehículo~s~.</String>
        <String xml:lang="tr-TR">Temizledin ~b~aracını~s~.</String>
        <String xml:lang="pl-PL">Umyłeś swój ~b~pojazd~s~</String>
        <String xml:lang="pt-BR">Você limpou seu ~b~veículo~s~.</String>
        <String xml:lang="ar-001">لقد قمت بتنظيف ~b~سيارتك~s~</String>
        <String xml:lang="id-ID">Anda telah membersihkan ~b~kendaraan~s~ anda.</String>
        <String xml:lang="th-TH">คุณได้ทำความสะอาด ~b~ยานพาหนะ~s~ ของคุณแล้ว</String>
        <String xml:lang="hi-Latn">Aapne clean kara apni ~b~vehicle~s~.</String>
        <String xml:lang="lv-LV">Jūs esat notīrījis savu ~b~transportlīdzekli~s~.</String>
    </Entry>

    <!-- ========================= -->
    <!-- Halloween -->
    <!-- ========================= -->
    <Entry Id="specialitem_halloween_second_pumpkin">
        <String xml:lang="en-US">Good! You got your second ~o~pumpkin~s~. Don't give up now!</String>
        <String xml:lang="nl-NL">Goed bezig! Je hebt de tweede ~o~pompoen~s~. Geef niet up nu!</String>
        <String xml:lang="it-IT">Buono! Hai raccolto la tua seconda ~o~zucca~s~. Non arrenderti adesso!</String>
        <String xml:lang="fr-FR">C'est bien! Tu as obtenu ta deuxième ~o~citrouille~s~. N'abandonne pas maintenant!</String>
        <String xml:lang="pl-PL">Znalazłeś swoją drugą ~o~dynię~s~. Nie poddawaj się teraz!</String>
        <String xml:lang="es-ES">¡Bien! Tienes tu segunda ~o~calabaza~s~. ¡No te rindas ahora!</String>
        <String xml:lang="de-DE">Sehr gut! Du hast deinen zweiten ~o~Kürbis~s~ gefunden. Gib jetzt nicht auf!</String>
        <String xml:lang="pt-BR">Que bom! Você conseguiu seu segundo ~o~abóbora~s~. Não desista agora!</String>
        <String xml:lang="ar-001">جيد! لقد حصلت على ~o~اليقطين~s~. الثاني. لا تستسلم الآن!</String>
        <String xml:lang="id-ID">Bagus! anda sudah mendapatkan ~o~labu~s~ kedua. Jangan menyerah sekarang!</String>
        <String xml:lang="th-TH">ดี! คุณได้ ~o~ฟักทอง~s~ อันที่สองแล้ว อย่ายอมแพ้ตอนนี้!</String>
        <String xml:lang="hi-Latn">Good! Aap ko aapka second ~o~pumpkin ~s~mila. Ab give up mat kariyega!</String>
        <String xml:lang="lv-LV">Super! Jūs atradat jūsu otro ~o~ķirbi~s~. Nepadodaties!</String>
    </Entry>

    <Entry Id="specialitem_halloween_third_pumpkin">
        <String xml:lang="en-US">Third ~o~pumpkin~s~! Collect ~o~20 pumpkins ~s~for a ~b~small reward~s~!</String>
        <String xml:lang="nl-NL">Derde ~o~pompoen~s~! Verzamel ~o~20 pompoenen~s~ voor een ~b~kleine beloning~s~!</String>
        <String xml:lang="it-IT">Terza ~o~zucca~s~! Raccogli ~o~20 zucche ~s~per una ~b~piccola ricompensa~s~!</String>
        <String xml:lang="fr-FR">Troisième ~o~citrouille~s~! Collecte ~o~20 citrouilles ~s~pour une ~b~petite récompense~s~!</String>
        <String xml:lang="pl-PL">Trzecia ~o~dynia~s~! Znajdź ~o~20 dyń ~s~dla ~b~małej nagrody~s~!</String>
        <String xml:lang="es-ES">¡Tercera ~o~calabaza~s~! ¡Consigue ~o~20 calabazas ~s~para una ~b~pequeña recompensa~s~!</String>
        <String xml:lang="de-DE">Der dritte ~o~Kürbis~s~! Sammle ~o~20 Kürbis ~s~für einen ~b~kleinen Preis~s~!</String>
        <String xml:lang="pt-BR">Terceira ~o~abóbora~s~! Colete ~o~20 abóboras ~s~para uma ~b~pequena recompensa~s~!</String>
        <String xml:lang="id-ID">~o~Labu~s~ ketiga! Kumpulkan ~o~20 labu ~s~untuk mendapatkan ~b~hadiah kecil~s~!</String>
        <String xml:lang="th-TH">สาม ~o~ฟักทอง~s~! รวบรวม ~o~20 ฟักทอง ~s~เพื่อ ~b~รางวัลเล็ก ๆ~s~!</String>
        <String xml:lang="hi-Latn">Teesra ~o~pumpkin~s~! Collect karo ~o~20 aur pumpkins ~s~ek ~b~chote se reward ~s~ke liye!</String>
        <String xml:lang="lv-LV">Trešais ~o~ķirbis~s~! Savāciet ~o~20 ķirbjus ~s~priekš ~b~mazās atlīdzības~s~!</String>
    </Entry>

    <Entry Id="specialitem_hallooween_twenty_pumpkin">
        <String xml:lang="en-US">Great! You collected ~o~20 pumpkins~s~! You received a ~b~bonus item ~s~in your inventory, try to use it!</String>
        <String xml:lang="nl-NL">Geweldig! Je hebt ~o~20 pompoenen~s~ verzameld! Je hebt een ~b~bonus item ~s~ontvangen in je inventaris, probeer het te gebruiken!</String>
        <String xml:lang="it-IT">Ottimo! Hai raccolto ~o~20 zucche~s~! Hai ricevuto un ~b~oggetto bonus ~s~nel tuo inventario, prova ad utilizzarlo!</String>
        <String xml:lang="fr-FR">Génial! Tu as collecté ~o~20 citrouilles~s~! Tu as reçu un ~b~objet bonus ~s~dans ton inventaire, essaie de l'utiliser!</String>
        <String xml:lang="pl-PL">Genialnie! Znalazłeś ~o~20 dyń~s~! Dostałeś za to ~b~bonus ~s~do ekwipunku, użyj go!</String>
        <String xml:lang="es-ES">¡Excelente! ¡Recolectaste ~o~20 calabazas~s~! Has recivido un ~b~objeto de bonificación ~s~en tu inventario, ¡intenta usarlo!</String>
        <String xml:lang="de-DE">Gut gemacht! Du hast ~o~20 Kürbisse~s~ gesammelt! Du hast einen ~b~Bonus-Gegenstand ~s~in dein Inventar erhalten, versuche sie zu verwenden!</String>
        <String xml:lang="pt-BR">Excelente! Você coletou ~o~20 abóboras~s~! Você recebeu um ~b~item de bônus~s~ em seu inventário, tente usá-lo!</String>
        <String xml:lang="ar-001">الثالث ~o~القرع~s~! اجمع ~o~20 من القرع ~s~للحصول على ~b~مكافأة صغيرة~s~!</String>
        <String xml:lang="id-ID">Bagus! Anda sudah mengumpulkan ~o~20 labu~s~! Anda mendapatkan ~b~bonus barang ~s~didalam inventory, silahkan coba digunakan!</String>
        <String xml:lang="th-TH">ยอดเยี่ยม! คุณรวบรวม ~o~20 ฟักทอง~s~! คุณได้รับ ~b~รายการโบนัส ~s~ในสินค้าคงคลังของคุณ ลองใช้มันสิ!</String>
        <String xml:lang="hi-Latn">Great! Aap collect kar liye ~o~20 pumpkins~s~! Aapko mila ek ~b~bonus item ~s~aapki inventory mein, use kari ki koshish kare!</String>
        <String xml:lang="lv-LV">Super! Jūs savācāt ~o~20 ķirbjus~s~! Jūs saņemāt ~b~bonusa priekšmetu ~s~savā inventārī, mēģiniet to izmantot!</String>
    </Entry>

    <Entry Id="specialitem_halloween_twenty_more_pumpkin">
        <String xml:lang="en-US">You found 20 more ~o~pumpkins~s~! Check your inventory for your ~b~bonus item~s~.</String>
        <String xml:lang="nl-NL">Je hebt weer 20 ~o~pompoenen~s~! Bekijk je inventaris voor je ~b~bonus item~s~.</String>
        <String xml:lang="it-IT">Hai trovato altre 20 ~o~zucche~s~! Controlla il tuo inventario per ~b~l'oggetto bonus~s~.</String>
        <String xml:lang="fr-FR">Tu as trouvé 20 ~o~citrouilles~s~ de plus! Vérifie ton inventaire pour ton ~b~objet bonus~s~.</String>
        <String xml:lang="pl-PL">Znalazłeś 20 kolejnych ~o~dyń~s~! Sprawdź swój ekwipunek dla ~b~bonusów~s~.</String>
        <String xml:lang="es-ES">¡Encontraste 20 ~o~calabazas~s~ más! Revisa tu inventario para encontrar tu ~b~objeto de bonificación~s~.</String>
        <String xml:lang="de-DE">Du hast 20 weitere ~o~Kürbisse~s~ gefunden! Überprüfe dein Inventat für deinen ~b~Bonus-Gegenstand~s~.</String>
        <String xml:lang="pt-BR">Você encontrou 20 ~o~abóboras~s~! Verifique seu inventário para encontrar o ~b~item de bônus~s~.</String>
        <String xml:lang="ar-001">لقد عثرت على 20 ~o~قرع~s~ أخرى! تحقق من مخزونك من ~b~العناصر الإضافية~s~.</String>
        <String xml:lang="id-ID">Anda menemukan lagi 20 ~o~labu~s~! Silahkan periksa inventory anda untuk ~b~bonus barang~s~.</String>
        <String xml:lang="th-TH">คุณพบอีก 20 ~o~ฟักทอง~s~! ตรวจสอบสินค้าคงคลังของคุณสำหรับ ~b~รายการโบนัส~s~</String>
        <String xml:lang="hi-Latn">Aapko mile 20 aur ~o~pumpkins~s~! Check kare apni inventory aapke ~b~bonus item ~s~ke liye.</String>
        <String xml:lang="lv-LV">Jūs savācāt vēl 20 ~o~ķirbjus~s~! Pārbaudiet savu inventāri priekš jūsu ~b~bonusa priekšmeta~s~.</String>
    </Entry>

    <Entry Id="specialitem_hallooween_fifty_pumpkin">
        <String xml:lang="en-US">Yay! You made it to 50! You will receive this bonus every ~o~50 pumpkins ~s~found!</String>
        <String xml:lang="nl-NL">Yay! Je hebt de 50 pompoenen gehaald! Je krijgt deze bonus elke ~o~50 pompoenen~s~!</String>
        <String xml:lang="it-IT">Eviva! Sei arrivato a 50! Riceverai questo bonus ogni volta che trovi ~o~50 zucche~s~!</String>
        <String xml:lang="fr-FR">Bravo! Tu as atteint les 50 citrouilles! Tu recevras ce bonus à chaque ~o~50 citrouilles ~s~trouvées!</String>
        <String xml:lang="pl-PL">Super! To już 50! Otrzymasz ten bonus co ~o~50 dyń ~s~które znajdziesz!</String>
        <String xml:lang="es-ES">¡Hurra! ¡Llegaste a los 50! ¡Recibirás esta bonificación cada ~o~50 calabazas ~s~que encuentres!</String>
        <String xml:lang="de-DE">Glückwunsch! Du hast es zu den 50 geschafft! Du wirst diesen Bonus alle ~o~50 Kürbisse ~s~erhalten, die du findest!</String>
        <String xml:lang="pt-BR">Viva! Você chegou a 50! Receberá esse bônus para cada ~o~50 abóboras ~s~que encontrar!</String>
        <String xml:lang="ar-001">لقد وصلت إلى 50! سوف تحصل على هذه المكافأة عند كل ~o~50 يقطينة ~s~يتم العثور عليها</String>
        <String xml:lang="id-ID">Hore! anda menemukan 50! anda akan mendapatkan bonus ini setiap ~o~50 labu ~s~ditemukan!</String>
        <String xml:lang="th-TH">เย้! คุณทำมันถึง 50! คุณจะได้รับโบนัสนี้ทุกๆ ~o~50 ฟักทอง ~s~ที่พบ!</String>
        <String xml:lang="hi-Latn">Yay! Aap 50 dhoond chuke! Aapko ye bonus har ~o~50 pumpkins ~s~milne par milega!</String>
        <String xml:lang="lv-LV">Jūs esat sasnedzis 50! Jūs saņemsiet šo atlīdzību par katriem ~o~50 ķirbjiem~s~!</String>
    </Entry>

    <!-- {0} = Player name -->
    <!-- {1} = Pumpkin count -->
    <Entry Id="specialitem_halloween_pumpkin_counter">
        <String xml:lang="en-US">{0} ~s~has found {1} ~o~pumpkins~s~!</String>
        <String xml:lang="nl-NL">{0} ~s~heeft {1} ~o~pumpkins~s~ gevonden!</String>
        <String xml:lang="it-IT">{0} ~s~ha trovato {1} ~o~zucche~s~!</String>
        <String xml:lang="fr-FR">{0} ~s~a trouvé {1} ~o~citrouilles~s~!</String>
        <String xml:lang="pl-PL">{0} ~s~znalazł {1} ~o~dyń~s~!</String>
        <String xml:lang="es-ES">¡{0} ~s~ha encontrado {1} ~o~calabazas~s~!</String>
        <String xml:lang="de-DE">{0} ~s~hat {1} ~o~Kürbisse~s~ gefunden!</String>
        <String xml:lang="pt-BR">{0} ~s~encontrou {1} ~o~abóboras~s~!</String>
        <String xml:lang="ar-001">{0} ~s~عثر على {1} ~o~يقطين~s~!</String>
        <String xml:lang="id-ID">{0} ~s~telah menemukan {1} ~o~labu~s~!</String>
        <String xml:lang="th-TH">{0} ~s~พบ {1} ~o~ฟักทอง~s~!</String>
        <String xml:lang="hi-Latn">{0} ~s~ko mila {1} ~o~pumpkins~s~!</String>
        <String xml:lang="lv-LV">{0} ~s~atrada {1} ~o~ķirbju~s~!</String>
    </Entry>

    <Entry Id="specialitem_halloween_candy_inventory_full">
        <String xml:lang="en-US">~r~Warning: ~s~You couldn't receive a halloween candy because your inventory is full.</String>
        <String xml:lang="nl-NL">~r~Waarschuwing: ~s~Je kon geen halloween candy ontvangen omdat je inventaris vol zit.</String>
        <String xml:lang="it-IT">~r~Attenzione: ~s~Non hai potuto ricevere la caramella di halloween poiché il tuo inventario è pieno.</String>
        <String xml:lang="fr-FR">~r~Avertissement: ~s~Tu n'as pas pu recevoir un bonbon d'Halloween car ton inventaire est plein.</String>
        <String xml:lang="pl-PL">~r~Uwaga: ~s~Nie dostałeś cukierka halloweenowego bo twój ekwipunek jest pełny.</String>
        <String xml:lang="es-ES">~r~Advertencia: ~s~No pudiste recibir un dulce de Halloween porque tu inventario está lleno.</String>
        <String xml:lang="de-DE">~r~Achtung: ~s~Du konntest keine Halloween-Süßigkeiten erhalten, weil dein Inventar voll ist.</String>
        <String xml:lang="pt-BR">~r~Aviso: ~s~Você não pôde receber um doce de Halloween porque seu inventário está cheio.</String>
        <String xml:lang="ar-001">~r~تحذير: ~s~لا يمكنك الحصول على حلوى الهالوين لأن مخزونك ممتلئ.</String>
        <String xml:lang="id-ID">~r~Peringatan: ~s~Anda tidak dapat menerima permen hallowen karena inventory anda penuh.</String>
        <String xml:lang="th-TH">~r~คำเตือน: ~s~คุณไม่สามารถรับขนมฮาโลวีนได้เนื่องจากสินค้าคงคลังของคุณเต็ม</String>
        <String xml:lang="hi-Latn">~r~Warning: ~s~Aap aur halloween candy receive nahi kar sake kyunki aapki inventory full hai.</String>
        <String xml:lang="lv-LV">~r~Brīdinājums: ~s~Jūs nevarējat saņemt halovīna saldumu jo jūsu inventārs ir pilns.</String>
    </Entry>

    <!-- {0} = Error-code -->
    <Entry Id="specialitem_halloween_candy_error">
        <String xml:lang="en-US">~r~Warning: ~s~You couldn't receive a halloween candy due to an error 0x88-{0}.</String>
        <String xml:lang="nl-NL">~r~Waarschuwing: ~s~Je kon geen halloween candy ontvangen in verband met een error 0x88-{0}.</String>
        <String xml:lang="it-IT">~r~Attenzione: ~s~Non hai potuto ricevere la caramella di halloween a causa dell'errore 0x88-{0}.</String>
        <String xml:lang="fr-FR">~r~Avertissement: ~s~Tu n'as pas pu recevoir un bonbon d'Halloween en raison d'une erreur 0x88-{0}.</String>
        <String xml:lang="pl-PL">~r~Uwaga: ~s~Nie dostałeś cukierka halloweenowego z powodu błędu 0x88-{0}.</String>
        <String xml:lang="es-ES">~r~Advertencia: ~s~No pudiste recibir un dulce de Halloween debido a un error 0x88-{0}.</String>
        <String xml:lang="de-DE">~r~Achtung: ~s~Du konntest keine Halloween-Süßigkeiten erhalten aufgrund eines Fehlers: 0x88-{0}.</String>
        <String xml:lang="pt-BR">~r~Aviso: ~s~Não foi possível receber doces de Halloween devido ao erro 0x88-{0}.</String>
        <String xml:lang="ar-001">~r~تحذير: ~s~لا يمكنك استلام حلوى الهالوين بسبب خطأ 0x88-{0}.</String>
        <String xml:lang="id-ID">~r~Peringatan: ~s~Anda tidak dapat menerima permen hallowen karena error 0x88-{0}.</String>
        <String xml:lang="th-TH">~r~คำเตือน: ~s~คุณไม่สามารถรับขนมฮาโลวีนได้เนื่องจากข้อผิดพลาด 0x88-{0}</String>
        <String xml:lang="hi-Latn">~r~Warning: ~s~Aap halloween candy receive nahi kar paye kisi wajah se, error 0x88-{0}.</String>
        <String xml:lang="lv-LV">~r~Brīdinājums: ~s~Jūs nevarējat saņemt halovīna saldumu dēļ kļūdas 0x88-{0}.</String>
    </Entry>

    <!-- {0} = Player name -->
    <!-- {1} = Final prize -->
    <Entry Id="specialitem_halloween_all_pumpkins">
        <String xml:lang="en-US">{0} ~s~has found all 500 ~o~pumpkins~s~ and received ~g~{1}~s~!</String>
        <String xml:lang="nl-NL">{0} ~s~heeft alle 500 ~o~pompoenen~s~ gevonden en heeft ~g~{1}~s~ gekregen!</String>
        <String xml:lang="it-IT">{0} ~s~ha trovato tutte le 500 ~o~zucche~s~ e ha ricevuto ~g~{1}~s~!</String>
        <String xml:lang="fr-FR">{0} ~s~a trouvé les 500 ~o~citrouilles~s~ et a reçu ~g~{1}~s~!</String>
        <String xml:lang="pl-PL">{0} ~s~znalazł wszystkie 500 ~o~dyń~s~ i otrzymał ~g~{1}~s~!</String>
        <String xml:lang="es-ES">¡{0} ~s~ha encontrado las 500 ~o~calabazas~s~ y ha recibido ~g~{1}~s~!</String>
        <String xml:lang="de-DE">{0} ~s~hat alle 500 ~o~Kürbisse~s~ gefunden und hat ~g~{1}~s~ erhalten!</String>
        <String xml:lang="pt-BR">{0} ~s~encontrou as 500 ~o~abóboras~s~ erecebeu ~g~{1}~s~!</String>
        <String xml:lang="ar-001">{0} ~s~عثر على كل 500 ~o~يقطينة~s~ واستلم ~g~{1}~s~!</String>
        <String xml:lang="id-ID">{0} ~s~telah menemukan seluruh 500 ~o~labu~s~ dan menerima ~g~{1}~s~!</String>
        <String xml:lang="th-TH">{0} ~s~ค้นพบ ~o~pumpkins~s~ ทั้งหมด 500 ตัว และได้รับ ~g~{1}~s~!</String>
        <String xml:lang="hi-Latn">{0} ~s~ko mil gaye saare 500 ~o~pumpkins~s~ aur unko mila ~g~{1}~s~!</String>
        <String xml:lang="lv-LV">{0} ~s~atrada visus 500 ~o~ķirbjus~s~ un saņēma ~g~{1}~s~!</String>
    </Entry>

    <!-- {0} = Final prize -->
    <Entry Id="specialitem_halloween_reward">
        <String xml:lang="en-US">You received ~g~{0} ~s~and the ~o~Freddy Krueger Outfit ~s~for your civilian character. Happy Halloween!</String>
        <String xml:lang="nl-NL">Je hebt ~g~{0} ~s~en de ~o~Freddy Krueger Outfit ~s~ontvangen voor je civilian karaker. Fijne Halloween!</String>
        <String xml:lang="it-IT">Hai ricevuto ~g~{0} ~s~e ~o~l'Outfit di Freddy Krueger ~s~per il tuo personaggio da civile. Buon Halloween!</String>
        <String xml:lang="fr-FR">Tu as reçu ~g~{0} ~s~et la ~o~tenue Freddy Krueger ~s~pour ton personnage civil. Joyeux Halloween!</String>
        <String xml:lang="pl-PL">Otrzymałeś ~g~{0} ~s~i ~o~Strój Freddiego Kruegera ~s~dla twojej postaci cywilnej. Szczęśliwego Halloween!</String>
        <String xml:lang="es-ES">Recibiste ~g~{0} ~s~y el traje de ~o~Freddy Krueger ~s~para tu personaje civil. ¡Feliz Halloween!</String>
        <String xml:lang="de-DE">Du hast ~g~{0} ~s~und das ~o~Freddy Krueger Outfit ~s~für deinen zivilen Charakter erhalten. Happy Halloween!</String>
        <String xml:lang="pt-BR">Você recebeu ~g~{0} ~s~e a fantasia de ~o~Freddy Krueger ~s~para seu personagem civil. Feliz Halloween</String>
        <String xml:lang="ar-001">لقد تلقيت ~g~{0} ~s~و~o~Freddy Krueger طقم ~s~لشخصيتك المدنية. عيد رعب سعيد!</String>
        <String xml:lang="id-ID">Anda menerima ~g~{0} ~s~dan ~o~Kostum Freddy Krueger ~s~untuk karater sipil. Selamat Hallowen!</String>
        <String xml:lang="th-TH">คุณได้รับ ~g~{0} ~s~และ ~o~ชุด Freddy Krueger ~s~สำหรับตัวละครพลเรือนของคุณ สุขสันต์วันฮาโลวีน!</String>
        <String xml:lang="hi-Latn">Aapko mila ~g~{0} ~s~aur ~o~Freddy Krueger Outfit ~s~aapke civilian character ke liye. Happy Halloween!</String>
        <String xml:lang="lv-LV">Jūs saņēmat ~g~{0} ~s~un ~o~Fredija Krīgera tērpu ~s~priekš sava civila tēla. Laimīgu Halovīnu!</String>
    </Entry>

    <!-- {0} = Cooldown -->
    <Entry Id="specialitem_hallooween_candy_cooldown">
        <String xml:lang="en-US">You must ~r~wait ~s~{0} seconds before eating another ~o~halloween candy~s~.</String>
        <String xml:lang="nl-NL">Je moet {0} seconds ~r~wait ~s~voordat je nog een ~o~halloween candy~s~ kan eten.</String>
        <String xml:lang="it-IT">Devi ~r~aspettare ~s~{0} secondi prima di poter mangiare un'altra ~o~caramella di halloween~s~.</String>
        <String xml:lang="fr-FR">Tu dois ~r~attendre ~s~{0} secondes avant de manger un autre ~o~bonbon d'Halloween~s~.</String>
        <String xml:lang="pl-PL">Musisz ~r~poczekać ~s~{0} sekund przed zjedzeniem kolejnego ~o~cukierka halloweenowego~s~.</String>
        <String xml:lang="es-ES">Tu tienes que ~r~esperar ~s~{0} segundos antes de comer otro ~o~dulce de Halloween~s~.</String>
        <String xml:lang="de-DE">Du musst {0} Sekunden ~r~warten~s~, bevor du eine weitere ~o~Halloween-Süßigkeit~s~ isst.</String>
        <String xml:lang="pt-BR">Você deve ~r~esperar ~s~{0} segundos antes de comer outro ~o~doce de Halloween~s~.</String>
        <String xml:lang="ar-001">يجب عليك ~r~الانتظار ~s~{0} ثانية قبل تناول ~o~حلوى الهالوين~s~ أخرى.</String>
        <String xml:lang="id-ID">Anda harus ~r~menunggu ~s~{0} detik sebelum memakan ~o~permen hallowen~s~ lagi.</String>
        <String xml:lang="th-TH">คุณต้อง ~r~รอ ~s~{0} วินาทีก่อนจะกิน ~o~ขนมฮาโลวีน~s~ อีกชิ้น</String>
        <String xml:lang="hi-Latn">Aapko ~r~wait ~s~karna hoga {0} seconds doosri ~o~halloween candy ~s~khane se pehle.</String>
        <String xml:lang="lv-LV">Jums ir ~r~jāgaida ~s~{0} sekundes pirms cita ~o~halovīna salduma ~s~apēšanas.</String>
    </Entry>

    <Entry Id="specialitem_halloween_find_all_pumpkins">
        <String xml:lang="en-US">Find all the ~o~Pumpkins ~s~before the end of the ~o~event ~s~to win a ~g~big prize~s~.</String>
        <String xml:lang="pl-PL">Znajdź wszytskie ~o~Dynie ~s~przed końcem ~o~wydarzenia ~s~by zdobyć ~g~wielką nagrodę~s~.</String>
        <String xml:lang="nl-NL">Vind alle ~o~pompoenen ~s~voor het einde van het ~o~evenement ~s~om een ~g~grote prijs ~s~te winnen.</String>
        <String xml:lang="fr-FR">Trouve toutes les ~o~citrouilles ~s~avant la fin de l'~o~événement ~s~pour gagner un ~g~grand prix~s~.</String>
        <String xml:lang="it-IT">Trova tutte le ~o~zucche ~s~prima della fine dell' ~o~evento ~s~per vincere un ~g~grande premio~s~.</String>
        <String xml:lang="es-ES">Encuentra todas las ~o~calabazas ~s~antes de que termine el ~o~evento ~s~para ganar un ~g~gran premio~s~.</String>
        <String xml:lang="pt-BR">Encontre todas as ~o~abóboras ~s~antes que o ~o~evento ~s~termine para ganhar um ~g~grande prêmio~s~.</String>
        <String xml:lang="de-DE">Finde alle ~o~Kürbisse~s~, bevor das ~o~Event ~s~endet, um einen ~g~großen Preis ~s~zu gewinnen.</String>
        <String xml:lang="ar-001">ابحث عن جميع ~o~اليقطين ~s~قبل نهاية ~o~الحدث ~s~للفوز ~g~بالجائزة الكبرى~s~.</String>
        <String xml:lang="id-ID">Temukan seluruh ~o~labu ~s~sebelum berakhirnya ~o~event ~s~untuk memenangkan ~g~hadiah besar~s~.</String>
        <String xml:lang="th-TH">ค้นหา ~o~ฟักทอง ~s~ก่อนสิ้นสุดกิจกรรม ~o~~s~เพื่อรับรางวัล ~g~รางวัลใหญ่~s~</String>
        <String xml:lang="hi-Latn">Dhoondo saare ~o~Pumpkins ~s~ye ~o~event ~s~khatam hone se pehle aur jeeto ek ~g~bada tohfa~s~.</String>
        <String xml:lang="lv-LV">Atradiet visus ~o~Ķirbjus ~s~pirms ~o~notikuma ~s~beigām, lai iegūtu ~g~lielo balvu~s~.</String>
    </Entry>

    <!-- {0} = Pumpkin id -->
    <Entry Id="specialitem_halloween_pumpkin_specific_number">
        <String xml:lang="en-US">~r~You've already collected this pumpkin ({0}).</String>
        <String xml:lang="pl-PL">~r~Zebrałeś już dynię ({0}).</String>
        <String xml:lang="nl-NL">~r~Je hebt deze pompoen ({0}) al gevonden.</String>
        <String xml:lang="fr-FR">~r~Tu as déjà collecté cette citrouille ({0}).</String>
        <String xml:lang="it-IT">~r~Hai già raccolto questa zucca ({0}).</String>
        <String xml:lang="es-ES">~r~Ya has recogido esta calabaza ({0}).</String>
        <String xml:lang="pt-BR">~r~Você já colheu essa abóbora ({0}).</String>
        <String xml:lang="de-DE">~r~Du hast diesen Kürbis bereits gesammelt ({0}).</String>
        <String xml:lang="ar-001">~r~لقد قمت بالفعل بجمع هذه اليقطين ({0}).</String>
        <String xml:lang="id-ID">~r~Anda telah mengumpulkan labu ini ({0}).</String>
        <String xml:lang="th-TH">~r~คุณได้รวบรวมฟักทองนี้แล้ว ({0})</String>
        <String xml:lang="hi-Latn">~r~Aapne pehle hi collect kar liya hai ye pumpkin ({0}).</String>
        <String xml:lang="lv-LV">~r~Jūs jau esat savācis šo ķirbi ({0}).</String>
    </Entry>

    <!-- ========================= -->
    <!-- Christmas -->
    <!-- ========================= -->
    <Entry Id="specialitem_christmas_pick_snowball">
        <String xml:lang="en-US">Press {0} to pick up ~b~snowballs~s~.</String>
        <String xml:lang="pl-PL">Wciśnij {0} by podnieść ~b~śnieżki~s~.</String>
        <String xml:lang="nl-NL">Druk op {0} om ~b~sneeuwballen~s~ op te pakken.</String>
        <String xml:lang="fr-FR">Appuie sur {0} pour ramasser les ~b~boules de neige~s~.</String>
        <String xml:lang="it-IT">Premi {0} per raccogliere le ~b~palle di neve~s~.</String>
        <String xml:lang="es-ES">Pulsa {0} para recoger ~b~bolas de nieve~s~.</String>
        <String xml:lang="pt-BR">Pressione {0} para pegar ~b~bolas de neve~s~.</String>
        <String xml:lang="de-DE">Drücke {0}, um ~b~Schneebälle~s~ aufzuheben.</String>
        <String xml:lang="ar-001">اضغط على {0} لالتقاط ~b~كرات الثلج~s~.</String>
        <String xml:lang="id-ID">Tekan {0} untuk mengambil ~b~bola salju~s~.</String>
        <String xml:lang="th-TH">กด {0} เพื่อรับ ~b~หิมะ~s~</String>
        <String xml:lang="hi-Latn">Press kare {0} ~b~snowballs ~s~uthane ke liye.</String>
        <String xml:lang="lv-LV">Nospiediet {0}, lai paņemtu ~b~sniega bumbas~s~.</String>
    </Entry>

    <Entry Id="specialitem_christmas_present_collected_inventory">
        <String xml:lang="en-US">You collected a ~g~present~s~! You can open your presents in ~b~M ~s~&gt; ~b~Inventory~s~!</String>
        <String xml:lang="pl-PL">Podniosłes ~g~prezent~s~! Możesz otworzyć swoje prezenty w ~b~M ~s~&gt; ~b~Ekwipunek~s~!</String>
        <String xml:lang="nl-NL">Je hebt een ~g~cadeau~s~ gevonden! Je kan je cadeaus openen in ~b~M ~s~&gt; ~b~Inventaris~s~!</String>
        <String xml:lang="fr-FR">Tu as collecté un ~g~cadeau~s~! Tu peux ouvrir tes cadeaux dans ~b~M ~s~&gt; ~b~Inventaire~s~!</String>
        <String xml:lang="it-IT">Hai raccolto un ~g~regalo~s~! Puoi aprire i tuoi regali in ~b~M ~s~&gt; ~b~Inventario~s~!</String>
        <String xml:lang="es-ES">¡Has recogido un ~g~regalo~s~! Puedes abrir tus regalos en ~b~M ~s~&gt; ~b~Inventario~s~!</String>
        <String xml:lang="pt-BR">Você ganhou um ~g~presente~s~! Você pode abrir seus presentes em ~b~M ~s~&gt; ~b~Inventário~s~!</String>
        <String xml:lang="de-DE">Du hast ein ~g~Geschenk~s~ eingesammlt! Du kannst dein Geschenk in ~b~M ~s~&gt; ~b~Inventar~s~ öffnen!</String>
        <String xml:lang="ar-001">لقد جمعت ~g~هدية~s~! يمكنك فتح هداياك في ~b~M ~s~&gt; ~b~المخزون~s~!</String>
        <String xml:lang="id-ID">Anda mengumpulkan sebuah ~g~hadiah~s~! Anda dapat membuka hadiah anda di ~b~M ~s~&gt; ~b~Invetory~s~!</String>
        <String xml:lang="th-TH">คุณรวบรวม ~g~ของขวัญ~s~! คุณสามารถเปิดของขวัญได้ใน ~b~M ~s~&gt; ~b~สินค้าคงคลัง~s~!</String>
        <String xml:lang="hi-Latn">Aapne collect kiya ek ~g~present~s~! Aap apne presents open kar sakte ho, ~b~M ~s~&gt; ~b~Inventory~s~!</String>
        <String xml:lang="lv-LV">Jūs savācat ~g~dāvanu~s~! Jūs varat atvērt savas dāvanas ~b~M ~s~&gt; ~b~Inventārs~s~!</String>
    </Entry>

    <Entry Id="specialitem_christmas_present_collect_cooldown">
        <String xml:lang="en-US">You must ~r~wait ~s~before collecting another ~g~present~s~!</String>
        <String xml:lang="pl-PL">Musisz ~r~poczekać ~s~przed podniesieniem kolejnego ~g~prezentu~s~!</String>
        <String xml:lang="nl-NL">Je moet ~r~wachten ~s~voordat je een ander ~g~cadeau~s~ kan oppakken!</String>
        <String xml:lang="fr-FR">Tu dois ~r~attendre ~s~avant de collecter un autre ~g~cadeau~s~!</String>
        <String xml:lang="it-IT">Devi ~r~aspettare ~s~prima di raccogliere un altro ~g~regalo~s~!</String>
        <String xml:lang="es-ES">Debes ~r~esperar ~s~antes de recoger otro ~g~regalo~s~!</String>
        <String xml:lang="pt-BR">Você deve ~r~esperar ~s~antes de pegar outro ~g~presente~s~!</String>
        <String xml:lang="de-DE">Du musst ~r~warten~s~, bevor du ein weiteres ~g~Geschenk ~s~einsammelst.</String>
        <String xml:lang="ar-001">يجب عليك ~r~الانتظار~s~ قبل جمع ~g~هدية~s~ أخرى!</String>
        <String xml:lang="id-ID">Anda harus ~r~menunggu ~s~sebelum mengumpulkan kembali ~g~hadiah~s~!</String>
        <String xml:lang="th-TH">คุณต้อง ~r~รอ ~s~ก่อนที่จะรวบรวม ~g~ปัจจุบัน~s~!</String>
        <String xml:lang="hi-Latn">Aapko ~r~wait ~s~karna hoga doosra ~g~present ~s~collect karne se pehle!</String>
        <String xml:lang="lv-LV">Jums ir ~r~jāpagaida ~s~pirms citas ~g~dāvanas ~s~savākšanas!</String>
    </Entry>

    <Entry Id="specialitem_christmas_present_despawned">
        <String xml:lang="en-US">The ~g~present ~s~has ~r~despawned~s~.</String>
        <String xml:lang="pl-PL">~g~Prezent ~s~się ~r~zdespawnował~s~.</String>
        <String xml:lang="nl-NL">Dit ~g~cadeau ~s~is ~r~verdwenen~s~.</String>
        <String xml:lang="fr-FR">Le ~g~cadeau ~s~a ~r~disparu~s~.</String>
        <String xml:lang="it-IT">Il ~g~regalo ~s~è ~r~scomparso~s~.</String>
        <String xml:lang="es-ES">El ~g~regalo ~s~ha ~r~desaparecido~s~.</String>
        <String xml:lang="pt-BR">O ~g~presente ~r~desapareceu~s~.</String>
        <String xml:lang="de-DE">Das ~g~Geschenk ~s~ist ~r~despawned~s~.</String>
        <String xml:lang="ar-001">~g~الموجود ~s~قد تم ~r~إلغاء ظهوره~s~.</String>
        <String xml:lang="id-ID">~g~hadiah ~s~telah ~r~menghilang~s~.</String>
        <String xml:lang="th-TH">~g~ปัจจุบัน ~s~มี ~r~กำเนิดแล้ว~s~</String>
        <String xml:lang="hi-Latn">~g~Present ~s~gayab ya ~r~despawn ~s~ho gaya hai.</String>
        <String xml:lang="lv-LV">~g~Dāvana ~r~pazūda~s~.</String>
    </Entry>

    <Entry Id="specialitem_christmas_present_nearby">
        <String xml:lang="en-US">The ~g~present dropped by ~r~Santa Claus ~s~is nearby!</String>
        <String xml:lang="pl-PL">~g~Prezent upuszczony przez ~r~Świętego Mikołaja ~s~jest blisko!</String>
        <String xml:lang="nl-NL">Het ~g~cadeau ~s~dat is gedropt door ~r~de kerstman ~s~is in de buurt!</String>
        <String xml:lang="fr-FR">Le ~g~cadeau déposé par le ~r~Père Noël ~s~est à proximité!</String>
        <String xml:lang="it-IT">Il ~g~regalo lasciato da ~r~Babbo Natale ~s~è nelle vicinanze!</String>
        <String xml:lang="es-ES">El ~g~regalo que tiro ~r~Santa Claus ~s~está cerca!</String>
        <String xml:lang="pt-BR">o ~g~presente que joguei ~r~Papai Noel ~s~está por perto!</String>
        <String xml:lang="de-DE">Das ~g~Geschenk~s~, welches von ~r~Santa Claus ~s~fallen gelassen wurde~s~, befindet sich in der Nähe.</String>
        <String xml:lang="ar-001">~g~الموجود ~s~قد تم ~r~إلغاء ظهوره~s~.</String>
        <String xml:lang="id-ID">~g~Hadiah yang dijatuhkan ~r~Santa Claus ~s~berada didekat mu!</String>
        <String xml:lang="th-TH">~g~ของขวัญที่ดรอปโดย ~r~Santa Claus ~s~อยู่ใกล้ๆ แล้ว!</String>
        <String xml:lang="hi-Latn">Ek ~g~present drop kara hai ~r~Santa Claus ~s~ne aas-paas mein!</String>
        <String xml:lang="lv-LV">Netālu no jums ir nokrituši ~r~Ziemassvētku vecīša ~g~dāvana~s~.</String>
    </Entry>

    <!-- {0} = Max amount of snowballs you can carry -->
    <Entry Id="specialitem_christmas_max_capacity_snowballs">
        <String xml:lang="en-US">You can't carry more than ~b~{0} snowballs~s~!</String>
        <String xml:lang="pl-PL">Nie możesz nieść więcej niż ~b~{0} śnieżek~s~!</String>
        <String xml:lang="nl-NL">Je kan niet meer dan ~b~{0} sneeuwballen~s~ dragen!</String>
        <String xml:lang="fr-FR">Tu ne peux pas porter plus de ~b~{0} boules de neige~s~!</String>
        <String xml:lang="it-IT">Non puoi avere più di ~b~{0} palle di neve~s~!</String>
        <String xml:lang="es-ES">No puedes llevar más de ~b~{0} bolas de nieve~s~!</String>
        <String xml:lang="pt-BR">Você não pode carregar mais do que ~b~{0} bolas de neve~s~!</String>
        <String xml:lang="de-DE">Du kannst nicht mehr als ~b~{0}Schneebälle ~s~tragen!</String>
        <String xml:lang="ar-001">لا يمكنك حمل أكثر من ~b~{0} كرات الثلج~s~!</String>
        <String xml:lang="id-ID">Anda tidak dapat membawa ~b~bola salju lebih dari {0}~s~!</String>
        <String xml:lang="th-TH">คุณไม่สามารถพกพาลูกบอลหิมะเกิน ~b~{0} ลูก~s~!</String>
        <String xml:lang="hi-Latn">Aap aur nahi rakh sakte ~b~{0} snowballs~s~!</String>
        <String xml:lang="lv-LV">Jūs nevarat nēsāt vairāk nekā ~b~{0} sniega bumbu~s~!</String>
    </Entry>

    <!-- ========================= -->
    <!-- Scratch Card Menu -->
    <!-- ========================= -->
    <Entry Id="menu_specialitem_scratchcard_title">
        <String xml:lang="en-US">Scratch Card</String>
        <String xml:lang="pl-PL">Zdrapka</String>
        <String xml:lang="nl-NL">Kraslot</String>
        <String xml:lang="fr-FR">Carte à gratter</String>
        <String xml:lang="it-IT">Gratta e Vinci</String>
        <String xml:lang="es-ES">Rasca y Gana</String>
        <String xml:lang="pt-BR">Raspadinha</String>
        <String xml:lang="ar-001">بطاقة الخدش</String>
        <String xml:lang="id-ID">Kartu gosok</String>
        <String xml:lang="th-TH">บัตรขูด</String>
        <String xml:lang="hi-Latn">Scratch Card</String>
        <String xml:lang="de-DE">Rubbellos</String>
        <String xml:lang="lv-LV">Momentloterija</String>
    </Entry>
</Entries><|MERGE_RESOLUTION|>--- conflicted
+++ resolved
@@ -560,12 +560,9 @@
         <String xml:lang="fr-FR">Le moteur de ton véhicule ~r~n'est pas assez endommagé~s~ pour utiliser ~b~{0}~s~.</String>
         <String xml:lang="id-ID">Mesin kendaraanmu tidak ~r~terlalu rusak~s~ untuk menggunakan ~b~{0}~s~.</String>
         <String xml:lang="lv-LV">Jūsu transportlīdzekļa dzinējs nav ~r~pietiekami bojāts~s~, lai izmantotu ~b~{0}~s~.</String>
-<<<<<<< HEAD
         <String xml:lang="es-ES">El motor de tu vehículo no está lo suficientemente ~r~dañado~s~ como para usar un ~b~{0}~s~.</String>
         <String xml:lang="pt-BR">O motor do seu veículo não está ~r~danificado ~s~o suficiente para usar um ~b~{0}~s~.</String>
-=======
         <String xml:lang="hi-Latn">Aapki gaadi ka engine itna ~r~kharaab nahi hai~s~ ki ~b~{0}~s~ use kar sakein.</String>
->>>>>>> beba687f
     </Entry>
 
     <Entry Id="specialitem_repairkit_engine_repair">
