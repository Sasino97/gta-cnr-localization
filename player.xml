<?xml version="1.0" encoding="UTF-8"?>
<Entries>
    <Entry Id="share_pos_request">
        <String xml:lang="en-US">{0} ~s~wants to share their position with you.</String>
        <String xml:lang="nl-NL">{0} ~s~wilt zijn positie met jou delen.</String>
        <String xml:lang="it-IT">{0} ~s~vuole condidere la sua posizione con te.</String>
        <String xml:lang="de-DE">{0} ~s~möchte seinen Standpunkt mit dir teilen.</String>
        <String xml:lang="es-ES">{0} ~s~quiere compartir su posición contigo.</String>
        <String xml:lang="pl-PL">{0} ~s~chce udostępnić tobie swą pozycje.</String>
        <String xml:lang="pt-BR">{0} ~s~quere compariu su ubicazaun com Voce.</String>
        <String xml:lang="ar-001">{0} ~s~يريد مشاركة مكانه معك.</String>
        <String xml:lang="th-TH">{0} ~s~ต้องการแบ่งปันตำแหน่งของพวกเขากับคุณ</String>
        <String xml:lang="id-ID">{0} ~s~Ingin membagikan lokasinya kepada anda</String>
        <String xml:lang="hi-Latn">{0} ~s~apni location share karna chahte hain aapse.</String>
        <String xml:lang="lv-LV">{0} ~s~grib dalīties ar savu lokāciju.</String>
        <String xml:lang="tr-TR">{0} ~s~sizinle konumunu paylaşmak istiyor.</String>
        <String xml:lang="fr-FR">{0} ~s~souhaite partager sa localisation avec vous.</String>
        <String xml:lang="no-NO">{0} ~s~ønsker å dele sin posisjon med deg.</String>
        <String xml:lang="sv-SE">{0} ~s~vill dela sin position med dig.</String>
    </Entry>

    <Entry Id="gun_free_zone_entered">
        <String xml:lang="en-US">~y~Warning! ~s~You just entered a ~g~gun-free zone~s~. Civilians can't use firearms here.</String>
        <String xml:lang="nl-NL">~y~Waarschuwing! ~s~Je bent zojuist een ~g~wapen-vrije zone~s~ betreden. Burgers kunnen hier geen vuurwapens gebruiken.</String>
        <String xml:lang="it-IT">~y~Attenzione! ~s~Sei entrato in una ~g~zona senza armi~s~. I civili non possono usare le armi da fuoco qui.</String>
        <String xml:lang="de-DE">~y~Achtung! ~s~Du hast gerade eine ~g~waffenfreie Zone~s~ betreten. Zivilisten können hier keine Waffen nutzen.</String>
        <String xml:lang="es-ES">~y~¡Advertencia! ~s~Acabas de entrar en una ~g~zona libre de armas~s~. Los civiles no pueden usar armas de fuego aquí.</String>
        <String xml:lang="pl-PL">~y~Ostrzeżenie! ~s~Wszedłeś do ~g~strefy bez broni~s~. Cywile nie mogą używać tu broni.</String>
        <String xml:lang="pt-BR">~y~Attention! ~s~Voce entrou un uma ~g~zona livre de armas~s~. Os civis não têm permissão para usar armas de fogo aqui.</String>
        <String xml:lang="ar-001">~y~تحذير! ~s~لقد دخلت للتو إلى ~g~منطقة خالية من الأسلحة~s~. لا يمكن للمدنيين استخدام الأسلحة النارية هنا.</String>
        <String xml:lang="th-TH">~y~คำเตือน! ~s~คุณเพิ่งเข้าสู่ ~g~เขตปลอดปืน~s~ พลเรือนไม่สามารถใช้อาวุธปืนได้ที่นี่</String>
        <String xml:lang="id-ID">~y~Peringatan! ~s~Anda telah memasuki ~g~zona bebas senjata~s~. Warga tidak dapat menggunakan senjata api disini.</String>
        <String xml:lang="hi-Latn">~y~Warning! ~s~Aap bas ek ~g~gun-free zone ~s~enter kiye hain. Civilians yaha bandookon ka istemaal nahi kar sakte.</String>
        <String xml:lang="lv-LV">~y~Brīdinājums! ~s~Jūs ienācāt ~g~gun-free zonā~s~. Civilie nevar izmantot ieročus šeit.</String>
        <String xml:lang="tr-TR">~y~Dikkat! ~s~Az önce a ~g~silahsız bölge~s~ye giriş yaptın. Burada siviller silah kullanamaz.</String>
        <String xml:lang="no-NO">~y~Advarsel! ~s~Du har nettopp gått inn i en ~g~våpenfri sone~s~. Sivile kan ikke bruke skytevåpen her.</String>
        <String xml:lang="fr-FR">~y~Avertissement! ~s~Vous venez d'entrer dans une ~g~zone sans armes~s~. Les civils ne peuvent pas utiliser d'armes à feu ici.</String>
        <String xml:lang="sv-SE">~y~Varning! ~s~Du har precis gått in i en ~g~vapenfri zon~s~. Civila kan inte använda skjutvapen här.</String>
    </Entry>

    <Entry Id="gun_free_zone_left">
        <String xml:lang="en-US">You just left the ~g~gun-free zone~s~.</String>
        <String xml:lang="nl-NL">Je bent zojuist de ~g~wapen-vrije zone~s~ verlaten.</String>
        <String xml:lang="it-IT">Sei appena uscito dalla ~g~zona senza armi~s~.</String>
        <String xml:lang="de-DE">Du hast gerade die ~g~waffenfreie Zone~s~ verlassen.</String>
        <String xml:lang="es-ES">Acabas de salir de la ~g~zona libre de armas~s~.</String>
        <String xml:lang="pl-PL">Opuściłeś ~g~strefę bez broni~s~.</String>
        <String xml:lang="pt-BR">Você acabou de sair da ~g~zona livre de armas~s~.</String>
        <String xml:lang="ar-001">لقد غادرت للتو ~g~المنطقة الخالية من الأسلحة~s~.</String>
        <String xml:lang="th-TH">คุณเพิ่งออกจาก ~g~เขตปลอดปืน~s~</String>
        <String xml:lang="id-ID">Anda baru saja meninggalkan ~g~zona bebas senjata~s~.</String>
        <String xml:lang="hi-Latn">Aap bas bahar aaye ~g~gun-free zone ~s~se.</String>
        <String xml:lang="lv-LV">Jus tikko atstājāt ~g~gun-free zonu~s~.</String>
        <String xml:lang="tr-TR">~g~Silahsız bölge~s~yi terk ettin.</String>
        <String xml:lang="fr-FR">Vous venez de quitter la ~g~zone sans armes~s~.</String>
        <String xml:lang="no-NO">Du har nettopp forlatt den ~g~våpenfrie sonen~s~.</String>
        <String xml:lang="sv-SE">Du lämnade precis den ~g~vapenfria zonen~s~.</String>
    </Entry>

    <Entry Id="mumble_voice_chat_disabled">
        <String xml:lang="en-US">Your voice chat is ~r~disabled~s~! You can enable it in the pause menu.</String>
        <String xml:lang="nl-NL">Je voice chat is ~r~uitgeschakeld~s~! Je kan het inschakelen via het pauze menu.</String>
        <String xml:lang="it-IT">La tua chat vocale è ~r~disabilitata~s~! Puoi attivarla nel menu pausa.</String>
        <String xml:lang="de-DE">Dein Sprachchat ist ~r~deaktiviert~s~! Du kannst es im Pausenmenü aktivieren.</String>
        <String xml:lang="es-ES">¡Tu chat de voz está ~r~deshabilitado~s~! Puedes habilitarlo en el menú de pausa.</String>
        <String xml:lang="pl-PL">Twój czat głosowy jest ~r~wyłączony~s~! Możesz włączyć go w menu pauzy.</String>
        <String xml:lang="pt-BR">Seu bate-papo por voz está ~r~desativado~s~! Você pode ativá-lo no menu de pausa.</String>
        <String xml:lang="ar-001">الدردشة الصوتية الخاصة بك ~r~معطلة~s~! يمكنك تشغيله في القائمة الرئيسية.</String>
        <String xml:lang="th-TH">การแชทด้วยเสียงของคุณ ~r~ปิด~s~! คุณสามารถเปิดใช้งานได้ในเมนูหยุดชั่วคราว</String>
        <String xml:lang="id-ID">Voice chat anda ~r~dimatikan~s~! Anda dapat menyalakannya kembali di menu pause.</String>
        <String xml:lang="hi-Latn">Tumhara voice chat ~r~band ~s~hai! Aap pause menu mein jaake enable kar sakte ho..</String>
        <String xml:lang="lv-LV">Jūsu balss tērzēšana ir ~r~atspējota~s~! Jūs varat iespējot to pauzes izvelnē.</String>
        <String xml:lang="tr-TR">Sesli sohbetin ~r~kapalı~s~! Duraklatma menüsünden etkinleştirebilirsin.</String>
        <String xml:lang="fr-FR">Votre chat vocal est ~r~désactivé~s~! Vous pouvez l'activer dans le menu pause.</String>
        <String xml:lang="no-NO">Talechatten din er ~r~deaktivert~s~! Du kan aktivere den i pausemenyen.</String>
        <String xml:lang="sv-SE">Din röstchatt är ~r~inaktiverad~s~! Du kan aktivera det i pausmenyn.</String>
    </Entry>

    <Entry Id="mumble_mic_disable">
        <String xml:lang="en-US">Your microphone is ~r~disabled~s~! You can enable it in the pause menu.</String>
        <String xml:lang="nl-NL">Je microfoon is ~r~uitgeschakeld~s~! Je kan het inschakelen via het pauze menu.</String>
        <String xml:lang="it-IT">Il tuo microfono è ~r~disabilitato~s~! Puoi attivarlo nel menu pausa.</String>
        <String xml:lang="de-DE">Dein Mikrofon ist ~r~deaktiviert~s~! Du kannst es im Pausenmenü aktivieren.</String>
        <String xml:lang="es-ES">¡Tu micrófono está ~r~deshabilitado~s~! Puede habilitarlo en el menú de pausa.</String>
        <String xml:lang="pl-PL">Twój mikrofon jest ~r~wyłączony~s~! Możesz włączyć go w menu pauzy.</String>
        <String xml:lang="pt-BR">Seu microfone está ~r~desabilitado~s~! Você pode ativá-lo no menu de pausa.</String>
        <String xml:lang="ar-001">الميكروفون الخاص بك ~r~معطل~s~! يمكنك تشغيله في قائمة الإيقاف المؤقت.</String>
        <String xml:lang="th-TH">ไมโครโฟนของคุณ ~r~ปิด~s~! คุณสามารถเปิดใช้งานได้ในเมนูหยุดชั่วคราว</String>
        <String xml:lang="id-ID">Mikrofon anda ~r~dimatikan~s~! Anda dapat menyalakannya kembali di menu pause.</String>
        <String xml:lang="hi-Latn">Aapka microphone ~r~band ~s~hai! Aap pause menu mein jaake enable kar sakte ho..</String>
        <String xml:lang="lv-LV">Jūsu mikrofons ir ~r~atspējots~s~! Jūs varat iespējot to pauzes izvelnē.</String>
        <String xml:lang="tr-TR">Mikrofonun ~r~devre dışı~s~! Duraklatma menüsünden etkinleştirebilirsin.</String>
        <String xml:lang="no-NO">Mikrofonen din er ~r~deaktivert~s~! Du kan aktivere den i pausemenyen.</String>
        <String xml:lang="fr-FR">Votre microphone est ~r~désactivé~s~! Vous pouvez l'activer dans le menu pause.</String>
        <String xml:lang="sv-SE">Din mikrofon är ~r~inaktiverad~s~! Du kan aktivera det i pausmenyn.</String>
    </Entry>

    <Entry Id="mumble_connected_voice_server">
        <String xml:lang="en-US">You are now connected to the ~p~voice server~s~.</String>
        <String xml:lang="nl-NL">Je bent verbonden met de ~p~voice server~s~.</String>
        <String xml:lang="it-IT">Sei ora connesso al ~p~server vocale~s~.</String>
        <String xml:lang="de-DE">Du bist nun mit dem ~p~Sprachserver~s~ verbunden.</String>
        <String xml:lang="es-ES">Ahora estás conectado al ~p~servidor de voz~s~.</String>
        <String xml:lang="pl-PL">Jesteś połączony do ~p~serweru głosowego~s~.</String>
        <String xml:lang="pt-BR">Agora você está conectado ao ~p~servidor voice~s~.</String>
        <String xml:lang="ar-001">أنت الآن متصل بالسيرفر ~p~خادم صوتي~s~.</String>
        <String xml:lang="th-TH">ตอนนี้คุณเชิ่อมต่อ ~p~เปิดไมค์~s~</String>
        <String xml:lang="id-ID">Sekarang anda terhubung ke ~p~server suara~s~.</String>
        <String xml:lang="hi-Latn">Ab aap connect ho gaye ho ~p~voice server ~s~se.</String>
        <String xml:lang="lv-LV">Jūs tagad esat pieslēgts ~p~balss tērzēšanas serverim~s~.</String>
        <String xml:lang="tr-TR">Şu anda ~p~ses sunucusu~s~na bağlandın.</String>
        <String xml:lang="fr-FR">Vous êtes maintenant connecté au ~p~serveur vocal~s~.</String>
        <String xml:lang="no-NO">Du er nå koblet til ~p~taleserveren~s~.</String>
        <String xml:lang="sv-SE">Du är nu ansluten till ~p~röstservern~s~.</String>
    </Entry>

    <Entry Id="mumble_disconnected_voice_server">
        <String xml:lang="en-US">You have been disconnected from the ~p~voice server~s~.</String>
        <String xml:lang="nl-NL">Je hebt de verbinding verloren met de ~p~voice server~s~.</String>
        <String xml:lang="it-IT">Sei stato sconnesso dal ~p~server vocale~s~.</String>
        <String xml:lang="de-DE">Du wurdest vom ~p~Sprachserver~s~ getrennt.</String>
        <String xml:lang="es-ES">Ha sido desconectado del ~p~servidor de voz~s~.</String>
        <String xml:lang="pl-PL">Jesteś odłączony od ~p~serweru głosowego~s~.</String>
        <String xml:lang="pt-BR">Você foi desconectado do ~p~servidor voice~s~.</String>
        <String xml:lang="ar-001">لقد تم قطع اتصالك بالسيرفر ~p~خادم صوتي~s~.</String>
        <String xml:lang="th-TH">คุณถูกตัดการเชื่อมต่อจาก ~p~เซิร์ฟเวอร์เสียง~s~</String>
        <String xml:lang="id-ID">Anda terputus dari jaringan ~p~server suara~s~.</String>
        <String xml:lang="hi-Latn">Aap disconnect ho gaye ho ~p~voice server ~s~se.</String>
        <String xml:lang="lv-LV">Jūs tikat atslēgts no ~p~balss tērzēšanas servera~s~.</String>
        <String xml:lang="tr-TR">Şu anda ~p~ses sunucusu~s~na bağlı değilsin.</String>
        <String xml:lang="fr-FR">Vous avez été déconnecté du ~p~serveur vocal~s~.</String>
        <String xml:lang="no-NO">Du har blitt koblet fra ~p~taleserveren~s~.</String>
        <String xml:lang="sv-SE">Du har kopplats bort från ~p~röstservern~s~.</String>
    </Entry>

    <Entry Id="no_fly_zone_low_altitude">
        <String xml:lang="en-US">You can't ~r~fly airplanes ~s~at low altitude in this area.</String>
        <String xml:lang="nl-NL">Je kan geen ~r~vliegtuigen vliegen ~s~op laag niveau in dit gebied.</String>
        <String xml:lang="it-IT">Non puoi far ~r~volare gli aerei ~s~su basse altitudini in quest'area.</String>
        <String xml:lang="de-DE">Du kannst in diesem Gebiet keine ~r~Flugzeuge~s~ in niedriger Höhe fliegen.</String>
        <String xml:lang="es-ES">No se pueden ~r~volar aviones ~s~en baja altitud en esta zona.</String>
        <String xml:lang="pl-PL">Nie możesz ~r~latać samolotami ~s~tak nisko w tej strefie.</String>
        <String xml:lang="pt-BR">Não é possível ~r~voar aeronaves ~s~em baixa altitude nessa área.</String>
        <String xml:lang="ar-001">لا يمكنك ~r~الطيران بالطائرات ~s~على ارتفاع منخفض في هذه المنطقة.</String>
        <String xml:lang="th-TH">คุณไม่สามารถ ~r~บินเครื่องบิน ~s~ที่ระดับความสูงต่ำในบริเวณนี้ได้</String>
        <String xml:lang="id-ID">Anda tidak dapat ~r~menerbangkan pesawat ~s~dengan ketinggian yang terlalu rendah di area ini.</String>
        <String xml:lang="hi-Latn">Iss area mein ~r~airplanes ~s~kam uchai par udhana allowed nahi hai.</String>
        <String xml:lang="lv-LV">Jūs nevarat ~r~lidot ar līdmašīnu ~s~zemā augstumā šajā zonā.</String>
        <String xml:lang="tr-TR">Bu bölgede alçak irtifada ~r~uçak uçurmaya ~s~izin verilmiyor..</String>
        <String xml:lang="fr-FR">Vous ne pouvez pas ~r~faire voler des avions ~s~à basse altitude dans cette zone.</String>
        <String xml:lang="no-NO">Du kan ikke ~r~fly fly ~s~i lav høyde i dette området.</String>
        <String xml:lang="sv-SE">Du kan inte ~r~flyga flygplan ~s~på låg höjd i det här området.</String>
    </Entry>

    <Entry Id="redzone_entered">
        <String xml:lang="en-US">~y~Warning! ~s~You just entered a ~r~redzone~s~. Civilians and criminals are allowed to kill anyone on sight here.</String>
        <String xml:lang="nl-NL">~y~Waarschuwing! ~s~Je bent zojuist een ~r~rode zone~s~ betreden. Burgers en verdachten zijn toegestaan om iedereen hier te vermoorden.</String>
        <String xml:lang="it-IT">~y~Attenzione! ~s~Sei appena entrato in una ~r~zona rossa~s~. I civili e criminali qui sono autorizzati ad uccidere chiunque a vista.</String>
        <String xml:lang="de-DE">~y~Achtung! ~s~Du hast gerade eine ~r~rote Zone~s~ betreten. Zivilisten und Kriminelle dürfen jeden bei Sichtkontakt töten.</String>
        <String xml:lang="es-ES">~y~¡Advertencia! ~s~Acabas de entrar en una ~r~zona roja~s~. Los civiles y los criminales pueden matar a cualquiera que vean aquí.</String>
        <String xml:lang="pl-PL">~y~Ostrzeżenie! ~s~Weszłeś do ~r~strefy zagrożonej~s~. Cywile i kryminaliści mogą zabijać tu zabijać wszystkich.</String>
        <String xml:lang="pt-BR">~y~viso! ~s~Vocês acabaram de entrar em uma ~r~zona vermelha~s~. Os civis e criminosos podem matar qualquer pessoa que virem aqui.</String>
        <String xml:lang="ar-001">~y~تحذير! ~s~لقد دخلت للتو إلى ~r~المنطقة الحمراء~s~. يُسمح للمدنيين والمجرمين بقتل أي شخص يراه هنا.</String>
        <String xml:lang="th-TH">~y~คำเตือน! ~s~คุณเพิ่งเข้าสู่ ~r~เรดโซน~s~ พลเรือนและอาชญากรได้รับอนุญาตให้สังหารใครก็ตามที่เห็นได้ที่นี่</String>
        <String xml:lang="id-ID">~y~Peringatan! ~s~Anda baru saja memasuki ~r~zona merah~s~. Warga dan kriminal diperbolehkan membunuh siapapun yang dilihat.</String>
        <String xml:lang="hi-Latn">~y~Warning! ~s~Aapne abhi ek ~r~redzone ~s~mein enter kiya hai. Yahan civilians aur criminals ko kisi ko bhi maarne ki permission hai.</String>
        <String xml:lang="lv-LV">~y~Brīdinājums! ~s~Jūs tikko ienācāt ~r~redzone~s~. Civilie un noziedznieki drīkst nogalināt jebkuru šeit.</String>
        <String xml:lang="tr-TR">~y~Dikkat! ~s~Az önce ~r~kırmızı bölgeye~s~. giriş yaptınız. Burada siviller ve suçlular gördükleri herkesi öldürebilir.</String>
        <String xml:lang="no-NO">~y~Advarsel! ~s~Du skrev nettopp inn en ~r~rødzone~s~. Sivile og kriminelle har lov til å drepe alle som er på stedet her.</String>
        <String xml:lang="fr-FR">~y~Avertissement! ~s~Vous venez d'entrer dans une ~r~zone rouge~s~. Les civils et les criminels sont autorisés à tuer n'importe qui à vue ici.</String>
        <String xml:lang="sv-SE">~y~Varning! ~s~Du har precis angett en ~r~redzone~s~. Civila och kriminella tillåts döda vem som helst på sikt här.</String>
    </Entry>

    <Entry Id="redzone_entered_cop">
        <String xml:lang="en-US">1.5x bonus for ~b~arresting ~s~and ~r~killing ~s~criminals in this zone.</String>
        <String xml:lang="nl-NL">1.5x bonus voor het ~b~arresteren ~s~en ~r~vermoorden ~s~van criminelen in deze zone.</String>
        <String xml:lang="lv-LV">1.5x bonuss par noziedznieku ~b~arestēšanu ~s~un ~r~nogalināšanu ~s~šajā zonā.</String>
        <String xml:lang="de-DE">1.5x Bonus für das ~b~Festnehmen ~s~und ~r~Töten ~s~von Kriminellen in diesem Bereich.</String>
        <String xml:lang="tr-TR">Bu bölgedeki suçluların ~b~tutuklanması ~s~ve ~r~öldürülmesi ~s~için 1.5 kat bonus.</String>
        <String xml:lang="fr-FR">Bonus de 1,5x pour ~b~l'arrestation ~s~et la ~r~neutralisation ~s~de criminels dans cette zone.</String>
        <String xml:lang="hi-Latn">Iss zone mein ~b~criminals ko pakadne ~s~aur ~r~maarne par ~s~1.5x ka bonus milega.</String>
        <String xml:lang="id-ID">Bonus 1.5x untuk ~b~menangkap ~s~dan ~r~membunuh ~s~kriminal di zona ini.</String>
        <String xml:lang="no-NO">1,5x bonus for ~b~arrestering ~s~og ~r~drap ~s~kriminelle i denne sonen.</String>
        <String xml:lang="sv-SE">1.5x bonus for ~b~arresting ~s~and ~r~killing ~s~criminals in this zone.</String>
        <String xml:lang="it-IT">Bonus 1.5x per ~b~arrestare~s~ e ~r~uccidere~s~ criminali in questa zona.</String>
    </Entry>

    <Entry Id="redzone_entered_ems">
        <String xml:lang="en-US">1.5x bonus for ~p~reviving ~s~and ~r~healing ~s~patients in this zone.</String>
        <String xml:lang="nl-NL">1.5x bonus voor ~p~reanimeren ~s~en ~r~genezen ~s~van patienten in deze zone.</String>
        <String xml:lang="lv-LV">1.5x bonuss par pacientu ~p~atdzīvināšanu ~s~un ~r~dziedēšanu~s~ šajā zonā.</String>
        <String xml:lang="de-DE">1.5x Bonus für das ~p~Wiederbeleben ~s~und ~r~Heilen ~s~von Patienten in diesem Bereich.</String>
        <String xml:lang="tr-TR">Bu bölgedekileri ~p~yeniden canlandırma ~s~ve ~r~iyileştirme ~s~için 1.5 kat bonus.</String>
        <String xml:lang="fr-FR">Bonus de 1,5x pour la ~p~réanimation ~s~et le ~r~soin ~s~des blessés dans cette zone.</String>
        <String xml:lang="hi-Latn">Iss zone mein ~p~patients ko revive karne ~s~aur ~r~heal karne par ~s~1.5x ka bonus milega.</String>
        <String xml:lang="id-ID">Bonus 1.5x untuk ~p~membangunkan ~s~dan ~r~menyembuhkan ~s~pasien di zona ini.</String>
        <String xml:lang="no-NO">1,5x bonus for ~p~gjenoppliving ~s~og ~r~helbredende ~s~pasienter i denne sonen.</String>
        <String xml:lang="sv-SE">1,5x bonus för ~p~återupplivande ~s~och ~r~läkande ~s~patienter i denna zon.</String>
        <String xml:lang="it-IT">Bonus 1.5x per ~p~rianimare~s~ e ~r~curare~s~ i pazienti in questa zona.</String>
    </Entry>

    <Entry Id="redzone_entered_crim">
        <String xml:lang="en-US">Killing ~b~police officers ~s~and ~p~paramedics ~s~in this zone is rewarded.</String>
        <String xml:lang="nl-NL">Het vermoorden van ~b~politie agenten ~s~en ~p~ambulanciers ~s~in deze zone word beloond.</String>
        <String xml:lang="lv-LV">~b~Policistu ~s~un ~p~ārstu ~s~nogalināšana šajā zonā ir atalgota.</String>
        <String xml:lang="de-DE">Das Töten von ~b~Polizisten ~s~und ~p~Medizinern ~s~in diesem Bereich wird belohnt.</String>
        <String xml:lang="tr-TR">Bu bölgede ~b~polis memurlarını ~s~ve ~p~sağlık görevlilerini ~s~öldürmek ödüllendirilir.</String>
        <String xml:lang="fr-FR">Tuez des ~b~policiers ~s~et des ~p~ambulanciers ~s~dans cette zone est récompensé.</String>
        <String xml:lang="hi-Latn">Iss zone mein ~b~police officers ~s~aur ~p~paramedics ~s~ko maarne par reward milega.</String>
        <String xml:lang="id-ID">Membunuh ~b~petugas kepolisian ~s~dan ~p~petugas medis ~s~di zona ini akan mendapatkan hadiah..</String>
        <String xml:lang="no-NO">Å drepe ~b~politifolk ~s~og ~p~paramedikere ~s~i denne sonen belønnes.</String>
        <String xml:lang="sv-SE">Att döda ~b~poliser ~s~och ~p~sjukvårdare ~s~i denna zon belönas.</String>
        <String xml:lang="it-IT">Uccidere ~b~agenti di polizia~s~ e ~p~paramedici~s~ in questa zona è ricompensato.</String>
    </Entry>

    <Entry Id="redzone_announcement">
        <String xml:lang="en-US">(C)Redzones:(/C) the active redzone is now (C){0}(/C).</String>
        <String xml:lang="nl-NL">(C)Rode zone:(/C) de actieve rode zone is nu (C){0}(/C).</String>
        <String xml:lang="fr-FR">(C)Zones rouges:(/C) la zone rouge active est maintenant à (C){0}(/C).</String>
        <String xml:lang="de-DE">(C)Rote Zone:(/C) die aktuelle Rote Zone ist bei (C){0}(/C).</String>
        <String xml:lang="tr-TR">(C)Kırmızı alanlar:(/C) şu anda aktif olan kırmızı bölge (C){0}(/C).</String>
        <String xml:lang="lv-LV">(C)Redzone:(/C) aktīva sarkanā zona tagad ir (C){0}(/C).</String>
        <String xml:lang="hi-Latn">(C)Redzones:(/C) abhi ka active redzone (C){0}(/C) hai.</String>
        <String xml:lang="id-ID">(C)Redzones:(/C) Redzone aktif sekarang di (C){0}(/C).</String>
        <String xml:lang="no-NO">(C)Røde soner:(/C) den aktive røde sonen er nå (C){0}(/C).</String>
        <String xml:lang="sv-SE">(C)Röda zoner:(/C) den aktiva röda zonen är nu (C){0}(/C).</String>
        <String xml:lang="it-IT">(C)Zone Rosse:(/C) la zona rossa attiva ora è (C){0}(/C).</String>
    </Entry>

    <Entry Id="redzone_announcement_cop">
        <String xml:lang="en-US">Arrest and kill criminals in redzones for a 1.5x bonus.</String>
        <String xml:lang="nl-NL">Arresteer en vermoord criminelen in rode zones voor een 1.5x bonus.</String>
        <String xml:lang="de-DE">Verhaftet und tötet Verbrecher in roten Zonen für einen 1,5x Bonus.</String>
        <String xml:lang="tr-TR">1.5 kat bonus için kırmızı bölgelerdeki suçluları tutuklayın ve yakalayın.</String>
        <String xml:lang="fr-FR">Arrêtez et tuez les criminels dans les zones rouges pour un bonus de x1,5.</String>
        <String xml:lang="lv-LV">Arestējiet un nogalinājiet noziedzniekus redzonās, lai saņemtu 1.5x bonusu.</String>
        <String xml:lang="hi-Latn">Redzones mein criminals ko pakadne ya maarne par, 1.5x bonus ka bonus milega.</String>
        <String xml:lang="id-ID">Tangkap dan bunuh kriminal di redzone untuk mendapatkan bonus 1.5x</String>
        <String xml:lang="no-NO">Arrester og drep kriminelle i røde områder for en 1,5x bonus.</String>
        <String xml:lang="sv-SE">Arrestera och döda brottslingar i röda zoner för en 1,5x bonus.</String>
        <String xml:lang="it-IT">Arresta e uccidi criminali nelle zone rosse per un 1.5x bonus.</String>
    </Entry>

    <Entry Id="redzone_announcement_ems">
        <String xml:lang="en-US">Revive and heal patients in redzones for a 1.5x bonus.</String>
        <String xml:lang="nl-NL">Reanimeer en genees patienten in rode zones voor een 1.5x bonus.</String>
        <String xml:lang="de-DE">Belebe und heile Patienten in roten Zonen für einen 1,5x Bonus.</String>
        <String xml:lang="tr-TR">1.5 kat bonus için kırmızı bölgelerdeki hastaları canlandırın ve iyileştirin.</String>
        <String xml:lang="fr-FR">Réanimez et soignez les blessés dans les zones rouges pour un bonus de x1,5.</String>
        <String xml:lang="lv-LV">Atdzīviniet un dziedējiet pacientus redzonās, lai saņemtu 1.5x bonusu.</String>
        <String xml:lang="hi-Latn">Redzones mein patients ko revive ya heal karne par, 1.5x bonus ka bonus milega.</String>
        <String xml:lang="id-ID">Bangunkan dan sembuhkan pasien di redzone untuk mendapatkan bonus 1.5x.</String>
        <String xml:lang="no-NO">Gjenoppliv og helbred pasienter i røde områder for en 1,5x bonus.</String>
        <String xml:lang="sv-SE">Återuppliva och läka patienter i röda zoner för en 1,5x bonus.</String>
        <String xml:lang="it-IT">Rianima e cura i pazienti nelle zone rosse per un 1.5x bonus.</String>
    </Entry>

    <Entry Id="redzone_announcement_crim">
        <String xml:lang="en-US">Kill cops and medics inside redzones for a reward.</String>
        <String xml:lang="nl-NL">Vermoord politieagenten en ambulanciers binnen in rode zones voor een beloning.</String>
        <String xml:lang="lv-LV">Nogaliniet policistus un ārstus sarkanajās zonās priekš atlīdzības.</String>
        <String xml:lang="de-DE">Töte Polizisten und Mediziner innerhalb der roten Zonen um eine Belohnung zu erhalten.</String>
        <String xml:lang="tr-TR">Ödül almak için kırmızı bölgelerdeki polis memurlarını ve sağlık görevlilerini öldürün.</String>
        <String xml:lang="hi-Latn">Redzones mein cops aur medics ko maarne par reward milega.</String>
        <String xml:lang="id-ID">Bunuh polisi dan petugas medis didalan redzone untuk mendapatkan hadiah.</String>
        <String xml:lang="no-NO">Drep politi og medisiner i røde soner for en belønning.</String>
        <String xml:lang="fr-FR">Tuez des policiers et des ambulanciers dans les zones rouges pour obtenir des récompenses.</String>
        <String xml:lang="sv-SE">Döda poliser och sjukvårdare i röda zoner för en belöning.</String>
        <String xml:lang="it-IT">Uccidi poliziotti e medici all'interno delle zone rosse per una ricompensa.</String>
    </Entry>

    <Entry Id="redzone_left">
        <String xml:lang="en-US">You left the ~r~redzone~s~.</String>
        <String xml:lang="nl-NL">Je hebt de ~r~rode zone~s~ verlaten.</String>
        <String xml:lang="de-DE">Du hast die ~r~rote Zone~s~ verlassen.</String>
        <String xml:lang="tr-TR">~r~Kırmızı bölge~s~den ayrıldın.</String>
        <String xml:lang="fr-FR">Vous avez quitté la ~r~zone rouge~s~.</String>
        <String xml:lang="lv-LV">Jūs atstājāt ~r~redzone~s~.</String>
        <String xml:lang="hi-Latn">Aap ne ~r~redzone~s~ leave kar diya.</String>
        <String xml:lang="id-ID">Kamu telah meninggalkan ~r~redzone~s~.</String>
        <String xml:lang="no-NO">Du forlot ~r~redzone~s~.</String>
        <String xml:lang="sv-SE">Du lämnade den ~r~röda zonen~s~.</String>
        <String xml:lang="it-IT">Hai lasciato la ~r~zona rossa~s~.</String>
    </Entry>

    <Entry Id="redzone_command">
        <String xml:lang="en-US">The current redzone is ~r~{0}~s~.</String>
        <String xml:lang="nl-NL">De huidige rode zone is ~r~{0}~s~.</String>
        <String xml:lang="fr-FR">La zone rouge actuelle est à ~r~{0}~s~.</String>
        <String xml:lang="de-DE">Die aktuelle rote Zone ist ~r~{0}~s~.</String>
        <String xml:lang="tr-TR">Şu anki kırmızı bölge ~r~{0}~s~.</String>
        <String xml:lang="lv-LV">Pašreizēja redzone ir ~r~{0}~s~.</String>
        <String xml:lang="hi-Latn">Abhi ka redzone ~r~{0}~s~ hai.</String>
        <String xml:lang="id-ID">Redzone saat ini di ~r~{0}~s~.</String>
        <String xml:lang="no-NO">Gjeldende rødsone er ~r~{0}~s~.</String>
        <String xml:lang="sv-SE">Den nuvarande röda zonen är ~r~{0}~s~.</String>
        <String xml:lang="it-IT">La zona rossa attuale è ~r~{0}~s~.</String>
    </Entry>

    <Entry Id="redzone_will_change">
        <String xml:lang="en-US">(C)Redzones:(/C) the active redzone will change ~y~{0}~s~.</String>
        <String xml:lang="nl-NL">(C)Rode zones:(/C) de actieve rode zone verandert elke ~y~{0}~s~.</String>
        <String xml:lang="de-DE">(C)Rote Zone:(/C) die aktuelle rote Zone wird sich ändern: ~y~{0}~s~.</String>
        <String xml:lang="tr-TR">(C)Kırmızı bölgeler:(/C) aktif olan kırmızı bölge değişecek ~y~{0}~s~.</String>
        <String xml:lang="lv-LV">(C)Redzone:(/C) aktīva redzone nomainīsies ~y~{0}~s~.</String>
        <String xml:lang="hi-Latn">(C)Redzones:(/C) active redzone ab ~y~{0}~s~ change ho jayega.</String>
        <String xml:lang="fr-FR">(C)Zones rouge:(/C) la zone rouge actuelle va changer ~y~{0}~s~.</String>
        <String xml:lang="id-ID">(C)Redzones:(/C) redzone yang aktif akan berpindah ~y~{0}~s~.</String>
        <String xml:lang="no-NO">(C)Røde soner:(/C) den aktive røde sonen vil endre ~y~{0}~s~.</String>
        <String xml:lang="sv-SE">(C)Röda zoner:(/C) den aktiva röda zonen kommer ändras ~y~{0}~s~.</String>
        <String xml:lang="it-IT">(C)Zone Rosse:(/C) l'attuale zona rossa cambierà ~y~{0}~s~.</String>
    </Entry>

    <Entry Id="redzone_changed">
        <String xml:lang="en-US">~r~Redzone changed</String>
        <String xml:lang="nl-NL">~r~Rode zone is verandert</String>
        <String xml:lang="de-DE">~r~Rote Zone wurde geändert</String>
        <String xml:lang="tr-TR">~r~Kırmızı bölge değişti</String>
        <String xml:lang="fr-FR">~r~La zone rouge a changé</String>
        <String xml:lang="lv-LV">~r~Redzone ir mainījusies</String>
        <String xml:lang="hi-Latn">~r~Redzone change ho gaya</String>
        <String xml:lang="id-ID">~r~Redzone berganti tempat</String>
        <String xml:lang="no-NO">~r~Redzone endret</String>
        <String xml:lang="sv-SE">~r~Redzone ändrad</String>
        <String xml:lang="it-IT">~r~Zona rossa cambiata</String>
    </Entry>

<<<<<<< HEAD
=======
    <Entry Id="redzone_vote_started">
        <String xml:lang="en-US">Redzone voting started!</String>
    </Entry>

    <!-- {0} = Number of available options (default is 3, might change in the future) -->
    <Entry Id="redzone_vote_instructions">
        <String xml:lang="en-US">Enter (C)/redzone-vote [1-{0}](/C) to cast your vote.</String>
        <String xml:lang="id-ID">Masukan (C)/redzone-vote [1-{0}](/C) untuk memberikan votemu.</String>
    </Entry>

    <Entry Id="redzone_vote_results">
        <String xml:lang="en-US">Redzone voting results:</String>
        <String xml:lang="id-ID">Hasil voting redzone:</String>
    </Entry>

    <!-- This is the same as the next, but the next one is pluralized -->
    <Entry Id="redzone_vote_result_count_1">
        <String xml:lang="en-US">1 vote</String>
        <String xml:lang="id-ID">1 vote</String>
    </Entry>

    <!-- {0} = Number of votes -->
    <Entry Id="redzone_vote_result_count_n">
        <String xml:lang="en-US">{0} votes</String>
        <String xml:lang="id-ID">{0} vote</String>
    </Entry>

    <Entry Id="redzone_vote_result_no_votes">
        <String xml:lang="en-US">⚠️ No votes cast.</String>
        <String xml:lang="id-ID">⚠️ Tidak ada voting.</String>
    </Entry>

    <Entry Id="redzone_vote_reminder">
        <String xml:lang="en-US">Don't forget to vote for the next ~r~redzone~s~!</String>
        <String xml:lang="id-ID">Jangan lupa voting untuk ~r~redzone~s~ selanjutnya!</String>
    </Entry>

    <!-- ========================= -->
    <!-- Report -->
    <!-- ========================= -->
>>>>>>> b1c56db4
    <Entry Id="report_submitted">
        <String xml:lang="en-US">Your ~g~report ~s~on ~r~{0} ~s~has been submitted.</String>
        <String xml:lang="ar-001">تم إرسال الشكوى ~g~s~s~on ~r~{0} ~s~الخاص بك.</String>
        <String xml:lang="nl-NL">Je ~g~rapport ~s~op ~r~{0} ~s~is verstuurd.</String>
        <String xml:lang="it-IT">La tua ~g~segnalazione ~s~su ~r~{0} ~s~è stata inviata.</String>
        <String xml:lang="pl-PL">Twoje ~g~zgłoszenie ~r~{0} ~s~zostało przyjęte.</String>
        <String xml:lang="es-ES">Su ~g~informe ~s~sobre ~r~{0} ~s~ha sido presentado.</String>
        <String xml:lang="pt-BR">Seu ~g~report ~s~sobre ~r~{0} ~s~foi enviado.</String>
        <String xml:lang="de-DE">Deine ~g~Meldung gegem ~r~{0} ~s~wurde eingereicht.</String>
        <String xml:lang="th-TH">~g~รายงาน ~s~บน ~r~{0} ~s~ของคุณถูกส่งไปแล้ว</String>
        <String xml:lang="id-ID">~g~Laporan anda ~s~terhadap ~r~{0} ~s~telah berhasil dikirimkan</String>
        <String xml:lang="hi-Latn">Aapki ~g~report ~s~inn par ~r~{0} ~s~submit ho gayi hai.</String>
        <String xml:lang="lv-LV">Jūsu ~g~ziņojums ~s~par ~r~{0} ~s~tika iesniegts.</String>
        <String xml:lang="tr-TR">~r~{0} ~s~hakkındaki ~g~raporunuz ~s~gönderildi.</String>
        <String xml:lang="no-NO">Din ~g~rapport ~s~om ~r~{0} ~s~er sendt inn.</String>
        <String xml:lang="fr-FR">Votre ~g~signalement ~s~envers ~r~{0} ~s~a été envoyé.</String>
        <String xml:lang="sv-SE">Din ~g~report ~s~på ~r~{0} ~s~har blivit inlämnat</String>
    </Entry>

    <Entry Id="report_cant_report_player_that_soon">
        <String xml:lang="en-US">~r~You cannot report the same player that soon.</String>
        <String xml:lang="nl-NL">~r~Je kan niet dezelfde speler zo kort achter elkaar rapporteren.</String>
        <String xml:lang="it-IT">~r~Non puoi segnalare lo stesso giocatore così presto.</String>
        <String xml:lang="pl-PL">~r~Nie możesz tak szybko zgłosić tego samego gracza.</String>
        <String xml:lang="es-ES">~r~No se puede denunciar al mismo jugador tan pronto.</String>
        <String xml:lang="pt-BR">~r~O mesmo jogador não pode ser denunciado tão cedo.</String>
        <String xml:lang="de-DE">~r~Du kannst denselben Spieler so schnell nicht noch einmal melden.</String>
        <String xml:lang="ar-001">~r~لا يمكنك الإبلاغ عن نفس اللاعب بهذه السرعة.</String>
        <String xml:lang="th-TH">~r~คุณไม่สามารถรายงานผู้เล่นคนเดียวกันได้ในเร็วๆ นี้</String>
        <String xml:lang="id-ID">~r~Anda tidak dapat melaporkan pemain yang sama secepat itu.</String>
        <String xml:lang="hi-Latn">~r~Itni jaldi wapas usi player ko report nahi kar sakte ho.</String>
        <String xml:lang="lv-LV">~r~Jūs nevarat ziņot par to pašu spēlētāju tik drīz.</String>
        <String xml:lang="tr-TR">~r~Aynı oyuncuyu bu kadar kısa sürede rapor edemezsin.</String>
        <String xml:lang="fr-FR">~r~Vous ne pouvez pas signaler le même joueur aussi tôt.</String>
        <String xml:lang="no-NO">~r~Du kan ikke rapportere den samme spilleren så snart.</String>
        <String xml:lang="sv-SE">~r~Du kan inte rapportera samma spelare så snart.</String>
    </Entry>

    <Entry Id="report_cmd_suggestion_help">
        <String xml:lang="en-US">Report a player for breaking the game rules or ToS.</String>
        <String xml:lang="nl-NL">Geef een speler aan voor het overtreden van de spelregels of gebruikersvoorwaarden.</String>
        <String xml:lang="de-DE">Melde einen Spieler für das Brechen der Spielregeln oder ToS.</String>
        <String xml:lang="it-IT">Segnala un giocatore per violazione delle regole di gioco o dei ToS.</String>
        <String xml:lang="fr-FR">Signaler un joueur qui enfreint les règles du jeu ou les CGU.</String>
        <String xml:lang="id-ID">Laporkan pemain yang melanggar aturan atau ToS.</String>
        <String xml:lang="lv-LV">Ziņojiet par spēlētāju, kas pārkāpj spēles noteikumus vai ToS.</String>
        <String xml:lang="tr-TR">Bir oyuncuyu oyun kurallarını veya hizmet şartlarını ihlal ettiği için raporlayın.</String>
        <String xml:lang="hi-Latn">Report karo player ko game rules ya ToS break karne ke liye.</String>
        <String xml:lang="no-NO">Rapporter en spiller for brudd på spillereglene eller vilkårene.</String>
        <String xml:lang="sv-SE">Anmäl en spelare för brott mot spelreglerna eller användarvillkoren.</String>
    </Entry>

    <Entry Id="report_cmd_suggestion_param_name">
        <String xml:lang="en-US">player id</String>
        <String xml:lang="nl-NL">speler ID</String>
        <String xml:lang="de-DE">Spieler ID</String>
        <String xml:lang="it-IT">ID giocatore</String>
        <String xml:lang="fr-FR">ID du joueur</String>
        <String xml:lang="id-ID">Id pemain</String>
        <String xml:lang="lv-LV">spēlētaja ID</String>
        <String xml:lang="tr-TR">oyuncunun ID'si</String>
        <String xml:lang="hi-Latn">player id</String>
        <String xml:lang="no-NO">spiller-id</String>
        <String xml:lang="sv-SE">spelar id</String>
    </Entry>

    <Entry Id="report_cmd_suggestion_param_help">
        <String xml:lang="en-US">The id of the player you want to report.</String>
        <String xml:lang="nl-NL">Het ID van de speler waarvan je aangifte wilt doen.</String>
        <String xml:lang="de-DE">Die ID des Spielers, den du melden willst.</String>
        <String xml:lang="it-IT">L'ID del giocatore che desideri segnalare.</String>
        <String xml:lang="id-ID">Id pemain yang akan dilaporkan.</String>
        <String xml:lang="lv-LV">Spēlētāja ID, par kuru gribat ziņot.</String>
        <String xml:lang="tr-TR">Raporlamak istediğin oyuncunun ID'si.</String>
        <String xml:lang="fr-FR">L'ID du joueur que vous souhaitez signaler.</String>
        <String xml:lang="hi-Latn">Woh player ki id jise aap report karna chahte ho.</String>
        <String xml:lang="no-NO">ID-en til spilleren du vil rapportere.</String>
        <String xml:lang="sv-SE">ID av spelaren du vill rapportera</String>
    </Entry>

    <Entry Id="input_report_warning">
        <String xml:lang="en-US">You are about to report ~r~{0} ~s~for {1}.\nFalsely reporting another user will result in ~r~you being banned ~s~instead. Do you want to proceed?</String>
        <String xml:lang="nl-NL">Je staat op het punt om ~r~{0} ~s~aangifte te doen voor {1}.\nOnterecht aangifte doen van een andere speler zal resulteren in ~r~een ban voor jou~s~. Wil je doorgaan?</String>
        <String xml:lang="de-DE">Du bist dabei, ~r~{0} ~s~für {1} ~s~zu melden.\nFalsches Melden eines anderen Spieler wird dazu führen, dass du stattdessen ~r~gebannt wirst~s~. Möchtest du fortfahren?</String>
        <String xml:lang="it-IT">Stai per segnalare ~r~{0} ~s~per {1}.\nSegnalare falsamente un altro utente comporterà ~r~il tuo ban~s~. Vuoi procedere?</String>
        <String xml:lang="id-ID">Kamu akan melaporkan ~r~{0} ~s~untuk {1}.\nLaporan yang salah terhadap pemain lain akan ~r~membuatmu diban~s~. Apakah kamu ingin melanjutkan laporanmu?</String>
        <String xml:lang="lv-LV">Jūs gatavojaties ziņot par ~r~{0} ~s~par {1}. \nNepatiesa ziņošana rezultēs ~r~jūsu konta bloķēšanā~s~. Vai jūs gribat turpināt?</String>
        <String xml:lang="tr-TR">~r~{0} ~s~isimli oyuncuyu {1} ~s~nedenden dolayı rapor etmek üzeresin.\nYanlışlıkla başka bir oyuncuyu raporlamak onun yerine ~r~senin yasaklanmana ~s~neden olur. Devam etmek istiyormusun?</String>
        <String xml:lang="hi-Latn">Aap ~r~{0} ~s~ko {1} ke liye report karne wale ho.\nGalat report karne par ~r~aap ko ban kiya ja sakta hai. ~s~Kya aap proceed chahte ho?</String>
        <String xml:lang="no-NO"> Du er i ferd med å rapportere ~r~{0} ~s~for {1}.\nFeilaktig rapportering av en annen bruker vil føre til ~r~du blir utestengt ~s~i stedet. Vil du fortsette?</String>
        <String xml:lang="fr-FR">Vous êtes sur le point de signaler ~r~{0} ~s~pour {1}.\nSignaler faussement un autre utilisateur peut ~r~vous faire bannir ~s~à sa place. Voulez-vous continuer?</String>
        <String xml:lang="sv-SE">Du är på väg att rapportera ~r~{0} ~s~för {1}.\nOm du rapporterar en annan spelare felaktigt kommer ~r~du att bli bannad~s~ istället. Vill du fortsätta?</String>
    </Entry>

    <Entry Id="service_cant_unlink_all">
        <String xml:lang="en-US">~r~You cannot unlink all services. There must be at least one service linked.</String>
        <String xml:lang="nl-NL">~r~Je kan niet alle services verwijderen. Er moet minimaal één service gelinkt zijn.</String>
        <String xml:lang="it-IT">~r~Non puoi scollegare tutti i servizi. Almeno un servizio deve restare collegato.</String>
        <String xml:lang="pl-PL">~r~Nie możesz odpiąć wszystkich usług. Co najmniej jedna usługa musi być podpięta.</String>
        <String xml:lang="es-ES">~r~No se pueden desvincular todos los servicios. Debe haber al menos un servicio vinculado.</String>
        <String xml:lang="pt-BR">~r~Nem todos os serviços podem ser desvinculados. Deve haver pelo menos um serviço vinculado.</String>
        <String xml:lang="de-DE">~r~Du kannst nicht alle Dienste entkoppeln. Es muss mindestens einen verknüpften Dienst geben.</String>
        <String xml:lang="ar-001">~r~لا يمكنك إلغاء ربط كافة الخدمات. يجب أن تكون هناك خدمة واحدة مرتبطة على الأقل.</String>
        <String xml:lang="th-TH">~r~คุณไม่สามารถยกเลิกการเชื่อมโยงบริการทั้งหมดได้ จะต้องมีการเชื่อมโยงอย่างน้อยหนึ่งบริการ</String>
        <String xml:lang="id-ID">~r~Anda tidak dapat memutuskan seluruh akun. Wajib ada satu akun yang tersambung. </String>
        <String xml:lang="hi-Latn">~r~Aap sabhi services ko unlink nahi kar sakte. Kam se kam ek service ko link rakhna hoga.</String>
        <String xml:lang="lv-LV">~r~Jūs nevarat atsaistīt visus servisus. Vismaz vienam servisam ir jābūt saistītam.</String>
        <String xml:lang="tr-TR">~r~Tüm hizmetlerin bağlantısını kaldıramazsınız. En azından bir hizmet bağlantılı olmalıdır.</String>
        <String xml:lang="no-NO">~r~Du kan ikke koble fra alle tjenester. Det må være minst én tjeneste tilknyttet.</String>
        <String xml:lang="fr-FR">~r~Vous ne pouvez pas dissocier tous les services. Il vous faut au moins un service lié.</String>
        <String xml:lang="sv-SE">~r~Du kan inte ta bort länken till alla tjänster. Det måste finnas minst en tjänst länkad.</String>
    </Entry>

    <Entry Id="service_linked">
        <String xml:lang="en-US">You've ~g~successfully ~s~linked ~b~{0} ~s~to your account.</String>
        <String xml:lang="nl-NL">Je hebt ~g~succesvol ~b~{0} ~s~gelinkt aan je account.</String>
        <String xml:lang="it-IT">Hai collegato con ~g~successo ~b~{0} ~s~al tuo account.</String>
        <String xml:lang="pl-PL">~g~Udało ci się ~s~podpiąć ~b~{0} ~s~do twojego konta.</String>
        <String xml:lang="es-ES">Usted ha ~g~con éxito ~s~vinculado ~b~{0} ~s~a su cuenta.</String>
        <String xml:lang="pt-BR">Você foi ~g~sucessivamente ~s~vinculado ~b~{0} ~s~à sua conta.</String>
        <String xml:lang="de-DE">Du hast ~g~erfolgreich~s~ ~b~{0} ~s~mit deinem Account verknüpft.</String>
        <String xml:lang="ar-001">لقد ~g~نجحت في ~s~ربط ~b~{0} ~s~بحسابك.</String>
        <String xml:lang="th-TH">คุณได้ ~g~สำเร็จ ~s~เชื่อมโยง ~b~{0} ~s~กับบัญชีของคุณ</String>
        <String xml:lang="id-ID">Anda telah ~g~berhasil ~s~menyambungkan ~b~{0} ~s~kepada akun anda.</String>
        <String xml:lang="hi-Latn">Aapne ~g~successfully ~s~apne account se ~b~{0} ~s~ko link kar diya hai.</String>
        <String xml:lang="lv-LV">Jūs ~g~veiksmīgi ~s~saistījāt ~b~{0} ~s~ar savu kontu.</String>
        <String xml:lang="tr-TR">~b~{0} ~g~başarıyla ~s~hesabına bağlandı.</String>
        <String xml:lang="fr-FR">Vous avez ~g~réussi ~s~à lier ~b~{0} ~s~à votre compte.</String>
        <String xml:lang="no-NO">Du har ~g~knyttet ~b~{0} ~s~til kontoen din.</String>
        <String xml:lang="sv-SE">Du har ~g~lyckat ~s~länka ~b~{0} ~s~till ditt konto.</String>
    </Entry>

    <Entry Id="service_mail_already_linked">
        <String xml:lang="en-US">~r~This email address is already linked to another account.</String>
        <String xml:lang="nl-NL">~r~Dit email adres is al gelinkt aan een ander account.</String>
        <String xml:lang="fr-FR">~r~Cette adresse email est déjà liée à un autre compte.</String>
        <String xml:lang="it-IT">~r~Questo indirizzo email è già collegato ad un altro account.</String>
        <String xml:lang="pl-PL">~r~Ten adres email jest już podpięty do innego konta.</String>
        <String xml:lang="es-ES">~r~Su dirección de correo electrónico ya está vinculada a otra cuenta.</String>
        <String xml:lang="pt-BR">~r~Seu endereço de e-mail já está vinculado a outra conta.</String>
        <String xml:lang="de-DE">~r~Diese Email-Adresse ist bereits mit einem anderen Account verknüpft.</String>
        <String xml:lang="ar-001">~r~البريد الإلكتروني هذا مرتبط بالفعل بحساب آخر.</String>
        <String xml:lang="th-TH">~r~ที่อยู่อีเมลนี้เชื่อมโยงกับบัญชีอื่นแล้ว</String>
        <String xml:lang="id-ID">~r~Email ini sudah terhubung dengan akun lain.</String>
        <String xml:lang="hi-Latn">~r~Yeh email address pehle se hi doosre account se link hai.</String>
        <String xml:lang="lv-LV">~r~Šīs e-pasts jau ir saistīts ar citu kontu.</String>
        <String xml:lang="tr-TR">~r~Bu e-posta adresi başka bir hesaba bağlı.</String>
        <String xml:lang="no-NO">~r~Denne e-postadressen er allerede koblet til en annen konto.</String>
        <String xml:lang="sv-SE">~r~Den här e-postadressen är redan länkad till ett annat konto.</String>
    </Entry>

    <Entry Id="service_mail_cooldown">
        <String xml:lang="en-US">~r~You must wait 2 minutes between email change attempts.</String>
        <String xml:lang="nl-NL">~r~Je moet 2 minuten wachten tussen email aanpassingen.</String>
        <String xml:lang="it-IT">~r~Devi aspettare 2 minuti tra i tentativi di cambio dell'indirizzo email.</String>
        <String xml:lang="pl-PL">~r~Musisz poczekać 2 minuty pomiędzy zmianami emaila.</String>
        <String xml:lang="es-ES">~r~Debe esperar 2 minutos entre los intentos de cambio de correo electrónico.</String>
        <String xml:lang="pt-BR">~r~É necessário aguardar 2 minutos entre as tentativas de alteração de e-mail.</String>
        <String xml:lang="de-DE">~r~Du musst 2 Minuten zwischen Email-Änderungsversuchen warten.</String>
        <String xml:lang="ar-001">~r~يجب عليك الانتظار لمدة دقيقتين بين محاولات تغيير البريد الإلكتروني.</String>
        <String xml:lang="th-TH">~r~คุณต้องรอ 2 นาทีระหว่างการพยายามเปลี่ยนอีเมล</String>
        <String xml:lang="id-ID">~r~Anda harus menunggu 2 menit untuk setiap percobaan penggantian email.</String>
        <String xml:lang="hi-Latn">~r~Aapko email change karne ke attempts ke beech mein 2 minutes ka wait karna hoga.</String>
        <String xml:lang="lv-LV">~r~Jums ir jāpagaida 2 minūtes pirms citas e-pasta mainīšanas mēģinājuma.</String>
        <String xml:lang="tr-TR">~r~E-posta değişikliği girişimleri arasında 2 dakika beklemelisin.</String>
        <String xml:lang="no-NO">~r~Du må vente 2 minutter mellom e-postforsøkene.</String>
        <String xml:lang="fr-FR">~r~Vous devez attendre 2 minutes entre tentatives de changement d'adresse email.</String>
        <String xml:lang="sv-SE">~r~Du måste vänta 2 minuter mellan e-poständringsförsöken.</String>
    </Entry>

    <Entry Id="service_mail_invalid">
        <String xml:lang="en-US">~r~{0} is not a valid email address.</String>
        <String xml:lang="nl-NL">~r~{0} is niet een geldig email adres.</String>
        <String xml:lang="fr-FR">~r~{0} n'est pas une adresse email valide.</String>
        <String xml:lang="it-IT">~r~{0} non è un indirizzo email valido.</String>
        <String xml:lang="pl-PL">~r~{0} nie jest prawidłowym adresem email.</String>
        <String xml:lang="es-ES">~r~{0} no es una dirección de correo electrónico válida.</String>
        <String xml:lang="pt-BR">~r~{0} não é um endereço de e-mail válido.</String>
        <String xml:lang="de-DE">~r~{0} ist keine gültige Email-Adresse.</String>
        <String xml:lang="ar-001">~r~{0} ليس بريد إلكتروني صالحًا.</String>
        <String xml:lang="th-TH">~r~{0} ไม่ใช่ที่อยู่อีเมลที่ถูกต้อง</String>
        <String xml:lang="id-ID">~r~{0} bukan alamat email yang valid</String>
        <String xml:lang="hi-Latn">~r~{0} ek valid email address nahi hai.</String>
        <String xml:lang="lv-LV">~r~{0} nav derīga e-pasta adrese.</String>
        <String xml:lang="tr-TR">~r~{0} geçerli bir e-posta adresi değil.</String>
        <String xml:lang="no-NO">~r~{0} er ikke en gyldig e-postadresse.</String>
        <String xml:lang="sv-SE">~r~{0} är inte en giltig e-postadress.</String>
    </Entry>

    <Entry Id="service_account_not_found_disconnect">
        <String xml:lang="en-US">{0} account not found. Disconnect and go back to the FiveM launcher, then log in to your FiveM account and retry.</String>
        <String xml:lang="nl-NL">{0} account niet gevonden. Disconnect en ga terug naar de FiveM laucnher, log in op de FiveM account en probeer opnieuw.</String>
        <String xml:lang="it-IT">Account {0} non trovato. Disconnettiti e torna al launcher di FiveM, poi effettua l'accesso al tuo account FiveM e riprova.</String>
        <String xml:lang="pl-PL">{0} konto nie znalezione. Rozłącz się i zrestartuj FiveM, potem zaloguj się do konta FiveM i spróbuj ponownie.</String>
        <String xml:lang="es-ES">{0} cuenta no encontrada. Desconéctese y vuelva al lanzador FiveM, luego inicie sesión en su cuenta FiveM y vuelva a intentarlo.</String>
        <String xml:lang="pt-BR">{0} conta não encontrada. Faça logout e retorne ao inicializador do FiveM, depois faça login na sua conta do FiveM e tente novamente.</String>
        <String xml:lang="de-DE">{0} Account wurde nicht gefunden. Trenne die Verbindung und gehe zurück in den FiveM Launcher, logge dich in deinen FiveM Account ein und versuche es erneut.</String>
        <String xml:lang="ar-001">لم يتم العثور على حساب {0}. اقطع الاتصال وارجع إلى مشغل FiveM، ثم قم بتسجيل الدخول إلى حساب FiveM الخاص بك وأعد المحاولة.</String>
        <String xml:lang="th-TH">ไม่พบบัญชี {0} ยกเลิกการเชื่อมต่อและกลับไปที่ FiveM Launcher จากนั้นเข้าสู่ระบบบัญชี FiveM ของคุณแล้วลองอีกครั้ง</String>
        <String xml:lang="id-ID">{0} akun tidak ditemukan. Silahkan keluar dari server dan kembali ke menu utama FiveM, lalu login akun FiveM anda dan coba kembali.</String>
        <String xml:lang="hi-Latn">{0} account nahi mila. Disconnect karo aur FiveM launcher mein wapas jao, phir apne FiveM account mein login karo aur retry karo.</String>
        <String xml:lang="lv-LV">{0} konts netika atrasts. Atvienojieties un atveriet FiveM Launcher, pēc tam ienāciet savā FiveM kontā un mēģiniet vēlreiz.</String>
        <String xml:lang="tr-TR">{0} hesabı bulunamadı. Bağlantıyı kes ve FiveM başlatıcısına geri dön, ardından FiveM hesabında oturum aç ve yeniden dene.</String>
        <String xml:lang="no-NO">{0} konto ikke funnet. Koble fra og gå tilbake til FiveM-startprogrammet, logg på FiveM-kontoen din og prøv på nytt.</String>
        <String xml:lang="fr-FR">Le compte {0} n'a pas été trouvé. Déconnectez-vous et retournez au launcher FiveM, puis connectez-vous à votre compte FiveM et réessayez.</String>
        <String xml:lang="sv-SE">{0} konto hittades inte. Koppla från och gå tillbaka till FiveM-startprogrammet, logga sedan in på ditt FiveM-konto och försök igen.</String>
    </Entry>

    <Entry Id="server_processing_request">
        <String xml:lang="en-US">~r~The server is still processing your previous request. Please, wait before sending another one.</String>
        <String xml:lang="nl-NL">~r~De server is nog je vorige aanvraag aan het verwerken. Wacht alstublieft voordat je een nieuwe stuurt.</String>
        <String xml:lang="it-IT">~r~Il server sta ancora elaborando la tua richiesta precedente. Per favore, attendi prima di inviarne un'altra.</String>
        <String xml:lang="pl-PL">~r~Serwer nadal przetwarza twoją ostatnią akcję. Poczekaj zanim wykonasz kolejną.</String>
        <String xml:lang="es-ES">~r~El servidor aún está procesando su solicitud anterior. Por favor, espere antes de enviar otra.</String>
        <String xml:lang="pt-BR">~r~O servidor ainda está processando sua solicitação anterior. Aguarde antes de enviar outra.</String>
        <String xml:lang="de-DE">~r~Der Server verarbeitet immernoch deine vorherige Anfrage. Bitte warte, bevor du eine weitere sendes.</String>
        <String xml:lang="ar-001">~r~يزال السيرفر يعالج طلبك السابق. من فضلك، انتظر قبل إرسال واحد أخر.</String>
        <String xml:lang="th-TH">~r~เซิร์ฟเวอร์ยังคงประมวลผลคำขอก่อนหน้าของคุณ กรุณารอก่อนที่จะส่งอีก</String>
        <String xml:lang="id-ID">~r~Server ini masih memproses permintaan sebelumnya. Mohon tunggu, sebelum mengirimkan permintaan kembali.</String>
        <String xml:lang="hi-Latn">~r~Server abhi bhi aapka pehla request process kar raha hai. Ek aur request bhejne se pehle thoda wait karo.</String>
        <String xml:lang="lv-LV">~r~Serveris vēl apstrādā jūsu iepriekšējo pieprasījumu. Lūdzu, uzgaidiet pirms cita sniegšanas.</String>
        <String xml:lang="tr-TR">~r~Sunucu hala önceki isteğini işliyor. Başka bir tane göndermeden önce lütfen bekle.</String>
        <String xml:lang="no-NO">~r~Tjeneren behandler fortsatt din forrige forespørsel. Vennligst vent før du sender en ny.</String>
        <String xml:lang="fr-FR">~r~Le serveur est en train de traiter votre demande précédente. Veuillez patienter avant d'en envoyer une autre.</String>
        <String xml:lang="sv-SE">~r~Servern bearbetar fortfarande din tidigare begäran. Vänta innan du skickar en till.</String>
    </Entry>

    <Entry Id="entered_password_too_short">
        <String xml:lang="en-US">~r~The entered password is too short (min 8 characters). Operation canceled.</String>
        <String xml:lang="nl-NL">~r~Het ingevoerde wachtwoord is te kort (min 8 karakters). Operatie geannuleerd.</String>
        <String xml:lang="fr-FR">~r~Le mot de passe saisi est trop court (minimum 8 caractères). L'opération est annulée.</String>
        <String xml:lang="it-IT">~r~La password inserita è troppo corta (minimo 8 caratteri). Operazione annullata.</String>
        <String xml:lang="pl-PL">~r~Hasło jest za krótkie (minimum 8 znaków). Operacja anulowana.</String>
        <String xml:lang="es-ES">~r~La contraseña introducida es demasiado corta (mínimo 8 caracteres). Operación cancelada.</String>
        <String xml:lang="pt-BR">~r~A senha digitada é muito curta (mínimo de 8 caracteres). Operação cancelada.</String>
        <String xml:lang="de-DE">~r~Das eingegebene Passwort ist zu kurz (mindestens 8 Zeichen). Vorgang abgebrochen.</String>
        <String xml:lang="ar-001">~r~كلمة المرور التي تم إدخالها قصيرة جدًا (8 أحرف على الأقل). تم إلغاء العملية</String>
        <String xml:lang="th-TH">~r~รหัสผ่านที่ป้อนสั้นเกินไป (ขั้นต่ำ 8 ตัวอักษร) การดำเนินการถูกยกเลิก</String>
        <String xml:lang="id-ID">~r~Kata sandi yang anda masukkan terlalu pendek (min 8 karakter). Pengerjaan dibatalkan.</String>
        <String xml:lang="hi-Latn">~r~Enter kiya gaya password bahut chhota hai (minimum 8 characters). Operation cancel ho gaya hai.</String>
        <String xml:lang="lv-LV">~r~Ievadīta parole ir pārāk īsa (min 8 rakstu zīmes). Operācija atcelta.</String>
        <String xml:lang="tr-TR">~r~Girilen şifre çok kısa. (minimum 8 karakter). İşlem iptal edildi.</String>
        <String xml:lang="no-NO">~r~Det angitte passordet er for kort (minst 8 tegn). Operasjonen avbrutt.</String>
        <String xml:lang="sv-SE">~r~Det angivna lösenordet är för kort (minst 8 tecken). Åtgärden avbröts.</String>
    </Entry>

    <Entry Id="entered_password_dont_match">
        <String xml:lang="en-US">~r~The entered passwords don't match. Operation canceled.</String>
        <String xml:lang="nl-NL">~r~De ingevoerde wachtwoorden zijn incorrect. Operatie geannuleerd.</String>
        <String xml:lang="fr-FR">~r~Les mots de passe saisis ne correspondent pas. L'opération est annulée.</String>
        <String xml:lang="it-IT">~r~Le password inserite non corrispondono. Operazione annullata.</String>
        <String xml:lang="pl-PL">~r~Hasła się nie zgadzają. Operacja anulowana.</String>
        <String xml:lang="es-ES">~r~Las contraseñas introducidas no coinciden. Operación cancelada.</String>
        <String xml:lang="pt-BR">~r~As senhas inseridas não correspondem. Operação cancelada.</String>
        <String xml:lang="de-DE">~r~Die eingegebenen Passwörter stimmen nicht überein. Vorgang abgebrochen.</String>
        <String xml:lang="ar-001">~r~كلمات المرور المدخلة غير متطابقة. تم إلغاء العملية.</String>
        <String xml:lang="th-TH">~r~รหัสผ่านที่ป้อนไม่ตรงกัน การดำเนินการถูกยกเลิก</String>
        <String xml:lang="id-ID">~r~Kata sandi yang anda masukkan tidak sesuai. Pengerjaan dibatalkan.</String>
        <String xml:lang="hi-Latn">~r~Enter kiye gaye passwords match nahi karte. Operation cancel ho gaya hai.</String>
        <String xml:lang="lv-LV">~r~Ievadītas paroles nesakrīt. Operācija atcelta.</String>
        <String xml:lang="tr-TR">~r~Girilen şifreler eşleşmiyor. İşlem iptal edildi.</String>
        <String xml:lang="no-NO">~r~De angitte passordene samsvarer ikke. Operasjonen avbrutt.</String>
        <String xml:lang="sv-SE">~r~De angivna lösenorden matchar inte. Åtgärden avbröts.</String>
    </Entry>

    <Entry Id="password_changed">
        <String xml:lang="en-US">Your ~b~password ~s~has been ~g~successfully changed~s~.</String>
        <String xml:lang="nl-NL">Je ~b~wachtwoord ~s~is ~g~succesvol aangepast~s~.</String>
        <String xml:lang="it-IT">La tua ~b~password ~s~è stata ~g~cambiata con successo~s~.</String>
        <String xml:lang="pl-PL">Twoje ~b~hasło ~s~zostało ~g~pomyślnie zmienione~s~.</String>
        <String xml:lang="es-ES">Su ~b~contraseña ~s~ha sido ~g~cambiada con éxito~s~.</String>
        <String xml:lang="pt-BR">Sua ~b~senha ~s~foi ~g~alterada com sucesso~s~.</String>
        <String xml:lang="de-DE">Dein ~b~Passwort ~s~wurde ~g~erfolgreich geändert~s~.</String>
        <String xml:lang="ar-001">لقد تم ~g~تغيير بنجاح~s~ ~b~كلمة المرور~s~.</String>
        <String xml:lang="th-TH">~b~รหัสผ่าน ~s~ของคุณได้ถูกเปลี่ยน ~g~เรียบร้อยแล้ว~s~</String>
        <String xml:lang="id-ID">~b~Kata sandi anda ~s~sudah ~g~berhasil diganti~s~.</String>
        <String xml:lang="hi-Latn">Aapka ~b~password ~s~ho chuka hai ~g~successfully change~s~.</String>
        <String xml:lang="lv-LV">Jūsu ~b~parole ~s~tika ~g~veiksmīgi nomainīta~s~.</String>
        <String xml:lang="tr-TR">~b~Şifreniz ~g~başarıyla ~s~değiştirildi.</String>
        <String xml:lang="fr-FR">Votre ~b~mot de passe ~s~a été ~g~changé avec succès~s~.</String>
        <String xml:lang="no-NO">Ditt ~b~passord ~s~har blitt ~g~endret~s~.</String>
        <String xml:lang="sv-SE">Ditt ~b~lösenord ~s~har ~g~lyckat ändrats~s~.</String>
    </Entry>

    <Entry Id="cant_do_while_fake_username">
        <String xml:lang="en-US">~r~You cannot do this while you're using a fake username.</String>
        <String xml:lang="nl-NL">~r~Je kan dit niet doen terwijl je een fake username gebruikt.</String>
        <String xml:lang="it-IT">~r~Non puoi farlo mentre stai usando un nome utente falso.</String>
        <String xml:lang="pl-PL">~r~Nie możesz tego zrobić gdy używasz fałszywego nicku.</String>
        <String xml:lang="es-ES">~r~No puedes hacer esto mientras estés usando un nombre de usuario falso.</String>
        <String xml:lang="pt-BR">~r~Não é possível fazer isso enquanto estiver usando um nome de usuário falso.</String>
        <String xml:lang="de-DE">~r~Du kannst das nicht tun, während du einen Fake-Username nutzt.</String>
        <String xml:lang="ar-001">~r~لا يمكنك القيام بذلك أثناء استخدام اسم مستخدم مزيف.</String>
        <String xml:lang="th-TH">~r~คุณไม่สามารถทำเช่นนี้ได้ในขณะที่คุณใช้ชื่อผู้ใช้ปลอม</String>
        <String xml:lang="id-ID">~r~Anda tidak dapat melakukan ini dengan menggunakan nama panggilan palsu</String>
        <String xml:lang="hi-Latn">~r~Aap fake username use karte hue ye nahi kar sakte.</String>
        <String xml:lang="lv-LV">~r~Jūs nevarat darīt šo kamēr jūs lietojat viltotu lietotājvārdu.</String>
        <String xml:lang="tr-TR">~r~Sahte bir kullanıcı adı kullanırken bunu yapamazsın.</String>
        <String xml:lang="no-NO">~r~Du kan ikke gjøre dette mens du bruker et falskt brukernavn.</String>
        <String xml:lang="sv-SE">~r~Du kan inte göra detta medan du använder ett falskt användarnamn.</String>
        <String xml:lang="fr-FR">~r~Vous ne pouvez pas faire cela en utilisant un faux nom d'utilisateur.</String>
    </Entry>

    <Entry Id="cant_do_when_dead">
        <String xml:lang="en-US">~r~You can't do this when you are dead.</String>
        <String xml:lang="nl-NL">~r~Je kan dit niet doen wanneer je dood bent.</String>
        <String xml:lang="hi-Latn">~r~Jab aap mare hue ho tab aap ye nahi kar sakte..</String>
        <String xml:lang="de-DE">~r~Du kannst das nicht tun, wenn du tot bist.</String>
        <String xml:lang="it-IT">~r~Non puoi fare questo quando sei morto.</String>
        <String xml:lang="id-ID">~r~Tidak dapat melakukan ini ketika kamu mati.</String>
        <String xml:lang="lv-LV">~r~Jūs nevarat darīt šo kamēr esat miris.</String>
        <String xml:lang="tr-TR">~r~Öldüğünde bunu yapamazsın.</String>
        <String xml:lang="fr-FR">~r~Vous ne pouvez pas faire ça en étant mort.</String>
        <String xml:lang="no-NO">~r~Du kan ikke gjøre dette når du er død.</String>
        <String xml:lang="sv-SE">~r~Du kan inte göra det här när du är död.</String>
    </Entry>

    <Entry Id="already_active_subscription">
        <String xml:lang="en-US">~r~You already have an active subscription. If you need help, open a support ticket on our Discord.</String>
        <String xml:lang="nl-NL">~r~Je hebt al een actieve subscriptie. Als je hulp nodig hebt, maak een support ticket in onze Discord.</String>
        <String xml:lang="it-IT">~r~Hai già un abbonamento attivo. Se hai bisogno di aiuto, apri un support ticket sul nostro Discord.</String>
        <String xml:lang="pl-PL">~r~Masz już aktywną subskrypcję. Jeśli potrzebujesz pomocy, otwórz ticket w naszym Discordzie.</String>
        <String xml:lang="es-ES">~r~Ya tienes una suscripción activa. Si necesitas ayuda, abre un ticket de soporte en nuestro Discord..</String>
        <String xml:lang="pt-BR">~r~Você já tem uma assinatura ativa. Se precisar de ajuda, abra um tíquete de suporte em nosso Discord..</String>
        <String xml:lang="de-DE">~r~Du hast bereits ein aktives Abonnement. Falls du Hilfe benötigst, kannst du ein Ticket auf unserem Discord öffnen.</String>
        <String xml:lang="ar-001">~r~لديك اشتراك نشط بالفعل. إذا كنت بحاجة إلى مساعدة، فافتح تذكرة دعم على الديسكورد الخاص بنا.</String>
        <String xml:lang="th-TH">~r~คุณมีการสมัครใช้งานอยู่แล้ว หากคุณต้องการความช่วยเหลือ ให้เปิดตั๋วสนับสนุนบน Discord ของเรา</String>
        <String xml:lang="id-ID">~r~Anda sudah memiliki paket langganan yang aktif. Jika membutuhkan bantuan, silahkan buka support tiket di Discord kami.</String>
        <String xml:lang="hi-Latn">~r~Aapke paas already ek active subscription hai. Agar help chahiye toh hamare Discord pe support ticket kholo.</String>
        <String xml:lang="lv-LV">~r~Jums jau ir aktīvs abonements. Ja jums ir nepieciešama palīdzība, atveriet atbalsta pieprasījumu mūsu Discord vietnē.</String>
        <String xml:lang="tr-TR">~r~Zaten aktif bir aboneliğiniz var. Yardıma ihtiyacınız varsa Discord'umuzdan bir destek bileti açın.</String>
        <String xml:lang="no-NO">~r~Du har allerede et aktivt abonnement. Hvis du trenger hjelp, åpne en støttebillett på vår Discord.</String>
        <String xml:lang="sv-SE">~r~Du har redan ett aktivt prenumeration. Om du behöver hjälp, öppna ett support ticket på våran Discord.</String>
        <String xml:lang="fr-FR">~r~Vous avez déjà un abonnement actif. Si vous avez besoin d'aide, ouvre un ticket d'assistance sur notre Discord.</String>
    </Entry>

    <Entry Id="unable_deactivate_silver_membership">
        <String xml:lang="en-US">~r~Unable to deactivate your current Silver Membership to upgrade. If the error persists, please open a support ticket on our Discord.</String>
        <String xml:lang="nl-NL">~r~Niet gelukt om je Silver Membership te upgraden. Als deze error blijft voorkomen, maak alstublieft een support ticket in onze Discord.</String>
        <String xml:lang="it-IT">~r~Impossibile disattivare la tua l'iscrizione all'abbonamento Silver per l'aggiornamento. Se l'errore persiste, apri un support ticket sul nostro Discord.</String>
        <String xml:lang="pl-PL">~r~Deaktywacja twego obecnego Srebrnego Członkostwa nie powiodła się. Jeśli błąd dalej będzie występował, otwórz ticket na naszym Discordzie.</String>
        <String xml:lang="es-ES">~r~No se ha podido desactivar la suscripción Silver actual para actualizarla. Si el error persiste, por favor abra un ticket de soporte en nuestro Discord.</String>
        <String xml:lang="pt-BR">~r~A assinatura Silver atual não pôde ser desativada para upgrade. Se o erro persistir, abra um tíquete de suporte em nosso Discord.</String>
        <String xml:lang="de-DE">~r~Du kannst deine aktuelle Silber-Mitgliedschaft nicht deaktivieren, um upzugraden. Falls dieser Fehler weiterhin auftritt öffne bitte ein Ticket auf unserem Discord.</String>
        <String xml:lang="ar-001">~r~غير قادر على إلغاء تنشيط عضويتك الفضية الحالية للترقية. إذا استمر الخطأ، يرجى فتح تذكرة دعم على الديسكورد الخاص بنا.</String>
        <String xml:lang="th-TH">~r~ไม่สามารถปิดการใช้งาน Silver Membership ปัจจุบันของคุณเพื่ออัปเกรดได้ หากข้อผิดพลาดยังคงอยู่ โปรดเปิดตั๋วสนับสนุนบน Discord ของเรา</String>
        <String xml:lang="id-ID">~r~Tidak dapat menonaktifkan paket langganan silver anda untuk peningkatan paket. Jika masih terjadi error, silahkan buka support tiket di Discord kami.</String>
        <String xml:lang="hi-Latn">~r~Aapke current Silver Membership ko upgrade karne mein problem aa rahi hai. Agar error aata rehta hai, toh Discord pe support ticket kholo.</String>
        <String xml:lang="lv-LV">~r~Nav iespējams deaktivizēt jūsu pašreizējo Sudraba Abonementu lai jauninātu. Ja kļūda saglabājas, lūdzu atveriet atbalsta pieprasījumu mūsu Discord vietnē.</String>
        <String xml:lang="tr-TR">~r~Mevcut Gümüş Üyeliğiniz yükseltilmek için devre dışı bırakılamıyor. Hata devam ederse lütfen Discord'umuzdan bir destek bileti açın.</String>
        <String xml:lang="no-NO">~r~Kan ikke deaktivere ditt nåværende sølvmedlemskap for å oppgradere. Hvis feilen vedvarer, vennligst åpne en støttebillett på vår Discord.</String>
        <String xml:lang="fr-FR">~r~Impossible de désactiver votre adhésion Silver actuelle pour l'améliorer. Si l'erreur persiste, merci d'ouvrir un ticket support sur notre Discord.</String>
        <String xml:lang="sv-SE">~r~Det går inte att avaktivera ditt nuvarande Silvermedlemskap för att uppgradera. Om felet kvarstår, öppna en support ticket på vår Discord.</String>
    </Entry>

    <Entry Id="visit_hospital_plastic_surgery">
        <String xml:lang="en-US">Visit a ~r~hospital ~s~to get a ~p~plastic surgery~s~.</String>
        <String xml:lang="nl-NL">Bezoek een ~r~ziekenhuis ~s~om ~p~plastische chirurgie~s~ te krijgen.</String>
        <String xml:lang="it-IT">Visita un ~r~ospedale ~s~per effetuare una ~p~chirurgia plastica~s~.</String>
        <String xml:lang="pl-PL">Odwiedź ~r~szpital ~s~aby wykonać ~p~operację plastyczną~s~.</String>
        <String xml:lang="es-ES">Visita un ~r~hospital ~s~para obtener una ~p~cirugía plástica~s~.</String>
        <String xml:lang="pt-BR">Visite um ~r~hospital ~s~para fazer uma ~p~cirurgia plástica~s~.</String>
        <String xml:lang="de-DE">Bersuche ein ~r~Krankenhaus ~s~um eine ~p~Schönheitsoperation ~s~vorzunehmen.</String>
        <String xml:lang="ar-001">قم بزيارة أحد ~r~المستشفيات ~s~لإجراء ~p~جراحة تجميلية~s~.</String>
        <String xml:lang="th-TH">เยี่ยมชม ~r~โรงพยาบาล ~s~เพื่อรับ ~p~ศัลยกรรมพลาสติก~s~</String>
        <String xml:lang="id-ID">Kunjungi ~r~rumah sakit ~s~untuk mendapatkan ~p~operasi plastik~s~.</String>
        <String xml:lang="hi-Latn">Visit kare ek ~r~hospital ~s~apni ~p~plastic surgery ~s~karwane ke liye.</String>
        <String xml:lang="lv-LV">Apmeklējiet ~r~slimnīcu~s~, lai iegūtu ~p~plastisku ķirurģiju~s~.</String>
        <String xml:lang="tr-TR">~p~Plastik cerrahi ~s~için bir ~r~hastane ~s~ziyaret edin.</String>
        <String xml:lang="fr-FR">Visitez un ~r~hôpital ~s~pour effectuer une ~p~chirurgie plastique~s~.</String>
        <String xml:lang="no-NO">Besøk et ~r~sykehus ~s~for å få en ~p~plastisk kirurgi~s~.</String>
        <String xml:lang="sv-SE">Besök ett ~r~sjukhus ~s~för att få en ~p~plastikoperation~s~.</String>
    </Entry>

    <Entry Id="operation_canceled">
        <String xml:lang="en-US">~r~Operation canceled.</String>
        <String xml:lang="nl-NL">~r~Operatie geannuleerd.</String>
        <String xml:lang="fr-FR">~r~Opération annulée.</String>
        <String xml:lang="it-IT">~r~Operazione annullata.</String>
        <String xml:lang="pl-PL">~r~Operacja anulowana.</String>
        <String xml:lang="es-ES">~r~Operación cancelada.</String>
        <String xml:lang="pt-BR">~r~Operação cancelada.</String>
        <String xml:lang="de-DE">~r~Vorgang wurde abgebrochen.</String>
        <String xml:lang="ar-001">~r~تم إلغاء العملية.</String>
        <String xml:lang="th-TH">~r~การดำเนินการถูกยกเลิก</String>
        <String xml:lang="id-ID">~r~Operasi dibatalkan.</String>
        <String xml:lang="hi-Latn">~r~Operation cancel ho gaya hai.</String>
        <String xml:lang="lv-LV">~r~Operācija atcelta.</String>
        <String xml:lang="tr-TR">~r~Operasyon iptal edildi.</String>
        <String xml:lang="no-NO">~r~Operasjonen avbrutt.</String>
        <String xml:lang="sv-SE">~r~Operation avbruten</String>
    </Entry>

    <Entry Id="account_menu_change_username">
        <String xml:lang="en-US">Go back to the ~b~Account ~s~menu to change your username.</String>
        <String xml:lang="nl-NL">Ga terug naar het ~b~Account ~s~menu om je gebruikersnaam aan te passen.</String>
        <String xml:lang="it-IT">Torna nel menu ~b~Account ~s~per cambiare il tuo nome utente.</String>
        <String xml:lang="pl-PL">Wróć do ~s~Menu ~b~Konta~s~ aby zmienić swój nick.</String>
        <String xml:lang="es-ES">Vuelve al menú de ~b~Cuenta ~s~para cambiar tu nombre de usuario.</String>
        <String xml:lang="pt-BR">Volte ao menu ~b~Account ~s~para alterar seu nome de usuário.</String>
        <String xml:lang="de-DE">Gehe zurück zum ~b~Account ~s~Menü, um deinen Nutzernamen zu ändern.</String>
        <String xml:lang="ar-001">ارجع إلى قائمة ~b~الحساب ~s~لتغيير اسم المستخدم الخاص بك.</String>
        <String xml:lang="th-TH">กลับไปที่เมนู ~b~บัญชี ~s~เพื่อเปลี่ยนชื่อผู้ใช้ของคุณ</String>
        <String xml:lang="id-ID">Kembali ke ~b~Akun ~s~menu untuk mengganti nama panggilan anda.</String>
        <String xml:lang="hi-Latn">Apna username change karne ke liye ~b~Account ~s~menu mein jaao.</String>
        <String xml:lang="lv-LV">Atgriezieties pie ~b~Konta ~s~izvēlnes, lai mainītu savu lietotājvārdu.</String>
        <String xml:lang="tr-TR">Kullanıcı adını değiştirmek için ~b~Hesap ~s~menüsüne dön.</String>
        <String xml:lang="no-NO">Gå tilbake til ~b~Konto ~s~-menyen for å endre brukernavnet ditt.</String>
        <String xml:lang="sv-SE">Gå tillbaka till ~b~Konto ~s~menyn för att ändra ditt användarnamn.</String>
        <String xml:lang="fr-FR">Retournez dans le menu ~b~Compte ~s~pour changer votre nom d'utilisateur.</String>
    </Entry>

    <Entry Id="item_cant_used">
        <String xml:lang="en-US">This kind of item ~r~cannot be used~s~.</String>
        <String xml:lang="nl-NL">Dit type item ~r~kan niet worden gebruikt~s~.</String>
        <String xml:lang="fr-FR">Ce type d'objet ~r~ne peut pas être utilisé~s~.</String>
        <String xml:lang="it-IT">Questo tipo di oggetto ~r~non può essere utilizzato~s~.</String>
        <String xml:lang="pl-PL">Przedmiot tego typu nie może ~r~zostać użyty~s~.</String>
        <String xml:lang="es-ES">Este tipo de artículo ~r~no se puede utilizar~s~.</String>
        <String xml:lang="pt-BR">Esse tipo de artigo ~r~não pode ser usado~s~.</String>
        <String xml:lang="de-DE">Diese Art von Items ~r~kann nicht benutzt werden~s~.</String>
        <String xml:lang="ar-001">هذا النوع من العناصر ~r~لا يمكن استخدامه~s~.</String>
        <String xml:lang="th-TH">ไอเทมประเภทนี้ ~r~ไม่สามารถใช้ได้~s~</String>
        <String xml:lang="id-ID">Item seperti ini ~r~tidak dapat digunakan~s~.</String>
        <String xml:lang="hi-Latn">Ye item ~r~use nahi ~s~kiya ja sakta.</String>
        <String xml:lang="lv-LV">Šāda veida priekšmets ~r~nevar tikt izmantots~s~.</String>
        <String xml:lang="tr-TR">Bu tür bir eşya ~r~kullanılamaz~s~.</String>
        <String xml:lang="no-NO">Denne typen gjenstand ~r~kan ikke brukes~s~.</String>
        <String xml:lang="sv-SE">Den här typen av föremål ~r~kan inte användas~s~.</String>
    </Entry>

    <Entry Id="username_change_cooldown">
        <String xml:lang="en-US">You need to ~r~wait ~s~before changing your ~b~username ~s~again.</String>
        <String xml:lang="nl-NL">Je moet nog even ~r~wachten ~s~voordat je opnieuw je ~b~gebruikersnaam ~s~weer kan aanpassen.</String>
        <String xml:lang="it-IT">Devi ~r~aspettare ~s~prima di cambiare di nuovo il tuo ~b~nome utente~s~.</String>
        <String xml:lang="pl-PL">Musisz ~r~poczekać ~s~zanim ponownie zmienisz swój ~b~nick~s~.</String>
        <String xml:lang="es-ES">Tienes que ~r~esperar ~s~antes de cambiar tu ~b~nombre de usuario ~s~de nuevo.</String>
        <String xml:lang="pt-BR">Você deve ~r~esperar ~s~antes de alterar seu ~b~nome de usuário ~s~novamente.</String>
        <String xml:lang="de-DE">Du musst ~r~warten~s~, bevor du deinen ~b~Nutzernamen ~s~erneut ändern kannst.</String>
        <String xml:lang="ar-001">أنت بحاجة إلى ~r~الأنتظار ~s~قبل تغيير ~b~اسم المستخدم ~s~الخاص بك مرة أخرى.</String>
        <String xml:lang="th-TH">คุณต้อง ~r~รอ ~s~ก่อนที่จะเปลี่ยน ~b~ชื่อผู้ใช้ ~s~อีกครั้ง</String>
        <String xml:lang="id-ID">Anda harus ~r~menunggu ~s~sebelum mengganti ~b~nama panggilan anda ~s~lagi.</String>
        <String xml:lang="hi-Latn">Tumhe apna ~b~username ~s~dobara change karne se pehle thoda ~r~wait ~s~karna hoga.</String>
        <String xml:lang="lv-LV">Jums ir ~r~jāpagaida~s~ pirms jūsu ~b~lietotājvārda ~s~vēlreizējas mainīšanas.</String>
        <String xml:lang="tr-TR">~b~Kullanıcı adını ~s~tekrardan değiştirmeden önce ~r~beklemen ~s~gerekir.</String>
        <String xml:lang="fr-FR">Vous devez ~r~attendre ~s~avant de changer votre ~b~nom d'utilisateur ~s~de nouveau.</String>
        <String xml:lang="no-NO">Du må ~r~vente ~s~før du endrer ~b~brukernavn ~s~igjen.</String>
        <String xml:lang="sv-SE">Du behöver ~r~vänta ~s~innan du ändrar ditt ~b~användarnamn ~s~igen.</String>
    </Entry>

    <Entry Id="entered_code_incorrect">
        <String xml:lang="en-US">~r~The code you entered is incorrect.</String>
        <String xml:lang="nl-NL">~r~De ingevoerde code is incorrect.</String>
        <String xml:lang="it-IT">~r~Il codice che hai inserito non è corretto.</String>
        <String xml:lang="pl-PL">~r~Kod który wpisałeś jest nieprawidłowy.</String>
        <String xml:lang="es-ES">~r~El código introducido es incorrecto.</String>
        <String xml:lang="pt-BR">~r~O código inserido está incorreto.</String>
        <String xml:lang="de-DE">~r~Der eingegebene Code ist nicht vollständig.</String>
        <String xml:lang="ar-001">~r~الرمز الذي أدخلته غير صحيح.</String>
        <String xml:lang="th-TH">~r~รหัสที่คุณป้อนไม่ถูกต้อง</String>
        <String xml:lang="id-ID">~r~Kode yang anda masukkan salah.</String>
        <String xml:lang="hi-Latn">~r~Aapne jo code enter kiya hai wo galat hai.</String>
        <String xml:lang="lv-LV">~r~Kods, kuru jūs ievadījat, ir nepareizs.</String>
        <String xml:lang="tr-TR">~r~Girmekte olduğun kod hatalı.</String>
        <String xml:lang="fr-FR">~r~Le code que vous avez entré est incorrect.</String>
        <String xml:lang="no-NO">~r~Koden du skrev inn er feil.</String>
        <String xml:lang="sv-SE">~r~Koden du angav är felaktig.</String>
    </Entry>

    <Entry Id="entered_code_expired">
        <String xml:lang="en-US">~r~The code has expired.</String>
        <String xml:lang="nl-NL">~r~De code is verlopen.</String>
        <String xml:lang="fr-FR">~r~Le code a expiré.</String>
        <String xml:lang="it-IT">~r~Il codice è scaduto.</String>
        <String xml:lang="pl-PL">~r~Kod wygasł.</String>
        <String xml:lang="es-ES">~r~TEl código ha caducado.</String>
        <String xml:lang="pt-BR">~r~O código expirou.</String>
        <String xml:lang="de-DE">~r~Der Code ist abgelaufen.</String>
        <String xml:lang="ar-001">~r~لقد انتهت صلاحية الرمز.</String>
        <String xml:lang="th-TH">~r~รหัสหมดอายุแล้ว</String>
        <String xml:lang="id-ID">~r~Kode sudah kedaluwarsa.</String>
        <String xml:lang="hi-Latn">~r~Code expire ho gaya hai.</String>
        <String xml:lang="lv-LV">~r~Kodam, kuru jūs ievadījat, ir beidzies derīguma termiņš.</String>
        <String xml:lang="tr-TR">~r~Kodun süresi doldu.</String>
        <String xml:lang="no-NO">~r~Koden er utløpt.</String>
        <String xml:lang="sv-SE">~r~Koden har upphört att gälla.</String>
    </Entry>

    <Entry Id="unable_to_find_player">
        <String xml:lang="en-US">~r~The server is unable to find the specified player.</String>
        <String xml:lang="nl-NL">~r~De server kan de opgegeven speler niet vinden.</String>
        <String xml:lang="fr-FR">~r~Le serveur ne parvient pas à trouver le joueur spécifié.</String>
        <String xml:lang="it-IT">~r~Il server non ha potuto trovare il giocatore specificato.</String>
        <String xml:lang="pl-PL">~r~Serwer nie mógł znaleść podanego gracza.</String>
        <String xml:lang="es-ES">~r~El servidor no puede encontrar al jugador especificado.</String>
        <String xml:lang="pt-BR">~r~O servidor não consegue encontrar o jogador especificado.</String>
        <String xml:lang="de-DE">~r~Der Server ist nicht in der Lage, diesen bestimmten Spieler zu finden.</String>
        <String xml:lang="ar-001">~r~السيرفر غير قادر على العثور على اللاعب المحدد.</String>
        <String xml:lang="th-TH">~r~เซิร์ฟเวอร์ไม่พบผู้เล่นที่ระบุ</String>
        <String xml:lang="id-ID">~r~Server tidak dapat menemukan player yang dituju.</String>
        <String xml:lang="hi-Latn">~r~Server bataye gaye player ko dhund nahi paa raha hai.</String>
        <String xml:lang="lv-LV">~r~Serverim nesanāca atrast noradīto spēlētāju.</String>
        <String xml:lang="tr-TR">~r~Sunucu belirtilen oyuncuyu bulamıyor.</String>
        <String xml:lang="no-NO">~r~Tjeneren kan ikke finne den angitte spilleren.</String>
        <String xml:lang="sv-SE">~r~Servern kan inte hitta den angivna spelaren.</String>
    </Entry>

    <Entry Id="cant_send_gift_yourself">
        <String xml:lang="en-US">~r~You can't send a gift to yourself.</String>
        <String xml:lang="pl-PL">~r~Nie możesz wysłać sobie prezentu.</String>
        <String xml:lang="es-ES">~r~No puedes enviarte un regalo a ti mismo.</String>
        <String xml:lang="nl-NL">~r~Je kan geen gift aan jezelf geven.</String>
        <String xml:lang="it-IT">~r~Non puoi inviare un regalo a te stesso.</String>
        <String xml:lang="pt-BR">~r~Não é possível enviar um presente para você mesmo.</String>
        <String xml:lang="de-DE">~r~Du kannst dir selbst keine Geschenke schicken.</String>
        <String xml:lang="ar-001">~r~لا يمكنك إرسال هدية لنفسك.</String>
        <String xml:lang="th-TH">~r~คุณไม่สามารถส่งของขวัญให้ตัวเองได้</String>
        <String xml:lang="id-ID">~r~Anda tidak dapat mengirimkan hadiah kepada diri anda sendiri.</String>
        <String xml:lang="hi-Latn">~r~Tum apne aap ko gift nahi kar sakte.</String>
        <String xml:lang="lv-LV">~r~Jūs nevarat nosūtīt dāvanu sev.</String>
        <String xml:lang="tr-TR">~r~Kendine hediye gönderemezsin.</String>
        <String xml:lang="no-NO">~r~Du kan ikke sende en gave til deg selv.</String>
        <String xml:lang="sv-SE">~r~Du kan inte skicka en present till dig själv.</String>
        <String xml:lang="fr-FR">~r~Vous ne pouvez pas vous envoyer un cadeau à vous-même.</String>
    </Entry>

    <!-- nullnull{0} = Item name (for example: Cocaine) -->
    <Entry Id="cant_use_when_cuffed">
        <String xml:lang="en-US">~r~You can't use a {0} when you are cuffed.</String>
        <String xml:lang="nl-NL">~r~Je kan geen {0} gebruiken wanneer je geboeid bent.</String>
        <String xml:lang="de-DE">~r~Du kannst kein {0} nutzen, wenn du gefesselt bist.</String>
        <String xml:lang="id-ID">~r~Tidak dapat menggunakan {0} ketika kamu terborgol.</String>
        <String xml:lang="lv-LV">~r~Jūs nevarat lietot {0} kamēr esat rokudzelžos.</String>
        <String xml:lang="tr-TR">~r~Kelepçeliyken {0} kullanamazsın.</String>
        <String xml:lang="fr-FR">~r~Vous ne pouvez pas utiliser un {0} lorsque vous êtes menotté.</String>
        <String xml:lang="it-IT">~r~Non puoi usare un {0} quando sei ammanettato.</String>
        <String xml:lang="hi-Latn">~r~Aap jab handcuffed ho tab aap {0} use nahi kar sakte.</String>
        <String xml:lang="no-NO">~r~Du kan ikke bruke en {0} når du er i håndjern.</String>
        <String xml:lang="sv-SE">~r~Du kan inte använda en {0} när du har handfängsel.</String>
    </Entry>

    <!-- nullnull{0} = Item name (for example: Lockpick) -->
    <Entry Id="cant_use_when_in_custody">
        <String xml:lang="en-US">~r~You can't use a {0} when you are in police custody.</String>
        <String xml:lang="nl-NL">~r~Je kan geen {0} gebruiken wanneer de politie je staande houdt.</String>
        <String xml:lang="id-ID">~r~Kamu tidak dapat menggunakan {0} ketika sedang ditahan kepolisian.</String>
        <String xml:lang="de-DE">~r~Du kannst kein {0} benutzen, wenn du dich in Polizeigewahrsam befindest.</String>
        <String xml:lang="lv-LV">~r~Jūs nevarat lietot {0} kamēr esat policijas apcietinājumā.</String>
        <String xml:lang="tr-TR">~r~Polis gözetimi altındayken {0} kullanamazsın.</String>
        <String xml:lang="fr-FR">~r~Vous ne pouvez pas utiliser un {0} lorsque vous êtes en état d'arrestation.</String>
        <String xml:lang="it-IT">~r~Non puoi usare un {0} quando sei in custodia della polizia.</String>
        <String xml:lang="hi-Latn">~r~Aap police custody mein {0} use nahi kar sakte.</String>
        <String xml:lang="no-NO">~r~Du kan ikke bruke en {0} når du er i politiets varetekt.</String>
        <String xml:lang="sv-SE">~r~Du kan inte använda en {0} när du är i polisens förvar.</String>
    </Entry>

    <!-- nullnull{0} = Item name (for example: Name-change token) -->
    <Entry Id="successfully_activated_item">
        <String xml:lang="en-US">You successfully activated your ~p~{0}~s~.</String>
        <String xml:lang="nl-NL">Je hebt met succes je ~p~{0}~s~ gebruikt.</String>
        <String xml:lang="pl-PL">Pomyślnie aktywowałeś swój ~p~{0}~s~.</String>
        <String xml:lang="es-ES">Ha activado correctamente su~p~{0}~s~.</String>
        <String xml:lang="pt-BR">Você ativou com sucesso seu~p~{0}~s~.</String>
        <String xml:lang="de-DE">Du hast dein ~p~{0} ~s~erfolgreich aktiviert.</String>
        <String xml:lang="ar-001">لقد قمت بتنشيط ~p~{0}~s~ بنجاح.</String>
        <String xml:lang="th-TH">คุณเปิดใช้งาน ~p~{0}~s~ สำเร็จแล้ว</String>
        <String xml:lang="id-ID">Anda telah berhasil mengaktifkan ~p~{0}~s~ anda.</String>
        <String xml:lang="lv-LV">Jūs veiksmīgi aktivizējat savu ~p~{0}~s~.</String>
        <String xml:lang="tr-TR">~p~{0}~s~ Başarıyla aktif ettin.</String>
        <String xml:lang="it-IT">Hai attivato con successo il tuo ~p~{0}~s~.</String>
        <String xml:lang="fr-FR">Vous avez réussi à activer votre ~p~{0}~s~.</String>
        <String xml:lang="hi-Latn">Tumne apna ~p~{0} ~s~successfully activate kar liya hai.</String>
        <String xml:lang="no-NO">Du har aktivert ~p~{0}~s~.</String>
        <String xml:lang="sv-SE">Du har lyckats aktivera din ~p~{0}~s~.</String>
    </Entry>

    <!-- nullnull{0} = New username (for example: Stijnjw) -->
    <Entry Id="username_new_already_taken">
        <String xml:lang="en-US">The name ~b~{0} ~s~is already taken.</String>
        <String xml:lang="nl-NL">De naam ~b~{0} ~s~is al in gebruik.</String>
        <String xml:lang="pl-PL">Nick ~b~{0} ~s~jest już zajęty.</String>
        <String xml:lang="es-ES">El nombre ~b~{0} ~s~ya está tomado.</String>
        <String xml:lang="pt-BR">O nome ~b~{0} ~s~já está sendo usado.</String>
        <String xml:lang="de-DE">Der Name ~b~{0} ~s~wird bereits verwendet.</String>
        <String xml:lang="ar-001">الاسم ~b~{0} ~s~مأخوذ بالفعل.</String>
        <String xml:lang="th-TH">ชื่อ ~b~{0} ~s~ถูกใช้ไปแล้ว</String>
        <String xml:lang="id-ID">Nama ini ~b~{0} ~s~sudah dipakai.</String>
        <String xml:lang="lv-LV">Lietotājvārds ~b~{0} ~s~jau ir aizņemts.</String>
        <String xml:lang="tr-TR">~b~{0} ~s~ismi zaten alınmış.</String>
        <String xml:lang="fr-FR">Le nom ~b~{0} ~s~est déjà utilisé.</String>
        <String xml:lang="it-IT">Il nome ~b~{0} ~s~è già stato scelto.</String>
        <String xml:lang="hi-Latn">~b~{0} ~s~Naam pehle se hi liya gaya hai.</String>
        <String xml:lang="no-NO">Navnet ~b~{0} ~s~er allerede tatt.</String>
        <String xml:lang="sv-SE">Namnet ~b~{0} ~s~är redan taget</String>
    </Entry>

    <!-- nullnull{0} = Platform (for example: Discord) -->
    <Entry Id="staff_name_change">
        <String xml:lang="en-US">~g~Staff members ~s~must contact an admin or manager for a ~b~name change~s~. The admin must make sure that the in-game name matches the name on {0} and is not obscene or vulgar.</String>
        <String xml:lang="nl-NL">~g~Staffleden ~s~moeten een admin of manager contacteren voor een ~b~naamswijziging~s~. De admin moet checken dat de in-game name matcht met de naam op {0} en dat de naam niet onzedelijk of grof is.</String>
        <String xml:lang="pl-PL">~g~Staff musi skontaktować się z adminem lub managerem dla ~b~zmiany nicku~s~. Admin musi się upewnić że nick w grze jest taki sam jak w {0} i nie jest wulgarny lub nieodpowiedni.</String>
        <String xml:lang="es-ES">~g~Los miembros del staff ~s~deben contactar con un admin o manager para un ~b~cambio de nombre~s~. El administrador debe asegurarse de que el nombre en el juego coincide con el nombre en {0} y no es obsceno o vulgar.</String>
        <String xml:lang="pt-BR">~g~Os membros da equipe ~s~devem entrar em contato com um administrador ou gerente para uma ~b~alteração de nome~s~. O administrador deve garantir que o nome no jogo corresponda ao nome em {0} e não seja obsceno ou vulgar.</String>
        <String xml:lang="de-DE">~g~Teammitglieder müssen einen Admin oder Manager kontaktieren, bevor sie ihren ~b~Namen ändern~s~. Der Admin muss sicherstellen, dass der Ingame-Name mit dem Namen auf {0} übereinstimmt und nicht obszön oder vulgär ist.</String>
        <String xml:lang="ar-001">~g~يجب على أعضاء فريق العمل ~s~الاتصال بالمسؤول أو المدير لإجراء ~b~تغيير الاسم~s~. يجب على المسؤول التأكد من أن الاسم الموجود في اللعبة يطابق الاسم الموجود في {0} وأنه ليس فاحشًا أو مبتذلاً.</String>
        <String xml:lang="it-IT">~g~I membri dello staff ~s~devono contattare un admin o un manager per ~b~cambiare il nome~s~. L'admin deve assicurarsi che il nome in gioco corrisponda al nome su {0} e che non sia osceno o volgare.</String>
        <String xml:lang="th-TH">~g~พนักงาน ~s~ต้องติดต่อผู้ดูแลระบบหรือผู้จัดการเพื่อขอ ~b~การเปลี่ยนชื่อ~s~ ผู้ดูแลระบบต้องตรวจสอบให้แน่ใจว่าชื่อในเกมตรงกับชื่อบน {0} และไม่ลามกอนาจารหรือหยาบคาย</String>
        <String xml:lang="id-ID">~g~Member staf ~s~harus menghubungi admin atau manager untuk ~b~mengganti nama~s~. Admin harus memastikan bahwa nama didalam game sama dengan {0} dan tidak menggunakan kata kata cabul dan vulgar.</String>
        <String xml:lang="lv-LV">~g~Servera personālam ~s~ir jāsasniedz servera adminu vai menedžeru priekš ~b~lietotājvārda maiņas~s~. Adminam ir jāparbauda ka lietotājvārds spēlē atbilst lietotājvārdam {0} un nav neķītrs va vulgārs.</String>
        <String xml:lang="tr-TR">~g~Staff üyeleri ~b~isim değişikliği ~s~için bir admin ya da manager ile iletişime geçmelidir. Admin oyun içi ismin {0} ismiyle eşleştiğinden, müstehcen veya kaba olmadığından emin olmalıdır.</String>
        <String xml:lang="sv-SE">~g~Staff medlemmar ~s~måste kontakta en admin eller manager för en ~b~användarnamns ändring~s~. Administratören måste se till att namnet i spelet matchar namnet på {0} och inte är obscent eller vulgärt.</String>
        <String xml:lang="no-NO">~g~Personalmedlemmer ~s~må kontakte en admin eller leder for en ~b~navneendring~s~. Administratoren må sørge for at navnet i spillet samsvarer med navnet på {0} og ikke er uanstendig eller vulgært.</String>
        <String xml:lang="fr-FR">~g~Les membres du staff ~s~doivent contacter un administrateur ou responsable pour un ~b~changement de nom~s~. L'administrateur doit s'assurer que le nom en jeu correspond au nom sur {0} et qu'il n'est pas obscène ou vulgaire.</String>
        <String xml:lang="hi-Latn">~g~Staff members ~s~ko ~b~name change ~s~ke liye admin ya manager se contact karna hoga. Admin ko yeh ensure karna hoga ki in-game naam {0} ke naam se match karta hai aur obscene ya vulgar nahi hai.</String>
    </Entry>

    <!-- nullnull{0} = Amount (for example: 5)
         {1} = Item (for example: Name change tokens)
         {2} = User's name (for example: Stijnjw) 
    -->
    <Entry Id="successfully_transferred">
        <String xml:lang="en-US">You successfully transferred {0} ~p~{1} ~s~to ~y~{2}~s~.</String>
        <String xml:lang="nl-NL">Je hebt succesvol {0} ~p~{1} ~s~overgedragen aan ~y~{2}~s~.</String>
        <String xml:lang="pl-PL">Pomyślnie przekazałeś {0} ~p~{1} ~s~do ~y~{2}~s~.</String>
        <String xml:lang="es-ES">Has transferido con éxito {0} ~p~{1} ~s~a ~y~{2}~s~.</String>
        <String xml:lang="pt-BR">Você transferiu com sucesso {0} ~p~{1} ~s~a ~y~{2}~s~.</String>
        <String xml:lang="de-DE">Du hast {0} ~p~{1} ~s~erfolgreich zu ~y~{2}~s~ übertragen.</String>
        <String xml:lang="ar-001">لقد نجحت في نقل {0} ~p~{1} ~s~إلى ~y~{2}~s~.</String>
        <String xml:lang="th-TH">คุณโอน {0} ~p~{1} ~s~to ~y~{2}~s~ สำเร็จแล้ว</String>
        <String xml:lang="id-ID">Anda berhasil mengirimkan {0} ~p~{1} ~s~kepada ~y~{2}~s~.</String>
        <String xml:lang="lv-LV">Jūs veiksmīgi nodevat {0} ~p~{1} ~y~{2}~s~.</String>
        <String xml:lang="tr-TR">{0} ~p~{1} ~s~başarıyla ~y~{2} ~s~transfer edildi.</String>
        <String xml:lang="it-IT">Hai trasferito con successo {0} ~p~{1} ~s~a ~y~{2}~s~.</String>
        <String xml:lang="fr-FR">Vous avez transféré avec succès {0} ~p~{1} ~s~à ~y~{2}~s~.</String>
        <String xml:lang="hi-Latn">Aapne successfully {0} ~p~{1} ~y~{2} ~s~ko transfer kar diya hai.</String>
        <String xml:lang="no-NO">Du har overført {0} ~p~{1} ~s~til ~y~{2}~s~.</String>
        <String xml:lang="sv-SE">Du har överfört {0} ~p~{1} ~s~till ~y~{2}~s~.</String>
    </Entry>

    <Entry Id="too_far_from_player">
        <String xml:lang="en-US">You're ~r~too far ~s~from the player!</String>
        <String xml:lang="nl-NL">Je bent ~r~te ver weg ~s~van de speler!</String>
        <String xml:lang="it-IT">Sei ~r~troppo lontano ~s~dal giocatore!</String>
        <String xml:lang="pl-PL">Jesteś ~r~za daleko ~s~od gracza!</String>
        <String xml:lang="es-ES">¡Estás ~r~demasiado ~s~lejos del jugador!</String>
        <String xml:lang="pt-BR">Você está ~r~muito longe ~s~do jogador!</String>
        <String xml:lang="de-DE">Du bist ~r~zu weit ~s~von diesem Spieler ~r~sentfernt~s~!</String>
        <String xml:lang="ar-001">أنت ~r~بعيد جدًا ~s~عن اللاعب!</String>
        <String xml:lang="th-TH">คุณ ~r~ไกลเกินไป ~s~จากผู้เล่น!</String>
        <String xml:lang="id-ID">Anda ~r~terlalu jauh ~s~dari player tersebut!</String>
        <String xml:lang="hi-Latn">Tum player se ~r~bahut door ~s~ho!</String>
        <String xml:lang="lv-LV">Jūs esat ~r~pārāk tālu ~s~no šī spēlētāja!</String>
        <String xml:lang="tr-TR">Oyuncudan ~r~çok uzaktasın~s~!</String>
        <String xml:lang="fr-FR">Vous êtes ~r~trop loin ~s~du joueur!</String>
        <String xml:lang="no-NO">Du er ~r~for langt ~s~fra spilleren!</String>
        <String xml:lang="sv-SE">Du är ~r~för långt ~s~från spelaren!</String>
    </Entry>

    <Entry Id="too_far_from_recipient">
        <String xml:lang="en-US">You are ~r~too far ~s~from the recipient.</String>
        <String xml:lang="nl-NL">Je bent ~r~te ver weg ~s~van de ontvanger.</String>
        <String xml:lang="it-IT">Sei ~r~troppo lontano ~s~dal destinatario.</String>
        <String xml:lang="pl-PL">Jesteś ~r~za daleko ~s~od odbiorcy!</String>
        <String xml:lang="es-ES">Estás ~r~demasiado lejos ~s~del destinatario.</String>
        <String xml:lang="pt-BR">Você está ~r~muito longe do ~s~do destinatário.</String>
        <String xml:lang="de-DE">Du bist ~r~zu weit~s~ von dem Empfänger ~r~entfernt~s~.</String>
        <String xml:lang="ar-001">أنت ~r~بعيد جدًا ~s~عن المستلم.</String>
        <String xml:lang="th-TH">คุณอยู่ ~r~~s~จากผู้รับมากเกินไป</String>
        <String xml:lang="id-ID">Anda ~r~terlalu jauh ~s~dari penerima.</String>
        <String xml:lang="hi-Latn">Tum recipient se ~r~bahut ~s~door ho.</String>
        <String xml:lang="lv-LV">Jūs esat ~r~pārāk tālu ~s~no saņēmēja.</String>
        <String xml:lang="tr-TR">Alıcıdan ~r~çok uzaktasın~s~.</String>
        <String xml:lang="fr-FR">Vous êtes ~r~trop loin ~s~du destinataire.</String>
        <String xml:lang="no-NO">Du er ~r~for langt ~s~fra mottakeren.</String>
        <String xml:lang="sv-SE">Du är ~r~för långt ~s~från mottagaren.</String>
    </Entry>

    <Entry Id="amount_entered_invalid">
        <String xml:lang="en-US">The amount you entered is ~r~invalid~s~!</String>
        <String xml:lang="nl-NL">Het aantal dat je hebt ingevoerd is ~r~ongeldig~s~!</String>
        <String xml:lang="it-IT">La quantità che hai inserito ~r~non è valida~s~!</String>
        <String xml:lang="pl-PL">Podana wartość jest ~r~nieprawidłowa~s~!</String>
        <String xml:lang="es-ES">La cantidad que ha introducido ~r~no es válida~s~!</String>
        <String xml:lang="pt-BR">A quantidade que você inseriu ~r~não é válida~s~!</String>
        <String xml:lang="de-DE">Der Betrag, den du eingegeben hast, ist ~r~ungültig~s~.</String>
        <String xml:lang="ar-001">المبلغ الذي أدخلته ~r~غير صالح~s~!</String>
        <String xml:lang="th-TH">จำนวนเงินที่คุณป้อนคือ ~r~invalid~s~!</String>
        <String xml:lang="id-ID">Jumlah yang anda masukan ~r~tidak valid~s~!</String>
        <String xml:lang="hi-Latn">Aapne jo amount enter kiya hai wo ~r~invalid ~s~hai!</String>
        <String xml:lang="lv-LV">Daudzums, kuru jūs ievadījat, ir ~r~nederīgs~s~!</String>
        <String xml:lang="tr-TR">Girdiğiniz tutar ~r~geçersiz~s~!</String>
        <String xml:lang="no-NO">Beløpet du skrev inn er ~r~ugyldig~s~!</String>
        <String xml:lang="sv-SE">Beloppet du angav är ~r~ogiltigt~s~!</String>
        <String xml:lang="fr-FR">Le montant que vous avez saisi est ~r~invalide~s~!</String>
    </Entry>

    <Entry Id="recipient_no_longer_online">
        <String xml:lang="en-US">The recipient is ~r~no longer online~s~.</String>
        <String xml:lang="nl-NL">De ontvanger is ~r~niet meer online~s~.</String>
        <String xml:lang="fr-FR">Le destinataire n'est ~r~plus en ligne~s~.</String>
        <String xml:lang="it-IT">Il destinatario non è ~r~più online~s~.</String>
        <String xml:lang="pl-PL">Odbiorca ~r~nie jest już online~s~.</String>
        <String xml:lang="es-ES">El destinatario ya ~r~no está conectado~s~.</String>
        <String xml:lang="pt-BR">O destinatário ~r~não está mais on-line~s~.</String>
        <String xml:lang="de-DE">Der Empfänger ist ~r~nicht länger online~s~.</String>
        <String xml:lang="ar-001">المستلم ~r~لم يعد متصلاً~s~.</String>
        <String xml:lang="th-TH">ผู้รับ ~r~ไม่ออนไลน์แล้ว~s~</String>
        <String xml:lang="id-ID">Penerima sudah ~r~tidak online~s~.</String>
        <String xml:lang="hi-Latn">Recipient ab ~r~online nahi ~s~hai.</String>
        <String xml:lang="lv-LV">Saņēmējs vairs ~r~nav online~s~.</String>
        <String xml:lang="tr-TR">Alıcı ~r~artık çevrim içi değil~s~.</String>
        <String xml:lang="no-NO">Mottakeren er ~r~ikke lenger online~s~.</String>
        <String xml:lang="sv-SE">Mottagaren är ~r~inte längre online~s~.</String>
    </Entry>

    <Entry Id="dont_have_required_level_transfer_money">
        <String xml:lang="en-US">You don't have the ~r~required level ~s~to transfer money to other players.</String>
        <String xml:lang="nl-NL">Je hebt niet het ~r~vereiste level ~s~om geld over te schrijven naar andere spelers.</String>
        <String xml:lang="it-IT">Non hai il ~r~livello richiesto ~s~per trasferire denaro ad altri giocatori.</String>
        <String xml:lang="pl-PL">Nie masz ~r~wymaganego poziomu ~s~do przekazywania pieniędzy graczom.</String>
        <String xml:lang="es-ES">No tienes el nivel ~r~necesario ~s~para transferir dinero a otros jugadores.</String>
        <String xml:lang="pt-BR">Você não tem o nível ~r~necessário ~s~para transferir dinheiro para outros jogadores.</String>
        <String xml:lang="de-DE">Du besitzt nicht das ~r~benötigte Level~s~, um Geld an andere Spieler zu übergeben.</String>
        <String xml:lang="ar-001">ليس لديك ~r~المستوى المطلوب ~s~لتحويل الأموال إلى لاعبين آخرين.</String>
        <String xml:lang="th-TH">คุณไม่มีระดับ ~r~ที่ต้องการ ~s~ในการโอนเงินให้กับผู้เล่นอื่น</String>
        <String xml:lang="id-ID">Anda tidak memenuhi ~r~syarat level ~s~untuk mengirimkan uang kepada pemain lain.</String>
        <String xml:lang="hi-Latn">Aapke paas dusre players ko paise transfer karne ke liye ~r~required level ~s~nahi hai.</String>
        <String xml:lang="lv-LV">Jums nav ~r~nepieciešama līmeņa ~s~lai pārskaitītu naudu citiem spēlētājiem.</String>
        <String xml:lang="tr-TR">Diğer oyunculara para aktarmak için ~r~gerekli seviyeye ~s~sahip değilsiniz.</String>
        <String xml:lang="fr-FR">Vous n'avez pas le ~r~niveau requis ~s~pour transférer de l'argent à d'autres joueurs.</String>
        <String xml:lang="no-NO">Du har ikke det ~r~påkrevde nivået ~s~for å overføre penger til andre spillere.</String>
        <String xml:lang="sv-SE">Du har inte den ~r~krävda nivån ~s~för att överföra pengar till andra spelare.</String>
    </Entry>

    <Entry Id="sent_too_much_money_another_session">
        <String xml:lang="en-US">You sent ~r~too much money~s~. Please, retry in ~r~another session~s~.</String>
        <String xml:lang="nl-NL">Je hebt ~r~te veel geld~s~ verstuurd. Probeer het alstublieft opnieuw in een ~r~andere sessie~s~.</String>
        <String xml:lang="it-IT">Hai inviato ~r~troppo denaro~s~. Per favore, riprova in ~r~un'altra sessione~s~.</String>
        <String xml:lang="pl-PL">Wysłałeś ~r~za dużo pieniędzy~s~. Proszę, spróbuj w ~r~innej sesji~s~.</String>
        <String xml:lang="es-ES">Usted envió ~r~demasiado dinero~s~. Por favor, vuelva a intentarlo en ~r~otra sesión~s~.</String>
        <String xml:lang="pt-BR">Você enviou ~r~muito dinheiro~s~. Tente novamente em ~r~outra sessão~s~.</String>
        <String xml:lang="de-DE">Du hast ~r~zu viel Geld ~s~verschickt. Bitte versuche es in einer ~r~anderen Spielsitzung ~s~erneut.</String>
        <String xml:lang="ar-001">لقد أرسلت ~r~الكثير من المال~s~. من فضلك، أعد المحاولة في ~r~جلسة أخرى~s~.</String>
        <String xml:lang="th-TH">คุณส่ง ~r~เงินมากเกินไป~s~ โปรดลองอีกครั้งใน ~r~เซสชันอื่น~s~</String>
        <String xml:lang="id-ID">properti</String>
        <String xml:lang="hi-Latn">Aapne ~r~bahut zyada paise ~s~bheje hain. Please, ~r~doosre session ~s~mein retry karo.</String>
        <String xml:lang="lv-LV">Jūs esat nosūtījis ~r~pārāk daudz naudas~s~. Lūdzu, mēģiniet vēlreiz ~r~citā sesijā~s~.</String>
        <String xml:lang="tr-TR">~r~Çok fazla para ~s~gönderdin. Lütfen, ~r~başka bir oturumda ~s~tekrar dene.</String>
        <String xml:lang="fr-FR">Vous avez envoyé ~r~trop d'argent~s~. Veuillez réessayer dans ~r~une autre session~s~.</String>
        <String xml:lang="no-NO">Du sendte ~r~for mye penger~s~. Vennligst prøv igjen i ~r~en annen økt~s~.</String>
        <String xml:lang="sv-SE">Du skickade ~r~för mycket pengar~s~. Vänligen försök igen i ~r~en annan session~s~.</String>
    </Entry>

    <Entry Id="sending_money_too_fast">
        <String xml:lang="en-US">You are sending ~r~money too fast~s~. Please, ~r~wait ~s~before sending money again.</String>
        <String xml:lang="nl-NL">Je verzendt ~r~geld te snel~s~. ~r~Wacht ~s~voordat je opnieuw geld verzendt.</String>
        <String xml:lang="it-IT">Stai inviando ~r~denaro troppo velocemente~s~. Per favore, ~r~aspetta~s~ prima di inviare denaro di nuovo.</String>
        <String xml:lang="pl-PL">Wysyłasz ~r~pieniądze za szybko~s~. Proszę, ~r~poczekaj ~s~zanim wyślesz pieniądze ponownie.</String>
        <String xml:lang="es-ES">Está enviando ~r~dinero demasiado rápido~s~. Por favor, ~r~espera ~s~antes de volver a enviar dinero.</String>
        <String xml:lang="pt-BR">Você enviou ~r~muito dinheiro~s~. Tente novamente em outra sessão.</String>
        <String xml:lang="de-DE">Du sendest das ~r~Geld zu schnell~s~. Bite ~r~warte~s~, bevor du erneut Geld sendest.</String>
        <String xml:lang="ar-001">أنت ترسل ~r~الأموال بسرعة كبيرة~s~. من فضلك ~r~انتظر~s~قبل إرسال الأموال مرة أخرى.</String>
        <String xml:lang="th-TH">คุณกำลังส่ง ~r~เงินเร็วเกินไป~s~ กรุณา ~r~รอ ~s~ก่อนที่จะส่งเงินอีกครั้ง</String>
        <String xml:lang="id-ID">Anda mengirimkan ~r~uang terlalu cepat~s~. Mohon, ~r~tunggu ~s~sebelum mengirimkan uang lagi.</String>
        <String xml:lang="hi-Latn">Aap ~r~paise bahut tezi ~s~se bhej rahe ho. Please, dobara paise bhejne se pehle thoda ~r~wait ~s~karo.</String>
        <String xml:lang="lv-LV">Jūs sūtat ~r~naudu pārāk ātri~s~. Lūdzu, ~r~uzgaidiet ~s~pirms vēlreizējas naudas sūtīšanas.</String>
        <String xml:lang="tr-TR">~r~Çok hızlı para ~s~gönderiyorsun. tekrar para göndermek için lütfen ~r~bekleyin~s~.</String>
        <String xml:lang="no-NO">Du sender ~r~penger for fort~s~. Vennligst ~r~vent ~s~før du sender penger igjen.</String>
        <String xml:lang="fr-FR">Vous envoyez de ~r~l'argent trop vite~s~. Veuillez ~r~patienter ~s~avant d'envoyer à nouveau de l'argent.</String>
        <String xml:lang="sv-SE">Du skickar ~r~pengar för snabbt~s~. Vänligen ~r~vänta ~s~innan du skickar pengar igen.</String>
    </Entry>

    <Entry Id="player_received_too_much_money">
        <String xml:lang="en-US">This player has received ~r~too much money~s~. Please, try again ~r~later~s~.</String>
        <String xml:lang="nl-NL">Deze speler heeft ~r~te veel geld~s~ ontvangen. Probeer het ~r~later~s~ opnieuw.</String>
        <String xml:lang="it-IT">Questo giocatore ha ricevuto ~r~troppo denaro~s~. Per favore, prova ~r~più tardi~s~.</String>
        <String xml:lang="pl-PL">Ten gracz otrzymał ~r~za dużo pieniędzy~s~. Proszę, spróbuj ponownie ~r~później~s~.</String>
        <String xml:lang="es-ES">Este jugador ha recibido ~r~demasiado dinero~s~. Por favor, inténtelo de nuevo ~r~más tarde~s~.</String>
        <String xml:lang="pt-BR">Este jogador recebeu ~r~muito dinheiro~s~. Por favor, tente novamente ~r~mais tarde~s~.</String>
        <String xml:lang="de-DE">Dieser Spieler hat ~r~zu viel Geld ~s~erhalten. Bitte versuche es ~r~später erneut~s~.</String>
        <String xml:lang="ar-001">لقد تلقى هذا اللاعب ~r~الكثير من المال~s~. من فضلك، حاول مرة أخرى ~r~لاحقًا~s~.</String>
        <String xml:lang="th-TH">ผู้เล่นรายนี้ได้รับ ~r~เงินมากเกินไป~s~ กรุณาลองอีกครั้ง ~r~ภายหลัง~s~</String>
        <String xml:lang="id-ID">Pemain ini menerima ~r~terlalu banyak uang~s~. Mohon, untuk mencoba lagi ~r~nanti~s~.</String>
        <String xml:lang="hi-Latn">Iss player ne ~r~bahut zyada paise ~s~receive kiye hain. Please, ~r~baad mein ~s~phir se try karo.</String>
        <String xml:lang="lv-LV">Šīs spēlētājs saņema ~r~pārāk daudz naudas~s~. Lūdzu, mēģiniet vēlreiz ~r~vēlāk~s~.</String>
        <String xml:lang="tr-TR">Bu oyuncu ~r~çok fazla para ~s~aldı. Lütfen, ~r~daha sonra ~s~tekrar deneyin.</String>
        <String xml:lang="fr-FR">Ce joueur a reçu ~r~trop d'argent~s~. Veuillez réessayer ~r~plus tard~s~.</String>
        <String xml:lang="no-NO">Denne spilleren har mottatt ~r~for mye penger~s~. Vennligst prøv igjen ~r~later~s~.</String>
        <String xml:lang="sv-SE">Den här spelaren har fått ~r~för mycket pengar~s~. Vänligen försök igen ~r~later~s~.</String>
    </Entry>

    <Entry Id="player_received_money_recently">
        <String xml:lang="en-US">This player has ~r~recently ~s~received money. Please, try again ~r~later~s~.</String>
        <String xml:lang="nl-NL">Deze speler heeft ~r~recent ~s~al geld ontvangen. Probeer het ~r~later~s~ opnieuw.</String>
        <String xml:lang="it-IT">Questo giocatore ha ~r~recentemente ~s~ricevuto denaro. Per favore, prova ~r~più tardi~s~.</String>
        <String xml:lang="pl-PL">Ten gracz otrzymał ~r~przed chwilą ~s~pieniądze. Proszę, spróbuj ponownie ~r~później~s~.</String>
        <String xml:lang="es-ES">Este jugador ha ~r~recientemente ~s~recibido dinero. Por favor, inténtelo de nuevo ~r~más tarde~s~.</String>
        <String xml:lang="pt-BR">Este jogador ~r~recebeu dinheiro recentemente~s~. Por favor, tente novamente ~r~mais tarde~s~.</String>
        <String xml:lang="de-DE">Dieser Spieler hat ~r~vor Kurzem ~s~Geld erhalten. Bitte warte versuche es ~r~später erneut~s~.</String>
        <String xml:lang="ar-001">لقد تلقى هذا اللاعب أموالاً ~r~مؤخرًا~s~ من فضلك، حاول مرة أخرى ~r~لاحقًا~s~.</String>
        <String xml:lang="th-TH">ผู้เล่นรายนี้มี ~r~เมื่อเร็วๆ นี้ ~s~ได้รับเงิน กรุณาลองอีกครั้ง ~r~ภายหลัง~s~</String>
        <String xml:lang="id-ID">Pemain ini ~r~baru saja ~s~menerima uang. Mohon, untuk mencoba lagi ~r~nanti~s~.</String>
        <String xml:lang="hi-Latn">Iss player ne ~r~abhi haal hi mein ~s~paise receive kiye hain. Please, ~r~baad mein ~s~phir se try karo.</String>
        <String xml:lang="lv-LV">Šīs spēlētājs ~r~nesen ~s~saņēma naudu. Lūdzu, meģiniet vēlreiz ~r~vēlāk~s~.</String>
        <String xml:lang="tr-TR">Bu oyuncu ~r~yakın zamanda ~s~para aldı. Lütfen, ~r~daha sonra ~s~tekrar deneyin.</String>
        <String xml:lang="fr-FR">Ce joueur a reçu de l'argent ~r~récemment~s~. Veuillez réessayer ~r~plus tard~s~.</String>
        <String xml:lang="no-NO">Denne spilleren har ~r~nylig ~s~mottatt penger. Vennligst prøv igjen ~r~later~s~.</String>
        <String xml:lang="sv-SE">Den här spelaren har ~r~nyligen ~s~fick pengar. Vänligen, försök igen ~r~senare~s~.</String>
    </Entry>

    <Entry Id="dont_have_vehicle_with_plate">
        <String xml:lang="en-US">~r~You don't have a vehicle with that license plate.</String>
        <String xml:lang="nl-NL">~r~Je hebt geen voertuig met dat kentekenplaat.</String>
        <String xml:lang="it-IT">~r~Non possiedi un veicolo con quella targa.</String>
        <String xml:lang="pl-PL">~r~Nie masz pojazdu z tą tablicą rejestracyjną.</String>
        <String xml:lang="es-ES">~r~Usted no tiene un vehículo con esa matrícula.</String>
        <String xml:lang="pt-BR">~r~Você não tem um veículo com esse registro.</String>
        <String xml:lang="de-DE">~r~Du hast kein Fahrzeug mit diesem Kennzeichen.</String>
        <String xml:lang="ar-001">~r~ليس لديك سيارة تحمل لوحة الترخيص تلك.</String>
        <String xml:lang="th-TH">~r~คุณไม่มีรถที่มีป้ายทะเบียนนั้น</String>
        <String xml:lang="id-ID">~r~Anda tidak memiliki kendaraan dengan plat nomer itu.</String>
        <String xml:lang="hi-Latn">~r~Aapke paas us license plate wale vehicle nahi hai.</String>
        <String xml:lang="lv-LV">~r~Jums nav transportlīdzekļa ar doto reģistrācijas numuru.</String>
        <String xml:lang="tr-TR">~r~Bu plakaya sahip bir aracın yok.</String>
        <String xml:lang="fr-FR">~r~Vous n'avez pas de véhicule avec cette plaque d'immatriculation.</String>
        <String xml:lang="no-NO">~r~Du har ikke et kjøretøy med det bilskiltet.</String>
        <String xml:lang="sv-SE">~r~Du har inget fordon med den registreringsskylten.</String>
    </Entry>

    <Entry Id="vehicle_recalled_invalid_name">
        <String xml:lang="en-US">This vehicle</String>
        <String xml:lang="nl-NL">Dit voertuig</String>
        <String xml:lang="hi-Latn">Yeh vehicle</String>
        <String xml:lang="fr-FR">Ce véhicule</String>
        <String xml:lang="de-DE">Dieses Fahrzeug</String>
        <String xml:lang="it-IT">Questo veicolo</String>
        <String xml:lang="id-ID">Kendaraan ini</String>
        <String xml:lang="lv-LV">Šīs transportlīdzeklis</String>
        <String xml:lang="tr-TR">Bu araba</String>
        <String xml:lang="no-NO">Dette kjøretøyet</String>
        <String xml:lang="sv-SE">Detta fordon</String>
    </Entry>

    <Entry Id="unable_to_deliver_move">
        <String xml:lang="en-US">~r~Unable to deliver a vehicle here! Please, move to another location.</String>
        <String xml:lang="nl-NL">~r~Kan hier geen voertuig afleveren! Verplaats naar een andere locatie, aub.</String>
        <String xml:lang="it-IT">~r~Impossibile consegnare un veicolo qui! Per favore, spostati in un'altra posizione.</String>
        <String xml:lang="pl-PL">~r~Nie można dostarczyć tu pojazdu! Proszę, pójdź do innej lokalizacji.</String>
        <String xml:lang="es-ES">~r~¡No se puede entregar un vehículo aquí! Por favor, desplácese a otra ubicación.</String>
        <String xml:lang="pt-BR">~r~Um veículo não pode ser entregue aqui! Por favor, vá para outro local.</String>
        <String xml:lang="de-DE">~r~Hier kann kein Fahrzeug geliefert werden! Bitte gehe zu einer anderen Position.</String>
        <String xml:lang="ar-001">~r~غير قادر على تسليم السيارة هنا! من فضلك، انتقل إلى مكان آخر.</String>
        <String xml:lang="th-TH">~r~ไม่สามารถส่งมอบยานพาหนะได้ที่นี่! กรุณาย้ายไปยังสถานที่อื่น</String>
        <String xml:lang="id-ID">~r~Tidak dapat mengirimkan kendaraan kesini! Mohon, pindahkan ke lokasi lain.</String>
        <String xml:lang="hi-Latn">~r~Iss jagah vehicle deliver nahi kiya ja sakta! Please, kisi aur location pe move karo.</String>
        <String xml:lang="lv-LV">~r~Nav iespējams piegādāt transportlīdzekli šeit! Lūdzu, pārvietojieties uz citu vietu.</String>
        <String xml:lang="tr-TR">~r~Buraya araç teslim edilemiyor! Lütfen, başka bir yere git.</String>
        <String xml:lang="no-NO">~r~Kan ikke levere et kjøretøy her! Vennligst flytt til et annet sted.</String>
        <String xml:lang="sv-SE">~r~Kan inte leverera ett fordon här! Snälla, flytta till en annan plats.</String>
        <String xml:lang="fr-FR">~r~Impossible de livrer un véhicule ici! Veuillez changer d'emplacement.</String>
    </Entry>

    <Entry Id="cant_deliver_here">
        <String xml:lang="en-US">~r~You can't get a vehicle delivered here!</String>
        <String xml:lang="nl-NL">~r~Je kunt hier geen voertuig laten bezorgen!</String>
        <String xml:lang="it-IT">~r~Il tuo veicolo non può essere consegnato qui!</String>
        <String xml:lang="pl-PL">~r~Pojazd nie może być tu dostarczony!</String>
        <String xml:lang="es-ES">~r~¡No puedes conseguir que te entreguen un vehículo aquí!</String>
        <String xml:lang="pt-BR">~r~Você não pode receber um veículo entregue aqui!</String>
        <String xml:lang="de-DE">~r~Du kannst hier kein Fahrzeug geliefert bekommen!</String>
        <String xml:lang="ar-001">~r~لا يمكنك تسليم مركبة هنا!</String>
        <String xml:lang="th-TH">~r~คุณไม่สามารถส่งรถมาที่นี่ได้!</String>
        <String xml:lang="id-ID">~r~Anda tidak dapat meminta mengirim kendaraan kesini!</String>
        <String xml:lang="hi-Latn">~r~Aap yahan vehicle deliver nahi karwa sakte!</String>
        <String xml:lang="lv-LV">~r~Jūs nevarat pasūtīt transportlīdzekļa pegādi šeit!</String>
        <String xml:lang="tr-TR">~r~Buraya araç teslim edilemez!</String>
        <String xml:lang="no-NO">~r~Du kan ikke få et kjøretøy levert her!</String>
        <String xml:lang="sv-SE">~r~Du kan inte få ett fordon levererat här!</String>
        <String xml:lang="fr-FR">~r~Vous ne pouvez pas vous faire livrer un véhicule ici!</String>
    </Entry>

    <Entry Id="vehicle_attached_to_tow_truck">
        <String xml:lang="en-US">~r~Your current vehicle is attached to a tow truck!</String>
        <String xml:lang="nl-NL">~r~Je huidige voertuig is gekoppeld aan een takelwagen!</String>
        <String xml:lang="it-IT">~r~Il tuo veicolo attuale è attaccato ad un carro attrezzi!</String>
        <String xml:lang="pl-PL">~r~Twój obecny pojazd jest na lawecie!</String>
        <String xml:lang="es-ES">~r~¡Su vehículo actual está enganchado a una grúa!</String>
        <String xml:lang="pt-BR">~r~Seu veículo atual está conectado a um caminhão de reboque!</String>
        <String xml:lang="de-DE">~r~Dein aktuelles Fahrzeug ist an einem Abschlepper angehakt!</String>
        <String xml:lang="ar-001">~r~سيارتك الحالية متصلة بشاحنة سحب!</String>
        <String xml:lang="th-TH">~r~ยานพาหนะปัจจุบันของคุณติดอยู่กับรถบรรทุกพ่วง!</String>
        <String xml:lang="id-ID">~r~Kendaraan anda saat ini sedang diderek mobil towing!</String>
        <String xml:lang="hi-Latn">~r~Aap ye vehicle deliver nahi karwa sakte is roop mein!</String>
        <String xml:lang="lv-LV">~r~Jūsu pašreizējais transportlīdzeklis ir uz evakuatora.</String>
        <String xml:lang="tr-TR">~r~Mevcut aracın bir çekiciye bağlı!</String>
        <String xml:lang="fr-FR">~r~Votre véhicule actuel est attaché à une dépanneuse!</String>
        <String xml:lang="no-NO">~r~Ditt nåværende kjøretøy er festet til en bergingsbil!</String>
        <String xml:lang="sv-SE">~r~Ditt nuvarande fordon är kopplat till en bärgningsbil!</String>
    </Entry>

    <Entry Id="vehicle_rent_expired">
        <String xml:lang="en-US">~r~The rent of this vehicle has expired!</String>
        <String xml:lang="nl-NL">~r~De huur van dit voertuig is verlopen!</String>
        <String xml:lang="hi-Latn">~r~Iss vehicle ka rent khatam ho gaya hai!</String>
        <String xml:lang="fr-FR">~r~La location de ce véhicule a expiré!</String>
        <String xml:lang="de-DE">~r~Die Miete von diesem Fahrzeug ist abgelaufen!</String>
        <String xml:lang="it-IT">~r~Il noleggio di questo veicolo è scaduto!</String>
        <String xml:lang="id-ID">~r~Rental kendaraan ini sudah selesai.</String>
        <String xml:lang="lv-LV">~r~Šī transportlīdzekļa īres termiņš ir beidzies!</String>
        <String xml:lang="tr-TR">~r~Bu aracın kira süresi doldu!</String>
        <String xml:lang="no-NO">~r~Leien for dette kjøretøyet har utløpt!</String>
        <String xml:lang="sv-SE">~r~Hyran för detta fordon har löpt ut!</String>
    </Entry>

    <Entry Id="unable_to_deliver_vehicle">
        <String xml:lang="en-US">Unable to deliver your vehicle</String>
        <String xml:lang="nl-NL">Levering van je voertuig is mislukt</String>
        <String xml:lang="hi-Latn">Aapki vehicle deliver nahi kiya ja sakta</String>
        <String xml:lang="de-DE">Dein Fahrzeug kann nicht geliefert werden</String>
        <String xml:lang="it-IT">Impossibile consegnare il tuo veicolo</String>
        <String xml:lang="id-ID">Tidak dapat mengirimkan kendaraanmu</String>
        <String xml:lang="lv-LV">Nevar piegādāt jūsu transportlīdzekli</String>
        <String xml:lang="tr-TR">Aracınız teslim edilemiyor</String>
        <String xml:lang="fr-FR">Impossible de livrer votre véhicule</String>
        <String xml:lang="no-NO">Kan ikke levere kjøretøyet ditt</String>
        <String xml:lang="sv-SE">Kan inte leverera ditt fordon</String>
    </Entry>

    <Entry Id="cant_store_vehicle_when_inside">
        <String xml:lang="en-US">~r~You can't store your personal vehicle while you're inside it!</String>
        <String xml:lang="nl-NL">~r~Je kan je persoonlijke voertuig niet opslaan wanneer je erin zit!</String>
        <String xml:lang="it-IT">~r~Non puoi riporre il tuo veicolo personale mentre sei dentro di esso!</String>
        <String xml:lang="pl-PL">~r~Nie możesz schować swojego pojazdu osobistego gdy w nim jesteś!</String>
        <String xml:lang="es-ES">~r~No puedes guardar tu vehículo personal mientras estés dentro de él.</String>
        <String xml:lang="pt-BR">~r~Você não pode guardar seu veículo pessoal enquanto estiver dentro dele.</String>
        <String xml:lang="de-DE">~r~Du kannst dein persönliches Fahrzeug nicht einlagern, während du dich darin befindest!</String>
        <String xml:lang="ar-001">~r~لا يمكنك تخزين سيارتك الشخصية أثناء تواجدك بداخلها!</String>
        <String xml:lang="th-TH">~r~คุณไม่สามารถเก็บยานพาหนะส่วนตัวของคุณในขณะที่อยู่ภายในรถได้!</String>
        <String xml:lang="id-ID">~r~Anda tidak dapat menaruh kendaraan pribadi ketika anda berada didalamnya!</String>
        <String xml:lang="hi-Latn">~r~Aap apne personal vehicle ko store nahi kar sakte jab tak aap andar baithe ho!</String>
        <String xml:lang="lv-LV">~r~Jūs nevarat uzglabāt savu personīgo transportlīdzekli, kamēr atrodaties tajā!</String>
        <String xml:lang="tr-TR">~r~Kişisel aracının içindeyken aracı muhafaza edemezsiniz!</String>
        <String xml:lang="no-NO">~r~Du kan ikke lagre ditt personlige kjøretøy mens du er inne i det!</String>
        <String xml:lang="sv-SE">~r~Du kan inte förvara ditt personliga fordon när du är inne i det!</String>
        <String xml:lang="fr-FR">~r~Vous ne pouvez pas ranger votre véhicule personnel en étant à l'intérieur de celui-ci!</String>
    </Entry>

    <Entry Id="cant_store_vehicle_when_part_of_mission">
        <String xml:lang="en-US">~r~You can't store your personal vehicle when it's being used as part of a mission!</String>
        <String xml:lang="nl-NL">~r~Je kan je persoonlijke voertuig niet opslaan wanneer het wordt gebruikt als onderdeel van een missie!</String>
        <String xml:lang="id-ID">~r~Kamu tidak bisa menyimpan kendaraan pribadi ketika sedang digunakan untuk sebuah misi!</String>
        <String xml:lang="it-IT">~r~Non puoi depositare il tuo veicolo personale quando è utilizzato in una missione!</String>
        <String xml:lang="de-DE">~r~Du kannst dein persönliches Fahrzeug nicht einlagern, wenn es als Teil einer Mission genutzt wird.</String>
        <String xml:lang="lv-LV">~r~Jūs nevarat uzglabāt savu personīgo transportlīdzekli, kamēr tas tiek izmantots misijas ietvaros!</String>
        <String xml:lang="tr-TR">~r~Kişisel aracınız bir görevin parçası olarak kullanıldığında kişisel aracınızı muhafaza edemezsiniz!</String>
        <String xml:lang="fr-FR">~r~Vous ne pouvez pas ranger votre véhicule personnel lorsqu'il est utilisé dans le cadre d'une mission!</String>
        <String xml:lang="hi-Latn">~r~Aap apni personal vehicle ko store nahi kar sakte jab woh ek mission ka hissa ho!</String>
        <String xml:lang="no-NO">~r~Du kan ikke lagre ditt personlige kjøretøy når det brukes som en del av et oppdrag!</String>
        <String xml:lang="sv-SE">~r~Du kan inte förvara ditt personliga fordon när det används som en del av ett uppdrag!</String>
    </Entry>

    <Entry Id="cant_maintenance_vehicle_when_part_of_mission">
        <String xml:lang="en-US">~r~You can't send your personal vehicle to maintenance when it's being used as part of a mission!</String>
        <String xml:lang="nl-NL">~r~Je kan je persoonlijke voertuig niet naar onderhoud sturen wanneer het wordt gebruikt als onderdeel van een missie!</String>
        <String xml:lang="id-ID">~r~Kamu tidak bisa mengirimkan kendaraan pribadi untuk perbaikan ketika sedang digunakan untuk misi!</String>
        <String xml:lang="it-IT">~r~Non puoi inviare il tuo veicolo personale in manutenzione quando è utilizzato in una missione!</String>
        <String xml:lang="de-DE">~r~Du kannst dein persönliches Fahrzeug nicht zur Wartung schicken, wenn es als Teil einer Mission genutzt wird!</String>
        <String xml:lang="lv-LV">~r~Jūs nevarat nosūtīt savu personīgo transportlīdzekli servisā, kamēr tas tiek izmantots misijas ietvaros!</String>
        <String xml:lang="tr-TR">~r~Kişisel aracınız görevin bir parçası olarak kullanılırken kişisel aracınızı bakıma gönderemezsiniz!</String>
        <String xml:lang="fr-FR">~r~Vous ne pouvez pas envoyer votre véhicule personnel en maintenance lorsqu'il est utilisé dans le cadre d'une mission!</String>
        <String xml:lang="hi-Latn">~r~Aap apni personal vehicle ko maintenance ke liye nahi bhej sakte jab woh ek mission ka hissa ho!</String>
        <String xml:lang="no-NO">~r~Du kan ikke sende ditt personlige kjøretøy til vedlikehold når det brukes som en del av et oppdrag!</String>
        <String xml:lang="sv-SE">~r~Du kan inte skicka ditt personliga fordon till underhåll när det används som en del av ett uppdrag!</String>
        <String xml:lang="zh-Hant">~r~你不能在任務進行時將個人載具送去保養!</String>
    </Entry>

    <Entry Id="cant_summon_vehicle_when_part_of_mission">
        <String xml:lang="en-US">~r~You can't get a vehicle delivered when your current one is being used as part of a mission!</String>
        <String xml:lang="nl-NL">~r~Je kan geen voertuig laten bezorgen wanneer je huidige voertuig wordt gebruikt als onderdeel van een missie!</String>
        <String xml:lang="id-ID">~r~Kamu tidak meminta mengirimkan kendaraan ketika kendaraan yang sedang digunakan saat ini masih digunakan untuk misi!</String>
        <String xml:lang="it-IT">~r~Non puoi richiedere la consegna di un veicolo quando quello attuale è utilizzato in una missione!</String>
        <String xml:lang="de-DE">~r~ Du kannst kein Fahrzeug geliefert bekommen, wenn dein aktuelles Fahrzeug als Teil einer Mission benutzt wird!</String>
        <String xml:lang="lv-LV">~r~Jūs nevarat pasūtīt transportlīdzekļa piegādi kamēr jūsu pašreizējais tiek izmantots misijas ietvaros!</String>
        <String xml:lang="tr-TR">~r~Mevcut aracınız görevin bir parçası olarak kullanılırken aracınızı teslim alamazsınız!</String>
        <String xml:lang="fr-FR">~r~Vous ne pouvez pas vous faire livrer un véhicule alors que votre véhicule actuel est utilisé dans le cadre d'une mission!</String>
        <String xml:lang="hi-Latn">~r~Aap ek vehicle deliver nahi karwa sakte jab aapka current vehicle ek mission ka hissa hai!</String>
        <String xml:lang="no-NO">~r~Du kan ikke få et kjøretøy levert når ditt nåværende kjøretøy brukes som en del av et oppdrag!</String>
        <String xml:lang="sv-SE">~r~Du kan inte få ett fordon levererat när ditt nuvarande används som en del av ett uppdrag!</String>
    </Entry>

    <Entry Id="changed_jobs_delivery_canceled">
        <String xml:lang="en-US">You have changed your ~b~job~s~. Your vehicle delivery has been ~r~canceled~s~.</String>
        <String xml:lang="nl-NL">Je hebt je ~b~baan~s~ veranderd. Je voertuig levering is ~r~geannuleerd~s~.</String>
        <String xml:lang="it-IT">Hai cambiato ~b~lavoro~s~. La consegna del tuo veicolo è stata ~r~annullata~s~.</String>
        <String xml:lang="pl-PL">Zmieniłeś ~b~pracę~s~. Dostawa pojazdu została ~r~anulowana~s~.</String>
        <String xml:lang="es-ES">Usted ha cambiado su ~b~trabajo~s~. La entrega de su vehículo ha sido ~r~canceladado~s~.</String>
        <String xml:lang="pt-BR">Você mudou de ~b~emprego~s~. A entrega de seu veículo foi ~r~cancelada~s~.</String>
        <String xml:lang="de-DE">Du hast deinen ~b~Job ~s~gewechselt. Deine Fahrzeuglieferung wurde ~r~abgebrochen~s~.</String>
        <String xml:lang="ar-001">لقد قمت بتغيير ~b~وظيفتك~s~.لقد تم ~r~إلغاء~s~ تسليم سيارتك.</String>
        <String xml:lang="th-TH">คุณเปลี่ยน ~b~งาน~s~ ของคุณแล้ว การส่งมอบยานพาหนะของคุณ ~r~ยกเลิก~s~</String>
        <String xml:lang="id-ID">Anda mengubah ~b~pekerjaan~s~. Pengiriman kendaraan anda ~r~dibatalkan~s~.</String>
        <String xml:lang="hi-Latn">Aapne apni ~b~job ~s~change kar liya hai. Toh aapki vehicle delivery ~r~cancel ho gaya hai~s~.</String>
        <String xml:lang="lv-LV">Jūs mainījat savu ~b~darbu~s~. Jūsu transportlīdzekļa piegāde tika ~r~atcelta~s~.</String>
        <String xml:lang="tr-TR">~b~Mesleğini ~s~değiştirdin. Araç teslimatınız ~r~iptal edildi~s~.</String>
        <String xml:lang="no-NO">Du har endret ~b~jobb~s~. Leveringen av kjøretøyet er ~r~kansellert~s~.</String>
        <String xml:lang="sv-SE">Du har bytt ~b~jobb~s~. Din fordonsleverans har ~r~inställts~s~.</String>
        <String xml:lang="fr-FR">Vous avez changé de ~b~métier~s~. La livraison de votre véhicule a été ~r~annulée~s~.</String>
    </Entry>

    <Entry Id="area_left_delivery_canceled">
        <String xml:lang="en-US">You ~r~left the area~s~. Your vehicle delivery has been ~r~canceled~s~.</String>
        <String xml:lang="nl-NL">Je ~r~hebt het gebied verlaten~s~. Je voertuig levering is ~r~geannuleerd~s~.</String>
        <String xml:lang="it-IT">Hai ~r~lasciato l'area~s~. La consegna del tuo veicolo è stata ~r~annullata~s~.</String>
        <String xml:lang="pl-PL">~r~Opuściłeś okolicę~s~. Dostawa pojazdu została ~r~anulowana~s~.</String>
        <String xml:lang="es-ES">Ha ~r~abandonado la zona~s~. La entrega de su vehículo ha sido ~r~cancelada~s~.</String>
        <String xml:lang="pt-BR">Você ~r~abandonou a área~s~. A entrega de seu veículo foi ~r~cancelada~s~.</String>
        <String xml:lang="de-DE">Du hast den ~r~Bereich verlassen~s~. Deine Fahrzeuglieferung wurde ~r~abgebrochen~s~.</String>
        <String xml:lang="ar-001">لقد ~r~غادرت المنطقة~s~. لقد تم ~r~إلغاء~s~ تسليم سيارتك.</String>
        <String xml:lang="th-TH">คุณ ~r~ออกจากพื้นที่~s~ การส่งมอบยานพาหนะของคุณ ~r~ยกเลิก~s~</String>
        <String xml:lang="id-ID">Anda ~r~meninggalkan area~s~. Pengiriman kendaraan anda ~r~dibatalkan~s~.</String>
        <String xml:lang="hi-Latn">Aap ~r~area se chale gaye ~s~ho. Toh aapki vehicle delivery ~r~cancel ho gayi hai~s~.</String>
        <String xml:lang="lv-LV">Jūs ~r~atstājat zonu~s~. Jūsu transportlīdzekļa piegāde tika ~r~atcelta~s~.</String>
        <String xml:lang="tr-TR">~r~Bölgeyi terk ettin~s~. Araç teslimatınız ~r~iptal edildi~s~.</String>
        <String xml:lang="no-NO">Du ~r~forlot området~s~. Leveringen av kjøretøyet er ~r~kansellert~s~.</String>
        <String xml:lang="sv-SE">Du ~r~lämnade området~s~. Din fordonsleverans har ~r~inställts~s~.</String>
        <String xml:lang="fr-FR">Vous avez ~r~quitté la zone~s~. La livraison de votre véhicule a été ~r~annulée~s~.</String>
    </Entry>

    <Entry Id="valet_killed_delivery_canceled">
        <String xml:lang="en-US">Your valet has been ~r~killed~s~. Your vehicle delivery has been ~r~canceled~s~.</String>
        <String xml:lang="nl-NL">Je bezorger is ~r~vermoord~s~. Je voertuig levering is ~r~geannuleerd~s~.</String>
        <String xml:lang="it-IT">Il tuo parcheggiatore è stato ~r~ucciso~s~. La consegna del tuo veicolo è stata ~r~annullata~s~.</String>
        <String xml:lang="pl-PL">Twój parkingowy został ~r~zabity~s~. Dostawa pojazdu została ~r~anulowana~s~.</String>
        <String xml:lang="es-ES">Su valet ha sido ~r~asesinado~s~. La entrega de su vehículo ha sido ~r~cancelada~s~.</String>
        <String xml:lang="pt-BR">Seu manobrista foi ~r~assassinado~s~. A entrega de seu veículo foi ~r~cancelada~s~.</String>
        <String xml:lang="de-DE">Dein Lieferant wurde ~r~getötet~s~. Deine Fahrzeuglieferung wurde ~r~abgebrochen~s~.</String>
        <String xml:lang="ar-001">لقد تم ~r~قتل~s~ خادمك. لقد تم ~r~إلغاء~s~ تسليم سيارتك.</String>
        <String xml:lang="th-TH">คนรับใช้ของคุณถูก ~r~killed~s~ การส่งมอบยานพาหนะของคุณ ~r~ยกเลิก~s~</String>
        <String xml:lang="id-ID">Pegawai vallet anda telah ~r~dibunuh~s~. Pengiriman kendaraan anda ~r~dibatalkan~s~.</String>
        <String xml:lang="hi-Latn">Aapka valet ~r~maar diya gaya ~s~hai. Toh aapki vehicle delivery ~r~cancel ho gayi hai~s~.</String>
        <String xml:lang="lv-LV">Jūsu sulainis tika ~r~nogalināts~s~. Jūsu transportlīdzekļa piegāde tika ~r~atcelta~s~.</String>
        <String xml:lang="tr-TR">Valeniz ~r~öldürüldü~s~. Araç teslimatınız ~r~iptal edildi~s~.</String>
        <String xml:lang="fr-FR">Votre valet a été ~r~tué~s~. La livraison de votre véhicule a été ~r~annulée~s~.</String>
        <String xml:lang="no-NO"> Betjenten din har blitt ~r~drept~s~. Leveringen av kjøretøyet er ~r~kansellert~s~.</String>
        <String xml:lang="sv-SE">Din betjänt har blivit ~r~dödad~s~. Ditt fordonsleverans har ~r~inställts~s~.</String>
    </Entry>

    <Entry Id="too_far_from_road_delivery_canceled">
        <String xml:lang="en-US">~r~You're too far from any road. Your vehicle delivery has been canceled.</String>
        <String xml:lang="nl-NL">~r~Je bent te ver weg van de wegen. Je voertuig levering is geannuleerd.</String>
        <String xml:lang="it-IT">~r~Sei troppo lontano da qualsiasi strada. La consegna del tuo veicolo è stata annullata.</String>
        <String xml:lang="pl-PL">~r~Jesteś za daleko od jakiejkolwiek drogi. Dostawa pojazdu została anulowana.</String>
        <String xml:lang="es-ES">~r~Estás demasiado lejos de cualquier carretera. Se ha cancelado la entrega de tu vehículo.</String>
        <String xml:lang="pt-BR">~r~Você está muito longe de qualquer estrada. A entrega de seu veículo foi cancelada.</String>
        <String xml:lang="de-DE">~r~Du bist zu weit von einer Straße entfernt. Deine Fahrzeuglieferung wurde abgebrochen.</String>
        <String xml:lang="ar-001">~r~أنت بعيد جدًا عن أي طريق. لقد تم إلغاء تسليم سيارتك.</String>
        <String xml:lang="th-TH">"~r~คุณอยู่ไกลจากถนนใดๆ มากเกินไป การส่งมอบรถของคุณถูกยกเลิกแล้ว</String>
        <String xml:lang="id-ID">~r~Anda terlalu jauh dari jalan manapun. Pengiriman kendaraan anda sudah dibatalkan.</String>
        <String xml:lang="hi-Latn">~r~Aap road se bahut door ho. Aapki vehicle delivery cancel ho gayi hai.</String>
        <String xml:lang="lv-LV">~r~Jūs esat pārāk tālu no jebkura ceļa. Jūsu transportlīdzekļa piegāde tika atcelta.</String>
        <String xml:lang="tr-TR">~r~Yoldan çok uzaktasın. Araç teslimatın iptal edildi.</String>
        <String xml:lang="fr-FR">~r~Vous êtes trop loin d'une route. La livraison de votre véhicule a été annulée.</String>
        <String xml:lang="no-NO">~r~Du er for langt fra noen vei. Leveringen av kjøretøyet er kansellert.</String>
        <String xml:lang="sv-SE">~r~Du är för långt från någon väg. Din fordonsleverans har avbrutits.</String>
    </Entry>

    <Entry Id="unable_to_download_vehicle_model_5c_3">
        <String xml:lang="en-US">~r~Unable to load the vehicle model (0x5C-3). Please, try again later later.</String>
        <String xml:lang="nl-NL">~r~Kan het voertuig model niet downloaden (0x5C-3). Probeer het later nog eens.</String>
        <String xml:lang="it-IT">~r~Impossibile caricare il modello del veicolo (0x5C-3). Per favore, prova di nuovo più tardi.</String>
        <String xml:lang="pl-PL">~r~Pobranie modelu pojazdu niepomyślne (0x5C-3). Spróbuj ponownie później.</String>
        <String xml:lang="es-ES">~r~No se ha podido cargar el modelo de vehículo (0x5C-3). Por favor, inténtelo de nuevo más tarde.</String>
        <String xml:lang="pt-BR">~r~O modelo do veículo (0x5C-3) não pôde ser carregado. Tente novamente mais tarde.</String>
        <String xml:lang="de-DE">~r~Dieses Fahrzeug-Modell kann nicht geladen werden (0x5C-3). Bitte versuche es später erneut.</String>
        <String xml:lang="ar-001">~r~غير قادر على تحميل طراز المركبة (0x5C-3). من فضلك حاول مرة أخرى لاحقا.</String>
        <String xml:lang="th-TH">~r~ไม่สามารถโหลดโมเดลยานพาหนะได้ (0x5C-3) กรุณาลองอีกครั้งในภายหลัง</String>
        <String xml:lang="id-ID">~r~Tidak dapat memuat model kendaraan (0x5C-3). Mohon, coba kembali nanti.</String>
        <String xml:lang="hi-Latn">~r~Vehicle model load nahi ho raha (0x5C-3). Please, baad mein phir se try kariye.</String>
        <String xml:lang="lv-LV">~r~Nesanāca lejupielādēt transportlīdzekļa modeli (0x5C-3). Lūdzu, mēģiniet vēlreiz vēlāk.</String>
        <String xml:lang="tr-TR">~r~Araç modeli yüklenemiyor (0x5C-3). Lütfen, daha sonra tekrar deneyin.</String>
        <String xml:lang="no-NO">~r~Kan ikke laste kjøretøymodellen (0x5C-3). Vennligst prøv igjen senere.</String>
        <String xml:lang="sv-SE">~r~Det går inte att ladda fordonsmodellen (0x5C-3). Vänligen försök igen senare.</String>
        <String xml:lang="fr-FR">~r~Impossible de charger le modèle de véhicule (0x5C-3). Veuillez réessayer plus tard.</String>
    </Entry>

    <Entry Id="unable_to_download_vehicle_model_5c_4">
        <String xml:lang="en-US">~r~Unable to obtain vehicle network id (0x5C-4). Please, try again later later.</String>
        <String xml:lang="nl-NL">~r~Kan het voertuig netwerk id niet verkrijgen (0x5C-4). Probeer het later nog eens.</String>
        <String xml:lang="it-IT">~r~Impossibile ottenere l'ID di rete del veicolo (0x5C-4). Per favore, prova di nuovo più tardi.</String>
        <String xml:lang="pl-PL">~r~Pobranie ID sieciowego pojazdu niepomyślne (0x5C-4). Spróbuj ponownie później.</String>
        <String xml:lang="es-ES">~r~No se ha podido obtener el identificador de red del vehículo (0x5C-4). Por favor, inténtelo de nuevo más tarde.</String>
        <String xml:lang="pt-BR">~r~Não foi possível obter o identificador de rede do veículo (0x5C-4). Tente novamente mais tarde.</String>
        <String xml:lang="de-DE">~r~Diese Fahrzeug Netzwerk-ID kann nicht geladen werden (0x5C-4). Bitte versuche es später erneut.</String>
        <String xml:lang="ar-001">~r~غير قادر على الحصول على معرف شبكة المركبة (0x5C-4). من فضلك حاول مرة أخرى لاحقا.</String>
        <String xml:lang="th-TH">~r~ไม่สามารถรับรหัสเครือข่ายยานพาหนะ (0x5C-4) กรุณาลองอีกครั้งในภายหลัง</String>
        <String xml:lang="id-ID">~r~Tidak dapat memperoleh id jaringan kendaraan (0x5C-4). Mohon, coba kembali nanti.</String>
        <String xml:lang="hi-Latn">~r~Vehicle network id obtain nahi ho paa rahi (0x5C-4). Please, baad mein phir se try kariye.</String>
        <String xml:lang="lv-LV">~r~Nesanāca iegūt transportlīdzekļa network id (0x5C-4). Lūdzu, mēģiniet vēlreiz vēlāk.</String>
        <String xml:lang="tr-TR">~r~Araç ağ kimliği alınamıyor (0x5C-4). Lütfen, daha sonra tekrar deneyin.</String>
        <String xml:lang="no-NO">~r~Kan ikke hente kjøretøyets nettverks-ID (0x5C-4). Vennligst prøv igjen senere.</String>
        <String xml:lang="sv-SE">~r~Det går inte att få fordonets nätverks-ID (0x5C-4). Vänligen försök igen senare.</String>
        <String xml:lang="fr-FR">~r~Impossible d'obtenir l'identifiant réseau du véhicule (0x5C-4). Veuillez réessayer plus tard.</String>
    </Entry>

    <Entry Id="cant_use_wardrobe_not_gtao_character">
        <String xml:lang="en-US">~r~You can't use the wardrobe when you're not the GTA:O character.</String>
        <String xml:lang="nl-NL">~r~Je kan de garderobe niet gebruiken wanneer je niet de GTA:O karakter bent.</String>
        <String xml:lang="it-IT">~r~Non puoi usare l'armadio quando non sei il personaggio di GTA:O.</String>
        <String xml:lang="pl-PL">~r~Nie możesz uzywać garderoby gdy nie jesteś postacią z GTA:O.</String>
        <String xml:lang="es-ES">~r~No puedes usar el armario cuando no eres el personaje de GTA:O.</String>
        <String xml:lang="pt-BR">~r~Não é possível usar o armário quando você não é o personagem do GTA:O.</String>
        <String xml:lang="de-DE">~r~Du kannst den Kleiderschrank nicht nutzen, wenn du kein GTA:O Charakter bist.</String>
        <String xml:lang="ar-001">~r~لا يمكنك استخدام خزانة الملابس عندما لا تكون شخصية GTA:O.</String>
        <String xml:lang="th-TH">~r~คุณไม่สามารถใช้ตู้เสื้อผ้าได้ เมื่อคุณไม่ใช่ตัวละคร GTA:O</String>
        <String xml:lang="id-ID">~r~Anda tidak dapat menggunakan lemari pakaian jika anda buka karakter GTA:0.</String>
        <String xml:lang="hi-Latn">~r~Aap GTA:O character nahi hain toh aap wardrobe use nahi kar sakte.</String>
        <String xml:lang="lv-LV">~r~Jūs nevarat lietot garderobi kamēr jūs neesat GTA:O personība.</String>
        <String xml:lang="tr-TR">~r~GTA:O karakteri değilken gardırobunuzu kullanamazsınız.</String>
        <String xml:lang="fr-FR">~r~Vous ne pouvez pas utiliser la garde-robe quand vous n'avez pas un personnage de GTA:O.</String>
        <String xml:lang="no-NO">~r~Du kan ikke bruke garderoben når du ikke er GTA:O-karakteren.</String>
        <String xml:lang="sv-SE">~r~Du kan inte använda garderoben när du inte är GTA:O-karaktären.</String>
    </Entry>

    <Entry Id="ptt_spam_time_out_radio">
        <String xml:lang="en-US">~r~Spamming ~s~the PTT key will cause you to be ~r~timed out ~s~from the ~b~radio~s~.</String>
        <String xml:lang="nl-NL">~r~Spammen ~s~van de PTT-toets zal ervoor zorgen dat je een ~r~time-out krijgt ~s~van de ~b~radio~s~.</String>
        <String xml:lang="it-IT">~s~Lo ~r~spam ~s~del tasto PTT ti causerà un ~r~time out ~s~dalla ~b~radio~s~.</String>
        <String xml:lang="pl-PL">~r~Spamowanie ~s~przycisku PTT spowoduje ~r~zablokowanie ~s~możliwości użytku ~b~radia~s~.</String>
        <String xml:lang="es-ES">~r~Spamear ~s~la tecla PTT hará que usted sea ~r~muteado ~s~de la radio ~b~radio~s~.</String>
        <String xml:lang="pt-BR">~r~Pressionar ~s~a tecla PTT fará com que você seja ~r~desligado ~s~do rádio ~b~rádio~s~.</String>
        <String xml:lang="de-DE">~r~Das Spammen ~s~der PTT-Taste wird dafür sorgen, dass du vom ~b~Funk~s~ ~r~temporär gesperrt ~s~wirst.</String>
        <String xml:lang="ar-001">~r~كثرة استخدام ~s~زر ال PTT سوف يتسبب في ~r~فصلك ~s~من ~b~الراديو~s~.</String>
        <String xml:lang="th-TH">~r~สแปม ~s~ปุ่ม PTT จะทำให้คุณ ~r~หมดเวลา ~s~จาก ~b~วิทยุ~s~</String>
        <String xml:lang="id-ID">~r~spam ~s~tombol PTT akan menyebabkan anda ~r~dikeluarkan ~s~dari ~b~radio~s~.</String>
        <String xml:lang="hi-Latn">~r~Spam ~s~karoge PTT key, toh aapko ~r~time-out ~s~kar diya jayega ~b~radio ~s~se.</String>
        <String xml:lang="lv-LV">~s~Radio pogas ~r~spamošana ~s~izraisīs jūsu laicīgo ~r~bloķēšanu ~s~no ~b~radio~s~.</String>
        <String xml:lang="tr-TR">~s~PTT tuşunu ~r~spamlamak ~b~radyodan ~r~zaman aşımına ~s~uğramanıza sebep olur.</String>
        <String xml:lang="no-NO">~r~Spamming ~s~PTT-tasten vil føre til at du blir ~r~tidsavbrutt ~s~fra ~b~radioen~s~.</String>
        <String xml:lang="sv-SE">~r~Spamming ~s~PTT-tangenten kommer att göra att du ~r~timeout ~s~från ~b~radio~s~.</String>
        <String xml:lang="fr-FR">~s~Si vous utilisez la touche pour parler de manière ~r~abusive~s~, vous serez ~r~déconnecté ~s~de la ~b~radio~s~.</String>
    </Entry>

    <Entry Id="radio_cooldown">
        <String xml:lang="en-US">You must wait ~r~{0} seconds ~s~before turning your radio on again.</String>
        <String xml:lang="nl-NL">Je moet ~r~{0} seconden ~s~wachten voordat je je radio weer aan kan doen.</String>
        <String xml:lang="it-IT">Devi aspettare ~r~{0} secondi ~s~prima di riaccendere la tua radio.</String>
        <String xml:lang="pl-PL">Musisz poczekać ~r~{0} sekund ~s~przed ponownym włączeniem radia.</String>
        <String xml:lang="es-ES">Usted debe esperar ~r~{0} segundos ~s~antes de encender su radio de nuevo.</String>
        <String xml:lang="pt-BR">Você deve esperar ~r~{0} segundos ~s~antes de ligar o rádio novamente.</String>
        <String xml:lang="de-DE">Du musst ~r~{0} Sekunden ~s~warten, bevor du deinen Funk erneut einschalten kannst.</String>
        <String xml:lang="ar-001">يجب عليك الانتظار ~r~{0} ثانية ~s~قبل تشغيل الراديو مرة أخرى.</String>
        <String xml:lang="th-TH">คุณต้องรอ ~r~{0} วินาที ~s~ก่อนที่จะเปิดวิทยุอีกครั้ง</String>
        <String xml:lang="id-ID">Anda harus menunggu ~r~{0} detik ~s~sebelum mencoba memasuki radio kembali.</String>
        <String xml:lang="hi-Latn">Aapko apna radio dobara on karne se pehle ~r~{0} seconds ~s~wait karna hoga.</String>
        <String xml:lang="lv-LV">Jums ir jāpagaida ~r~{0} sekundes ~s~pirms radio atkartējās ieslēgšanas.</String>
        <String xml:lang="tr-TR">Radyonuzu tekrar açmadan önce ~r~{0} saniye ~s~beklemelisiniz.</String>
        <String xml:lang="no-NO">Du må vente ~r~{0} sekunder ~s~før du slår på radioen igjen.</String>
        <String xml:lang="sv-SE">Du måste vänta ~r~{0} sekunder~s~ innan du slår på din radio igen.</String>
        <String xml:lang="fr-FR">Vous devez attendre ~r~{0} secondes ~s~avant d'utiliser votre radio de nouveau.</String>
    </Entry>

    <Entry Id="wanted_by_police">
        <String xml:lang="en-US">~r~You are wanted by the police. Come back when you're clean!</String>
        <String xml:lang="nl-NL">~r~Je wordt gezocht door de politie. Kom terug wanneer je niet meer gezocht word!</String>
        <String xml:lang="it-IT">~r~Sei ricercato dalla polizia. Torna quando sarai pulito!</String>
        <String xml:lang="pl-PL">~r~Jesteś poszukiwany przez policję. Wróć gdy ich zgubisz!</String>
        <String xml:lang="es-ES">~r~Te busca la policía. ¡Vuelve cuando estés limpio!</String>
        <String xml:lang="pt-BR">~r~A polícia está procurando por você. Volte quando estiver limpo!</String>
        <String xml:lang="de-DE">~r~Du wirst von der Polizei gesucht. Komm zurück, wenn du sauber bist!</String>
        <String xml:lang="ar-001">~r~أنت مطلوب من قبل الشرطة. عود عندما تكون نظيف!</String>
        <String xml:lang="th-TH">~r~คุณเป็นที่ต้องการของตำรวจ กลับมาเมื่อคุณสะอาด!</String>
        <String xml:lang="id-ID">~r~Anda buronan kepolisian. Silahkan kembali ketika sudah tidak buron!</String>
        <String xml:lang="hi-Latn">~r~Police aapko dhoondh rahi hai. Wapas aana jab tak aap clean nahi ho!</String>
        <String xml:lang="lv-LV">~r~Jūs meklē policija. Atgriezieties kad neesat noziedznieks!</String>
        <String xml:lang="tr-TR">~r~Polis tarafından aranıyorsun. Polis tarafından aranman bitince gel!</String>
        <String xml:lang="no-NO">~r~Du er etterlyst av politiet. Kom tilbake når du er ren!</String>
        <String xml:lang="sv-SE">~r~Du är efterlyst av polisen. Kom tillbaka när du är ren!</String>
        <String xml:lang="fr-FR">~r~Vous êtes recherché par la police. Revenez quand vous serez réglo!</String>
    </Entry>

    <Entry Id="menu_emotes_title">
        <String xml:lang="en-US">Emotes</String>
        <String xml:lang="nl-NL">Emoties</String>
        <String xml:lang="fr-FR">Emotes</String>
        <String xml:lang="pl-PL">Emotki</String>
        <String xml:lang="it-IT">Emotes</String>
        <String xml:lang="de-DE">Emotes</String>
        <String xml:lang="es-ES">Emotes</String>
        <String xml:lang="pt-BR">Emotes</String>
        <String xml:lang="ar-001">العواطف</String>
        <String xml:lang="th-TH">อารมณ์</String>
        <String xml:lang="id-ID">Emotes</String>
        <String xml:lang="hi-Latn">Emotes</String>
        <String xml:lang="lv-LV">Emocijas</String>
        <String xml:lang="tr-TR">Emojiler</String>
        <String xml:lang="no-NO">Følelser</String>
        <String xml:lang="sv-SE">Danser</String>
    </Entry>

    <Entry Id="menu_emotes_subtitle">
        <String xml:lang="en-US">Play animations.</String>
        <String xml:lang="nl-NL">Speel animaties.</String>
        <String xml:lang="fr-FR">Jouer des animations.</String>
        <String xml:lang="pl-PL">Odtwarzaj animacje.</String>
        <String xml:lang="it-IT">Riproduci le animazioni.</String>
        <String xml:lang="de-DE">Spiele Animationen.</String>
        <String xml:lang="es-ES">Reproducir animaciones.</String>
        <String xml:lang="pt-BR">Reproduzir animações.</String>
        <String xml:lang="ar-001">تشغيل حركات</String>
        <String xml:lang="th-TH">เล่นภาพเคลื่อนไหว</String>
        <String xml:lang="id-ID">Tampilkan animasi</String>
        <String xml:lang="hi-Latn">Animations play karo.</String>
        <String xml:lang="lv-LV">Spēlēt animācijas.</String>
        <String xml:lang="tr-TR">Animasyonları oynat.</String>
        <String xml:lang="no-NO">Spill av animasjoner.</String>
        <String xml:lang="sv-SE">Spela animationer.</String>
    </Entry>

    <Entry Id="menu_help_title">
        <String xml:lang="en-US">Help Center</String>
        <String xml:lang="nl-NL">Hulpcentrum</String>
        <String xml:lang="fr-FR">Centre d'aide</String>
        <String xml:lang="pl-PL">Centrum Pomocy</String>
        <String xml:lang="it-IT">Centro assistenza</String>
        <String xml:lang="de-DE">Hilfszentrum</String>
        <String xml:lang="es-ES">Centro de ayuda</String>
        <String xml:lang="pt-BR">Central de ajuda</String>
        <String xml:lang="ar-001">مركز المساعدة</String>
        <String xml:lang="th-TH">ศูนย์ช่วยเหลือ</String>
        <String xml:lang="id-ID">Pusat bantuan</String>
        <String xml:lang="hi-Latn">Help Center</String>
        <String xml:lang="lv-LV">Palīdzības Centrs</String>
        <String xml:lang="tr-TR">Yardım merkezi</String>
        <String xml:lang="no-NO">Hjelpesenter</String>
        <String xml:lang="sv-SE">Hjälpcenter</String>
    </Entry>

    <Entry Id="menu_help_subtitle">
        <String xml:lang="en-US">CnR V Help Center</String>
        <String xml:lang="nl-NL">CnR V Hulpcentrum</String>
        <String xml:lang="fr-FR">Centre d'aide CnR V</String>
        <String xml:lang="pl-PL">Centrum Pomocy CnR V</String>
        <String xml:lang="it-IT">Centro assistenza di CnR V</String>
        <String xml:lang="de-DE">CnR V Hilfszentrum</String>
        <String xml:lang="es-ES">CnR V Centro de ayuda</String>
        <String xml:lang="pt-BR">CnR V Central de ajuda</String>
        <String xml:lang="ar-001">مركز مساعدة CnR V</String>
        <String xml:lang="th-TH">ศูนย์ช่วยเหลือ CnR V</String>
        <String xml:lang="id-ID">Pusat bantuan CnR V</String>
        <String xml:lang="hi-Latn">CnR V Help Center</String>
        <String xml:lang="lv-LV">CnR V Palīdzības Centrs</String>
        <String xml:lang="tr-TR">CnR V Yardım merkezi</String>
        <String xml:lang="no-NO">CnR V-hjelpesenter</String>
        <String xml:lang="sv-SE">CnR V Hjälpcenter</String>
    </Entry>

    <Entry Id="menu_report_title">
        <String xml:lang="en-US">Report</String>
        <String xml:lang="nl-NL">Rapporteren</String>
        <String xml:lang="fr-FR">Signalement</String>
        <String xml:lang="pl-PL">Zgłoś</String>
        <String xml:lang="it-IT">Segnala</String>
        <String xml:lang="de-DE">Meldung</String>
        <String xml:lang="es-ES">Reportar</String>
        <String xml:lang="pt-BR">Denunciar</String>
        <String xml:lang="ar-001">بلاغ</String>
        <String xml:lang="th-TH">รายงาน</String>
        <String xml:lang="id-ID">Laporan</String>
        <String xml:lang="hi-Latn">Report</String>
        <String xml:lang="lv-LV">Ziņot</String>
        <String xml:lang="tr-TR">Rapor</String>
        <String xml:lang="no-NO">Rapportere</String>
        <String xml:lang="sv-SE">Rapportera</String>
    </Entry>

    <Entry Id="menu_report_subtitle">
        <String xml:lang="en-US">Reporting player</String>
        <String xml:lang="nl-NL">Speler rapporteren</String>
        <String xml:lang="fr-FR">Joueur signalé</String>
        <String xml:lang="pl-PL">Zgłaszanie gracza</String>
        <String xml:lang="it-IT">Segnalando il giocatore</String>
        <String xml:lang="de-DE">Melde einen Spieler</String>
        <String xml:lang="es-ES">Jugador reportado</String>
        <String xml:lang="pt-BR">Jogador denunciado</String>
        <String xml:lang="ar-001">الابلاغ عن لاعب</String>
        <String xml:lang="th-TH">รายงานผู้เล่น</String>
        <String xml:lang="id-ID">Melaporkan pemain</String>
        <String xml:lang="hi-Latn">Player ko report kar rahe</String>
        <String xml:lang="lv-LV">Ziņot par spēlētāju</String>
        <String xml:lang="tr-TR">Oyuncuyu raporlamak</String>
        <String xml:lang="no-NO">Rapporterende spiller</String>
        <String xml:lang="sv-SE">Rapporterande spelare</String>
    </Entry>

    <Entry Id="menu_reports_title">
        <String xml:lang="en-US">Reports</String>
        <String xml:lang="nl-NL">Rapporten</String>
        <String xml:lang="fr-FR">Signalements</String>
        <String xml:lang="pl-PL">Zgłoszenia</String>
        <String xml:lang="it-IT">Segnalazioni</String>
        <String xml:lang="de-DE">Meldungen</String>
        <String xml:lang="es-ES">Reportes</String>
        <String xml:lang="pt-BR">Denuncias</String>
        <String xml:lang="ar-001">البلاغات</String>
        <String xml:lang="th-TH">รายงาน</String>
        <String xml:lang="id-ID">Laporan</String>
        <String xml:lang="hi-Latn">Reports</String>
        <String xml:lang="lv-LV">Ziņojumi</String>
        <String xml:lang="tr-TR">Raporlar</String>
        <String xml:lang="no-NO">Rapporter</String>
        <String xml:lang="sv-SE">Rapporter</String>
    </Entry>

    <Entry Id="menu_reports_subtitle">
        <String xml:lang="en-US">View the status of your reports</String>
        <String xml:lang="nl-NL">Bekijk de status van je rapporten</String>
        <String xml:lang="pl-PL">Sprawdź status swoich zgłoszeń</String>
        <String xml:lang="it-IT">Visualizza lo stato delle tue segnalazioni</String>
        <String xml:lang="de-DE">Sieh dir den Statur deiner Meldungen an</String>
        <String xml:lang="es-ES">Ver el estado de sus reportes</String>
        <String xml:lang="pt-BR">Visualizar o status de seus denuncias</String>
        <String xml:lang="ar-001">عرض حالة البلاغات الخاصة بك</String>
        <String xml:lang="th-TH">ดูสถานะของรายงานของคุณ</String>
        <String xml:lang="id-ID">Lihat situasi dari laporan anda.</String>
        <String xml:lang="hi-Latn">Apni reports ka status dekhe</String>
        <String xml:lang="lv-LV">Pārskatiet savu ziņojumu statusu</String>
        <String xml:lang="tr-TR">Raporlarının durumuna bak</String>
        <String xml:lang="no-NO">Se statusen til rapportene dine</String>
        <String xml:lang="sv-SE">Visa status för dina rapporter</String>
        <String xml:lang="fr-FR">Consulter le statut de vos signalements</String>
    </Entry>

    <Entry Id="menu_report_reporting_subtitle">
        <String xml:lang="en-US">Reporting ~r~{0}</String>
        <String xml:lang="nl-NL">Aangifte ~r~{0}</String>
        <String xml:lang="de-DE">Du meldest ~r~{0}</String>
        <String xml:lang="it-IT">Segnalazione ~r~{0}</String>
        <String xml:lang="fr-FR">Signalement ~r~{0}</String>
        <String xml:lang="id-ID">Melaporkan ~r~{0}</String>
        <String xml:lang="lv-LV">Ziņot par ~r~{0}</String>
        <String xml:lang="tr-TR">Rapor ediliyor ~r~{0}</String>
        <String xml:lang="hi-Latn">~r~{0} ko report kar rahe ho</String>
        <String xml:lang="no-NO">Rapportering ~r~{0}</String>
        <String xml:lang="sv-SE">Rapporterar ~r~{0}</String>
    </Entry>

    <Entry Id="menu_reports_info_description">
        <String xml:lang="en-US">~b~Date and time: ~s~{0}\n~b~Reason: ~s~{1} ~s~- ~b~Details: ~s~{2}</String>
        <String xml:lang="nl-NL">~b~Datum en tijd: ~s~{0}\n~b~Reden: ~s~{1} ~s~- ~b~Details: ~s~{2}</String>
        <String xml:lang="de-DE">~b~Datum und Zeit: ~s~{0}\n~b~Grund: ~s~{1} ~s~- ~b~Details: ~s~{2}</String>
        <String xml:lang="it-IT">~b~Data e ora: ~s~{0}\n~b~Motivo: ~s~{1} ~s~- ~b~Dettagli: ~s~{2}</String>
        <String xml:lang="fr-FR">~b~Date et heure: ~s~{0}\n~b~Raison: ~s~{1} ~s~- ~b~Détails: ~s~{2}</String>
        <String xml:lang="id-ID">~b~Tanggal dan waktu: ~s~{0}\n~b~Alasan: ~s~{1} ~s~- ~b~Detail: ~s~{2}</String>
        <String xml:lang="lv-LV">~b~Datums un laiks: ~s~{0}\nIemesls: ~s~{1} ~s~- ~b~Detaļas: ~s~{2}</String>
        <String xml:lang="tr-TR">~b~Tarih ve zaman: ~s~{0}\n~b~Nedeni: ~s~{1} ~s~- ~b~Detaylar: ~s~{2}</String>
        <String xml:lang="hi-Latn">~b~Date aur time: ~s~{0}\n~b~Reason: ~s~{1} ~b~Details bhare: ~s~{2}</String>
        <String xml:lang="no-NO">~b~Dato og tid: ~s~{0}\n~b~Årsak: ~s~{1} - ~b~Detaljer: ~s~{2}</String>
        <String xml:lang="sv-SE">~b~Datum och tid: ~s~{0}\n~b~Orsak: ~s~{1} ~s~- ~b~Detaljer: ~s~{2}</String>
    </Entry>

    <Entry Id="menu_reports_info_response">
        <String xml:lang="en-US">~b~Response by {0}: ~s~{1}</String>
        <String xml:lang="id-ID">~b~Tanggapan oleh {0}: ~s~{1}</String>
        <String xml:lang="lv-LV">~b~Atbilde no {0}: ~s~{1}</String>
        <String xml:lang="nl-NL">~b~Reactie van {0}: ~s~{1}</String>
        <String xml:lang="de-DE">~b~Antwort von {0}: ~s~{1}</String>
        <String xml:lang="it-IT">~b~Risposto da {0}: ~s~{1}</String>
        <String xml:lang="fr-FR">~b~Réponse de {0}: ~s~{1}</String>
        <String xml:lang="tr-TR">~b~Şu kişi tarafından yanıt {0}: ~s~{1}</String>
        <String xml:lang="hi-Latn">~b~Response by {0}: ~s~{1}</String>
        <String xml:lang="no-NO">~b~Svar fra {0}: ~s~{1}</String>
        <String xml:lang="sv-SE">~b~Svar av {0}: ~s~{1}</String>
    </Entry>

    <Entry Id="menu_reports_info_assigned">
        <String xml:lang="en-US">~b~Assigned to: ~s~{0}</String>
        <String xml:lang="nl-NL">~b~Toegewezen aan: ~s~{0}</String>
        <String xml:lang="de-DE">~b~Zugeordnet zu: ~s~{0}</String>
        <String xml:lang="it-IT">~b~Assegnato a: ~s~{0}</String>
        <String xml:lang="fr-FR">~b~Assigné à: ~s~{0}</String>
        <String xml:lang="id-ID">~b~Ditugaskan kepada: ~s~{0}</String>
        <String xml:lang="lv-LV">~b~Nodots: ~s~{0}</String>
        <String xml:lang="tr-TR">~b~Şu kişiye atandı: ~s~{0}</String>
        <String xml:lang="hi-Latn">~b~Assigned to: ~s~{0}</String>
        <String xml:lang="no-NO">~b~Tildelt til: ~s~{0}</String>
        <String xml:lang="sv-SE">~b~Tilldelad till: ~s~{0}</String>
    </Entry>

    <Entry Id="menu_reports_info_subtitle">
        <String xml:lang="en-US">{0} reports in the past month</String>
        <String xml:lang="nl-NL">{0} aangiftes in de afgelopen maand</String>
        <String xml:lang="de-DE">{0} Meldungen im letzten Monat</String>
        <String xml:lang="it-IT">{0} segnalazioni nell'ultimo mese</String>
        <String xml:lang="fr-FR">{0} signalements au cours du dernier mois</String>
        <String xml:lang="id-ID">{0} Laporan dalam sebbulan terakhir</String>
        <String xml:lang="lv-LV">{0} ziņojumi iepriekšējā mēnesī</String>
        <String xml:lang="tr-TR">geçmiş aylardaki {0} rapor</String>
        <String xml:lang="hi-Latn">Pichle month ke {0} reports</String>
        <String xml:lang="no-NO">{0} rapporter den siste måneden</String>
        <String xml:lang="sv-SE">{0} rapporter under den senaste månaden</String>
    </Entry>

    <Entry Id="menu_reports_info_no_recent_text">
        <String xml:lang="en-US">No recent reports :(</String>
        <String xml:lang="nl-NL">Geen recente aangiftes :(</String>
        <String xml:lang="de-DE">Keine aktuellen Meldungen :(</String>
        <String xml:lang="it-IT">Nessuna segnalazione recente :(</String>
        <String xml:lang="fr-FR">Aucun signalement récent :(</String>
        <String xml:lang="id-ID">Tidak ada laporan terbaru :(</String>
        <String xml:lang="lv-LV">Nav neseno ziņojumu :(</String>
        <String xml:lang="tr-TR">Yeni rapor yok :(</String>
        <String xml:lang="hi-Latn">Koi recent reports nahi hai :(</String>
        <String xml:lang="no-NO">Ingen nylige rapporter :(</String>
        <String xml:lang="sv-SE">Inga senaste rapporter :(</String>
    </Entry>

    <Entry Id="menu_reports_info_no_recent_description">
        <String xml:lang="en-US">You didn't send any report recently.</String>
        <String xml:lang="nl-NL">Je hebt de afgelopen tijd geen aangiftes gedaan.</String>
        <String xml:lang="de-DE">Du hast kürzlich keine Meldungen eingereicht.</String>
        <String xml:lang="it-IT">Non hai inviato nessuna segnalazione di recente.</String>
        <String xml:lang="id-ID">Kamu tidak mengirimkan laporan apapun baru-baru ini.</String>
        <String xml:lang="lv-LV">Jūs neiesniedzat nevienu ziņojumu pēdejā laikā.</String>
        <String xml:lang="tr-TR">Yakın zamanda herhangi bir rapor göndermedin.</String>
        <String xml:lang="fr-FR">Vous n'avez pas envoyé de signalement récemment.</String>
        <String xml:lang="hi-Latn">Aapne recent me koi report send nahi kari hai.</String>
        <String xml:lang="no-NO">Du har ikke sendt noen rapport nylig.</String>
        <String xml:lang="sv-SE">Du har inte skickat någon rapport nyligen.</String>
    </Entry>

    <Entry Id="menu_options_title">
        <String xml:lang="en-US">Options</String>
        <String xml:lang="nl-NL">Opties</String>
        <String xml:lang="fr-FR">Options</String>
        <String xml:lang="pl-PL">Opcje</String>
        <String xml:lang="it-IT">Opzioni</String>
        <String xml:lang="de-DE">Optionen</String>
        <String xml:lang="es-ES">Opciones</String>
        <String xml:lang="pt-BR">Opções</String>
        <String xml:lang="ar-001">الخيارات</String>
        <String xml:lang="th-TH">ตัวเลือก</String>
        <String xml:lang="id-ID">Opsi</String>
        <String xml:lang="hi-Latn">Options</String>
        <String xml:lang="lv-LV">Iestatījumi</String>
        <String xml:lang="tr-TR">Seçenekler</String>
        <String xml:lang="no-NO">Alternativer</String>
        <String xml:lang="sv-SE">Alternativ</String>
    </Entry>

    <Entry Id="menu_options_subtitle">
        <String xml:lang="en-US">Customize your CnR experience</String>
        <String xml:lang="nl-NL">Pas je CnR ervaring aan</String>
        <String xml:lang="pl-PL">Dostosuj swoje doświadczenie na CnR V</String>
        <String xml:lang="it-IT">Personalizza la tua esperienza in CnR</String>
        <String xml:lang="de-DE">Individualisiere deine CnR Erfahrung</String>
        <String xml:lang="es-ES">Personalice su experiencia en CnR</String>
        <String xml:lang="pt-BR">Personalize sua experiência no CnR</String>
        <String xml:lang="ar-001">قم بتخصيص تجربة CnR الخاصة بك</String>
        <String xml:lang="th-TH">ปรับแต่งประสบการณ์ CnR ของคุณ</String>
        <String xml:lang="id-ID">Sesuaikan pengalaman CnR anda</String>
        <String xml:lang="hi-Latn">Apne CnR experience ko customize kare</String>
        <String xml:lang="lv-LV">Pielāgojiet savu CnR pieredzi</String>
        <String xml:lang="tr-TR">CnR deneyiminizi kişiselleştirin</String>
        <String xml:lang="no-NO">Tilpass din CnR-opplevelse</String>
        <String xml:lang="sv-SE">Anpassa din CnR upplevelse</String>
        <String xml:lang="fr-FR">Personnalisez votre expérience sur CnR</String>
    </Entry>

    <Entry Id="menu_options_account_title">
        <String xml:lang="en-US">Account</String>
        <String xml:lang="nl-NL">Account</String>
        <String xml:lang="fr-FR">Compte</String>
        <String xml:lang="pl-PL">Konto</String>
        <String xml:lang="it-IT">Account</String>
        <String xml:lang="es-ES">Cuenta</String>
        <String xml:lang="pt-BR">Conta</String>
        <String xml:lang="ar-001">الحساب</String>
        <String xml:lang="th-TH">บัญชี</String>
        <String xml:lang="id-ID">Akun</String>
        <String xml:lang="hi-Latn">Account</String>
        <String xml:lang="de-DE">Account</String>
        <String xml:lang="lv-LV">Konts</String>
        <String xml:lang="tr-TR">Hesap</String>
        <String xml:lang="no-NO">Konto</String>
        <String xml:lang="sv-SE">Konto</String>
    </Entry>

    <Entry Id="menu_options_account_subhistory_subtitle">
        <String xml:lang="en-US">Subscription History</String>
        <String xml:lang="nl-NL">Abonnement Geschiedenis</String>
        <String xml:lang="fr-FR">Historique des abonnements</String>
        <String xml:lang="pl-PL">Historia Subskrypcji</String>
        <String xml:lang="it-IT">Storico degli abbonamenti</String>
        <String xml:lang="de-DE">Abonnementshistorie</String>
        <String xml:lang="es-ES">Historial de suscripciones</String>
        <String xml:lang="pt-BR">Histórico de assinaturas</String>
        <String xml:lang="ar-001">تاريخ الاشتراك</String>
        <String xml:lang="th-TH">ประวัติการสมัครสมาชิก</String>
        <String xml:lang="id-ID">Sejarah berlangganan</String>
        <String xml:lang="hi-Latn">Subscription History</String>
        <String xml:lang="lv-LV">Abonementu Vēsture</String>
        <String xml:lang="tr-TR">Abonelik Geçmişi</String>
        <String xml:lang="no-NO"> Abonnementshistorikk</String>
        <String xml:lang="sv-SE">Prenumerationshistorik</String>
    </Entry>

    <Entry Id="menu_options_account_purchases_subtitle">
        <String xml:lang="en-US">Purchases</String>
        <String xml:lang="nl-NL">Aankopen</String>
        <String xml:lang="fr-FR">Achats</String>
        <String xml:lang="pl-PL">Zakupy</String>
        <String xml:lang="it-IT">Acquisti</String>
        <String xml:lang="de-DE">Einkäufe</String>
        <String xml:lang="es-ES">Compras</String>
        <String xml:lang="pt-BR">Compras</String>
        <String xml:lang="ar-001">المشتريات</String>
        <String xml:lang="th-TH">การซื้อ</String>
        <String xml:lang="id-ID">Pembelian</String>
        <String xml:lang="hi-Latn">Purchases</String>
        <String xml:lang="lv-LV">Pirkumi</String>
        <String xml:lang="tr-TR">Satın alımlar</String>
        <String xml:lang="no-NO">Kjøp</String>
        <String xml:lang="sv-SE">Inköp</String>
    </Entry>

    <Entry Id="menu_options_account_linkedservices_subtitle">
        <String xml:lang="en-US">Linked Services</String>
        <String xml:lang="nl-NL">Gelinkte Diensten</String>
        <String xml:lang="pl-PL">Połączone Usługi</String>
        <String xml:lang="it-IT">Servizi collegati</String>
        <String xml:lang="de-DE">Verknüpfte Dienste</String>
        <String xml:lang="es-ES">Servicios vinculados</String>
        <String xml:lang="pt-BR">Serviços vinculados</String>
        <String xml:lang="ar-001">الخدمات المرتبطة</String>
        <String xml:lang="th-TH">บริการที่เชื่อมโยง</String>
        <String xml:lang="id-ID">Servis yang terhubung</String>
        <String xml:lang="hi-Latn">Linked Services</String>
        <String xml:lang="lv-LV">Pieslēgti Servisi</String>
        <String xml:lang="tr-TR">Bağlantılı Hizmetler</String>
        <String xml:lang="fr-FR">Services associés</String>
        <String xml:lang="no-NO">Tilknyttede tjenester</String>
        <String xml:lang="sv-SE">Länkade tjänster</String>
    </Entry>

    <Entry Id="menu_options_display_title">
        <String xml:lang="en-US">Display</String>
        <String xml:lang="nl-NL">Weergave</String>
        <String xml:lang="fr-FR">Affichage</String>
        <String xml:lang="pl-PL">Wyświetlanie</String>
        <String xml:lang="it-IT">Schermo</String>
        <String xml:lang="de-DE">Anzeige</String>
        <String xml:lang="es-ES">Pantalla</String>
        <String xml:lang="pt-BR">Exibição</String>
        <String xml:lang="ar-001">العرض</String>
        <String xml:lang="th-TH">หน้าจอ</String>
        <String xml:lang="id-ID">Tampilan</String>
        <String xml:lang="hi-Latn">Display</String>
        <String xml:lang="lv-LV">Displejs</String>
        <String xml:lang="tr-TR">Görüntü</String>
        <String xml:lang="no-NO">Skjerm</String>
        <String xml:lang="sv-SE">Skärm</String>
    </Entry>

    <Entry Id="menu_options_display_subtitle">
        <String xml:lang="en-US">Change display settings</String>
        <String xml:lang="nl-NL">Pas weergave instellinge aan</String>
        <String xml:lang="fr-FR">Modifier les paramètres d'affichage</String>
        <String xml:lang="pl-PL">Zmień ustawienia wyświetlania</String>
        <String xml:lang="it-IT">Cambia le impostazioni dello schermo</String>
        <String xml:lang="de-DE">Ändere deine Anzeigeeinstellungen</String>
        <String xml:lang="es-ES">Cambiar la configuración de la pantalla</String>
        <String xml:lang="pt-BR">Alterar as configurações de exibição</String>
        <String xml:lang="ar-001">تغيير إعدادات العرض</String>
        <String xml:lang="th-TH">เปลี่ยนการตั้งค่าการแสดงผล</String>
        <String xml:lang="id-ID">Ubah pengaturan tampilan</String>
        <String xml:lang="hi-Latn">Display settings change karo</String>
        <String xml:lang="lv-LV">Mainiet displeja iestatījumus</String>
        <String xml:lang="tr-TR">Görüntü ayarlarını değiştir</String>
        <String xml:lang="no-NO">Endre skjerminnstillinger</String>
        <String xml:lang="sv-SE">Ändra skärminställningar</String>
    </Entry>

    <Entry Id="menu_options_accessibility_title">
        <String xml:lang="en-US">Accessibility</String>
        <String xml:lang="nl-NL">Toegankelijkheid</String>
        <String xml:lang="fr-FR">Accessibilité</String>
        <String xml:lang="pl-PL">Dostępność</String>
        <String xml:lang="it-IT">Accessibilità</String>
        <String xml:lang="de-DE">Barrierefreiheit</String>
        <String xml:lang="es-ES">Accesibilidad</String>
        <String xml:lang="pt-BR">Acessibilidade</String>
        <String xml:lang="ar-001">إمكانية الوصول</String>
        <String xml:lang="th-TH">การเข้าถึง</String>
        <String xml:lang="id-ID">Aksesibilitas</String>
        <String xml:lang="hi-Latn">Accessibility</String>
        <String xml:lang="lv-LV">Pieejamība</String>
        <String xml:lang="tr-TR">Erişilebilirlik</String>
        <String xml:lang="no-NO">Tilgjengelighet</String>
        <String xml:lang="sv-SE">Tillgänglighet</String>
    </Entry>

    <Entry Id="menu_options_accessibility_subtitle">
        <String xml:lang="en-US">Accessibility settings</String>
        <String xml:lang="nl-NL">Toegankelijkheid instellingen</String>
        <String xml:lang="pl-PL">Ustawinia dostępności</String>
        <String xml:lang="it-IT">Impostazioni di accessibilità</String>
        <String xml:lang="de-DE">Einstellungen zur Barrierefreiheit</String>
        <String xml:lang="es-ES">Ajustes de accesibilidad</String>
        <String xml:lang="pt-BR">Configurações de acessibilidade</String>
        <String xml:lang="ar-001">إعدادات إمكانية الوصول</String>
        <String xml:lang="th-TH">การตั้งค่าการเข้าถึง</String>
        <String xml:lang="id-ID">Pengaturan aksesibilitas</String>
        <String xml:lang="hi-Latn">Accessibility ki settings</String>
        <String xml:lang="lv-LV">Pieejamības iestatījumi</String>
        <String xml:lang="tr-TR">Erişilebilirlik ayarları</String>
        <String xml:lang="no-NO">Tilgjengelighetsinnstillinger</String>
        <String xml:lang="sv-SE">Tillgänglighetsinställningar</String>
        <String xml:lang="fr-FR">Paramètres d'accessibilité</String>
    </Entry>

    <Entry Id="menu_options_hotkeys_title">
        <String xml:lang="en-US">Hotkeys</String>
        <String xml:lang="nl-NL">Sneltoetsen</String>
        <String xml:lang="fr-FR">Raccourcis clavier</String>
        <String xml:lang="pl-PL">Bindy</String>
        <String xml:lang="it-IT">Tasti di scelta rapida</String>
        <String xml:lang="de-DE">Tastenkombinationen</String>
        <String xml:lang="es-ES">Teclas de acceso rápido</String>
        <String xml:lang="pt-BR">Teclas de atalho</String>
        <String xml:lang="ar-001">مفاتيح الاختصار</String>
        <String xml:lang="th-TH">ปุ่มลัด</String>
        <String xml:lang="id-ID">Tombol pintas</String>
        <String xml:lang="hi-Latn">Hotkeys</String>
        <String xml:lang="lv-LV">Karstie taustiņi</String>
        <String xml:lang="tr-TR">Kısayol tuşları</String>
        <String xml:lang="no-NO">Hurtigtaster</String>
        <String xml:lang="sv-SE">Snabbtangenter</String>
    </Entry>

    <Entry Id="menu_options_chotkeys_subtitle">
        <String xml:lang="en-US">Custom hotkeys</String>
        <String xml:lang="nl-NL">Eigen sneltoetsen</String>
        <String xml:lang="fr-FR">Raccourcis clavier personnalisés</String>
        <String xml:lang="pl-PL">Personalizowane bindy</String>
        <String xml:lang="it-IT">Personalizza i tasti di scelta rapida</String>
        <String xml:lang="de-DE">Benutzerdefinierte Tastenkombinationen</String>
        <String xml:lang="es-ES">Teclas de acceso rápido personalizadas</String>
        <String xml:lang="pt-BR">Teclas de atalho personalizadas personalizadas</String>
        <String xml:lang="ar-001">مفاتيح الاختصار المخصصة</String>
        <String xml:lang="th-TH">ปุ่มลัดแบบกำหนดเอง</String>
        <String xml:lang="id-ID">Pengaturan pribadi tombol pintas</String>
        <String xml:lang="hi-Latn">Custom hotkeys</String>
        <String xml:lang="lv-LV">Pielāgoti kārstie taustiņi</String>
        <String xml:lang="tr-TR">Özel kısayol tuşları</String>
        <String xml:lang="no-NO">Egendefinerte hurtigtaster</String>
        <String xml:lang="sv-SE">Anpassade snabbtangenter</String>
    </Entry>

    <Entry Id="menu_options_hotkeys_subtitle">
        <String xml:lang="en-US">Select an action type</String>
        <String xml:lang="nl-NL">Selecteer eenn actie type</String>
        <String xml:lang="pl-PL">Wybierz typ akcji</String>
        <String xml:lang="it-IT">Seleziona un tipo di azione</String>
        <String xml:lang="de-DE">Wählen Sie eine Aktionsart</String>
        <String xml:lang="es-ES">Seleccione un tipo de acción</String>
        <String xml:lang="pt-BR">Selecione um tipo de ação</String>
        <String xml:lang="ar-001">حدد نوع الإجراء</String>
        <String xml:lang="th-TH">เลือกประเภทการดำเนินการ</String>
        <String xml:lang="id-ID">Pilih tipe aksi</String>
        <String xml:lang="hi-Latn">Select an action type</String>
        <String xml:lang="lv-LV">Izvēlieties darbības veidu</String>
        <String xml:lang="tr-TR">Bir eylem türü seçin</String>
        <String xml:lang="fr-FR">Sélectionnez un type d'action</String>
        <String xml:lang="no-NO">Velg en handlingstype</String>
        <String xml:lang="sv-SE">Välj en åtgärdstyp</String>
    </Entry>

    <Entry Id="menu_options_weapons_title">
        <String xml:lang="en-US">Weapons</String>
        <String xml:lang="nl-NL">Wapens</String>
        <String xml:lang="fr-FR">Armes</String>
        <String xml:lang="pl-PL">Bronie</String>
        <String xml:lang="it-IT">Armi</String>
        <String xml:lang="de-DE">Waffen</String>
        <String xml:lang="es-ES">Armas</String>
        <String xml:lang="pt-BR">Armamento</String>
        <String xml:lang="ar-001">الأسلحة</String>
        <String xml:lang="th-TH">อาวุธ</String>
        <String xml:lang="id-ID">Senjata</String>
        <String xml:lang="hi-Latn">Weapons</String>
        <String xml:lang="lv-LV">Ieroči</String>
        <String xml:lang="tr-TR">Silahlar</String>
        <String xml:lang="no-NO">Våpen</String>
        <String xml:lang="sv-SE">Vapen</String>
    </Entry>

    <Entry Id="menu_options_weapons_subtitle">
        <String xml:lang="en-US">Select a weapon to equip</String>
        <String xml:lang="nl-NL">Selecteer een weapon om te pakken</String>
        <String xml:lang="pl-PL">Wybierz broń do wyposażenia</String>
        <String xml:lang="it-IT">Seleziona un'arma da equipaggiare</String>
        <String xml:lang="de-DE">Wähle eine Waffe zum Ausrüsten</String>
        <String xml:lang="es-ES">Selecciona un arma para equipar</String>
        <String xml:lang="pt-BR">Selecione uma arma para equipar</String>
        <String xml:lang="ar-001">اختر سلاحًا للأستخدام</String>
        <String xml:lang="th-TH">เลือกอาวุธที่จะสวมใส่</String>
        <String xml:lang="id-ID">Pilih senjata untuk digunakan</String>
        <String xml:lang="hi-Latn">Equip karne ke liye weapon select karo</String>
        <String xml:lang="lv-LV">Izvēlieties ieroci, ko aprīkot</String>
        <String xml:lang="tr-TR">Kuşanmak için bir silah seçin</String>
        <String xml:lang="fr-FR">Sélectionnez une arme à équiper</String>
        <String xml:lang="no-NO">Velg et våpen å utstyre</String>
        <String xml:lang="sv-SE">Välj ett vapen att utrusta</String>
    </Entry>

    <!-- nullnull{0} = Player (for example: Stijnjw (152))
         {1} = Amount (for example: $12,500,000) 
    -->
    <Entry Id="you_gave_currency">
        <String xml:lang="en-US">You gave {0} ~r~{1}~s~.</String>
        <String xml:lang="nl-NL">Je geeft {0} ~r~{1}~s~.</String>
        <String xml:lang="pl-PL">Przekazałeś {0} ~r~{1}~s~.</String>
        <String xml:lang="es-ES">Le diste a {0} ~r~{1}~s~.</String>
        <String xml:lang="pt-BR">Você deu a {0} ~r~{1}~s~.</String>
        <String xml:lang="de-DE">Du hast {0} ~r~{1}~s~ gegeben.</String>
        <String xml:lang="ar-001">لقد أعطيت {0} ~r~{1}~s~.</String>
        <String xml:lang="th-TH">คุณให้ {0} ~r~{1}~s~</String>
        <String xml:lang="id-ID">Anda memberikan {0} ~r~{1}~s~.</String>
        <String xml:lang="lv-LV">Jūs iedevat {0} ~r~{1}~s~.</String>
        <String xml:lang="tr-TR">{0} ~s~kişisine ~r~{1} ~s~verdin.</String>
        <String xml:lang="it-IT">Hai dato a {0} ~r~{1}~s~.</String>
        <String xml:lang="fr-FR">Vous avez donné à {0} ~r~{1}~s~.</String>
        <String xml:lang="hi-Latn">Aapne {0} ko ~r~{1} ~s~diya.</String>
        <String xml:lang="no-NO">Du ga {0} ~r~{1}~s~.</String>
        <String xml:lang="sv-SE">Du gav {0} ~r~{1}~s~.</String>
    </Entry>

    <!-- nullnull{0} = Vehicle name (for example: Nero Custom) -->
    <Entry Id="vehicle_recalled_valid_name">
        <String xml:lang="en-US">The ~y~{0}</String>
        <String xml:lang="nl-NL">De ~y~{0}</String>
        <String xml:lang="de-DE">Der ~y~{0}</String>
        <String xml:lang="id-ID">~y~{0}</String>
        <String xml:lang="lv-LV">~y~{0}</String>
        <String xml:lang="tr-TR">~y~{0}</String>
        <String xml:lang="fr-FR">La ~y~{0}</String>
        <String xml:lang="it-IT">Il ~y~{0}</String>
        <String xml:lang="hi-Latn">The ~y~{0}</String>
        <String xml:lang="no-NO">De~y~{0}</String>
        <String xml:lang="sv-SE">Det ~y~{0}</String>
    </Entry>

    <!-- nullnull{0} = Vehicle name (for example: Nero Custom) -->
    <Entry Id="vehicle_on_the_way">
        <String xml:lang="en-US">Your ~b~{0} ~s~is on the way! Please, stay in the area.</String>
        <String xml:lang="nl-NL">Je ~b~{0} ~s~is onderweg! Blijf in de buurt, aub.</String>
        <String xml:lang="pl-PL">Twój ~b~{0} ~s~jest w drodze! Proszę, pozostań w okolicy.</String>
        <String xml:lang="es-ES">¡Su ~b~{0} ~s~está en camino! Por favor, quédate en la zona.</String>
        <String xml:lang="pt-BR">Seu ~b~{0} ~s~está a caminho! Por favor, permaneça na área.</String>
        <String xml:lang="de-DE">Dein ~b~{0} ~s~ist auf dem Weg! Bitte bleibe in der Umgebung.</String>
        <String xml:lang="ar-001">~b~{0} ~s~الخاص بك في الطريق! من فضلك، البقاء في المنطقة.</String>
        <String xml:lang="th-TH">~b~{0} ~s~ของคุณมาแล้ว! กรุณาอยู่ในพื้นที่</String>
        <String xml:lang="id-ID">~b~{0} anda ~s~dalam perjalanan! Mohon, tidak meninggalkan area.</String>
        <String xml:lang="lv-LV">Jūsu ~b~{0} ~s~ir ceļā! Lūdzu, palieciet zonā.</String>
        <String xml:lang="tr-TR">~b~{0} ~s~Yolda! Lütfen, bölgede kal.</String>
        <String xml:lang="fr-FR">Votre ~b~{0} ~s~est en route! Merci de rester dans la zone.</String>
        <String xml:lang="it-IT">La tua ~b~{0} ~s~è in arrivo! Per favore, rimani nell'area.</String>
        <String xml:lang="hi-Latn">Aapki ~b~{0} ~s~raste mein hai! Please, area mein hi raho.</String>
        <String xml:lang="no-NO">Din ~b~{0} ~s~er på vei! Vær så snill, bli i området.</String>
        <String xml:lang="sv-SE">Din ~b~{0} ~s~är på väg! Snälla, stanna i området.</String>
    </Entry>

    <!-- nullnull{0} = Current job (for example: Police Officer) -->
    <Entry Id="cant_get_delivered_as_job">
        <String xml:lang="en-US">~r~You can't get this vehicle delivered as a ~s~{0}~r~!</String>
        <String xml:lang="nl-NL">~r~Je kan dit voertuig niet laten bezorgen als een ~s~{0}~r~!</String>
        <String xml:lang="pl-PL">~r~Nie możesz zlecić dostarczenia tego pojazdu jako ~s~{0}~r~!</String>
        <String xml:lang="es-ES">~r~Usted no puede conseguir este vehículo entregado como un ~s~{0}~r~!</String>
        <String xml:lang="pt-BR">~r~Você não pode receber esse veículo como um ~s~{0}~r~!</String>
        <String xml:lang="de-DE">~r~Du kannst dieses Fahrzeug nicht als ~s~{0}~r~ geliefert bekommen!</String>
        <String xml:lang="ar-001">~r~لا يمكنك تسليم هذه السيارة كـ ~s~{0}~r~!</String>
        <String xml:lang="th-TH">~r~คุณไม่สามารถส่งรถมาที่นี่ได้ ~s~{0}~r~!</String>
        <String xml:lang="id-ID">~r~Anda tidak dapat meminta kendaraan ini dikirim sebagai ~s~{0}~r~!</String>
        <String xml:lang="lv-LV">~r~Jūs nevarat pasūtīt šī transportlīdzekļa piegādi kamēr esat ~s~{0}~r~!</String>
        <String xml:lang="tr-TR">{0} iken ~s~bu aracı teslim alamazsınız~r~!</String>
        <String xml:lang="fr-FR">~r~Vous ne pouvez pas faire livrer ce véhicule en tant que ~s~{0}~r~!</String>
        <String xml:lang="it-IT">~r~Non puoi ricevere la consegna di questo veicolo come ~s~{0}~r~!</String>
        <String xml:lang="hi-Latn">~r~Aap ye vehicle deliver nahi karwa sakte jab aap ek ~s~{0} ~r~ho!</String>
        <String xml:lang="sv-SE">~r~Du kan inte få det här fordonet levererat som en ~s~{0}~r~!</String>
        <String xml:lang="no-NO">~r~Du kan ikke få dette kjøretøyet levert som en ~s~{0}~r~!</String>
    </Entry>

    <!-- Shown instead of the vehicle name if it cannot be found (fallback value) -->
    <Entry Id="vehicle_maintenance_completed_invalid_name">
        <String xml:lang="en-US">vehicle</String>
        <String xml:lang="nl-NL">voertuig</String>
        <String xml:lang="de-DE">Fahrzeug</String>
        <String xml:lang="id-ID">Kendaraan</String>
        <String xml:lang="lv-LV">transportlīdzeklis</String>
        <String xml:lang="tr-TR">araç</String>
        <String xml:lang="it-IT">veicolo</String>
        <String xml:lang="fr-FR">véhicule</String>
        <String xml:lang="hi-Latn">vehicle</String>
        <String xml:lang="sv-SE">fordon</String>
        <String xml:lang="no-NO">kjøretøy</String>
        <String xml:lang="zh-Hant">車輛</String>
    </Entry>

    <!-- nullnull{0} = Attempts/MaxAttempts (for example: 1/5) -->
    <Entry Id="unable_to_download_vehicle_model">
        <String xml:lang="en-US">Unable to download the ~y~vehicle model~s~. Retrying ({0})...</String>
        <String xml:lang="nl-NL">Kan het ~y~voertuig model~s~ niet downloaden. Opnieuw proberen ({0})...</String>
        <String xml:lang="pl-PL">Nie udało się pobrać ~y~modelu pojazdu~s~. Ponawianie ({0})...</String>
        <String xml:lang="es-ES">No se han podido descargar los modelos de los ~y~vehículos~s~. Reintentando ({0})...</String>
        <String xml:lang="pt-BR">Não foi possível fazer o download dos modelos do ~y~veículos~s~. Nova tentativa ({0})...</String>
        <String xml:lang="de-DE">Dieses ~y~Fahrzeug-Modell~s~ kann nicht geladen werden. Erneuter Versuch ({0})...</String>
        <String xml:lang="ar-001">غير قادر على تنزيل ~y~طراز السيارة~s~. جارٍ إعادة المحاولة ({0})...</String>
        <String xml:lang="th-TH">ไม่สามารถดาวน์โหลด ~y~รุ่นยานพาหนะ~s~ กำลังลองอีกครั้ง ({0})...</String>
        <String xml:lang="id-ID">Tidak dapat mengunduh ~y~model kendaraan~s~. Mencoba kembali ({0})...</String>
        <String xml:lang="lv-LV">Nesanāca lejupielādēt ~y~transportlīdzekļa modeli~s~. Mēģina vēlreiz ({0})...</String>
        <String xml:lang="tr-TR">~y~Araç modeli~s~ indirilemiyor. Yeniden deneniyor ({0})...</String>
        <String xml:lang="fr-FR">Impossible de télécharger le ~y~modèle de véhicule~s~. Nouvelle tentative ({0})...</String>
        <String xml:lang="it-IT">Impossibile scaricare il ~y~modello del veicolo~s~. Sto riprovando ({0})...</String>
        <String xml:lang="sv-SE">Det går inte att ladda ner ~y~fordonsmodellen~s~. Försöker igen ({0})...</String>
        <String xml:lang="no-NO">Kan ikke laste ned ~y~kjøretøysmodellen~s~. Prøver på nytt ({0})...</String>
        <String xml:lang="hi-Latn">Kisi karan se ~y~Vehicle model ~s~download nahi ho raha. Retry kar rahe hai ({0})...</String>
    </Entry>

    <!-- {0} = Item name (for example: Cocaine) -->
    <Entry Id="overdosed_need_medic">
        <String xml:lang="en-US">You ~r~overdosed ~s~{0} and you need ~p~medical attention~s~.</String>
        <String xml:lang="nl-NL">Je hebt een ~r~overdosis ~s~{0} genomen en je hebt ~p~medische hulp~s~ nodig.</String>
        <String xml:lang="pl-PL">~r~Przedawkowałeś ~s~{0} i potrzebujesz ~p~pomocy medycznej~s~.</String>
        <String xml:lang="es-ES">Usted tiene ~r~sobredosis ~s~{0} y necesita ~p~atención médica~s~.</String>
        <String xml:lang="pt-BR">Você teve uma ~r~overdose de ~s~{0} e precisa de ~p~atenção médica~s~.</String>
        <String xml:lang="de-DE">Du erleidest eine ~r~Überdosis ~s~{0} und du benötigst ~p~medizinische Versorgung~s~.</String>
        <String xml:lang="ar-001">لقد ~r~تناولت جرعة زائدة من ~s~{0} وتحتاج إلى ~p~رعاية طبية~s~.</String>
        <String xml:lang="th-TH">คุณ ~r~ใช้ยาเกินขนาด ~s~{0} และคุณต้องการ ~p~การรักษาพยาบาล~s~</String>
        <String xml:lang="id-ID">Anda ~r~overdosis ~s~{0} dan anda butuh ~p~bantuan medis~s~.</String>
        <String xml:lang="lv-LV">Jūs ~r~pārdozējāties ~s~{0} un jums ir vajadzīga ~p~medicīniskā palīdzība~s~.</String>
        <String xml:lang="tr-TR">~r~Aşırı dozda ~s~{0} aldın ve ~p~tıbbi yardıma ~s~ihtiyacın var.</String>
        <String xml:lang="it-IT">Hia fatto un'~r~overdose ~s~di {0} e hai bisogno di ~p~assistenza medica~s~.</String>
        <String xml:lang="fr-FR">Vous avez fait une ~r~overdose ~s~de {0} et vous avez besoin ~p~de soins médicaux~s~.</String>
        <String xml:lang="hi-Latn">Aap {0} ~r~zarurat se zyada ~s~use kar liye ho aur aapko ~p~medical attention ~s~ki zarurat hai.</String>
        <String xml:lang="no-NO">Du ~r~overdoserte ~s~{0} og du trenger ~p~medisinsk hjelp~s~.</String>
        <String xml:lang="sv-SE">Du ~r~överdoserade ~s~{0} och du behöver ~p~läkarvård~s~.</String>
    </Entry>

    <Entry Id="menu_options_items_title">
        <String xml:lang="en-US">Items</String>
        <String xml:lang="nl-NL">Voorwerpen</String>
        <String xml:lang="fr-FR">Objets</String>
        <String xml:lang="pl-PL">Przedmioty</String>
        <String xml:lang="it-IT">Oggetti</String>
        <String xml:lang="de-DE">Gegenstände</String>
        <String xml:lang="es-ES">Artículos</String>
        <String xml:lang="pt-BR">Items</String>
        <String xml:lang="ar-001">أغراض</String>
        <String xml:lang="th-TH">สิ่งของ</String>
        <String xml:lang="id-ID">Barang</String>
        <String xml:lang="hi-Latn">Items</String>
        <String xml:lang="lv-LV">Priekšmeti</String>
        <String xml:lang="tr-TR">Eşyalar</String>
        <String xml:lang="no-NO"> Varer</String>
        <String xml:lang="sv-SE">Föremål</String>
    </Entry>

    <Entry Id="menu_options_items_subtitle">
        <String xml:lang="en-US">Select an item to use</String>
        <String xml:lang="nl-NL">Selecteer een voorwerp om te gebruiken</String>
        <String xml:lang="pl-PL">Wybierz przedmiot do użycia</String>
        <String xml:lang="it-IT">Seleziona un oggetto da utilizzare</String>
        <String xml:lang="de-DE">Wähle ein Element zur Verwendung</String>
        <String xml:lang="es-ES">Seleccione un elemento para utilizar</String>
        <String xml:lang="pt-BR">Selecione um item para usar</String>
        <String xml:lang="ar-001">حدد غرض لاستخدامه</String>
        <String xml:lang="th-TH">เลือกสิ่งของที่จะใช้</String>
        <String xml:lang="id-ID">Pilih barang untuk digunakan</String>
        <String xml:lang="hi-Latn">Use karne ke liye item select karo</String>
        <String xml:lang="lv-LV">Izvēlieties priekšmetu, ko izmantot</String>
        <String xml:lang="tr-TR">Kullanılacak bir eşya seçin</String>
        <String xml:lang="no-NO"> Velg et element du vil bruke</String>
        <String xml:lang="sv-SE">Välj ett artikel att använda</String>
        <String xml:lang="fr-FR">Sélectionnez un objet à utiliser</String>
    </Entry>

    <Entry Id="menu_options_misc_title">
        <String xml:lang="en-US">Miscellaneous</String>
        <String xml:lang="nl-NL">Overige</String>
        <String xml:lang="fr-FR">Divers</String>
        <String xml:lang="pl-PL">Różne</String>
        <String xml:lang="it-IT">Miscellaneo</String>
        <String xml:lang="de-DE">Sonstiges</String>
        <String xml:lang="es-ES">Varios</String>
        <String xml:lang="pt-BR">Diversos</String>
        <String xml:lang="ar-001">متنوع</String>
        <String xml:lang="th-TH">เบ็ดเตล็ด</String>
        <String xml:lang="id-ID">Hal lainnya</String>
        <String xml:lang="hi-Latn">Miscellaneous</String>
        <String xml:lang="lv-LV">Dažāds</String>
        <String xml:lang="tr-TR">Diğer</String>
        <String xml:lang="no-NO">Diverse</String>
        <String xml:lang="sv-SE">Diverse</String>
    </Entry>

    <Entry Id="menu_options_misc_subtitle">
        <String xml:lang="en-US">Other settings</String>
        <String xml:lang="nl-NL">Overige instellingen</String>
        <String xml:lang="fr-FR">Autres paramètres</String>
        <String xml:lang="pl-PL">Inne ustawienia</String>
        <String xml:lang="it-IT">Altre impostazioni</String>
        <String xml:lang="de-DE">Andere Einstellungen</String>
        <String xml:lang="es-ES">Otros ajustes</String>
        <String xml:lang="pt-BR">Outros ajustes</String>
        <String xml:lang="ar-001">اعدادات اخرى</String>
        <String xml:lang="th-TH">การตั้งค่าอื่นๆ</String>
        <String xml:lang="id-ID">pengaturan lainnya</String>
        <String xml:lang="hi-Latn">Other settings</String>
        <String xml:lang="lv-LV">Citi iestatījumi</String>
        <String xml:lang="tr-TR">Diğer ayarlar</String>
        <String xml:lang="no-NO">Andre innstillinger</String>
        <String xml:lang="sv-SE">Andra inställningar</String>
    </Entry>

    <Entry Id="menu_options_experimental_title">
        <String xml:lang="en-US">Experimental</String>
        <String xml:lang="nl-NL">Experimenteel</String>
        <String xml:lang="fr-FR">Expérimental</String>
        <String xml:lang="pl-PL">Eksperymenty</String>
        <String xml:lang="it-IT">Sperimentale</String>
        <String xml:lang="de-DE">Experimentelles</String>
        <String xml:lang="es-ES">Experimental</String>
        <String xml:lang="pt-BR">Experimental</String>
        <String xml:lang="ar-001">تجريبي</String>
        <String xml:lang="th-TH">การทดลอง</String>
        <String xml:lang="id-ID">eksperiment</String>
        <String xml:lang="hi-Latn">Experimental</String>
        <String xml:lang="lv-LV">Eksperimentāls</String>
        <String xml:lang="tr-TR">Deney</String>
        <String xml:lang="no-NO">Eksperimentell</String>
        <String xml:lang="sv-SE">Experimentell</String>
    </Entry>

    <Entry Id="menu_options_experimental_subtitle">
        <String xml:lang="en-US">Experimental settings</String>
        <String xml:lang="nl-NL">Experimentele instellingen</String>
        <String xml:lang="fr-FR">Paramètres expérimentaux</String>
        <String xml:lang="pl-PL">Ustawienia eksperymentalne</String>
        <String xml:lang="it-IT">Impostazioni sperimentali</String>
        <String xml:lang="de-DE">Experimentelle Einstellungen</String>
        <String xml:lang="es-ES">Ajustes experimentales</String>
        <String xml:lang="pt-BR">Configurações experimentais</String>
        <String xml:lang="ar-001">الإعدادات التجريبية</String>
        <String xml:lang="th-TH">การตั้งค่าการทดลอง</String>
        <String xml:lang="id-ID">pengaturan eksperiment</String>
        <String xml:lang="hi-Latn">Experimental settings</String>
        <String xml:lang="lv-LV">Eksperimentāli iestatījumi</String>
        <String xml:lang="tr-TR">Deneysel ayarlar</String>
        <String xml:lang="no-NO">Eksperimentelle innstillinger</String>
        <String xml:lang="sv-SE">Experimentella inställningar</String>
    </Entry>

    <Entry Id="menu_playermenu_title">
        <String xml:lang="en-US">Player Menu</String>
        <String xml:lang="nl-NL">Speler Menu</String>
        <String xml:lang="fr-FR">Menu du joueur</String>
        <String xml:lang="pl-PL">Menu Gracza</String>
        <String xml:lang="it-IT">Menu del giocatore</String>
        <String xml:lang="es-ES">Menú del jugador</String>
        <String xml:lang="pt-BR">Menu do jogador</String>
        <String xml:lang="ar-001">قائمة اللاعب</String>
        <String xml:lang="th-TH">เมนูผู้เล่น</String>
        <String xml:lang="id-ID">Menu pemain</String>
        <String xml:lang="hi-Latn">Player Menu</String>
        <String xml:lang="de-DE">Spielermenü</String>
        <String xml:lang="lv-LV">Spēlētāja Izvēlne</String>
        <String xml:lang="tr-TR">Oyuncu menüsü</String>
        <String xml:lang="no-NO">Spillermeny</String>
        <String xml:lang="sv-SE">Spelarmeny</String>
    </Entry>

    <Entry Id="menu_playermenu_subtitle">
        <String xml:lang="en-US">Interact with {0}</String>
        <String xml:lang="nl-NL">Interacties met {0}</String>
        <String xml:lang="hi-Latn">Interact kare {0}</String>
        <String xml:lang="fr-FR">Interagir avec {0}</String>
        <String xml:lang="de-DE">Interagiere mit {0}</String>
        <String xml:lang="it-IT">Interagisci con {0}</String>
        <String xml:lang="id-ID">Interaksi dengan {0}</String>
        <String xml:lang="lv-LV">Mijiedarboties ar {0}</String>
        <String xml:lang="tr-TR">{0} ile etkileşime geç</String>
        <String xml:lang="no-NO">Samhandle med {0}</String>
        <String xml:lang="sv-SE">Interagera med {0}</String>
    </Entry>

    <Entry Id="menu_playermenu_bribe_not_wanted">
        <String xml:lang="en-US">~r~You are not wanted by the police.</String>
        <String xml:lang="nl-NL">~r~Je word niet gezocht door de politie.</String>
        <String xml:lang="hi-Latn">~r~Aap wanted nahi ho police dwara.</String>
        <String xml:lang="de-DE">~r~Du wirst nicht von der Polizei gesucht.</String>
        <String xml:lang="it-IT">~r~Non sei ricercato dalla polizia.</String>
        <String xml:lang="id-ID">~r~Kamu tidak diburu oleh polisi.</String>
        <String xml:lang="lv-LV">~r~Jūs nemeklē policija.</String>
        <String xml:lang="tr-TR">~r~Polis tarafından aranmıyorsun.</String>
        <String xml:lang="no-NO">~r~Du er ikke etterlyst av politiet.</String>
        <String xml:lang="sv-SE">~r~Du är inte efterlyst av polisen.</String>
        <String xml:lang="fr-FR">~r~Vous n'êtes pas recherché par la police.</String>
    </Entry>

    <Entry Id="menu_playermenu_bribe_most_wanted">
        <String xml:lang="en-US">~r~You cannot bribe the police when you are most wanted.</String>
        <String xml:lang="nl-NL">~r~Je kan de politie niet omkopen als je de meest gezochte verdachte bent.</String>
        <String xml:lang="hi-Latn">~r~Aap bribe nahi kar sakte police ko jab aap most wanted ho.</String>
        <String xml:lang="de-DE">~r~Du kannst die Polizei nicht bestechen, wenn du meisgesucht bist.</String>
        <String xml:lang="it-IT">~r~Non puoi corrompere la polizia se sei il più ricercato.</String>
        <String xml:lang="id-ID">~r~Kamu tidak dapat menyuap polisi ketika kamu sedang menjadi buronan paling dicari.</String>
        <String xml:lang="lv-LV">~r~Jūs nevarat iedot kukuli kad jūs esat Most Wanted.</String>
        <String xml:lang="tr-TR">~r~En çok aranan iken polise rüşvet veremezsin.</String>
        <String xml:lang="fr-FR">~r~Vous ne pouvez pas donner de pots-de-vin à la police quand vous êtes l'un des plus recherché.</String>
        <String xml:lang="no-NO">~r~Du kan ikke bestikke politiet når du er mest ettersøkt.</String>
        <String xml:lang="sv-SE">~r~Du kan inte muta polisen när du är som mest efterlyst.</String>
    </Entry>

    <Entry Id="menu_playermenu_bribe_text">
        <String xml:lang="en-US">~o~Bribe</String>
        <String xml:lang="nl-NL">~o~Omkopen</String>
        <String xml:lang="hi-Latn">~o~Bribe</String>
        <String xml:lang="fr-FR">~o~Pot-de-vin</String>
        <String xml:lang="de-DE">~o~Bestechen</String>
        <String xml:lang="it-IT">~o~Corrompi</String>
        <String xml:lang="id-ID">~o~Suap</String>
        <String xml:lang="lv-LV">~o~Kukulis</String>
        <String xml:lang="tr-TR">~o~Rüşvet</String>
        <String xml:lang="no-NO">~o~Bestikkelse</String>
        <String xml:lang="sv-SE">~o~Muta</String>
    </Entry>

    <Entry Id="menu_playermenu_bribe_description">
        <String xml:lang="en-US">Offer this ~b~officer ~s~a ~o~bribe ~s~and lose your wanted level.</String>
        <String xml:lang="nl-NL">Bied deze ~b~agent ~s~een ~o~omkoping ~s~aan en verlies je wanted level.</String>
        <String xml:lang="hi-Latn">Offer kare iss ~b~officer ~s~ko ek ~o~bribe ~s~aur apna wanted level lose kare.</String>
        <String xml:lang="de-DE">Biete diesem ~b~Polizisten ~s~eine ~o~Bestechung ~s~und verliere dein Fahndungslevel.</String>
        <String xml:lang="it-IT">Offri a questo ~b~agente ~s~delle ~o~mazzette ~s~per ridurre il tuo livello di ricerca.</String>
        <String xml:lang="id-ID">Tawarkan ~b~petugas ~s~ini sebuah ~o~suap ~s~dan menghilangkan level buronanmu.</String>
        <String xml:lang="lv-LV">Piedāvājiet šim ~b~policistam ~o~kukuli ~s~un zaudējiet savu wanted līmeni.</String>
        <String xml:lang="tr-TR">Bu ~b~polis memuruna ~o~rüşvet ~s~teklif edin ve aranma seviyenizi kaybedin.</String>
        <String xml:lang="fr-FR">Offrez un ~o~pot-de-vin ~s~à cet ~b~officier ~s~et perdez votre niveau de recherche.</String>
        <String xml:lang="no-NO">Tilby denne ~b~offiseren ~s~a ~o~bestikkelse ~s~og miste ønsket nivå.</String>
        <String xml:lang="sv-SE">Erbjud denna ~b~polisen~s~en ~o~mut ~s~och förlora din kriminella nivå.</String>
    </Entry>

    <Entry Id="menu_playermenu_uncuff">
        <String xml:lang="en-US">~o~Uncuff</String>
        <String xml:lang="nl-NL">~o~Ontboeien</String>
        <String xml:lang="hi-Latn">~o~Uncuff</String>
        <String xml:lang="fr-FR">~o~Démenotter</String>
        <String xml:lang="de-DE">~o~Entfesseln</String>
        <String xml:lang="it-IT">~o~Libera</String>
        <String xml:lang="id-ID">~o~Membuka borgol</String>
        <String xml:lang="lv-LV">~o~Atbrīvot</String>
        <String xml:lang="tr-TR">~o~Kelepçeyi çöz</String>
        <String xml:lang="no-NO">~o~ Ta av håndjernet</String>
        <String xml:lang="sv-SE">~o~Lossa handfängslen</String>
    </Entry>

    <Entry Id="menu_playermenu_uncuff_description">
        <String xml:lang="en-US">Free this cuffed player using a ~y~lockpick~s~.</String>
        <String xml:lang="nl-NL">Bevrijd deze geboeide speler met een ~y~slothaak~s~.</String>
        <String xml:lang="hi-Latn">Iss cuffed player ko free kardo ek ~y~lockpick ~s~use kar ke.</String>
        <String xml:lang="de-DE">Befreie diesen gefesselten Spieler, indem du ~y~Dietriche~s~ benutzt.</String>
        <String xml:lang="it-IT">Libera questo giocatore ammanettato utilizzando un ~y~grimaldello~s~.</String>
        <String xml:lang="id-ID">Buka pemain yang terborgol ini menggunakan ~y~lockpick~s~.</String>
        <String xml:lang="lv-LV">Atbrīvojiet šo spēlētāju izmantojot ~y~rokuldzelžu uzlaušanas rīku~s~.</String>
        <String xml:lang="tr-TR">Bu kelepçeli oyuncuyu ~y~maymuncuk ~s~kullanarak serbest bırak.</String>
<<<<<<< HEAD
        <String xml:lang="fr-FR">Libérez ce joueur menotté à l'aide d'un ~y~crochet~s~.</String>
        <String xml:lang="no-NO">Frigjør denne håndjernet med et ~y~låsevalg~s~.</String>
        <String xml:lang="sv-SE">Frigör denna handfängslande spelare med ett ~y~dyrk~s~.</String>
    </Entry>

    <Entry Id="menu_playermenu_offer_drugs">
        <String xml:lang="en-US">Offer ~r~drugs~s~</String>
        <String xml:lang="nl-NL">Bied ~r~drugs~s~ aan</String>
        <String xml:lang="hi-Latn">Offer kare ~r~drugs~s~</String>
        <String xml:lang="fr-FR">Proposer des ~r~drogues~s~</String>
        <String xml:lang="de-DE">Biete ~r~Drogen~s~ an</String>
        <String xml:lang="it-IT">Offri ~r~droghe~s~</String>
        <String xml:lang="id-ID">Tawarkan ~r~narkoba~s~</String>
        <String xml:lang="lv-LV">Piedāvājiet ~r~narkotikas~s~</String>
        <String xml:lang="tr-TR">~r~uyuşturucu ~s~teklif etmek</String>
        <String xml:lang="no-NO">Tilby ~r~narkotika~s~</String>
        <String xml:lang="sv-SE">Erbjud ~r~droger~s~</String>
    </Entry>

    <Entry Id="menu_playermenu_offer_drugs_description">
        <String xml:lang="en-US">Offer ~r~drugs~s~ to this player.</String>
        <String xml:lang="nl-NL">Verkoop ~r~drugs~s~ aan deze speler.</String>
        <String xml:lang="hi-Latn">Offer kare ~r~drugs~s~ iss player ko.</String>
        <String xml:lang="de-DE">Biete diesem Spieler ~r~Drogen~s~ an.</String>
        <String xml:lang="it-IT">Offri ~r~droghe~s~ a questo giocatore.</String>
        <String xml:lang="id-ID">Tawarkan ~r~narkoba~s~ kepada pemain ini.</String>
        <String xml:lang="lv-LV">Piedāvājiet ~r~narkotikas~s~ šim spēlētājam.</String>
        <String xml:lang="tr-TR">Bu oyuncuya ~r~uyuşturucu~s~ teklif et.</String>
        <String xml:lang="fr-FR">Proposez des ~r~drogues~s~ à ce joueur.</String>
        <String xml:lang="no-NO">Tilby ~r~drugs~s~ til denne spilleren.</String>
        <String xml:lang="sv-SE">Erbjud ~r~droger~s~ till den här spelaren.</String>
=======
    </Entry>

    <Entry Id="menu_playermenu_offer_services">
        <String xml:lang="en-US">Offer</String>
        <String xml:lang="id-ID">Tawarkan</String>
    </Entry>

    <Entry Id="menu_playermenu_offer_services_description">
        <String xml:lang="en-US">Offer your ~y~items ~s~and ~y~services ~s~to this player.</String>
        <String xml:lang="id-ID">Tawarkan ~y~barang ~s~dan ~y~jasa ~s~milikmu kepada pemain ini.</String>
    </Entry>

    <Entry Id="menu_playermenu_browse_services">
        <String xml:lang="en-US">Browse</String>
        <String xml:lang="id-ID">Telusuri</String>
    </Entry>

    <Entry Id="menu_playermenu_browse_services_description">
        <String xml:lang="en-US">Browse the ~y~items ~s~and ~y~services ~s~that this player is selling.</String>
        <String xml:lang="id-ID">telusuri ~y~barang ~s~dan ~y~jasa ~s~yang pemain ini tawarkan.</String>
>>>>>>> b1c56db4
    </Entry>

    <Entry Id="menu_playermenu_arrest">
        <String xml:lang="en-US">~b~Arrest menu</String>
        <String xml:lang="nl-NL">~b~Arrestanten menu</String>
        <String xml:lang="hi-Latn">~b~Arrest menu</String>
        <String xml:lang="de-DE">~b~Arrest-Menü</String>
        <String xml:lang="it-IT">~b~Menu di Arresto</String>
        <String xml:lang="id-ID">~b~Menu penangkapan</String>
        <String xml:lang="lv-LV">~b~Arestēšanas izvēlne</String>
        <String xml:lang="tr-TR">~b~Tutuklama menüsü</String>
        <String xml:lang="fr-FR">~b~Menu d'arrestation</String>
        <String xml:lang="no-NO">~b~Arrestmeny</String>
        <String xml:lang="sv-SE">~b~Arresteringsmeny</String>
    </Entry>

    <Entry Id="menu_playermenu_custody">
        <String xml:lang="en-US">~b~Hold in custody</String>
        <String xml:lang="nl-NL">~b~Houd staande</String>
        <String xml:lang="hi-Latn">~b~Custody me lo</String>
        <String xml:lang="de-DE">~b~In Gewahrsam halten</String>
        <String xml:lang="it-IT">~b~Tieni in custodia</String>
        <String xml:lang="id-ID">~b~tahan dalam penahanan</String>
        <String xml:lang="lv-LV">~b~Turēt apcietinājuma</String>
        <String xml:lang="tr-TR">~b~Gözaltında tut</String>
        <String xml:lang="fr-FR">~b~Tenir en état d'arrestation</String>
        <String xml:lang="no-NO">~b~ Holde i varetekt</String>
        <String xml:lang="sv-SE">~b~Håll i förvar</String>
    </Entry>

    <Entry Id="menu_playermenu_cuff">
        <String xml:lang="en-US">~b~Cuff</String>
        <String xml:lang="nl-NL">~b~Vastboeien</String>
        <String xml:lang="hi-Latn">~b~Cuff</String>
        <String xml:lang="fr-FR">~b~Menotter</String>
        <String xml:lang="de-DE">~b~Fesseln</String>
        <String xml:lang="it-IT">~b~Ammanetta</String>
        <String xml:lang="id-ID">~b~Borgol</String>
        <String xml:lang="lv-LV">~b~Apcietināt</String>
        <String xml:lang="tr-TR">~b~Kelepçele</String>
        <String xml:lang="no-NO">~b~Mansjett</String>
        <String xml:lang="sv-SE">~b~Handfängsla</String>
    </Entry>

    <Entry Id="menu_playermenu_give_ticket">
        <String xml:lang="en-US">~b~Give ticket</String>
        <String xml:lang="nl-NL">~b~Geef bekeuring</String>
        <String xml:lang="id-ID">~b~Berikan tiket</String>
        <String xml:lang="it-IT">~b~Dai una multa</String>
        <String xml:lang="fr-FR">~b~Donner une contravention</String>
        <String xml:lang="de-DE">~b~Strafzettel ausstellen</String>
        <String xml:lang="lv-LV">~b~Iedot sodu</String>
        <String xml:lang="tr-TR">~b~Ceza yaz</String>
        <String xml:lang="hi-Latn">~b~Ticket do</String>
        <String xml:lang="no-NO">~b~Gi billett</String>
        <String xml:lang="sv-SE">~b~Ge böter</String>
    </Entry>

    <Entry Id="menu_playermenu_break_window">
        <String xml:lang="en-US">~b~Break window</String>
        <String xml:lang="nl-NL">~b~Raam inslaan</String>
        <String xml:lang="hi-Latn">~b~Break kare window</String>
        <String xml:lang="fr-FR">~b~Briser la fenêtre</String>
        <String xml:lang="de-DE">~b~Scheibe einschlagen</String>
        <String xml:lang="it-IT">~b~Rompi finestra</String>
        <String xml:lang="id-ID">~b~Pecahkan kaca</String>
        <String xml:lang="lv-LV">~b~Izsist logu</String>
        <String xml:lang="tr-TR">~b~Camı kır</String>
        <String xml:lang="no-NO">~b~Knuse vindu</String>
        <String xml:lang="sv-SE">~b~Ta sönder fönstret</String>
    </Entry>

    <Entry Id="menu_playermenu_break_window_no_item">
        <String xml:lang="en-US">You need a ~y~{0}~s~ to break a ~o~suspect~s~'s window.</String>
        <String xml:lang="nl-NL">Je hebt een ~y~{0}~s~ nodig om een raam van een ~o~verdachte~s~ in te slaan.</String>
        <String xml:lang="hi-Latn">Aapko chahiye hoga ek ~y~{0}~s~ ek ~o~suspect~s~ki window todd ne ke liye.</String>
        <String xml:lang="de-DE">Du brauchst ein ~y~{0}~s~ um das Fenster des ~o~Verdächtigen~s~ einzuschlagen.</String>
        <String xml:lang="it-IT">Hai bisogno di un ~y~{0}~s~ per rompere la finestra di un ~o~sospetto~s~.</String>
        <String xml:lang="id-ID">Kamu membutuhkan ~y~{0}~s~ untuk memecahkan kaca ~o~pelaku~s~.</String>
        <String xml:lang="lv-LV">Jums ir nepieciešams ~y~{0}~s~ lai izsistu ~o~noziedznieka~s~ logu.</String>
        <String xml:lang="tr-TR">~o~Şüpheli~s~nin camını kırmak için ~y~{0} ~s~ihtiyacın var</String>
        <String xml:lang="no-NO">Du trenger en ~y~{0}~s~ for å bryte vinduet til en ~o~mistenkt~s~.</String>
        <String xml:lang="sv-SE">Du behöver ett ~y~{0}~s~ för att bryta en ~o~misstänkts~s~ fönster.</String>
        <String xml:lang="fr-FR">Vous avez besoin d'un ~y~{0}~s~ pour casser la fenêtre d'un ~o~suspect~s~.</String>
    </Entry>

    <Entry Id="menu_playermenu_suggest_bribe">
        <String xml:lang="en-US">~o~Suggest bribe</String>
        <String xml:lang="nl-NL">~o~Bied omkoping aan</String>
        <String xml:lang="hi-Latn">~o~Bribe suggest karo</String>
        <String xml:lang="fr-FR">~o~Suggérer un pot-de-vin</String>
        <String xml:lang="de-DE">~o~Bestechung vorschlagen</String>
        <String xml:lang="it-IT">~o~Suggerisci corruzione</String>
        <String xml:lang="id-ID">~o~Menyarankan suap</String>
        <String xml:lang="lv-LV">~o~Piedāvāt kukuli</String>
        <String xml:lang="tr-TR">~o~Rüşvet öner</String>
        <String xml:lang="no-NO">~o~Foreslå bestikkelse</String>
        <String xml:lang="sv-SE">~o~Föreslå mut</String>
    </Entry>

    <Entry Id="menu_playermenu_suggest_bribe_description">
        <String xml:lang="en-US">Ask the ~o~suspect~s~ to pay you.</String>
        <String xml:lang="nl-NL">Vraag de ~o~verdachte~s~ om je te om te kopen.</String>
        <String xml:lang="hi-Latn">Pucho ~o~suspect~s~ ko aapko pay karne ke liye.</String>
        <String xml:lang="de-DE">Frage den ~o~Verdächtigen~s~, ob er dich bezahlen will.</String>
        <String xml:lang="it-IT">Chiedi al ~o~sospetto~s~ di pagarti.</String>
        <String xml:lang="id-ID">Minta ~o~pelaku~s~ untuk membayarmu.</String>
        <String xml:lang="lv-LV">Pieprasiet ~o~noziedzniekam~s~ iedot jums kukuli.</String>
        <String xml:lang="tr-TR">~o~Şüpheli~s~den ödeme yapmasını isteyin.</String>
        <String xml:lang="fr-FR">Demandez au ~o~suspect~s~ de vous payer.</String>
        <String xml:lang="no-NO">Be ~o~mistenkte~s~ betale deg.</String>
        <String xml:lang="sv-SE">Be den ~o~misstänkta~s~ att betala dig.</String>
    </Entry>

    <Entry Id="menu_playermenu_suggest_bribe_most_wanted">
        <String xml:lang="en-US">~r~Most wanted suspects cannot bribe the police.</String>
        <String xml:lang="nl-NL">~r~De meest gezochte verdachten kunnen de politie niet omkopen.</String>
        <String xml:lang="hi-Latn">~r~Most wanted suspects bribe nahi kar sakte police ko.</String>
        <String xml:lang="fr-FR">~r~Les suspects les plus recherchés ne peuvent pas verser de pots-de-vin à la police.</String>
        <String xml:lang="de-DE">~r~Meistgesuchte Verdächtige können die Polizei nicht bestechen.</String>
        <String xml:lang="it-IT">~r~I sospetti più ricercati non possono corrompere la polizia.</String>
        <String xml:lang="id-ID">~r~Buronan paling dicari tidak dapat menyuap polisi.</String>
        <String xml:lang="lv-LV">~r~Most Wanted noziedznieki nevar dot kukuļus policijai.</String>
        <String xml:lang="tr-TR">~r~En çok aranan şüpheliler polise rüşvet veremez.</String>
        <String xml:lang="no-NO">~r~De fleste ettersøkte mistenkte kan ikke bestikke politiet.</String>
        <String xml:lang="sv-SE">~r~De flesta eftersökta misstänkta kan inte muta polisen.</String>
    </Entry>

    <Entry Id="menu_playermenu_give_antidote">
        <String xml:lang="en-US">~p~Give antidote</String>
        <String xml:lang="nl-NL">~p~Geef tegengif</String>
        <String xml:lang="hi-Latn">~p~Antidote do</String>
        <String xml:lang="fr-FR">~p~Donner un antidote</String>
        <String xml:lang="de-DE">~p~Gegengift geben</String>
        <String xml:lang="it-IT">~p~Dai antidoto</String>
        <String xml:lang="id-ID">~p~Berikan obat penawar</String>
        <String xml:lang="lv-LV">~p~Iedot pretindi</String>
        <String xml:lang="tr-TR">~p~Panzehir ver</String>
        <String xml:lang="no-NO">~p~Gi motgift</String>
        <String xml:lang="sv-SE">~p~Ge motgift</String>
    </Entry>

    <Entry Id="menu_playermenu_give_antidote_description">
        <String xml:lang="en-US">This player is on a ~r~drug overdose~s~. Select this option to give them the ~p~antidote~s~.</String>
        <String xml:lang="nl-NL">Deze speler heeft een ~r~drug overdosis~s~. Selecteer deze optie om hem ~p~tegengif~s~ te geven.</String>
        <String xml:lang="hi-Latn">Yeh player ~r~drug overdose ~s~ho chuke hain. Yeh option select karke unhe ek ~p~antidote ~s~do.</String>
        <String xml:lang="de-DE">Dieser Spieler leidet an einer ~r~Drogenüberdosis~s~. Wähle diese Option, um ihm das ~p~Gegengift~s~ zu geben.</String>
        <String xml:lang="it-IT">Questo giocatore è in ~r~overdose~s~ di droghe. Seleziona questa opzione per dargli l'~p~antidoto~s~.</String>
        <String xml:lang="id-ID">Pemain ini sedang ~r~keracunan narkoba~s~. Pilih opsi ini untuk memberikan mereka ~p~obat penawar~s~.</String>
        <String xml:lang="lv-LV">Šīs spēlētājs ir ~r~pārdozējies~s~. Izvēlieties šo opciju lai iedotu viņiem ~p~pretindi~s~.</String>
        <String xml:lang="tr-TR">Bu oyuncu ~r~aşırı dozda uyuşturucu ~s~kullandı. Ona ~p~panzehir ~s~vermek için bu seçeneği seçin.</String>
        <String xml:lang="fr-FR">Ce joueur est en train de faire une ~r~overdose~s~. Sélectionnez cette option pour lui donner l'~p~antidote~s~.</String>
        <String xml:lang="no-NO">Denne spilleren er på en ~r~overdose~s~. Velg dette alternativet for å gi dem ~p~motgift~s~.</String>
        <String xml:lang="sv-SE">Den här spelaren är på en ~r~drogöverdos~s~. Välj det här alternativet för att ge dem ~p~motgift~s~.</String>
    </Entry>

    <Entry Id="menu_playermenu_give_antidote_no_item">
        <String xml:lang="en-US">You need ~y~{0}~s~ to reverse someone's ~r~overdose~s~.</String>
        <String xml:lang="nl-NL">Je hebt ~y~{0}~s~ nodig om iemand zijn ~r~overdosis~s~ te stoppen.</String>
        <String xml:lang="hi-Latn">Aapko chahiye ho ga ~y~{0}~s~ kisi ka ~r~overdose ~s~reverse karne ke liye.</String>
        <String xml:lang="de-DE">Du benötigst ~y~{0}~s~, um die ~r~Überdosis~s~ rückgängig zu machen.</String>
        <String xml:lang="it-IT">Hai bisogno di ~y~{0}~s~ per annullare l'~r~overdose~s~ di qualcuno.</String>
        <String xml:lang="id-ID">Kamu membutuhkan ~y~{0}~s~ untuk membalikkan ~r~keracunan~s~ seseorang.</String>
        <String xml:lang="lv-LV">Jums ir vajadzīgs ~y~{0}~s~ lai apgrieztu kāda ~r~pārdozēšanos~s~.</String>
        <String xml:lang="tr-TR">Birinin ~r~aşırı doz~s~unu tersine çevirmek için ~y~{0}~s~'a ihtiyacınız var.</String>
        <String xml:lang="fr-FR">Vous avez besoin de ~y~{0}~s~ pour arrêter l'~r~overdose~s~ de quelqu'un.</String>
        <String xml:lang="no-NO">Du trenger ~y~{0}~s~ for å reversere noens ~r~overdose~s~.</String>
        <String xml:lang="sv-SE">Du behöver ~y~{0}~s~ för att vända någons ~r~överdos~s~.</String>
    </Entry>

    <Entry Id="menu_playermenu_give_cash">
        <String xml:lang="en-US">Give cash</String>
        <String xml:lang="nl-NL">Geef contant geld</String>
        <String xml:lang="hi-Latn">Cash do</String>
        <String xml:lang="fr-FR">Donner de l'argent</String>
        <String xml:lang="de-DE">Bargeld geben</String>
        <String xml:lang="it-IT">Dai contante</String>
        <String xml:lang="id-ID">Berikan uang</String>
        <String xml:lang="lv-LV">Iedot naudu</String>
        <String xml:lang="tr-TR">Para ver</String>
        <String xml:lang="no-NO">Gi penger</String>
        <String xml:lang="sv-SE">Ge kontanter</String>
    </Entry>

    <Entry Id="menu_playermenu_give_cash_description">
        <String xml:lang="en-US">Give (C){0}(/C) cash from your wallet.~n~~y~Warning:~s~ trade ~r~at your own risk~s~, we don't guarantee that you will receive anything in exchange for this transaction.</String>
        <String xml:lang="nl-NL">Geef (C){0}(/C) contant geld uit je portemonnee.~n~~y~Waarschuwing:~s~ handel ~r~op eigen risico~s~, we garanderen niet dat je iets zult ontvangen in ruil voor deze transactie.</String>
        <String xml:lang="hi-Latn">Dijiye (C){0}(/C) cash apne wallet se.~n~~y~Warning:~s~ trade ~r~kare apne own risk pe~s~, ham aapko guarantee nahi de sakte ki aapko badle mein kuch milega ye trasaction karke.</String>
        <String xml:lang="de-DE">Gib (C){0}(/C) Bargeld aus deinem Portemonnaie.~n~~y~Warnung:~s~ Handle ~r~auf eigene Gefahr~s~, wir garantieren nicht, dass du etwas im Austausch für diese Transaktion erhälst.</String>
        <String xml:lang="it-IT">Dai (C){0}(/C) il contante dal tuo portafoglio.~n~~y~Attenzione:~s~ scambio ~r~a tuo rischio~s~, non garantiamo che riceverai qualcosa in cambio per questa transazione.</String>
        <String xml:lang="id-ID">Berikan (C){0}(/C) uang dari sakumu.~n~~y~Perhatian:~s~ resiko trading ~r~ditanggung masing-masing~s~, kami tidak dapat menjamin kamu mendapatkan apapun sebagai imbalan dari transaksi ini.</String>
        <String xml:lang="lv-LV">Iedodiet (C){0}(/C) naudu no jūsu maka. ~n~~y~Brīdinājums:~s~ tirgojaties ~r~uz savu risku~s~, mēs nevaram garantēt ka jūs iegūsiet jebko apmaiņā pret šo darījumu.</String>
        <String xml:lang="tr-TR">Cüzdanınızdan (C){0}(/C) nakit para verin.~n~~y~Uyarı:~s~ ~r~Riski size ait~s~olmak üzere işlem yapın, bu işlem karşılığında herhangi birşey alacağınızı garanti etmiyoruz.</String>
        <String xml:lang="no-NO">Gi (C){0}(/C) kontanter fra lommeboken.~n~~y~Advarsel:~s~ handle ~r~på egen risiko~s~, vi garanterer ikke at du vil motta noe i bytte for denne transaksjonen.</String>
        <String xml:lang="sv-SE">Ge (C){0}(/C) kontanter från din plånbok.~n~~y~Varning:~s~ handla ~r~på egen risk~s~, vi garanterar inte att du får något i utbyte mot denna transaktion.</String>
        <String xml:lang="fr-FR">Donnez à (C){0}(/C) d'espèces venant de votre portefeuille.~n~~y~Avertissement:~s~ échangez ~r~à vos risques et périls~s~, nous ne garantissons pas que vous recevrez quoi que ce soit en échange de cette transaction.</String>
    </Entry>

    <Entry Id="menu_playermenu_give_cash_level">
        <String xml:lang="en-US">~r~You must be level {0} to give other players cash.</String>
        <String xml:lang="nl-NL">~r~Je moet level {0} zijn om andere spelers contant geld te geven.</String>
        <String xml:lang="hi-Latn">~r~Aapko kam se kam level {0} ka hona padega doosre players ko cash dene ke liye.</String>
        <String xml:lang="de-DE">~r~Du musst Level {0} sein, um anderen Spielern Geld zu geben.</String>
        <String xml:lang="it-IT">~r~Devi essere di livello {0} per dare contante ad altri giocatori.</String>
        <String xml:lang="id-ID">~r~Kamu harus level {0} untuk bisa memberikan uang kepada pemain lain.</String>
        <String xml:lang="lv-LV">~r~Jums ir jābūt {0}. līmeņa lai dotu citiem spēlētājiem naudu.</String>
        <String xml:lang="tr-TR">~r~Diğer oyunculara nakit para vermek için {0} seviye olmalısın.</String>
        <String xml:lang="no-NO">~r~Du må være nivå {0} for å gi andre spillere penger.</String>
        <String xml:lang="sv-SE">~r~Du måste vara nivå {0} för att ge andra spelare pengar.</String>
        <String xml:lang="fr-FR">~r~Vous devez être niveau {0} pour donner de l'argent aux autres joueurs.</String>
    </Entry>

    <Entry Id="menu_playermenu_give_item">
        <String xml:lang="en-US">Give item</String>
        <String xml:lang="nl-NL">Geef voorwerp</String>
        <String xml:lang="hi-Latn">Item do</String>
        <String xml:lang="fr-FR">Donner un objet</String>
        <String xml:lang="de-DE">Gegenstand geben</String>
        <String xml:lang="it-IT">Consegna oggetto</String>
        <String xml:lang="id-ID">Berikan barang</String>
        <String xml:lang="lv-LV">Iedot priekšmetu</String>
        <String xml:lang="tr-TR">Eşya ver</String>
        <String xml:lang="no-NO">Gi vare</String>
        <String xml:lang="sv-SE">Ge artikel</String>
    </Entry>

    <Entry Id="menu_playermenu_give_item_description">
        <String xml:lang="en-US">Give (C){0}(/C) an item from your inventory.~n~~y~Warning:~s~ trade ~r~at your own risk~s~, we don't guarantee that you will receive anything in exchange for this transaction.</String>
        <String xml:lang="nl-NL">Geef (C){0}(/C) een voorwerp uit je inventaris.~n~~y~Waarschuwing:~s~ handel ~r~op eigen risico~s~, we garanderen niet dat je iets zult ontvangen in ruil voor deze transactie.</String>
        <String xml:lang="hi-Latn">Dijiye (C){0}(/C) ek item apni inventory se.~n~~y~Warning:~s~ trade ~r~kare apne own risk pe~s~,ham aapko guarantee nahi de sakte ki aapko badle mein kuch milega ye trasaction karke.</String>
        <String xml:lang="de-DE">Gib (C){0}(/C) einen Gegenstand aus deinem Inventar.~n~~y~Warnung:~s~ Handle ~r~auf eigene Gefahr~s~, wir garantieren nicht, dass du etwas im Austausch für diese Transaktion erhälst.</String>
        <String xml:lang="it-IT">Dai a (C){0}(/C) un oggetto dal tuo inventario.~n~~y~Attenzione:~s~ scambio ~r~a tuo rischio~s~, non garantiamo che riceverai qualcosa in cambio per questa transazione.</String>
        <String xml:lang="id-ID">Berikan (C){0}(/C) item dari inventarismu. ~n~~y~Perhatian:~s~ resiko trading ~r~ditanggung masing-masing~s~, kami tidak dapat menjamin kamu mendapatkan apapun sebagai imbalan dari transaksi ini.</String>
        <String xml:lang="lv-LV">Iedodiet (C){0}(/C) priekšmetu no jūsu inventāra. ~n~~y~Brīdinājums:~s~ tirgojaties ~r~uz savu risku~s~, mēs nevaram garantēt ka jūs iegūsiet jebko apmaiņā pret šo darījumu.</String>
        <String xml:lang="tr-TR">Envanterinizden (C){0}(/C) bir eşya verin.~n~~y~Uyarı:~s~ ~r~Riski size ait~s~ olmak üzere ticaret yapın, bu işlem karşılığında herhangi birşey alacağınızı garanti etmiyoruz.</String>
        <String xml:lang="no-NO">Gi (C){0}(/C) en vare fra beholdningen din.~n~~y~Advarsel:~s~ handle ~r~på egen risiko~s~, vi garanterer ikke at du vil motta noe i bytte for denne transaksjonen.</String>
        <String xml:lang="sv-SE">Ge (C){0}(/C) en vara från ditt lager.~n~~y~Varning:~s~ handla ~r~på egen risk~s~, vi garanterar inte att du får något i utbyte mot denna transaktion.</String>
        <String xml:lang="fr-FR">Donner à (C){0}(/C) un objet de votre inventaire.~n~~y~Avertissement:~s~ échangez ~r~à vos risques et périls~s~, nous ne garantissons pas que vous recevrez quoi que ce soit en échange de cette transaction.</String>
    </Entry>

    <Entry Id="menu_playermenu_give_keys">
        <String xml:lang="en-US">Give keys</String>
        <String xml:lang="nl-NL">Geef sleutels</String>
        <String xml:lang="hi-Latn">Chabiyan dijiye</String>
        <String xml:lang="fr-FR">Donner des clés</String>
        <String xml:lang="de-DE">Schlüssel geben</String>
        <String xml:lang="it-IT">Consegna chiavi</String>
        <String xml:lang="id-ID">Berikan kunci</String>
        <String xml:lang="lv-LV">Iedot atslēgas</String>
        <String xml:lang="tr-TR">Anahtar ver</String>
        <String xml:lang="no-NO">Gi nøkler</String>
        <String xml:lang="sv-SE">Ge nycklar</String>
    </Entry>

    <Entry Id="menu_playermenu_give_keys_description">
        <String xml:lang="en-US">Give this player keys to your property.</String>
        <String xml:lang="nl-NL">Geef deze speler sleutels tot je eigendom.</String>
        <String xml:lang="hi-Latn">Iss player ko apni propertu ki chaabi de.</String>
        <String xml:lang="de-DE">Gib diesem Spieler Schlüssel zu deinem Eigentum.</String>
        <String xml:lang="it-IT">Dai a questo giocatore le chiavi della tua proprietà.</String>
        <String xml:lang="id-ID">Berikan pemain ini kunci propertimu</String>
        <String xml:lang="lv-LV">Iedodiet šim spēlētājam atslēgas no jūsu īpašuma.</String>
        <String xml:lang="tr-TR">Bu oyuncuya mülkünüzün anahtarlarını verin.</String>
        <String xml:lang="fr-FR">Donnez à ce joueur les clés de votre propriété.</String>
        <String xml:lang="no-NO">Gi denne spilleren nøkler til eiendommen din.</String>
        <String xml:lang="sv-SE">Ge den här spelaren nycklar till din egendom.</String>
    </Entry>

    <Entry Id="menu_playermenu_offer_trade">
        <String xml:lang="en-US">Offer trade</String>
        <String xml:lang="nl-NL">Bied ruil aan</String>
        <String xml:lang="hi-Latn">Trade offer kare</String>
        <String xml:lang="fr-FR">Offre d'échange</String>
        <String xml:lang="de-DE">Handel anbieten</String>
        <String xml:lang="it-IT">Offri uno scambio</String>
        <String xml:lang="id-ID">Tawarkan trading</String>
        <String xml:lang="lv-LV">Piedāvāt darījumu</String>
        <String xml:lang="tr-TR">Ticaret teklif et</String>
        <String xml:lang="no-NO">Tilby handel</String>
        <String xml:lang="sv-SE">Erbjud handel</String>
    </Entry>

    <Entry Id="menu_playermenu_offer_trade_description">
        <String xml:lang="en-US">Offer this player a trade.</String>
        <String xml:lang="nl-NL">Bied deze speler een ruil aan.</String>
        <String xml:lang="hi-Latn">Iss player ko trade offer kare.</String>
        <String xml:lang="de-DE">Biete diesem Spieler einen Handel an.</String>
        <String xml:lang="it-IT">Offri a questo giocatore uno scambio.</String>
        <String xml:lang="id-ID">Tawarkan pemain ini trading.</String>
        <String xml:lang="lv-LV">Piedāvājiet šim spēlētājam darījumu.</String>
        <String xml:lang="tr-TR">Bu oyuncuya ticaret teklif et.</String>
        <String xml:lang="fr-FR">Proposez un échange à ce joueur.</String>
        <String xml:lang="no-NO">Tilby denne spilleren en handel.</String>
        <String xml:lang="sv-SE">Erbjud den här spelaren ett byte.</String>
    </Entry>

    <Entry Id="menu_playermenu_no_actions">
        <String xml:lang="en-US">No actions :(</String>
        <String xml:lang="nl-NL">Geen acties :(</String>
        <String xml:lang="hi-Latn">No actions :(</String>
        <String xml:lang="fr-FR">Pas d'actions :(</String>
        <String xml:lang="de-DE">Keine Aktionen :(</String>
        <String xml:lang="it-IT">Nessuna azione :(</String>
        <String xml:lang="id-ID">Tidak ada aksi :(</String>
        <String xml:lang="lv-LV">Nav darbību :(</String>
        <String xml:lang="tr-TR">Eylem yok :(</String>
        <String xml:lang="no-NO">Ingen handlinger :(</String>
        <String xml:lang="sv-SE">Inga åtgärder :(</String>
    </Entry>

    <Entry Id="menu_playermenu_no_actions_description">
        <String xml:lang="en-US">There are no actions for this player.</String>
        <String xml:lang="nl-NL">Er zijn geen acties voor deze speler.</String>
        <String xml:lang="hi-Latn">Yaha koi actions nahi hai iss player ke liye.</String>
        <String xml:lang="de-DE">Es gibt keine Aktionen für diesen Spieler</String>
        <String xml:lang="it-IT">Non ci sono azioni per questo giocatore.</String>
        <String xml:lang="id-ID">Tidak ada aksi untuk pemain ini.</String>
        <String xml:lang="lv-LV">Šim spēlētājam nav nekādu darbību.</String>
        <String xml:lang="tr-TR">Bu oyuncu için herhangi bir eylem yok.</String>
        <String xml:lang="fr-FR">Il n'y a aucune action pour ce joueur.</String>
        <String xml:lang="no-NO">Det er ingen handlinger for denne spilleren.</String>
        <String xml:lang="sv-SE">Det finns inga åtgärder för den här spelaren.</String>
    </Entry>

    <Entry Id="gave_antidote">
        <String xml:lang="en-US">You gave {0} the ~p~antidote ~s~and treated their ~r~drug overdose~s~.</String>
        <String xml:lang="nl-NL">Je hebt {0} ~p~tegengif ~s~gegeven en hun ~r~drug overdosis~s~ behandeld.</String>
        <String xml:lang="hi-Latn">Aap diye {0} ko ek ~p~antidote ~s~aur theek kiye unka ~r~drug overdose~s~.</String>
        <String xml:lang="de-DE">Du hast {0} das ~p~Gegengift ~s~gegeben und dessen ~r~Drogenüberdosis~s~ behandelt.</String>
        <String xml:lang="it-IT">Hai dato a {0} l'~p~antidoto ~s~e trattato la loro ~r~overdose~s~ di droghe.</String>
        <String xml:lang="id-ID">Kamu memberikan {0} ~p~obat penawar~s~ dan menyembuhkan ~r~keracunan narkobanya~s~ mereka.</String>
        <String xml:lang="lv-LV">Jūs iedēvat {0} ~p~pretindi ~s~un izārstējāt viņa ~r~pārdozēšanos~s~.</String>
        <String xml:lang="tr-TR">{0} senin tarafından bir ~p~panzehir ~s~aldı ve ~r~aşırı dozda uyuşturucu~s~yu tedavi etti.</String>
        <String xml:lang="no-NO">Du ga {0} ~p~motgiften ~s~og behandlet deres ~r~overdose~s~.</String>
        <String xml:lang="sv-SE">Du gav {0} ~p~motgiften ~s~och behandlade deras ~r~läkemedelsöverdos~s~.</String>
        <String xml:lang="fr-FR">Vous avez donné à {0} l'~p~antidote ~s~et traité son ~r~overdose~s~.</String>
    </Entry>

    <Entry Id="menu_playermenu_suggest_bribe_requested">
        <String xml:lang="en-US">REQUESTED</String>
        <String xml:lang="nl-NL">AANGEVRAAGD</String>
        <String xml:lang="hi-Latn">REQUESTED</String>
        <String xml:lang="fr-FR">DEMANDÉ</String>
        <String xml:lang="de-DE">ANGEFRAGT</String>
        <String xml:lang="it-IT">RICHIESTO</String>
        <String xml:lang="id-ID">MEMINTA</String>
        <String xml:lang="lv-LV">PIEPRASĪTS</String>
        <String xml:lang="tr-TR">TALEP EDILDI</String>
        <String xml:lang="no-NO">FORESPØRT</String>
        <String xml:lang="sv-SE">BEGÄRDE</String>
    </Entry>

    <Entry Id="input_playermenu_give_cash">
        <String xml:lang="en-US">Give Cash</String>
        <String xml:lang="nl-NL">Geef contant geld</String>
        <String xml:lang="hi-Latn">Cash Do</String>
        <String xml:lang="fr-FR">Donner de l'argent</String>
        <String xml:lang="de-DE">Geld geben</String>
        <String xml:lang="it-IT">Dai contante</String>
        <String xml:lang="id-ID">Berikan uang</String>
        <String xml:lang="lv-LV">Iedot Naudu</String>
        <String xml:lang="tr-TR">Nakit para ver</String>
        <String xml:lang="no-NO">Gi kontanter</String>
        <String xml:lang="sv-SE">Ge Pengar</String>
    </Entry>

    <Entry Id="input_playermenu_give_cash_text">
        <String xml:lang="en-US">Enter the amount of money to send {0}.</String>
        <String xml:lang="nl-NL">Voer het bedrag in dat je wilt verzenden {0}.</String>
        <String xml:lang="hi-Latn">Enter karo money amount send karne ke liye {0}.</String>
        <String xml:lang="de-DE">Gib den Betrag des Geldes ein, den du {0} übergeben willst.</String>
        <String xml:lang="it-IT">Inserisci l'importo di denaro da inviare a {0}.</String>
        <String xml:lang="id-ID">Masukkan jumlah yang akan diberikan kepada {0}</String>
        <String xml:lang="lv-LV">Ievadiet naudas summu, ko gribat nosūtīt {0}.</String>
        <String xml:lang="tr-TR">{0} kişisine gönderilecek para miktarını girin.</String>
        <String xml:lang="fr-FR">Saisissez le montant à envoyer {0}.</String>
        <String xml:lang="no-NO">Angi beløpet som skal sendes {0}.</String>
        <String xml:lang="sv-SE">Ange summan pengar som ska skickas {0}.</String>
    </Entry>

    <Entry Id="menu_stats_title">
        <String xml:lang="en-US">Statistics</String>
        <String xml:lang="nl-NL">Statistieken</String>
        <String xml:lang="fr-FR">Statistiques</String>
        <String xml:lang="pl-PL">Statystyki</String>
        <String xml:lang="it-IT">Statistiche</String>
        <String xml:lang="es-ES">Estadísticas</String>
        <String xml:lang="pt-BR">Estatísticas</String>
        <String xml:lang="ar-001">احصائيات</String>
        <String xml:lang="th-TH">สถิติ</String>
        <String xml:lang="id-ID">Statistik</String>
        <String xml:lang="hi-Latn">Statistics</String>
        <String xml:lang="de-DE">Statistik</String>
        <String xml:lang="lv-LV">Statistika</String>
        <String xml:lang="tr-TR">İstatistikler</String>
        <String xml:lang="no-NO">Statistikk</String>
        <String xml:lang="sv-SE">Statistik</String>
    </Entry>

    <Entry Id="menu_stats_subtitle">
        <String xml:lang="en-US">Stats</String>
        <String xml:lang="nl-NL">Stats</String>
        <String xml:lang="fr-FR">Statistiques</String>
        <String xml:lang="pl-PL">Statystyki</String>
        <String xml:lang="it-IT">Statistiche</String>
        <String xml:lang="es-ES">Estadísticas</String>
        <String xml:lang="pt-BR">Estatísticas</String>
        <String xml:lang="ar-001">احصائيات</String>
        <String xml:lang="th-TH">สถานะ</String>
        <String xml:lang="id-ID">Status</String>
        <String xml:lang="hi-Latn">Stats</String>
        <String xml:lang="de-DE">Stats</String>
        <String xml:lang="lv-LV">Statistika</String>
        <String xml:lang="tr-TR">Statüler</String>
        <String xml:lang="no-NO">Statistikk</String>
        <String xml:lang="sv-SE">Statistik</String>
    </Entry>

    <Entry Id="menu_wardrobe_title">
        <String xml:lang="en-US">Wardrobe</String>
        <String xml:lang="nl-NL">Garderobe</String>
        <String xml:lang="fr-FR">Garde-robe</String>
        <String xml:lang="pl-PL">Garderoba</String>
        <String xml:lang="it-IT">Guardaroba</String>
        <String xml:lang="es-ES">Vestimenta</String>
        <String xml:lang="pt-BR">Vestuário</String>
        <String xml:lang="ar-001">خزانة الملابس</String>
        <String xml:lang="th-TH">ตู้เสื้อผ้า</String>
        <String xml:lang="id-ID">Lemari pakaian</String>
        <String xml:lang="hi-Latn">Wardrobe</String>
        <String xml:lang="de-DE">Garderobe</String>
        <String xml:lang="lv-LV">Garderobe</String>
        <String xml:lang="tr-TR">Gardırop</String>
        <String xml:lang="no-NO">Garderobe</String>
        <String xml:lang="sv-SE">Garderob</String>
    </Entry>

    <Entry Id="menu_wardrobe_subtitle">
        <String xml:lang="en-US">Select a category</String>
        <String xml:lang="nl-NL">Selecteer een categorie</String>
        <String xml:lang="pl-PL">Wybierz kategorię</String>
        <String xml:lang="it-IT">Seleziona una categoria</String>
        <String xml:lang="es-ES">Seleccione una categoría</String>
        <String xml:lang="pt-BR">Selecione uma categoria</String>
        <String xml:lang="ar-001">اختر تصنيف</String>
        <String xml:lang="th-TH">เลือกหมวดหมู่</String>
        <String xml:lang="id-ID">Pilih kategori</String>
        <String xml:lang="hi-Latn">Category select kare</String>
        <String xml:lang="de-DE">Wähle eine Kategorie</String>
        <String xml:lang="lv-LV">Izvēlieties kategoriju</String>
        <String xml:lang="tr-TR">Bir kategori seç</String>
        <String xml:lang="fr-FR">Sélectionnez une catégorie</String>
        <String xml:lang="no-NO">Velg en kategori</String>
        <String xml:lang="sv-SE">Välj en kategori</String>
    </Entry>

    <Entry Id="menu_wardrobe_clear_text">
        <String xml:lang="en-US">~b~Remove all</String>
        <String xml:lang="nl-NL">~b~Verwijder alles</String>
        <String xml:lang="de-DE">~b~Entferne alles</String>
        <String xml:lang="it-IT">~b~Rimuovi tutto</String>
        <String xml:lang="id-ID">~b~Hilangkan semua</String>
        <String xml:lang="lv-LV">~b~Noņemt visu</String>
        <String xml:lang="tr-TR">~b~Hepsini çıkar</String>
        <String xml:lang="hi-Latn">~b~Sab remove karo</String>
        <String xml:lang="no-NO">~b~Fjern alle</String>
        <String xml:lang="sv-SE">~b~Ta bort allt</String>
        <String xml:lang="fr-FR">~b~Tout enlever</String>
    </Entry>

    <Entry Id="menu_wardrobe_clear_description">
        <String xml:lang="en-US">Take all your ~b~clothes ~s~and ~b~makeup ~s~off your character.</String>
        <String xml:lang="nl-NL">Haal al je ~b~kleding ~s~en ~b~make-up ~s~van je karakter af.</String>
        <String xml:lang="de-DE">Nimm all deine ~b~Kleidung ~s~und ~b~Make-Up ~s~von deinem Charakter.</String>
        <String xml:lang="it-IT">Rimuovi tutti i tuoi ~b~vestiti ~s~e ~b~trucco ~s~dal tuo personaggio.</String>
        <String xml:lang="id-ID">Hilangkan semua ~b~pakaian ~s~dan ~b~makeup ~s~dari karaktermu.</String>
        <String xml:lang="lv-LV">Noņemiet visus ~b~apģērbus ~s~un ~b~grimu ~s~no sava tēla.</String>
        <String xml:lang="tr-TR">Karakterinin tüm ~b~kıyafetlerini ~s~ve ~b~makyajını ~s~çıkart.</String>
        <String xml:lang="hi-Latn">Apne character ke ~b~kapde ~s~aur ~b~makeup ~s~hatao.</String>
        <String xml:lang="no-NO">Ta alle dine~b~klær~s~og~b~sminke~s~av karakteren din.</String>
        <String xml:lang="sv-SE">Ta bort alla dina ~b~kläder ~s~och ~b~smink~s~ från din karaktär.</String>
        <String xml:lang="fr-FR">Enlève tous vos ~b~vêtements ~s~et ~b~maquillage ~s~de votre personnage.</String>
    </Entry>

    <Entry Id="btn_wardrobe_wear">
        <String xml:lang="en-US">Wear</String>
        <String xml:lang="nl-NL">Dragen</String>
        <String xml:lang="de-DE">Tragen</String>
        <String xml:lang="it-IT">Indossa</String>
        <String xml:lang="fr-FR">Porter</String>
        <String xml:lang="id-ID">Pakai</String>
        <String xml:lang="lv-LV">Valkāt</String>
        <String xml:lang="tr-TR">Giy</String>
        <String xml:lang="hi-Latn">Pehno</String>
        <String xml:lang="no-NO">Slitasje</String>
        <String xml:lang="sv-SE">Bära</String>
    </Entry>

    <Entry Id="btn_wardrobe_browse">
        <String xml:lang="en-US">Browse</String>
        <String xml:lang="nl-NL">Bladeren</String>
        <String xml:lang="de-DE">Durchsuchen</String>
        <String xml:lang="it-IT">Sfoglia</String>
        <String xml:lang="fr-FR">Parcourir</String>
        <String xml:lang="id-ID">Telusuri</String>
        <String xml:lang="lv-LV">Pārlūkot</String>
        <String xml:lang="tr-TR">Göz at</String>
        <String xml:lang="hi-Latn">Dekho</String>
        <String xml:lang="no-NO">Bla gjennom</String>
        <String xml:lang="sv-SE">Bläddra</String>
    </Entry>

    <Entry Id="btn_wardrobe_remove">
        <String xml:lang="en-US">Remove</String>
        <String xml:lang="nl-NL">Verwijderen</String>
        <String xml:lang="de-DE">Entfernen</String>
        <String xml:lang="it-IT">Rimuovi</String>
        <String xml:lang="id-ID">Lepaskan</String>
        <String xml:lang="lv-LV">Noņemt</String>
        <String xml:lang="tr-TR">Çıkart</String>
        <String xml:lang="fr-FR">Enlever</String>
        <String xml:lang="hi-Latn">Hatao</String>
        <String xml:lang="no-NO">Fjerne</String>
        <String xml:lang="sv-SE">Ta bort</String>
    </Entry>

    <Entry Id="input_wardrobe_search_title">
        <String xml:lang="en-US">Search</String>
        <String xml:lang="nl-NL">Zoeken</String>
        <String xml:lang="de-DE">Suchen</String>
        <String xml:lang="it-IT">Cerca</String>
        <String xml:lang="fr-FR">Rechercher</String>
        <String xml:lang="id-ID">Mencari</String>
        <String xml:lang="lv-LV">Meklēt</String>
        <String xml:lang="tr-TR">Ara</String>
        <String xml:lang="hi-Latn">Dhoondho</String>
        <String xml:lang="no-NO">Søk</String>
        <String xml:lang="sv-SE">Sök</String>
    </Entry>

    <Entry Id="input_wardrobe_search_text">
        <String xml:lang="en-US">Enter an item's name or part of it</String>
        <String xml:lang="nl-NL">Voer de naam van een item in of een deel ervan</String>
        <String xml:lang="de-DE">Gib den Namen eines Gegenstanden oder einen Teil vom Namen ein</String>
        <String xml:lang="it-IT">Inserisci il nome di un oggetto o una parte di esso</String>
        <String xml:lang="fr-FR">Saisir le nom d'un article ou une partie de celui-ci</String>
        <String xml:lang="id-ID">Masukkan nama item atau bagian dari item.</String>
        <String xml:lang="lv-LV">Ievadiet priekšmeta nosaukumu vai tā daļu</String>
        <String xml:lang="tr-TR">Bir eşyanın adını veya bir kısmını gir</String>
        <String xml:lang="hi-Latn">Item ka name ya uska kuch part daalo</String>
        <String xml:lang="no-NO">Skriv inn navnet på et element eller en del av det</String>
        <String xml:lang="sv-SE">Ange ett artikels namn eller en del av det</String>
    </Entry>

    <Entry Id="menu_wardrobe_search_subtitle">
        <String xml:lang="en-US">Search: ''{0}''</String>
        <String xml:lang="nl-NL">Zoeken: ''{0}''</String>
        <String xml:lang="de-DE">Suche: ''{0}''</String>
        <String xml:lang="it-IT">Ricerca: ''{0}''</String>
        <String xml:lang="fr-FR">Rechercher: ''{0}''</String>
        <String xml:lang="id-ID">Mencari: ''{0}''</String>
        <String xml:lang="lv-LV">Meklēt: ''{0}''</String>
        <String xml:lang="tr-TR">Ara: ''{0}''</String>
        <String xml:lang="hi-Latn">Search: ''{0}''</String>
        <String xml:lang="no-NO">Søk: ''{0}''</String>
        <String xml:lang="sv-SE">Sök: ''{0}''</String>
    </Entry>

    <Entry Id="trading_state_started">
        <String xml:lang="en-US">Started</String>
        <String xml:lang="nl-NL">Gestart</String>
        <String xml:lang="hi-Latn">Start ho gaya hai</String>
        <String xml:lang="fr-FR">Commencé</String>
        <String xml:lang="de-DE">gestartet</String>
        <String xml:lang="it-IT">Iniziato</String>
        <String xml:lang="id-ID">Dimulai</String>
        <String xml:lang="lv-LV">Sākās</String>
        <String xml:lang="tr-TR">Başladı</String>
        <String xml:lang="no-NO">Startet</String>
        <String xml:lang="sv-SE">Startade</String>
    </Entry>

    <Entry Id="trading_state_confirmed">
        <String xml:lang="en-US">Confirmed</String>
        <String xml:lang="nl-NL">Bevestigd</String>
        <String xml:lang="hi-Latn">Confirm ho gaya hai</String>
        <String xml:lang="fr-FR">Confirmé</String>
        <String xml:lang="de-DE">bestätigt</String>
        <String xml:lang="it-IT">Confermato</String>
        <String xml:lang="id-ID">Konfirmasi</String>
        <String xml:lang="lv-LV">Apsiprināts</String>
        <String xml:lang="tr-TR">Onaylandı</String>
        <String xml:lang="no-NO">Bekreftet</String>
        <String xml:lang="sv-SE">Bekräftad</String>
    </Entry>

    <Entry Id="trading_state_finalized">
        <String xml:lang="en-US">Finalized</String>
        <String xml:lang="nl-NL">Afgerond</String>
        <String xml:lang="hi-Latn">Khatam ho gaya</String>
        <String xml:lang="fr-FR">Finalisé</String>
        <String xml:lang="de-DE">Abgeschlossen</String>
        <String xml:lang="it-IT">Completato</String>
        <String xml:lang="id-ID">Finalisasi</String>
        <String xml:lang="lv-LV">Pabeigts</String>
        <String xml:lang="tr-TR">Kesinleşti</String>
        <String xml:lang="no-NO">Fullført</String>
        <String xml:lang="sv-SE">Avslutad</String>
    </Entry>

    <Entry Id="menu_trading_current_state">
        <String xml:lang="en-US">State: {0}</String>
        <String xml:lang="nl-NL">Status: {0}</String>
        <String xml:lang="hi-Latn">Status: {0}</String>
        <String xml:lang="fr-FR">Statut: {0}</String>
        <String xml:lang="de-DE">Status: {0}</String>
        <String xml:lang="it-IT">Stato: {0}</String>
        <String xml:lang="id-ID">Status: {0}</String>
        <String xml:lang="lv-LV">Stāvoklis: {0}</String>
        <String xml:lang="tr-TR">Durum: {0}</String>
        <String xml:lang="no-NO">Delstat: {0}</String>
        <String xml:lang="sv-SE">Stat: {0}</String>
    </Entry>

    <Entry Id="menu_trading_title">
        <String xml:lang="en-US">Trading</String>
        <String xml:lang="nl-NL">Handelen</String>
        <String xml:lang="hi-Latn">Trading(lena-dena)</String>
        <String xml:lang="fr-FR">Echange</String>
        <String xml:lang="de-DE">Handeln</String>
        <String xml:lang="it-IT">Commercio</String>
        <String xml:lang="id-ID">Trading</String>
        <String xml:lang="lv-LV">Tirgo</String>
        <String xml:lang="tr-TR">Ticaret</String>
        <String xml:lang="no-NO">Handel</String>
        <String xml:lang="sv-SE">Handel</String>
    </Entry>

    <Entry Id="menu_trading_my_offer_text">
        <String xml:lang="en-US">My offer</String>
        <String xml:lang="id-ID">Penawaran saya</String>
        <String xml:lang="lv-LV">Mans piedāvājums</String>
        <String xml:lang="nl-NL">Mijn aanbod</String>
        <String xml:lang="hi-Latn">Mera offer</String>
        <String xml:lang="de-DE">Mein Angebot</String>
        <String xml:lang="it-IT">La mia offerta</String>
        <String xml:lang="tr-TR">Benim teklifim</String>
        <String xml:lang="no-NO">Mitt tilbud</String>
        <String xml:lang="sv-SE">Mitt erbjudande</String>
        <String xml:lang="fr-FR">Votre offre</String>
    </Entry>

    <Entry Id="menu_trading_my_offer_title">
        <String xml:lang="en-US">Offer</String>
        <String xml:lang="nl-NL">Aanbod</String>
        <String xml:lang="hi-Latn">Offer</String>
        <String xml:lang="fr-FR">Offre</String>
        <String xml:lang="de-DE">Angebot</String>
        <String xml:lang="it-IT">Offerta</String>
        <String xml:lang="id-ID">Tawar</String>
        <String xml:lang="lv-LV">Piedāvājums</String>
        <String xml:lang="tr-TR">Teklif et</String>
        <String xml:lang="no-NO">Tilby</String>
        <String xml:lang="sv-SE">Erbjuda</String>
    </Entry>

    <Entry Id="menu_trading_my_offer_subtitle">
        <String xml:lang="en-US">My offer</String>
        <String xml:lang="nl-NL">Mijn aanbod</String>
        <String xml:lang="hi-Latn">Mera offer</String>
        <String xml:lang="de-DE">Mein Angebot</String>
        <String xml:lang="it-IT">La mia offerta</String>
        <String xml:lang="id-ID">Penawaran saya</String>
        <String xml:lang="lv-LV">Mans piedāvājums</String>
        <String xml:lang="tr-TR">Benim teklifim</String>
        <String xml:lang="fr-FR">Votre offre</String>
        <String xml:lang="no-NO">Mitt tilbud</String>
        <String xml:lang="sv-SE">Mitt erbjudande</String>
    </Entry>

    <Entry Id="menu_trading_other_offer_text">
        <String xml:lang="en-US">Other player's offer</String>
        <String xml:lang="nl-NL">Andere speler's aanbod</String>
        <String xml:lang="hi-Latn">Doosre player ka offer</String>
        <String xml:lang="fr-FR">Offre de l'autre joueur</String>
        <String xml:lang="de-DE">Angebot des anderen Spielers</String>
        <String xml:lang="it-IT">Offerta dell'altro giocatore</String>
        <String xml:lang="id-ID">Penawaran pemain lain</String>
        <String xml:lang="lv-LV">Cita spēlētāja piedāvājums</String>
        <String xml:lang="tr-TR">Diğer oyuncunun teklifi</String>
        <String xml:lang="no-NO">Andre spillers tilbud</String>
        <String xml:lang="sv-SE">Andra spelares erbjudande</String>
    </Entry>

    <Entry Id="menu_trading_other_offer_title">
        <String xml:lang="en-US">Offer</String>
        <String xml:lang="nl-NL">Aanbod</String>
        <String xml:lang="hi-Latn">Offer</String>
        <String xml:lang="fr-FR">Offre</String>
        <String xml:lang="de-DE">Angebot</String>
        <String xml:lang="it-IT">Offerta</String>
        <String xml:lang="id-ID">Tawar</String>
        <String xml:lang="lv-LV">Piedāvājums</String>
        <String xml:lang="tr-TR">Teklif et</String>
        <String xml:lang="no-NO">Tilby</String>
        <String xml:lang="sv-SE">Erbjuda</String>
    </Entry>

    <Entry Id="menu_trading_other_offer_subtitle">
        <String xml:lang="en-US">Other player's offer</String>
        <String xml:lang="nl-NL">Andere speler's aanbod</String>
        <String xml:lang="hi-Latn">Doosre player ka offer</String>
        <String xml:lang="fr-FR">Offre de l'autre joueur</String>
        <String xml:lang="de-DE">Angebot des anderen Spielers</String>
        <String xml:lang="it-IT">Offerta dell'altro giocatore</String>
        <String xml:lang="id-ID">Penawaran pemain lain</String>
        <String xml:lang="lv-LV">Cita spēlētāja piedāvājums</String>
        <String xml:lang="tr-TR">Diğer oyuncunun teklifi</String>
        <String xml:lang="no-NO">Andre spillers tilbud</String>
        <String xml:lang="sv-SE">Andra spelares erbjudande</String>
    </Entry>

    <Entry Id="menu_trading_confirm_text">
        <String xml:lang="en-US">Confirm</String>
        <String xml:lang="nl-NL">Bevestigen</String>
        <String xml:lang="hi-Latn">Confirm kare</String>
        <String xml:lang="fr-FR">Confirmer</String>
        <String xml:lang="de-DE">Bestätigen</String>
        <String xml:lang="it-IT">Conferma</String>
        <String xml:lang="id-ID">Konfirmasi</String>
        <String xml:lang="lv-LV">Apstiprināt</String>
        <String xml:lang="tr-TR">Onayla</String>
        <String xml:lang="no-NO">Bekrefte</String>
        <String xml:lang="sv-SE">Bekräfta</String>
    </Entry>

    <Entry Id="menu_trading_confirm_description">
        <String xml:lang="en-US">Pressing this button will progress current state</String>
        <String xml:lang="nl-NL">Door deze knop in te drukken bevestig je de transactie</String>
        <String xml:lang="hi-Latn">Yeh button press karte hi process start ho jayegi</String>
        <String xml:lang="de-DE">Durch Drücken dieser Taste wird der aktuelle Status aktualisiert</String>
        <String xml:lang="it-IT">Premendo questo pulsante si progredirà nello stato attuale</String>
        <String xml:lang="id-ID">Menekan tombol ini akan melanjutkan status ini</String>
        <String xml:lang="lv-LV">Nospiežot šo pogu, tiks virzīts pašreizējais stāvoklis</String>
        <String xml:lang="tr-TR">Bu düğmeye basmak mevcut durumu ilerletecektir</String>
        <String xml:lang="fr-FR">Appuyer sur ce bouton fera progresser l'échange actuel</String>
        <String xml:lang="no-NO">Ved å trykke på denne knappen vil gjeldende tilstand gå videre</String>
        <String xml:lang="sv-SE">Genom att trycka på den här knappen går det aktuella läget vidare</String>
    </Entry>

    <Entry Id="trading_changed_offer">
        <String xml:lang="en-US">{0} has changed their offer.</String>
        <String xml:lang="nl-NL">{0} heeft zijn aanbod aangepast.</String>
        <String xml:lang="hi-Latn">{0} change kar diye apna offer.</String>
        <String xml:lang="fr-FR">{0} a changé son offre.</String>
        <String xml:lang="de-DE">{0} hat sein Angebot verändert.</String>
        <String xml:lang="it-IT">{0} ha modificato la sua offerta.</String>
        <String xml:lang="id-ID">{0} telah mengganti penawaran mereka.</String>
        <String xml:lang="lv-LV">{0} mainīja savu piedāvājumu.</String>
        <String xml:lang="tr-TR">{0} teklifini değiştirdi.</String>
        <String xml:lang="no-NO">{0} har endret tilbudet sitt.</String>
        <String xml:lang="sv-SE">{0} har ändrat sitt erbjudande.</String>
    </Entry>

    <Entry Id="trading_offered">
        <String xml:lang="en-US">You've sent your ~y~trade request~s~ to {0}.</String>
        <String xml:lang="nl-NL">Je hebt een ~y~ruilverzoek~s~ gestuurd naar {0}.</String>
        <String xml:lang="hi-Latn">Aapne apni ~y~trade request ~s~bheji {0} ko.</String>
        <String xml:lang="de-DE">Du hast deine ~y~Handelsanfrage~s~ an {0} gesendet.</String>
        <String xml:lang="it-IT">Hai inviato la tua ~y~richiesta di scambio~s~ a {0}.</String>
        <String xml:lang="id-ID">Kamu telah mengirimkan ~y~penawaran trading~s~ kepada {0}.</String>
        <String xml:lang="lv-LV">Jūs nosūtījat {0} savu ~y~tirdzniecības pieprasījumu~s~.</String>
        <String xml:lang="tr-TR">~y~Takas talebi~s~nizi {0} kişisine gönderdiniz.</String>
        <String xml:lang="fr-FR">Vous avez envoyé votre ~y~demande d'échange~s~ à {0}.</String>
        <String xml:lang="no-NO">Du har sendt ~y~handelsforespørsel~s~ til {0}.</String>
        <String xml:lang="sv-SE">Du har skickat din ~y~handelsbegäran~s~ till {0}.</String>
    </Entry>

    <Entry Id="trading_other_confirmed">
        <String xml:lang="en-US">{0} has confirmed the trade.</String>
        <String xml:lang="nl-NL">{0} heeft de ruil bevestigd.</String>
        <String xml:lang="hi-Latn">{0} ne confirm kar diya trade.</String>
        <String xml:lang="fr-FR">{0} a confirmé l'échange.</String>
        <String xml:lang="de-DE">{0} hat den Handel bestätigt.</String>
        <String xml:lang="it-IT">{0} ha confermato lo scambio.</String>
        <String xml:lang="id-ID">{0} telah mengkonfirmasi trading.</String>
        <String xml:lang="lv-LV">{0} apstiprināja darījumu.</String>
        <String xml:lang="tr-TR">{0} kişisi ticareti onayladı.</String>
        <String xml:lang="no-NO">{0} har bekreftet handelen.</String>
        <String xml:lang="sv-SE">{0} har bekräftat affären.</String>
    </Entry>

    <Entry Id="menu_trading_cash_label">
        <String xml:lang="en-US">Cash: {0}</String>
        <String xml:lang="nl-NL">Geld: {0}</String>
        <String xml:lang="hi-Latn">Cash: {0}</String>
        <String xml:lang="fr-FR">Argent: {0}</String>
        <String xml:lang="de-DE">Geld: {0}</String>
        <String xml:lang="it-IT">Contanti: {0}</String>
        <String xml:lang="id-ID">Uang: {0}</String>
        <String xml:lang="lv-LV">Nauda: {0}</String>
        <String xml:lang="tr-TR">Nakit: {0}</String>
        <String xml:lang="no-NO">Kontanter: {0}</String>
        <String xml:lang="sv-SE">Kontanter: {0}</String>
    </Entry>

    <Entry Id="menu_trading_cash_text">
        <String xml:lang="en-US">Cash</String>
        <String xml:lang="nl-NL">Geld</String>
        <String xml:lang="hi-Latn">Cash</String>
        <String xml:lang="fr-FR">Argent</String>
        <String xml:lang="de-DE">Geld</String>
        <String xml:lang="it-IT">Contanti</String>
        <String xml:lang="id-ID">Uang</String>
        <String xml:lang="lv-LV">Nauda</String>
        <String xml:lang="tr-TR">Nakit</String>
        <String xml:lang="no-NO">Kontanter</String>
        <String xml:lang="sv-SE">Kontant</String>
    </Entry>

    <Entry Id="menu_trading_add_item">
        <String xml:lang="en-US">Add Item</String>
        <String xml:lang="nl-NL">Voorwerp Toevoegen</String>
        <String xml:lang="hi-Latn">Add Item</String>
        <String xml:lang="fr-FR">Ajouter un objet</String>
        <String xml:lang="de-DE">Gegenstand hinzufügen</String>
        <String xml:lang="it-IT">Aggiungi Oggetto</String>
        <String xml:lang="id-ID">Tambahkan barang</String>
        <String xml:lang="lv-LV">Pievienot Priekšmetu</String>
        <String xml:lang="tr-TR">Eşya ekle</String>
        <String xml:lang="no-NO">Legg til element</String>
        <String xml:lang="sv-SE">Lägg till artikel</String>
    </Entry>

    <Entry Id="menu_trading_add_purchaseable">
        <String xml:lang="en-US">Add Purchaseable</String>
        <String xml:lang="nl-NL">Tegoeden Toevoegen</String>
        <String xml:lang="hi-Latn">Add karo khareedne ke liye</String>
        <String xml:lang="fr-FR">Ajouter un objet achetable</String>
        <String xml:lang="de-DE">Erwerbbares hinzufügen</String>
        <String xml:lang="it-IT">Aggiungi Acquistabile</String>
        <String xml:lang="id-ID">Tambahkan barang yang dapat dibeli</String>
        <String xml:lang="lv-LV">Pievienot Nopērkamo</String>
        <String xml:lang="tr-TR">Satın alınabilir eşya ekle</String>
        <String xml:lang="no-NO">Legg til Kjøpbar</String>
        <String xml:lang="sv-SE">Lägg till Köpbart</String>
    </Entry>

    <Entry Id="trading_response_success">
        <String xml:lang="en-US">Trade completed.</String>
        <String xml:lang="nl-NL">Ruilen voltooid.</String>
        <String xml:lang="hi-Latn">Trade complete ho gaya.</String>
        <String xml:lang="fr-FR">Echange terminé.</String>
        <String xml:lang="de-DE">Handel abgeschlossen.</String>
        <String xml:lang="it-IT">Scambio completato.</String>
        <String xml:lang="id-ID">Trading berhasil.</String>
        <String xml:lang="lv-LV">Darījums pabeigts.</String>
        <String xml:lang="tr-TR">Ticaret tamamlandı.</String>
        <String xml:lang="no-NO">Handel fullført.</String>
        <String xml:lang="sv-SE">Handel avslutad.</String>
    </Entry>

    <!-- nullnull{0} = Player (for example: Stijnjw (152))
         {1} = Input instructions (for example: Press Y) 
    -->
    <Entry Id="trading_got_offer">
        <String xml:lang="en-US">{0} sent you a trade request. {1} to view trading menu.</String>
        <String xml:lang="nl-NL">{0} heeft je een ruilverzoek gestuurd. {1} om het menu te bekijken.</String>
        <String xml:lang="de-DE">{0} hat dir eine Handelsanfrage gesendet. {1} um das Handelsmenü zu zeigen.</String>
        <String xml:lang="id-ID">{0} mengirimkan permintaan untuk trading. {1} untuk melihat menu trading.</String>
        <String xml:lang="it-IT">{0} ti ha inviato una richiesta di scambio. {1} per visualizzare il menu di scambio.</String>
        <String xml:lang="hi-Latn">{0} ne aapko trading request bheji hai. {1} dabaye trading menu dekhne ke liye.</String>
        <String xml:lang="lv-LV">{0} nosūtīja jums savu tirdzniecības pieprasījumu. {1} lai aplūkotu tirdzniecības izvēlni.</String>
        <String xml:lang="tr-TR">{0} kişisi size bir takas talebi gönderdi. Ticaret menüsünü görüntülemek için {1}.</String>
        <String xml:lang="no-NO"> {0} sendte deg en handelsforespørsel. {1} for å vise handelsmenyen.</String>
        <String xml:lang="sv-SE">{0} har skickat en handelsförfrågan till dig. {1} för att visa handelsmenyn.</String>
        <String xml:lang="fr-FR">{0} vous a envoyé une demande d'échange. {1} pour afficher le menu d'échange.</String>
    </Entry>

    <Entry Id="trading_response_amount">
        <String xml:lang="en-US">~r~Insufficient amount to complete the trade.</String>
        <String xml:lang="nl-NL">~r~Aantal onvoldoende om de transactie te voltooien.</String>
        <String xml:lang="hi-Latn">~r~Amount kam hai trade complete karne ke liye.</String>
        <String xml:lang="fr-FR">~r~Montant insuffisant pour réaliser l'échange.</String>
        <String xml:lang="de-DE">~r~Unzureichender Betrag, um den Handel abzuschließen.</String>
        <String xml:lang="it-IT">~r~Importo insufficiente per completare lo scambio.</String>
        <String xml:lang="id-ID">~r~Jumlahnya tidak mencukupi untuk menyelesaikan trading.</String>
        <String xml:lang="lv-LV">~r~Nepietiekama summa lai pabeigtu darījumu.</String>
        <String xml:lang="tr-TR">~r~Ticarette tamamlamak için yetersiz miktar.</String>
        <String xml:lang="no-NO">~r~Utilstrekkelig mengde til å fullføre handelen.</String>
        <String xml:lang="sv-SE">~r~Otillräckligt belopp för att slutföra handeln.</String>
    </Entry>

    <Entry Id="trading_response_item">
        <String xml:lang="en-US">~r~Invalid item was found in the trade.</String>
        <String xml:lang="nl-NL">~r~Ongeldig voorwerp gevonden in transactie.</String>
        <String xml:lang="hi-Latn">~r~Trade mein galat item mila.</String>
        <String xml:lang="de-DE">~r~Ungültiger Gegenstand wurde im Handel gefunden.</String>
        <String xml:lang="it-IT">~r~Oggetto non valido trovato nello scambio.</String>
        <String xml:lang="id-ID">~r~Barang yang tidak valid ditemukan ditrading.</String>
        <String xml:lang="lv-LV">~r~Nederīgs priekšmets tika atrasts darījumā.</String>
        <String xml:lang="tr-TR">~r~Ticarette geçersiz eşya bulundu.</String>
        <String xml:lang="fr-FR">~r~Un objet non valide a été detecté dans l'échange.</String>
        <String xml:lang="no-NO">~r~Ugyldig vare ble funnet i handelen.</String>
        <String xml:lang="sv-SE">~r~Ogiltig artikel hittades i handeln.</String>
    </Entry>

    <Entry Id="trading_response_item_limit">
        <String xml:lang="en-US">~r~Item limit reached, cannot complete the trade.</String>
        <String xml:lang="nl-NL">~r~Voorwerp limiet bereikt, kan de transactie niet voltooien.</String>
        <String xml:lang="hi-Latn">~r~Item ki limit ho chuki hai, trade complete nahi ho sakta.</String>
        <String xml:lang="de-DE">~r~Gegenstandslimit erreicht, der Handel kann nicht abgeschlossen werden.</String>
        <String xml:lang="it-IT">~r~Limite di oggetti raggiunto, non è possibile completare lo scambio.</String>
        <String xml:lang="id-ID">~r~Limit barang tercapai, tidak dapat menyelesaikan trading.</String>
        <String xml:lang="lv-LV">~r~Priekšmetu ierobežojums tika sasniegts, nevar pabeigt darījumu.</String>
        <String xml:lang="tr-TR">~r~Eşya sınırına ulaşıldı, ticaret tamamlanamıyor.</String>
        <String xml:lang="no-NO">~r~Varegrense nådd, kan ikke fullføre handelen.</String>
        <String xml:lang="sv-SE">~r~Artikelgräns uppnådd, kan inte slutföra affären.</String>
        <String xml:lang="fr-FR">~r~Limite d'objet atteinte, impossible de compléter l'échange.</String>
    </Entry>

    <Entry Id="trading_response_not_transferable">
        <String xml:lang="en-US">~r~Item is not transferable.</String>
        <String xml:lang="nl-NL">~r~Dit voorwerp mag je niet ruilen.</String>
        <String xml:lang="hi-Latn">~r~Item trade nahi ho sakta.</String>
        <String xml:lang="de-DE">~r~Gegenstand ist nicht übertragbar.</String>
        <String xml:lang="it-IT">~r~L'oggetto non è trasferibile.</String>
        <String xml:lang="id-ID">~r~Barang ini tidak dapat dipindah tangan.</String>
        <String xml:lang="lv-LV">~r~Priekšmets nav nododams.</String>
        <String xml:lang="tr-TR">~r~Eşyalar transfer edilemez.</String>
        <String xml:lang="no-NO">~r~Elementet kan ikke overføres.</String>
        <String xml:lang="sv-SE">~r~Artikel kan inte överföras.</String>
        <String xml:lang="fr-FR">~r~Cet objet n'est pas échangeable.</String>
    </Entry>

    <Entry Id="trading_response_job">
        <String xml:lang="en-US">~r~Job not allowed to perform trade on this item.</String>
        <String xml:lang="nl-NL">~r~Je mag dit voorwerp niet ruilen met huidige baan.</String>
        <String xml:lang="hi-Latn">~r~Job aapko allow nahi kar raha aapko yeh item trade karne me.</String>
        <String xml:lang="de-DE">~r~Job erlaubt es nicht, einen Handel mit diesem Gegenstand durchzuführen.</String>
        <String xml:lang="it-IT">~r~Lavoro non autorizzato a eseguire scambi su questo oggetto.</String>
        <String xml:lang="id-ID">~r~Pekerjaan tidak mengijinkan untuk melakukan trading ini.</String>
        <String xml:lang="lv-LV">~r~Nav atļauts nodot šo priekšmetu šajā darbā.</String>
        <String xml:lang="tr-TR">~r~Mesleğin bu eşya için ticaret yapılmasına izin vermiyor.</String>
        <String xml:lang="fr-FR">~r~Métier non autorisé à échanger cet objet.</String>
        <String xml:lang="no-NO">~r~Jobb har ikke lov til å utføre handel på denne varen.</String>
        <String xml:lang="sv-SE">~r~Job får inte utföra handel på denna artikel.</String>
    </Entry>

    <Entry Id="trading_response_no_space">
        <String xml:lang="en-US">~r~No space left to complete the trade.</String>
        <String xml:lang="nl-NL">~r~Geen ruimte meer om de transactie te voltooien.</String>
        <String xml:lang="hi-Latn">~r~Koi space khaali nahi hai yeh trade complete karne ke liye.</String>
        <String xml:lang="de-DE">~r~Kein Platz, um diesen Handel abzuschließen.</String>
        <String xml:lang="it-IT">~r~Non c'è più spazio per completare lo scambio.</String>
        <String xml:lang="id-ID">~r~Tidak ada tempat lagi untuk menyelesaikan trading.</String>
        <String xml:lang="lv-LV">~r~Nav vietas lai pabeigtu darījumu.</String>
        <String xml:lang="tr-TR">~r~Ticareti tamamlamak için alan kalmadı.</String>
        <String xml:lang="fr-FR">~r~Pas assez d'espace pour compléter l'échange.</String>
        <String xml:lang="no-NO">~r~Ingen plass igjen for å fullføre handelen.</String>
        <String xml:lang="sv-SE">~r~Inget utrymme kvar för att slutföra affären.</String>
    </Entry>

    <Entry Id="trading_response_transfer_limit">
        <String xml:lang="en-US">~r~Money transfer limit of {0} or cooldown has been reached.</String>
        <String xml:lang="nl-NL">~r~Geldoverdrachtlimiet van {0} bereikt of afkoelperiode is nog niet verstreken.</String>
        <String xml:lang="hi-Latn">~r~Money transfer ki limit lag gayi hai {0} ki ya cooldown aagaya hai.</String>
        <String xml:lang="de-DE">~r~Geldtransferlimit von {0} oder der Cooldown wurden erreicht.</String>
        <String xml:lang="it-IT">~r~Limite di trasferimento di denaro di {0} raggiunto o tempo di attesa scaduto.</String>
        <String xml:lang="id-ID">~r~Batas transfer uang sebesar {0} atau cooldown telah tercapai.</String>
        <String xml:lang="lv-LV">~r~Tika sasniegts maudas nodošanas ierobežojums {0} apmērā vai atdzišana.</String>
        <String xml:lang="tr-TR">~r~{0} tutarındaki para transfer limitine ulaşıldı veya bekleme süresine girildi.</String>
        <String xml:lang="no-NO">~r~Grense for pengeoverføring på {0} eller nedkjøling er nådd.</String>
        <String xml:lang="sv-SE">~r~Pengaröverförings gräns av {0} eller nedkylning har uppnåtts.</String>
        <String xml:lang="fr-FR">~r~La limite de transfert d'argent de {0} ou le délai d'attente ont été atteint.</String>
    </Entry>

    <Entry Id="trading_response_transaction">
        <String xml:lang="en-US">~r~Transaction error occurred.</String>
        <String xml:lang="nl-NL">~r~Transactiefout opgetreden.</String>
        <String xml:lang="hi-Latn">~r~Transaction mein error aagaya hai.</String>
        <String xml:lang="fr-FR">~r~Une erreur de transaction s'est produite.</String>
        <String xml:lang="de-DE">~r~Transaktionsfehler aufgetreten.</String>
        <String xml:lang="it-IT">~r~Errore durante la transazione.</String>
        <String xml:lang="id-ID">~r~Transaksi error terjadi.</String>
        <String xml:lang="lv-LV">~r~Notika tranzakcijas kļūda.</String>
        <String xml:lang="tr-TR">~r~İşlem hatası oluştu.</String>
        <String xml:lang="no-NO">~r~Transaksjonsfeil oppsto.</String>
        <String xml:lang="sv-SE">~r~Transaktionsfel uppstod.</String>
    </Entry>

    <Entry Id="menu_playermenu_offer_services">
        <String xml:lang="en-US">Offer</String>
        <String xml:lang="nl-NL">Bied ~y~diensten~s~ aan</String>
        <String xml:lang="id-ID">Tawarkan ~y~layanan~s~</String>
        <String xml:lang="tr-TR">~y~hizmetler~s~ini sun</String>
        <String xml:lang="de-DE">Angebote</String>
        <String xml:lang="lv-LV">Piedāvāt</String>
        <String xml:lang="it-IT">Offri</String>
        <String xml:lang="hi-Latn">Offer</String>
        <String xml:lang="sv-SE">Offra</String>
        <String xml:lang="fr-FR">Offre</String>
        <String xml:lang="no-NO"> Tilby</String>
    </Entry>

    <Entry Id="menu_playermenu_offer_services_description">
        <String xml:lang="en-US">Offer your ~y~items ~s~and ~y~services ~s~to this player.</String>
        <String xml:lang="nl-NL">Bied ~y~diensten~s~ aan deze speler.</String>
        <String xml:lang="de-DE">Biete diesem Spieler deine ~y~Waren ~s~und ~y~Dienstleistungen ~s~an.</String>
        <String xml:lang="it-IT">Offri i tuoi ~y~articoli~s~ e ~y~servizi~s~ a questo giocatore.</String>
        <String xml:lang="hi-Latn">Offer kare apne ~y~items ~s~aur ~y~services~s~ iss player ko.</String>
        <String xml:lang="id-ID">Tawarkan ~y~layanan~s~ kepada pemain ini.</String>
        <String xml:lang="tr-TR">Bu oyuncuya ~y~hizmetler~s~ini sun.</String>
        <String xml:lang="no-NO"> Tilby ~y~varer ~s~og ~y~tjenester ~s~til denne spilleren.</String>
        <String xml:lang="lv-LV">Piedāvājiet ~y~preces~s~ un ~y~pakalpojumus~s~ šim spēlētājam.</String>
        <String xml:lang="sv-SE">Erbjud dina ~y~artiklar~s~och ~y~tjänster ~s~till denna spelare.</String>
        <String xml:lang="fr-FR">Proposez vos ~y~objets~s~ et ~y~services~s~ à ce joueur.</String>
    </Entry>

    <Entry Id="menu_playermenu_browse_services">
        <String xml:lang="en-US">Browse</String>
        <String xml:lang="fr-FR">Parcourir</String>
        <String xml:lang="no-NO"> Bla gjennom</String>
        <String xml:lang="de-DE">Durchsuchen</String>
        <String xml:lang="lv-LV">Pārlūkot</String>
        <String xml:lang="id-ID">Lihat</String>
        <String xml:lang="es-ES">Examinar</String>
        <String xml:lang="sv-SE">Bläddra</String>
        <String xml:lang="hi-Latn">Browse</String>
        <String xml:lang="it-IT">Esplora</String>
    </Entry>

    <Entry Id="menu_playermenu_browse_services_description">
        <String xml:lang="en-US">Browse the ~y~items ~s~and ~y~services ~s~that this player is selling.</String>
        <String xml:lang="no-NO">Bla gjennom ~y~elementene ~s~og ~y~tjenestene ~s~som denne spilleren selger.</String>
        <String xml:lang="fr-FR">Parcourez les ~y~objets~s~ et les ~y~services ~s~vendus par ce joueur.</String>
        <String xml:lang="de-DE">Durchsuche die ~y~Artikel ~s~und ~y~Dienstleistungen~s~, die dieser Spieler verkauft.</String>
        <String xml:lang="lv-LV">Pārlūko ~y~preces~s~ un ~y~pakalpojumus~s~, ko pārdod šis spēlētājs.</String>
        <String xml:lang="id-ID">Lihat ~y~barang ~s~dan ~y~jasa ~s~yang pemain ini jual.</String>
        <String xml:lang="es-ES">Examine los ~y~artículos~s~ y ~y~servicios~s~ que vende este jugador.</String>
        <String xml:lang="sv-SE">Bläddra bland ~y~artiklar ~s~och ~y~tjänster ~s~som den här spelaren säljer.</String>
        <String xml:lang="nl-NL">Bekijk de ~y~spullen ~s~en ~y~diensten ~s~die deze speler verkoopt;.</String>
        <String xml:lang="it-IT">Esplora gli ~y~oggetti~s~ e i ~y~servizi~s~ che questo giocatore sta vendendo.</String>
    </Entry>

    <!-- nullnull{0} = Service name (for example: Discord) -->
    <Entry Id="service_unlinked">
        <String xml:lang="en-US">You ~g~successfully ~s~unlinked {0} from your account.</String>
        <String xml:lang="nl-NL">Je hebt ~g~succesvol ~s~{0} verwijderd van je account.</String>
        <String xml:lang="pl-PL">~g~Udało ci się ~s~odpiąć {0} od twojego konta.</String>
        <String xml:lang="es-ES">Has ~g~desvinculado ~s~con éxito {0} de tu cuenta.</String>
        <String xml:lang="pt-BR">Você ~g~desvinculou ~s~com sucesso {0} de sua conta.</String>
        <String xml:lang="de-DE">Du hast die {0}-Verknüpfung ~g~erfolgreich ~s~von deinem Account aufgehoben.</String>
        <String xml:lang="ar-001">لقد ~g~نجحت في ~s~إلغاء ربط {0} بحسابك.</String>
        <String xml:lang="th-TH">คุณ ~g~สำเร็จ ~s~ยกเลิกการเชื่อมโยง {0} จากบัญชีของคุณ</String>
        <String xml:lang="id-ID">Anda ~g~telah berhasil ~s~melepaskan {0} dari akun anda.</String>
        <String xml:lang="lv-LV">Jūs ~g~veiksmīgi ~s~atsaistījāt {0} no jūsu konta.</String>
        <String xml:lang="tr-TR">{0} hesabınızla olan bağlantıyı ~g~başarıyla ~s~kaldırdınız.</String>
        <String xml:lang="it-IT">Hai scollegato con ~g~successo ~s~{0} dal tuo account.</String>
        <String xml:lang="fr-FR">Vous avez ~g~réussi ~s~à dissocier {0} de votre compte.</String>
        <String xml:lang="no-NO">Du ~g~flettet {0} fra kontoen din. ~s~</String>
        <String xml:lang="sv-SE">Du ~g~lykcades ~s~ta bort länken {0} från ditt konto</String>
        <String xml:lang="hi-Latn">Aapne ~g~successfully ~s~apne account se {0} ko unlink kar diya hai.</String>
    </Entry>

    <!-- nullnull{0} = Service name (for example: Discord) -->
    <Entry Id="service_account_not_found_restart">
        <String xml:lang="en-US">{0} account not found. Make sure your {0} desktop app is running, then restart FiveM and retry.</String>
        <String xml:lang="nl-NL">{0} account niet gevonden. Zorg ervoor dat de {0} desktop app aan staat, herstart FiveM en probeer opnieuw.</String>
        <String xml:lang="pl-PL">{0} konto nie znalezione. Upewnij się że aplikacja {0} jest uruchomiona, a potem zrestartuj FiveM i spróbuj ponownie.</String>
        <String xml:lang="es-ES">{0} cuenta no encontrada. Asegúrese de que su aplicación de escritorio {0} se está ejecutando, reinicie FiveM y vuelva a intentarlo.</String>
        <String xml:lang="pt-BR">{0} cuenta no encontrada. Asegúrese de que su aplicación de escritorio {0} se está ejecutando, reinicie FiveM y vuelva a intentarlo.</String>
        <String xml:lang="de-DE">{0} Account wurde nicht gefunden. Stelle sicher, dass deine {0} Desktop-App läuft, starte danach FiveM neu und versuche es erneut.</String>
        <String xml:lang="ar-001">لم يتم العثور على حساب {0}. تأكد من تشغيل التطبيق علي سطح المكتب {0}، ثم أعد تشغيل FiveM وأعد المحاولة.</String>
        <String xml:lang="th-TH">ไม่พบบัญชี {0} ตรวจสอบให้แน่ใจว่าแอปเดสก์ท็อป {0} ของคุณทำงานอยู่ จากนั้นรีสตาร์ท FiveM แล้วลองอีกครั้ง</String>
        <String xml:lang="id-ID">{0} akun tidak ditemukan. Pastikan aplikasi desktop {0} anda berjalan, lalu restart FiveM dan coba kembali.</String>
        <String xml:lang="lv-LV">{0} konts netika atrasts. Pārliecinieties, ka jūsu {0} datora lietotne darbojas, pēc tam restartējiet FiveM un mēģiniet vēlreiz.</String>
        <String xml:lang="tr-TR">{0} hesabı bulunamadı. {0} masaüstü uygulamanızın çalıştığından emin olun, ardından FiveM'i yeniden başlatıp deneyin.</String>
        <String xml:lang="it-IT">Account {0} non trovato. Assicurati che l'applicazione {0} sia in esecuzione sul desktop, poi riavvia FiveM e riprova.</String>
        <String xml:lang="fr-FR">Le compte {0} n'a pas été trouvé. Assurez-vous que votre application {0} de bureau fonctionne, puis redémarrez FiveM et réessayez.</String>
        <String xml:lang="hi-Latn">{0} account nahi mila. Check kare ki aapka {0} desktop app open hai, phir FiveM restart karke dobara try karo.</String>
        <String xml:lang="no-NO">{0} konto ikke funnet. Kontroller at {0} skrivebordsappen kjører, start FiveM på nytt og prøv på nytt.</String>
        <String xml:lang="sv-SE">{0} konto hittades inte. Se till att din {0}-skrivbordsapp körs, starta sedan om FiveM och försök igen.</String>
    </Entry>

    <!-- nullnull{0} = Max amount (for example: 5) -->
    <Entry Id="player_only_send_at_a_time">
        <String xml:lang="en-US">You can only send ~r~{0} ~s~at a time.</String>
        <String xml:lang="nl-NL">Je kan maar ~r~{0} ~s~tegelijk sturen.</String>
        <String xml:lang="pl-PL">Możesz tylko wysłać ~r~{0} ~s~na raz.</String>
        <String xml:lang="es-ES">Sólo puede enviar ~r~{0} ~s~a la vez.</String>
        <String xml:lang="pt-BR">Só pode enviar ~r~{0} ~s~de cada vez.</String>
        <String xml:lang="de-DE">Du kannst nur ~r~{0} ~s~zur gleichen Zeit senden.</String>
        <String xml:lang="ar-001">يمكنك فقط إرسال ~r~{0} ~s~في المرة الواحدة.</String>
        <String xml:lang="th-TH">คุณสามารถส่งได้ครั้งละ ~r~{0} ~s~เท่านั้น</String>
        <String xml:lang="id-ID">Anda hanya dapat mengirimkan ~r~{0} ~s~dalam satu waktu.</String>
        <String xml:lang="lv-LV">Jūs varat sūtīt tikai ~r~{0} ~s~vienā reizē.</String>
        <String xml:lang="tr-TR">Tek seferde sadece ~r~{0} ~s~gönderebilirsin.</String>
        <String xml:lang="fr-FR">Vous ne pouvez envoyer que ~r~{0} ~s~à la fois.</String>
        <String xml:lang="it-IT">Puoi inviarne solo ~r~{0} ~s~alla volta.</String>
        <String xml:lang="no-NO">Du kan bare sende ~r~{0} ~s~om gangen.</String>
        <String xml:lang="sv-SE">Du kan bara skicka ~r~{0} ~s~åt gången.</String>
        <String xml:lang="hi-Latn">Aap ek baar mein sirf ~r~{0} ~s~bhej sakte ho.</String>
    </Entry>

    <!-- nullnull{0} = Reference to "vehicle_recalled_valid_name" or "vehicle_recalled_invalid_name" (for example: The ~y~Nero Custom) -->
    <Entry Id="vehicle_recalled">
        <String xml:lang="en-US">{0} ~s~has been officially ~r~recalled ~s~by CnR V. You can sell this vehicle for the ~g~FULL ~s~original price below.</String>
        <String xml:lang="nl-NL">{0} ~s~is officieel ~r~teruggeroepen ~s~door CnR V. Je kan dit voertuig verkopen voor de ~g~VOLLEDIGE ~s~originele prijs hieronder.</String>
        <String xml:lang="pl-PL">{0} ~s~został ~r~wycofany ~s~przez CnR V. Możesz sprzedać ten pojazd za ~g~PEŁNĄ ~s~oryginalną cenę poniżej.</String>
        <String xml:lang="es-ES">{0} ~s~ha sido oficialmente ~r~retirado ~s~por CnR V. Usted puede vender este vehículo por el precio ~g~COMPLETO ~s~original a continuación.</String>
        <String xml:lang="pt-BR">{0} ~s~foi oficialmente ~r~retirado ~s~pela CnR V. Você pode vender esse veículo pelo preço ~g~COMPLETO ~s~original da seguinte forma.</String>
        <String xml:lang="it-IT">{0} ~s~è stato ufficialmente ~r~richiamato ~s~da CnR V. Puoi vendere questo veicolo per il prezzo ~g~ORIGINALE COMPLETO~s~ qui sotto.</String>
        <String xml:lang="de-DE">{0} ~s~wurde offiziell von CnR V ~r~zurückgerufen~s~. Du kannst dieses Fahrzeug für den ~g~VOLLEN~s~, Originalpreis unten verkaufen.</String>
        <String xml:lang="ar-001">{0} ~r~تم استدعاء ~s~رسميًا ~s~بواسطة CnR V.يمكنك بيع هذه السيارة ~g~بالسعر الأصلي أدناه~s~.</String>
        <String xml:lang="th-TH">{0} ~s~ได้รับการ ~r~เรียกคืน ~s~อย่างเป็นทางการโดย CnR V คุณสามารถขายรถคันนี้ได้ในราคา ~g~เต็ม ~s~ราคาเดิมด้านล่าง</String>
        <String xml:lang="id-ID">{0} ~s~secara resmi ~r~ditarik kembali ~s~oleh CnR V. Anda dapat menjual kendaraan tersebut dengan ~g~harga penuh ~s~harga asli dibawah.</String>
        <String xml:lang="lv-LV">CNR V oficiāli ~r~atsauca ~s~{0}. Jūs varat pārdot šo transportlīdzekli par ~g~PILNO ~s~oriģinālo cenu zemāk.</String>
        <String xml:lang="tr-TR">{0} CnR V tarafından resmi olarak ~r~geri çağırıldı~s~. Bu aracı aşşağıda belirtilen ~g~TAM ~s~orijinal fiyatına satabilirsiniz.</String>
        <String xml:lang="hi-Latn">{0} ~s~ko officially ~r~recall kiya gaya hai ~s~CnR V dwara. Aap iss vehicle ko ~g~FULL ~s~original price par sell kar sakte ho.</String>
        <String xml:lang="no-NO">{0} ~s~har blitt offisielt ~r~tilbakekallet ~s~av CnR V. Du kan selge dette kjøretøyet for ~g~FULL ~s~originalprisen nedenfor.</String>
        <String xml:lang="sv-SE">{0} ~s~har officiellt ~r~återkallats~s~ av CnR V. Du kan sälja detta fordon för ~g~FULL ~s~originalpriset nedan.</String>
        <String xml:lang="fr-FR">{0} ~s~a été officiellement ~r~rappelé ~s~par CnR V. Vous pouvez vendre ce véhicule au prix ~g~TOTAL ~s~d'origine ci-dessous.</String>
    </Entry>

    <Entry Id="redzone_vote_started">
        <String xml:lang="en-US">Redzone voting started!</String>
        <String xml:lang="no-NO">Redzone-avstemningen startet!</String>
        <String xml:lang="fr-FR">Le vote de la zone rouge a commencé!</String>
        <String xml:lang="zh-Hant">死鬥區域投票已開始!</String>
        <String xml:lang="lv-LV">Redzone balsošana sākusies!</String>
    </Entry>

    <Entry Id="redzone_vote_instructions">
        <String xml:lang="en-US">Enter (C)/redzone-vote [1-{0}](/C) to cast your vote.</String>
        <String xml:lang="no-NO">Skriv inn (C)/redzone-vote [1-{0}](/C) for å avgi din stemme.</String>
        <String xml:lang="fr-FR">Entrez (C)/redzone-vote [1-{0}](/C) pour exprimer votre vote.</String>
        <String xml:lang="zh-Hant">輸入 (C)/redzone-vote [1-{0}](/C) 以投下你的選擇.</String>
        <String xml:lang="lv-LV">Ievadiet (C)/redzone-vote [1-{0}](/C), lai balsotu.</String>
    </Entry>

    <Entry Id="redzone_vote_results">
        <String xml:lang="en-US">Redzone voting results:</String>
        <String xml:lang="no-NO">Stemmeresultater for Redzone:</String>
        <String xml:lang="fr-FR">Résultats du vote de zone rouge :</String>
        <String xml:lang="zh-Hant">死鬥區域投票結果:</String>
        <String xml:lang="lv-LV">Redzone balsošanas rezultāti:</String>
    </Entry>

    <Entry Id="redzone_vote_result_count_1">
        <String xml:lang="en-US">1 vote</String>
        <String xml:lang="no-NO">1 stemme</String>
        <String xml:lang="fr-FR">1 vote</String>
        <String xml:lang="zh-Hant">1 票</String>
        <String xml:lang="lv-LV">1 balsojums</String>
    </Entry>

    <Entry Id="redzone_vote_result_count_n">
        <String xml:lang="en-US">{0} votes</String>
        <String xml:lang="no-NO">{0} stemmer</String>
        <String xml:lang="fr-FR">{0} votes</String>
        <String xml:lang="zh-Hant">{0} 票</String>
        <String xml:lang="lv-LV">{0} balsojumi</String>
    </Entry>

    <Entry Id="redzone_vote_result_no_votes">
        <String xml:lang="en-US">⚠️ No votes cast.</String>
        <String xml:lang="no-NO">⚠️ Ingen stemmer.</String>
        <String xml:lang="fr-FR">⚠️ Aucun vote exprimé.</String>
        <String xml:lang="zh-Hant">⚠️ 沒有人投票.</String>
        <String xml:lang="lv-LV">⚠️ Nav nodotu balsojumu.</String>
    </Entry>

    <Entry Id="redzone_vote_reminder">
        <String xml:lang="en-US">Don't forget to vote for the next ~r~redzone~s~!</String>
        <String xml:lang="no-NO">Ikke glem å stemme på neste ~r~redzone~s~!</String>
        <String xml:lang="fr-FR">N'oubliez pas de voter pour la prochaine ~r~zone rouge~s~!</String>
        <String xml:lang="zh-Hant"> 別忘了投下一個 ~r~死鬥區域~s~ 的地點!</String>
        <String xml:lang="lv-LV">Neaizmirstiet balsot par nākamo ~r~sarkano zonu~s~!</String>
    </Entry>
</Entries><|MERGE_RESOLUTION|>--- conflicted
+++ resolved
@@ -325,8 +325,6 @@
         <String xml:lang="it-IT">~r~Zona rossa cambiata</String>
     </Entry>
 
-<<<<<<< HEAD
-=======
     <Entry Id="redzone_vote_started">
         <String xml:lang="en-US">Redzone voting started!</String>
     </Entry>
@@ -367,7 +365,6 @@
     <!-- ========================= -->
     <!-- Report -->
     <!-- ========================= -->
->>>>>>> b1c56db4
     <Entry Id="report_submitted">
         <String xml:lang="en-US">Your ~g~report ~s~on ~r~{0} ~s~has been submitted.</String>
         <String xml:lang="ar-001">تم إرسال الشكوى ~g~s~s~on ~r~{0} ~s~الخاص بك.</String>
@@ -2442,7 +2439,6 @@
         <String xml:lang="id-ID">Buka pemain yang terborgol ini menggunakan ~y~lockpick~s~.</String>
         <String xml:lang="lv-LV">Atbrīvojiet šo spēlētāju izmantojot ~y~rokuldzelžu uzlaušanas rīku~s~.</String>
         <String xml:lang="tr-TR">Bu kelepçeli oyuncuyu ~y~maymuncuk ~s~kullanarak serbest bırak.</String>
-<<<<<<< HEAD
         <String xml:lang="fr-FR">Libérez ce joueur menotté à l'aide d'un ~y~crochet~s~.</String>
         <String xml:lang="no-NO">Frigjør denne håndjernet med et ~y~låsevalg~s~.</String>
         <String xml:lang="sv-SE">Frigör denna handfängslande spelare med ett ~y~dyrk~s~.</String>
@@ -2474,9 +2470,8 @@
         <String xml:lang="fr-FR">Proposez des ~r~drogues~s~ à ce joueur.</String>
         <String xml:lang="no-NO">Tilby ~r~drugs~s~ til denne spilleren.</String>
         <String xml:lang="sv-SE">Erbjud ~r~droger~s~ till den här spelaren.</String>
-=======
-    </Entry>
-
+    </Entry>
+    
     <Entry Id="menu_playermenu_offer_services">
         <String xml:lang="en-US">Offer</String>
         <String xml:lang="id-ID">Tawarkan</String>
@@ -2495,7 +2490,6 @@
     <Entry Id="menu_playermenu_browse_services_description">
         <String xml:lang="en-US">Browse the ~y~items ~s~and ~y~services ~s~that this player is selling.</String>
         <String xml:lang="id-ID">telusuri ~y~barang ~s~dan ~y~jasa ~s~yang pemain ini tawarkan.</String>
->>>>>>> b1c56db4
     </Entry>
 
     <Entry Id="menu_playermenu_arrest">
