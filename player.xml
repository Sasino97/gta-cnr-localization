<?xml version="1.0" encoding="UTF-8"?>

<Entries>
    <Entry Id="share_pos_request">
        <String xml:lang="en-US">{0} ~s~wants to share their position with you.</String>
        <String xml:lang="nl-NL">{0} ~s~wilt zijn positie met jou delen.</String>
        <String xml:lang="fr-FR">{0} ~s~veut partager sa localisation avec toi.</String>
        <String xml:lang="it-IT">{0} ~s~vuole condidere la sua posizione con te.</String>
        <String xml:lang="de-DE">{0} ~s~möchte seinen Standpunkt mit dir teilen.</String>
        <String xml:lang="es-ES">{0} ~s~quiere compartir su posición contigo.</String>
        <String xml:lang="pl-PL">{0} ~s~chce udostępnić tobie swą pozycje.</String>
        <String xml:lang="pt-BR">{0} ~s~quere compariu su ubicazaun com Voce.</String>
        <String xml:lang="ar-001">{0} ~s~يريد مشاركة مكانه معك.</String>
        <String xml:lang="th-TH">{0} ~s~ต้องการแบ่งปันตำแหน่งของพวกเขากับคุณ</String>
        <String xml:lang="id-ID">{0} ~s~Ingin membagikan lokasinya kepada anda</String>
        <String xml:lang="hi-Latn">{0} ~s~apni location share karna chahte hain aapse.</String>
        <String xml:lang="lv-LV">{0} ~s~grib dalīties ar savu lokāciju.</String>
    </Entry>

    <Entry Id="gun_free_zone_entered">
        <String xml:lang="en-US">~y~Warning! ~s~You just entered a ~g~gun-free zone~s~. Civilians can't use firearms here.</String>
        <String xml:lang="nl-NL">~y~Waarschuwing! ~s~Je bent zojuist een ~g~wapen-vrije zone~s~ betreden. Burgers kunnen hier geen vuurwapens gebruiken.</String>
        <String xml:lang="fr-FR">~y~Avertissement! ~s~Tu viens d'entrer dans une ~g~zone interdite aux armes à feu~s~. Les civils ne peuvent pas utiliser d'armes à feu ici.</String>
        <String xml:lang="it-IT">~y~Attenzione! ~s~Sei entrato in una ~g~zona senza armi~s~. I civili non possono usare le armi da fuoco qui.</String>
        <String xml:lang="de-DE">~y~Achtung! ~s~Du hast gerade eine ~g~waffenfreie Zone~s~ betreten. Zivilisten können hier keine Waffen nutzen.</String>
        <String xml:lang="es-ES">~y~¡Advertencia! ~s~Acabas de entrar en una ~g~zona libre de armas~s~. Los civiles no pueden usar armas de fuego aquí.</String>
        <String xml:lang="pl-PL">~y~Ostrzeżenie! ~s~Wszedłeś do ~g~strefy bez broni~s~. Cywile nie mogą używać tu broni.</String>
        <String xml:lang="pt-BR">~y~Attention! ~s~Voce entrou un uma ~g~zona livre de armas~s~. Os civis não têm permissão para usar armas de fogo aqui.</String>
        <String xml:lang="ar-001">~y~تحذير! ~s~لقد دخلت للتو إلى ~g~منطقة خالية من الأسلحة~s~. لا يمكن للمدنيين استخدام الأسلحة النارية هنا.</String>
        <String xml:lang="th-TH">~y~คำเตือน! ~s~คุณเพิ่งเข้าสู่ ~g~เขตปลอดปืน~s~ พลเรือนไม่สามารถใช้อาวุธปืนได้ที่นี่</String>
        <String xml:lang="id-ID">~y~Peringatan! ~s~Anda telah memasuki ~g~zona bebas senjata~s~. Warga tidak dapat menggunakan senjata api disini.</String>
        <String xml:lang="hi-Latn">~y~Warning! ~s~Aap bas ek ~g~gun-free zone ~s~enter kiye hain. Civilians yaha bandookon ka istemaal nahi kar sakte.</String>
        <String xml:lang="lv-LV">~y~Brīdinājums! ~s~Jūs ienācāt ~g~gun-free zonā~s~. Civilie nevar izmantot ieročus šeit.</String>
    </Entry>

    <Entry Id="gun_free_zone_left">
        <String xml:lang="en-US">You just left the ~g~gun-free zone~s~.</String>
        <String xml:lang="nl-NL">Je bent zojuist de ~g~wapen-vrije zone~s~ verlaten.</String>
        <String xml:lang="fr-FR">Tu viens de quitter la ~g~zone interdite aux armes à feu~s~.</String>
        <String xml:lang="it-IT">Sei appena uscito dalla ~g~zona senza armi~s~.</String>
        <String xml:lang="de-DE">Du hast gerade die ~g~waffenfreie Zone~s~ verlassen.</String>
        <String xml:lang="es-ES">Acabas de salir de la ~g~zona libre de armas~s~.</String>
        <String xml:lang="pl-PL">Opuściłeś ~g~strefę bez broni~s~.</String>
        <String xml:lang="pt-BR">Você acabou de sair da ~g~zona livre de armas~s~.</String>
        <String xml:lang="ar-001">لقد غادرت للتو ~g~المنطقة الخالية من الأسلحة~s~.</String>
        <String xml:lang="th-TH">คุณเพิ่งออกจาก ~g~เขตปลอดปืน~s~</String>
        <String xml:lang="id-ID">Anda baru saja meninggalkan ~g~zona bebas senjata~s~.</String>
        <String xml:lang="hi-Latn">Aap bas bahar aaye ~g~gun-free zone ~s~se.</String>
        <String xml:lang="lv-LV">Jus tikko atstājāt ~g~gun-free zonu~s~.</String>
    </Entry>

    <Entry Id="mumble_voice_chat_disabled">
        <String xml:lang="en-US">Your voice chat is ~r~disabled~s~! You can enable it in the pause menu.</String>
        <String xml:lang="nl-NL">Je voice chat is ~r~uitgeschakeld~s~! Je kan het inschakelen via het pauze menu.</String>
        <String xml:lang="fr-FR">Ton chat vocal est ~r~désactivé~s~! Tu peux l'activer dans le menu pause.</String>
        <String xml:lang="it-IT">La tua chat vocale è ~r~disabilitata~s~! Puoi attivarla nel menu pausa.</String>
        <String xml:lang="de-DE">Dein Sprachchat ist ~r~deaktiviert~s~! Du kannst es im Pausenmenü aktivieren.</String>
        <String xml:lang="es-ES">¡Tu chat de voz está ~r~deshabilitado~s~! Puedes habilitarlo en el menú de pausa.</String>
        <String xml:lang="pl-PL">Twój czat głosowy jest ~r~wyłączony~s~! Możesz włączyć go w menu pauzy.</String>
        <String xml:lang="pt-BR">Seu bate-papo por voz está ~r~desativado~s~! Você pode ativá-lo no menu de pausa.</String>
        <String xml:lang="ar-001">الدردشة الصوتية الخاصة بك ~r~معطلة~s~! يمكنك تشغيله في القائمة الرئيسية.</String>
        <String xml:lang="th-TH">การแชทด้วยเสียงของคุณ ~r~ปิด~s~! คุณสามารถเปิดใช้งานได้ในเมนูหยุดชั่วคราว</String>
        <String xml:lang="id-ID">Voice chat anda ~r~dimatikan~s~! Anda dapat menyalakannya kembali di menu pause.</String>
        <String xml:lang="hi-Latn">Tumhara voice chat ~r~band ~s~hai! Aap pause menu mein jaake enable kar sakte ho..</String>
        <String xml:lang="lv-LV">Jūsu balss tērzēšana ir ~r~atspējota~s~! Jūs varat iespējot to pauzes izvelnē.</String>
    </Entry>

    <Entry Id="mumble_mic_disable">
        <String xml:lang="en-US">Your microphone is ~r~disabled~s~! You can enable it in the pause menu.</String>
        <String xml:lang="nl-NL">Je microfoon is ~r~uitgeschakeld~s~! Je kan het inschakelen via het pauze menu.</String>
        <String xml:lang="fr-FR">Ton microphone est ~r~désactivé~s~! Tu peux l'activer dans le menu pause.</String>
        <String xml:lang="it-IT">Il tuo microfono è ~r~disabilitato~s~! Puoi attivarlo nel menu pausa.</String>
        <String xml:lang="de-DE">Dein Mikrofon ist ~r~deaktiviert~s~! Du kannst es im Pausenmenü aktivieren.</String>
        <String xml:lang="es-ES">¡Tu micrófono está ~r~deshabilitado~s~! Puede habilitarlo en el menú de pausa.</String>
        <String xml:lang="pl-PL">Twój mikrofon jest ~r~wyłączony~s~! Możesz włączyć go w menu pauzy.</String>
        <String xml:lang="pt-BR">Seu microfone está ~r~desabilitado~s~! Você pode ativá-lo no menu de pausa.</String>
        <String xml:lang="ar-001">الميكروفون الخاص بك ~r~معطل~s~! يمكنك تشغيله في قائمة الإيقاف المؤقت.</String>
        <String xml:lang="th-TH">ไมโครโฟนของคุณ ~r~ปิด~s~! คุณสามารถเปิดใช้งานได้ในเมนูหยุดชั่วคราว</String>
        <String xml:lang="id-ID">Mikrofon anda ~r~dimatikan~s~! Anda dapat menyalakannya kembali di menu pause.</String>
        <String xml:lang="hi-Latn">Aapka microphone ~r~band ~s~hai! Aap pause menu mein jaake enable kar sakte ho..</String>
        <String xml:lang="lv-LV">Jūsu mikrofons ir ~r~atspējots~s~! Jūs varat iespējot to pauzes izvelnē.</String>
    </Entry>

    <Entry Id="mumble_connected_voice_server">
        <String xml:lang="en-US">You are now connected to the ~p~voice server~s~.</String>
        <String xml:lang="nl-NL">Je bent verbonden met de ~p~voice server~s~.</String>
        <String xml:lang="fr-FR">Tu es maintenant connecté au ~p~serveur vocal~s~.</String>
        <String xml:lang="it-IT">Sei ora connesso al ~p~server vocale~s~.</String>
        <String xml:lang="de-DE">Du bist nun mit dem ~p~Sprachserver~s~ verbunden.</String>
        <String xml:lang="es-ES">Ahora estás conectado al ~p~servidor de voz~s~.</String>
        <String xml:lang="pl-PL">Jesteś połączony do ~p~serweru głosowego~s~.</String>
        <String xml:lang="pt-BR">Agora você está conectado ao ~p~servidor voice~s~.</String>
        <String xml:lang="ar-001">أنت الآن متصل بالسيرفر ~p~خادم صوتي~s~.</String>
        <String xml:lang="th-TH">ตอนนี้คุณเชิ่อมต่อ ~p~เปิดไมค์~s~</String>
        <String xml:lang="id-ID">Sekarang anda terhubung ke ~p~server suara~s~.</String>
        <String xml:lang="hi-Latn">Ab aap connect ho gaye ho ~p~voice server ~s~se.</String>
        <String xml:lang="lv-LV">Jūs tagad esat pieslēgts ~p~balss tērzēšanas serverim~s~.</String>
    </Entry>

    <Entry Id="mumble_disconnected_voice_server">
        <String xml:lang="en-US">You have been disconnected from the ~p~voice server~s~.</String>
        <String xml:lang="nl-NL">Je hebt de verbinding verloren met de ~p~voice server~s~.</String>
        <String xml:lang="fr-FR">Tu as été déconnecté du ~p~serveur vocal~s~.</String>
        <String xml:lang="it-IT">Sei stato sconnesso dal ~p~server vocale~s~.</String>
        <String xml:lang="de-DE">Du wurdest vom ~p~Sprachserver~s~ getrennt.</String>
        <String xml:lang="es-ES">Ha sido desconectado del ~p~servidor de voz~s~.</String>
        <String xml:lang="pl-PL">Jesteś odłączony od ~p~serweru głosowego~s~.</String>
        <String xml:lang="pt-BR">Você foi desconectado do ~p~servidor voice~s~.</String>
        <String xml:lang="ar-001">لقد تم قطع اتصالك بالسيرفر ~p~خادم صوتي~s~.</String>
        <String xml:lang="th-TH">คุณถูกตัดการเชื่อมต่อจาก ~p~เซิร์ฟเวอร์เสียง~s~</String>
        <String xml:lang="id-ID">Anda terputus dari jaringan ~p~server suara~s~.</String>
        <String xml:lang="hi-Latn">Aap disconnect ho gaye ho ~p~voice server ~s~se.</String>
        <String xml:lang="lv-LV">Jūs tikat atslēgts no ~p~balss tērzēšanas servera~s~.</String>
    </Entry>

    <Entry Id="no_fly_zone_low_altitude">
        <String xml:lang="en-US">You can't ~r~fly airplanes ~s~at low altitude in this area.</String>
        <String xml:lang="nl-NL">Je kan geen ~r~vliegtuigen vliegen ~s~op laag niveau in dit gebied.</String>
        <String xml:lang="fr-FR">Tu ne peux pas ~r~faire voler des avions ~s~à basse altitude dans cette zone.</String>
        <String xml:lang="it-IT">Non puoi far ~r~volare gli aerei ~s~su basse altitudini in quest'area.</String>
        <String xml:lang="de-DE">Du kannst in diesem Gebiet keine ~r~Flugzeuge~s~ in niedriger Höhe fliegen.</String>
        <String xml:lang="es-ES">No se pueden ~r~volar aviones ~s~en baja altitud en esta zona.</String>
        <String xml:lang="pl-PL">Nie możesz ~r~latać samolotami ~s~tak nisko w tej strefie.</String>
        <String xml:lang="pt-BR">Não é possível ~r~voar aeronaves ~s~em baixa altitude nessa área.</String>
        <String xml:lang="ar-001">لا يمكنك ~r~الطيران بالطائرات ~s~على ارتفاع منخفض في هذه المنطقة.</String>
        <String xml:lang="th-TH">คุณไม่สามารถ ~r~บินเครื่องบิน ~s~ที่ระดับความสูงต่ำในบริเวณนี้ได้</String>
        <String xml:lang="id-ID">Anda tidak dapat ~r~menerbangkan pesawat ~s~dengan ketinggian yang terlalu rendah di area ini.</String>
        <String xml:lang="hi-Latn">Iss area mein ~r~airplanes ~s~kam uchai par udhana allowed nahi hai.</String>
        <String xml:lang="lv-LV">Jūs nevarat ~r~lidot ar līdmašīnu ~s~zemā augstumā šajā zonā.</String>
    </Entry>

    <!-- ========================= -->
    <!-- Redzones -->
    <!-- ========================= -->
    <Entry Id="redzone_entered">
        <String xml:lang="en-US">~y~Warning! ~s~You just entered a ~r~redzone~s~. Civilians and criminals are allowed to kill anyone on sight here.</String>
        <String xml:lang="nl-NL">~y~Waarschuwing! ~s~Je bent zojuist een ~r~rode zone~s~ betreden. Burgers en verdachten zijn toegestaan om iedereen hier te vermoorden.</String>
        <String xml:lang="fr-FR">~y~Avertissement! ~s~Tu viens d'entrer dans une ~r~zone rouge~s~. Les civils et les criminels sont autorisés à tuer n'importe qui à vue ici.</String>
        <String xml:lang="it-IT">~y~Attenzione! ~s~Sei appena entrato in una ~r~zona rossa~s~. I civili e criminali qui sono autorizzati ad uccidere chiunque a vista.</String>
        <String xml:lang="de-DE">~y~Achtung! ~s~Du hast gerade eine ~r~rote Zone~s~ betreten. Zivilisten und Kriminelle dürfen jeden bei Sichtkontakt töten.</String>
        <String xml:lang="es-ES">~y~¡Advertencia! ~s~Acabas de entrar en una ~r~zona roja~s~. Los civiles y los criminales pueden matar a cualquiera que vean aquí.</String>
        <String xml:lang="pl-PL">~y~Ostrzeżenie! ~s~Weszłeś do ~r~strefy zagrożonej~s~. Cywile i kryminaliści mogą zabijać tu zabijać wszystkich.</String>
        <String xml:lang="pt-BR">~y~viso! ~s~Vocês acabaram de entrar em uma ~r~zona vermelha~s~. Os civis e criminosos podem matar qualquer pessoa que virem aqui.</String>
        <String xml:lang="ar-001">~y~تحذير! ~s~لقد دخلت للتو إلى ~r~المنطقة الحمراء~s~. يُسمح للمدنيين والمجرمين بقتل أي شخص يراه هنا.</String>
        <String xml:lang="th-TH">~y~คำเตือน! ~s~คุณเพิ่งเข้าสู่ ~r~เรดโซน~s~ พลเรือนและอาชญากรได้รับอนุญาตให้สังหารใครก็ตามที่เห็นได้ที่นี่</String>
        <String xml:lang="id-ID">~y~Peringatan! ~s~Anda baru saja memasuki ~r~zona merah~s~. Warga dan kriminal diperbolehkan membunuh siapapun yang dilihat.</String>
        <String xml:lang="hi-Latn">~y~Warning! ~s~Aapne abhi ek ~r~redzone ~s~mein enter kiya hai. Yahan civilians aur criminals ko kisi ko bhi maarne ki permission hai.</String>
        <String xml:lang="lv-LV">~y~Brīdinājums! ~s~Jūs tikko ienācāt ~r~sarkanajā zonā~s~. Civilie un noziedznieki drīkst nogalināt jebkuru šeit.</String>
    </Entry>

    <Entry Id="redzone_entered_cop">
        <String xml:lang="en-US">1.5x bonus for ~b~arresting ~s~and ~r~killing ~s~criminals in this zone.</String>
        <String xml:lang="nl-NL">1.5x bonus voor het ~b~arresteren ~s~en ~r~vermoorden ~s~van criminelen in deze zone.</String>
        <String xml:lang="fr-FR">x1,5 bonus pour ~b~l'arrestation ~s~et le ~r~meurtre ~s~de criminels dans cette zone.</String>
<<<<<<< HEAD
        <String xml:lang="lv-LV">1.5x bonuss par noziedznieku ~b~arestēšanu ~s~un ~r~nogalināšanu ~s~šajā zonā.</String>
=======
        <String xml:lang="de-DE">1.5x Bonus für das ~b~Festnehmen ~s~und ~r~Töten ~s~von Kriminellen in diesem Bereich.</String>
>>>>>>> 19616f18
    </Entry>

    <Entry Id="redzone_entered_ems">
        <String xml:lang="en-US">1.5x bonus for ~p~reviving ~s~and ~r~healing ~s~patients in this zone.</String>
        <String xml:lang="nl-NL">1.5x bonus voor ~p~reanimeren ~s~en ~r~genezen ~s~van patienten in deze zone.</String>
        <String xml:lang="fr-FR">x1,5 bonus pour la ~p~réanimation ~s~et le ~r~soin ~s~des blessés dans cette zone.</String>
<<<<<<< HEAD
        <String xml:lang="lv-LV">1.5x bonuss par pacientu ~p~atdzīvināšanu ~s~un ~r~dziedēšanu~s~ šajā zonā.</String>
=======
        <String xml:lang="de-DE">1.5x Bonus für das ~p~Wiederbeleben ~s~und ~r~Heilen ~s~von Patienten in diesem Bereich.</String>
>>>>>>> 19616f18
    </Entry>
    
    <Entry Id="redzone_entered_crim">
        <String xml:lang="en-US">Killing ~b~police officers ~s~and ~p~paramedics ~s~in this zone is rewarded.</String>
        <String xml:lang="nl-NL">Het vermoorden van ~b~politie agenten ~s~en ~p~ambulanciers ~s~in deze zone word beloond.</String>
        <String xml:lang="fr-FR">Tuer des ~b~policiers ~s~et des ~p~ambulanciers ~s~dans cette zone est récompensé.</String>
<<<<<<< HEAD
        <String xml:lang="lv-LV">~b~Policistu ~s~un ~p~ārstu ~s~nogalināšana šajā zonā ir atalgota.</String>
=======
        <String xml:lang="de-DE">Das Töten von ~b~Polizisten ~s~und ~p~Medizinern ~s~in diesem Bereich wird belohnt.</String>
>>>>>>> 19616f18
    </Entry>

    
    <Entry Id="redzone_announcement">
        <String xml:lang="en-US">(C)Redzones:(/C) the active redzone is now (C){0}(/C).</String>
        <String xml:lang="nl-NL">(C)Rode zone:(/C) de actieve rode zone is nu (C){0}(/C).</String>
        <String xml:lang="fr-FR">(C)Zones rouges:(/C) la zone rouge active est maintenant à (C){0}(/C).</String>
<<<<<<< HEAD
        <String xml:lang="lv-LV">(C)Sarkanā zona:(/C) aktīva sarkanā zona tagad ir (C){0}(/C).</String>
=======
        <String xml:lang="de-DE">(C)Rote Zone:(/C) die aktuelle Rote Zone ist bei (C){0}(/C).</String>
>>>>>>> 19616f18
    </Entry>
    
    <Entry Id="redzone_announcement_cop">
        <String xml:lang="en-US">Arrest and kill criminals in redzones for a 1.5x bonus.</String>
        <String xml:lang="nl-NL">Arresteer en vermoord criminelen in rode zones voor een 1.5x bonus.</String>
        <String xml:lang="fr-FR">Arrêter et tuer les criminels dans les zones rouges pour un bonus x1,5.</String>
<<<<<<< HEAD
        <String xml:lang="lv-LV">Arestējiet un nogalinājiet noziedzniekus sarkanajā zonā, lai iegūtu 1.5x bonusu.</String>
=======
        <String xml:lang="de-DE">Verhaftet und tötet Verbrecher in roten Zonen für einen 1,5x Bonus.</String>
>>>>>>> 19616f18
    </Entry>
    
    <Entry Id="redzone_announcement_ems">
        <String xml:lang="en-US">Revive and heal patients in redzones for a 1.5x bonus.</String>
        <String xml:lang="nl-NL">Reanimeer en genees patienten in rode zones voor een 1.5x bonus.</String>
        <String xml:lang="fr-FR">Ranimer et soigner les blessés dans les zones rouges pour un bonus x1,5.</String>
<<<<<<< HEAD
        <String xml:lang="lv-LV">Atdzīviniet un dziedējiet pacientus sarkanajās zonās priekš 1.5x bonusa.</String>
=======
        <String xml:lang="de-DE">Belebe und heile Patienten in roten Zonen für einen 1,5x Bonus.</String>
>>>>>>> 19616f18
    </Entry>
    
    <Entry Id="redzone_announcement_crim">
        <String xml:lang="en-US">Kill cops and medics inside redzones for a reward.</String>
        <String xml:lang="nl-NL">Vermoord politieagenten en ambulanciers binnen in rode zones voor een beloning.</String>
        <String xml:lang="fr-FR">Tuer des policiers et des ambulanciers dans les zones rouges pour obtenir une récompense.</String>
<<<<<<< HEAD
        <String xml:lang="lv-LV">Nogaliniet policistus un ārstus sarkanajās zonās priekš atlīdzības.</String>
=======
        <String xml:lang="de-DE">Töte Polizisten und Mediziner innerhalb der roten Zonen um eine Belohnung zu erhalten.</String>
>>>>>>> 19616f18
    </Entry>
    

    <Entry Id="redzone_left">
        <String xml:lang="en-US">You left the ~r~redzone~s~.</String>
        <String xml:lang="nl-NL">Je hebt de ~r~rode zone~s~ verlaten.</String>
        <String xml:lang="fr-FR">Tu as quitté la ~r~zone rouge~s~.</String>
<<<<<<< HEAD
        <String xml:lang="lv-LV">Jūs atstājāt ~r~sarkano zonu~s~.</String>
=======
        <String xml:lang="de-DE">Du hast die ~r~rote Zone~s~ verlassen.</String>
>>>>>>> 19616f18
    </Entry>

    <Entry Id="redzone_command">
        <String xml:lang="en-US">The current redzone is ~r~{0}~s~.</String>
        <String xml:lang="nl-NL">De huidige rode zone is ~r~{0}~s~.</String>
        <String xml:lang="fr-FR">La zone rouge actuelle est à ~r~{0}~s~.</String>
<<<<<<< HEAD
        <String xml:lang="lv-LV">Pašreizēja sarkanā zona ir ~r~{0}~s~.</String>
=======
        <String xml:lang="de-DE">Die aktuelle rote Zone ist ~r~{0}~s~.</String>
>>>>>>> 19616f18
    </Entry>

    <Entry Id="redzone_will_change">
        <String xml:lang="en-US">(C)Redzones:(/C) the active redzone will change ~y~{0}~s~.</String>
<<<<<<< HEAD
        <String xml:lang="nl-NL">(C)Rode zones:(/C) de actieve rode zone verandert ~y~{0}~s~.</String>
        <String xml:lang="lv-LV">(C)Sarkanās zonas:(/C) aktīva sarkanā zona nomainīsies ~y~{0}~s~.</String>
=======
        <String xml:lang="nl-NL">(C)Rode zones:(/C) de actieve rode zone verandert elke ~y~{0}~s~.</String>
        <String xml:lang="de-DE">(C)Rote Zone:(/C) die aktuelle rote Zone wird sich ändern: ~y~{0}~s~.</String>
>>>>>>> 19616f18
    </Entry>

    <Entry Id="redzone_changed">
        <String xml:lang="en-US">~r~Redzone changed</String>
        <String xml:lang="nl-NL">~r~Rode zone is verandert</String>
        <String xml:lang="fr-FR">~r~Changement de zone rouge</String>
<<<<<<< HEAD
        <String xml:lang="lv-LV">~r~Sarkanā zona ir mainījusies</String>
=======
        <String xml:lang="de-DE">~r~Rote Zone wurde geändert</String>
>>>>>>> 19616f18
    </Entry>

    <!-- ========================= -->
    <!-- Report -->
    <!-- ========================= -->
    <Entry Id="report_submitted">
        <String xml:lang="en-US">Your ~g~report ~s~on ~r~{0} ~s~has been submitted.</String>
        <String xml:lang="nl-NL">Je ~g~rapport ~s~op ~r~{0} ~s~is verstuurd.</String>
        <String xml:lang="fr-FR">Ton ~g~signalement ~s~sur ~r~{0} ~s~a été envoyé.</String>
        <String xml:lang="it-IT">La tua ~g~segnalazione ~s~su ~r~{0} ~s~è stata inviata.</String>
        <String xml:lang="pl-PL">Twoje ~g~zgłoszenie ~r~{0} ~s~zostało przyjęte.</String>
        <String xml:lang="es-ES">Su ~g~informe ~s~sobre ~r~{0} ~s~ha sido presentado.</String>
        <String xml:lang="pt-BR">Seu ~g~report ~s~sobre ~r~{0} ~s~foi enviado.</String>
        <String xml:lang="de-DE">Deine ~g~Meldung gegem ~r~{0} ~s~wurde eingereicht.</String>
        <String xml:lang="ar-001">تم إرسال الشكوى ~g~s~s~on ~r~{0} ~s~الخاص بك.</String>
        <String xml:lang="th-TH">~g~รายงาน ~s~บน ~r~{0} ~s~ของคุณถูกส่งไปแล้ว</String>
        <String xml:lang="id-ID">~g~Laporan anda ~s~terhadap ~r~{0} ~s~telah berhasil dikirimkan</String>
        <String xml:lang="hi-Latn">Aapki ~g~report ~s~inn par ~r~{0} ~s~submit ho gayi hai.</String>
        <String xml:lang="lv-LV">Jūsu ~g~ziņojums ~s~par ~r~{0} ~s~tika iesniegts.</String>
    </Entry>

    <Entry Id="report_cant_report_player_that_soon">
        <String xml:lang="en-US">~r~You cannot report the same player that soon.</String>
        <String xml:lang="nl-NL">~r~Je kan niet dezelfde speler zo kort achter elkaar rapporteren.</String>
        <String xml:lang="fr-FR">~r~Tu ne peux pas signaler le même joueur aussi rapidement.</String>
        <String xml:lang="it-IT">~r~Non puoi segnalare lo stesso giocatore così presto.</String>
        <String xml:lang="pl-PL">~r~Nie możesz tak szybko zgłosić tego samego gracza.</String>
        <String xml:lang="es-ES">~r~No se puede denunciar al mismo jugador tan pronto.</String>
        <String xml:lang="pt-BR">~r~O mesmo jogador não pode ser denunciado tão cedo.</String>
        <String xml:lang="de-DE">~r~Du kannst denselben Spieler so schnell nicht noch einmal melden.</String>
        <String xml:lang="ar-001">~r~لا يمكنك الإبلاغ عن نفس اللاعب بهذه السرعة.</String>
        <String xml:lang="th-TH">~r~คุณไม่สามารถรายงานผู้เล่นคนเดียวกันได้ในเร็วๆ นี้</String>
        <String xml:lang="id-ID">~r~Anda tidak dapat melaporkan pemain yang sama secepat itu.</String>
        <String xml:lang="hi-Latn">~r~Itni jaldi wapas usi player ko report nahi kar sakte ho.</String>
        <String xml:lang="lv-LV">~r~Jūs nevarat ziņot par to pašu spēlētāju tik drīz.</String>
    </Entry>

    <Entry Id="report_cmd_suggestion_help">
        <String xml:lang="en-US">Report a player for breaking the game rules or ToS.</String>
        <String xml:lang="nl-NL">Geef een speler aan voor het overtreden van de spelregels of gebruikersvoorwaarden.</String>
        <String xml:lang="de-DE">Melde einen Spieler für das Brechen der Spielregeln oder ToS.</String>
        <String xml:lang="it-IT">Segnala un giocatore per violazione delle regole di gioco o dei ToS.</String>
        <String xml:lang="fr-FR">Signaler un joueur qui enfreint les règles du jeu ou les CGU.</String>
        <String xml:lang="id-ID">Laporkan pemain yang melanggar aturan atau ToS.</String>
        <String xml:lang="lv-LV">Ziņojiet par spēlētāju, kas pārkāpj spēles noteikumus vai ToS.</String>
    </Entry>

    <Entry Id="report_cmd_suggestion_param_name">
        <String xml:lang="en-US">player id</String>
        <String xml:lang="nl-NL">speler ID</String>
        <String xml:lang="de-DE">Spieler ID</String>
        <String xml:lang="it-IT">ID giocatore</String>
        <String xml:lang="fr-FR">ID du joueur</String>
        <String xml:lang="id-ID">Id pemain</String>
        <String xml:lang="lv-LV">spēlētaja ID</String>
    </Entry>

    <Entry Id="report_cmd_suggestion_param_help">
        <String xml:lang="en-US">The id of the player you want to report.</String>
        <String xml:lang="nl-NL">Het ID van de speler waarvan je aangifte wilt doen.</String>
        <String xml:lang="de-DE">Die ID des Spielers, den du melden willst.</String>
        <String xml:lang="it-IT">L'ID del giocatore che desideri segnalare.</String>
        <String xml:lang="fr-FR">L'ID du joueur que tu souhaites signaler.</String>
        <String xml:lang="id-ID">Id pemain yang akan dilaporkan.</String>
        <String xml:lang="lv-LV">Spēlētāja ID, par kuru gribat ziņot.</String>
    </Entry>

    <Entry Id="input_report_warning">
        <String xml:lang="en-US">You are about to report ~r~{0} ~s~for {1}.\nFalsely reporting another user will result in ~r~you being banned ~s~instead. Do you want to proceed?</String>
        <String xml:lang="nl-NL">Je staat op het punt om ~r~{0} ~s~aangifte te doen voor {1}.\nOnterecht aangifte doen van een andere speler zal resulteren in ~r~een ban voor jou~s~. Wil je doorgaan?</String>
        <String xml:lang="de-DE">Du bist dabei, ~r~{0} ~s~für {1} ~s~zu melden.\nFalsches Melden eines anderen Spieler wird dazu führen, dass du stattdessen ~r~gebannt wirst~s~. Möchtest du fortfahren?</String>
        <String xml:lang="it-IT">Stai per segnalare ~r~{0} ~s~per {1}.\nSegnalare falsamente un altro utente comporterà ~r~il tuo ban~s~. Vuoi procedere?</String>
        <String xml:lang="fr-FR">Tu es sur le point de signaler ~r~{0} ~s~pour {1}.\nSi tu signales faussement un autre utilisateur, ~r~tu seras banni ~s~à sa place. Veux-tu continuer?</String>
        <String xml:lang="id-ID">Kamu akan melaporkan ~r~{0} ~s~untuk {1}.\nLaporan yang salah terhadap pemain lain akan ~r~membuatmu diban~s~. Apakah kamu ingin melanjutkan laporanmu?</String>
        <String xml:lang="lv-LV">Jūs gatavojaties ziņot par ~r~{0} ~s~par {1}. \nNepatiesa ziņošana rezultēs ~r~jūsu konta bloķēšanā~s~. Vai jūs gribat turpināt?</String>
    </Entry>

    <!-- ========================= -->
    <!-- Services / Linking -->
    <!-- ========================= -->
    <Entry Id="service_cant_unlink_all">
        <String xml:lang="en-US">~r~You cannot unlink all services. There must be at least one service linked.</String>
        <String xml:lang="nl-NL">~r~Je kan niet alle services verwijderen. Er moet minimaal één service gelinkt zijn.</String>
        <String xml:lang="fr-FR">~r~Tu ne peux pas dissocier tous les services. Il doit y avoir au moins un service lié.</String>
        <String xml:lang="it-IT">~r~Non puoi scollegare tutti i servizi. Almeno un servizio deve restare collegato.</String>
        <String xml:lang="pl-PL">~r~Nie możesz odpiąć wszystkich usług. Co najmniej jedna usługa musi być podpięta.</String>
        <String xml:lang="es-ES">~r~No se pueden desvincular todos los servicios. Debe haber al menos un servicio vinculado.</String>
        <String xml:lang="pt-BR">~r~Nem todos os serviços podem ser desvinculados. Deve haver pelo menos um serviço vinculado.</String>
        <String xml:lang="de-DE">~r~Du kannst nicht alle Dienste entkoppeln. Es muss mindestens einen verknüpften Dienst geben.</String>
        <String xml:lang="ar-001">~r~لا يمكنك إلغاء ربط كافة الخدمات. يجب أن تكون هناك خدمة واحدة مرتبطة على الأقل.</String>
        <String xml:lang="th-TH">~r~คุณไม่สามารถยกเลิกการเชื่อมโยงบริการทั้งหมดได้ จะต้องมีการเชื่อมโยงอย่างน้อยหนึ่งบริการ</String>
        <String xml:lang="id-ID">~r~Anda tidak dapat memutuskan seluruh akun. Wajib ada satu akun yang tersambung. </String>
        <String xml:lang="hi-Latn">~r~Aap sabhi services ko unlink nahi kar sakte. Kam se kam ek service ko link rakhna hoga.</String>
        <String xml:lang="lv-LV">~r~Jūs nevarat atsaistīt visus servisus. Vismaz vienam servisam ir jābūt saistītam.</String>
    </Entry>

    <!-- {0} = Service name (Discord; FiveM; Steam; ...) -->
    <Entry Id="service_unlinked">
        <String xml:lang="en-US">You ~g~successfully ~s~unlinked {0} from your account.</String>
        <String xml:lang="nl-NL">Je hebt ~g~succesvol ~s~{0} verwijderd van je account.</String>
        <String xml:lang="fr-FR">Tu as ~g~réussi ~s~à dissocier {0} de ton compte.</String>
        <String xml:lang="it-IT">Hai scollegato con ~g~successo ~s~{0} dal tuo account.</String>
        <String xml:lang="pl-PL">~g~Udało ci się ~s~odpiąć {0} od twojego konta.</String>
        <String xml:lang="es-ES">Has ~g~desvinculado ~s~con éxito {0} de tu cuenta.</String>
        <String xml:lang="pt-BR">Você ~g~desvinculou ~s~com sucesso {0} de sua conta.</String>
        <String xml:lang="de-DE">Du hast die {0}-Verknüpfung ~g~erfolgreich ~s~von deinem Account aufgehoben.</String>
        <String xml:lang="ar-001">لقد ~g~نجحت في ~s~إلغاء ربط {0} بحسابك.</String>
        <String xml:lang="th-TH">คุณ ~g~สำเร็จ ~s~ยกเลิกการเชื่อมโยง {0} จากบัญชีของคุณ</String>
        <String xml:lang="id-ID">Anda ~g~telah berhasil ~s~melepaskan {0} dari akun anda.</String>
        <String xml:lang="hi-Latn">Aapne ~g~successfully ~s~apne account se {0} ko unlink kar diya hai.</String>
        <String xml:lang="lv-LV">Jūs ~g~veiksmīgi ~s~atsaistījāt {0} no jūsu konta.</String>
    </Entry>

    <Entry Id="service_linked">
        <String xml:lang="en-US">You've ~g~successfully ~s~linked ~b~{0} ~s~to your account.</String>
        <String xml:lang="nl-NL">Je hebt ~g~succesvol ~b~{0} ~s~gelinkt aan je account.</String>
        <String xml:lang="fr-FR">Tu as ~g~réussi ~s~à lier ~b~{0} ~s~à ton compte.</String>
        <String xml:lang="it-IT">Hai collegato con ~g~successo ~b~{0} ~s~al tuo account.</String>
        <String xml:lang="pl-PL">~g~Udało ci się ~s~podpiąć ~b~{0} ~s~do twojego konta.</String>
        <String xml:lang="es-ES">Usted ha ~g~con éxito ~s~vinculado ~b~{0} ~s~a su cuenta.</String>
        <String xml:lang="pt-BR">Você foi ~g~sucessivamente ~s~vinculado ~b~{0} ~s~à sua conta.</String>
        <String xml:lang="de-DE">Du hast ~g~erfolgreich~s~ ~b~{0} ~s~mit deinem Account verknüpft.</String>
        <String xml:lang="ar-001">لقد ~g~نجحت في ~s~ربط ~b~{0} ~s~بحسابك.</String>
        <String xml:lang="th-TH">คุณได้ ~g~สำเร็จ ~s~เชื่อมโยง ~b~{0} ~s~กับบัญชีของคุณ</String>
        <String xml:lang="id-ID">Anda telah ~g~berhasil ~s~menyambungkan ~b~{0} ~s~kepada akun anda.</String>
        <String xml:lang="hi-Latn">Aapne ~g~successfully ~s~apne account se ~b~{0} ~s~ko link kar diya hai.</String>
        <String xml:lang="lv-LV">Jūs ~g~veiksmīgi ~s~saistījāt ~b~{0} ~s~ar savu kontu.</String>
    </Entry>

    <Entry Id="service_mail_already_linked">
        <String xml:lang="en-US">~r~This email address is already linked to another account.</String>
        <String xml:lang="nl-NL">~r~Dit email adres is al gelinkt aan een ander account.</String>
        <String xml:lang="fr-FR">~r~Cette adresse email est déjà liée à un autre compte.</String>
        <String xml:lang="it-IT">~r~Questo indirizzo email è già collegato ad un altro account.</String>
        <String xml:lang="pl-PL">~r~Ten adres email jest już podpięty do innego konta.</String>
        <String xml:lang="es-ES">~r~Su dirección de correo electrónico ya está vinculada a otra cuenta.</String>
        <String xml:lang="pt-BR">~r~Seu endereço de e-mail já está vinculado a outra conta.</String>
        <String xml:lang="de-DE">~r~Diese Email-Adresse ist bereits mit einem anderen Account verknüpft.</String>
        <String xml:lang="ar-001">~r~البريد الإلكتروني هذا مرتبط بالفعل بحساب آخر.</String>
        <String xml:lang="th-TH">~r~ที่อยู่อีเมลนี้เชื่อมโยงกับบัญชีอื่นแล้ว</String>
        <String xml:lang="id-ID">~r~Email ini sudah terhubung dengan akun lain.</String>
        <String xml:lang="hi-Latn">~r~Yeh email address pehle se hi doosre account se link hai.</String>
        <String xml:lang="lv-LV">~r~Šīs e-pasts jau ir saistīts ar citu kontu.</String>
    </Entry>

    <Entry Id="service_mail_cooldown">
        <String xml:lang="en-US">~r~You must wait 2 minutes between email change attempts.</String>
        <String xml:lang="nl-NL">~r~Je moet 2 minuten wachten tussen email aanpassingen.</String>
        <String xml:lang="fr-FR">~r~Tu dois attendre 2 minutes entre les tentatives de changement d'adresse email.</String>
        <String xml:lang="it-IT">~r~Devi aspettare 2 minuti tra i tentativi di cambio dell'indirizzo email.</String>
        <String xml:lang="pl-PL">~r~Musisz poczekać 2 minuty pomiędzy zmianami emaila.</String>
        <String xml:lang="es-ES">~r~Debe esperar 2 minutos entre los intentos de cambio de correo electrónico.</String>
        <String xml:lang="pt-BR">~r~É necessário aguardar 2 minutos entre as tentativas de alteração de e-mail.</String>
        <String xml:lang="de-DE">~r~Du musst 2 Minuten zwischen Email-Änderungsversuchen warten.</String>
        <String xml:lang="ar-001">~r~يجب عليك الانتظار لمدة دقيقتين بين محاولات تغيير البريد الإلكتروني.</String>
        <String xml:lang="th-TH">~r~คุณต้องรอ 2 นาทีระหว่างการพยายามเปลี่ยนอีเมล</String>
        <String xml:lang="id-ID">~r~Anda harus menunggu 2 menit untuk setiap percobaan penggantian email.</String>
        <String xml:lang="hi-Latn">~r~Aapko email change karne ke attempts ke beech mein 2 minutes ka wait karna hoga.</String>
        <String xml:lang="lv-LV">~r~Jums ir jāpagaida 2 minūtes pirms citas e-pasta mainīšanas mēģinājuma.</String>
    </Entry>

    <Entry Id="service_mail_invalid">
        <String xml:lang="en-US">~r~{0} is not a valid email address.</String>
        <String xml:lang="nl-NL">~r~{0} is niet een geldig email adres.</String>
        <String xml:lang="fr-FR">~r~{0} n'est pas une adresse email valide.</String>
        <String xml:lang="it-IT">~r~{0} non è un indirizzo email valido.</String>
        <String xml:lang="pl-PL">~r~{0} nie jest prawidłowym adresem email.</String>
        <String xml:lang="es-ES">~r~{0} no es una dirección de correo electrónico válida.</String>
        <String xml:lang="pt-BR">~r~{0} não é um endereço de e-mail válido.</String>
        <String xml:lang="de-DE">~r~{0} ist keine gültige Email-Adresse.</String>
        <String xml:lang="ar-001">~r~{0} ليس بريد إلكتروني صالحًا.</String>
        <String xml:lang="th-TH">~r~{0} ไม่ใช่ที่อยู่อีเมลที่ถูกต้อง</String>
        <String xml:lang="id-ID">~r~{0} bukan alamat email yang valid</String>
        <String xml:lang="hi-Latn">~r~{0} ek valid email address nahi hai.</String>
        <String xml:lang="lv-LV">~r~{0} nav derīga e-pasta adrese.</String>
    </Entry>

    <!-- {0} = both the same -> Service name (Discord; FiveM; Steam; ...) -->
    <Entry Id="service_account_not_found_restart">
        <String xml:lang="en-US">{0} account not found. Make sure your {0} desktop app is running, then restart FiveM and retry.</String>
        <String xml:lang="nl-NL">{0} account niet gevonden. Zorg ervoor dat de {0} desktop app aan staat, herstart FiveM en probeer opnieuw.</String>
        <String xml:lang="fr-FR">Le compte {0} n'a pas été trouvé. Assure-toi que ton application de bureau {0} fonctionne, puis redémarre FiveM et réessaye.</String>
        <String xml:lang="it-IT">Account {0} non trovato. Assicurati che l'applicazione {0} sia in esecuzione sul desktop, poi riavvia FiveM e riprova.</String>
        <String xml:lang="pl-PL">{0} konto nie znalezione. Upewnij się że aplikacja {0} jest uruchomiona, a potem zrestartuj FiveM i spróbuj ponownie.</String>
        <String xml:lang="es-ES">{0} cuenta no encontrada. Asegúrese de que su aplicación de escritorio {0} se está ejecutando, reinicie FiveM y vuelva a intentarlo.</String>
        <String xml:lang="pt-BR">{0} cuenta no encontrada. Asegúrese de que su aplicación de escritorio {0} se está ejecutando, reinicie FiveM y vuelva a intentarlo.</String>
        <String xml:lang="de-DE">{0} Account wurde nicht gefunden. Stelle sicher, dass deine {0} Desktop-App läuft, starte danach FiveM neu und versuche es erneut.</String>
        <String xml:lang="ar-001">لم يتم العثور على حساب {0}. تأكد من تشغيل التطبيق علي سطح المكتب {0}، ثم أعد تشغيل FiveM وأعد المحاولة.</String>
        <String xml:lang="th-TH">ไม่พบบัญชี {0} ตรวจสอบให้แน่ใจว่าแอปเดสก์ท็อป {0} ของคุณทำงานอยู่ จากนั้นรีสตาร์ท FiveM แล้วลองอีกครั้ง</String>
        <String xml:lang="id-ID">{0} akun tidak ditemukan. Pastikan aplikasi desktop {0} anda berjalan, lalu restart FiveM dan coba kembali.</String>
        <String xml:lang="hi-Latn">{0} account nahi mila. Check kare ki aapka {0} desktop app chal raha hai, phir FiveM restart karo aur retry karo.</String>
        <String xml:lang="lv-LV">{0} konts netika atrasts. Pārliecinieties, ka jūsu {0} datora lietotne darbojas, pēc tam restartējiet FiveM un mēģiniet vēlreiz.</String>
    </Entry>

    <Entry Id="service_account_not_found_disconnect">
        <String xml:lang="en-US">{0} account not found. Disconnect and go back to the FiveM launcher, then log in to your FiveM account and retry.</String>
        <String xml:lang="nl-NL">{0} account niet gevonden. Disconnect en ga terug naar de FiveM laucnher, log in op de FiveM account en probeer opnieuw.</String>
        <String xml:lang="fr-FR">Le compte {0} n'a pas été trouvé. Déconnecte-toi et retourne au launcher FiveM, puis connecte-toi à ton compte FiveM et réessaye.</String>
        <String xml:lang="it-IT">Account {0} non trovato. Disconnettiti e torna al launcher di FiveM, poi effettua l'accesso al tuo account FiveM e riprova.</String>
        <String xml:lang="pl-PL">{0} konto nie znalezione. Rozłącz się i zrestartuj FiveM, potem zaloguj się do konta FiveM i spróbuj ponownie.</String>
        <String xml:lang="es-ES">{0} cuenta no encontrada. Desconéctese y vuelva al lanzador FiveM, luego inicie sesión en su cuenta FiveM y vuelva a intentarlo.</String>
        <String xml:lang="pt-BR">{0} conta não encontrada. Faça logout e retorne ao inicializador do FiveM, depois faça login na sua conta do FiveM e tente novamente.</String>
        <String xml:lang="de-DE">{0} Account wurde nicht gefunden. Trenne die Verbindung und gehe zurück in den FiveM Launcher, logge dich in deinen FiveM Account ein und versuche es erneut.</String>
        <String xml:lang="ar-001">لم يتم العثور على حساب {0}. اقطع الاتصال وارجع إلى مشغل FiveM، ثم قم بتسجيل الدخول إلى حساب FiveM الخاص بك وأعد المحاولة.</String>
        <String xml:lang="th-TH">ไม่พบบัญชี {0} ยกเลิกการเชื่อมต่อและกลับไปที่ FiveM Launcher จากนั้นเข้าสู่ระบบบัญชี FiveM ของคุณแล้วลองอีกครั้ง</String>
        <String xml:lang="id-ID">{0} akun tidak ditemukan. Silahkan keluar dari server dan kembali ke menu utama FiveM, lalu login akun FiveM anda dan coba kembali.</String>
        <String xml:lang="hi-Latn">{0} account nahi mila. Disconnect karo aur FiveM launcher mein wapas jao, phir apne FiveM account mein login karo aur retry karo.</String>
        <String xml:lang="lv-LV">{0} konts netika atrasts. Atvienojieties un atveriet FiveM Launcher, pēc tam ienāciet savā FiveM kontā un mēģiniet vēlreiz.</String>
    </Entry>

    <Entry Id="server_processing_request">
        <String xml:lang="en-US">~r~The server is still processing your previous request. Please, wait before sending another one.</String>
        <String xml:lang="nl-NL">~r~De server is nog je vorige aanvraag aan het verwerken. Wacht alstublieft voordat je een nieuwe stuurt.</String>
        <String xml:lang="fr-FR">~r~Le serveur est en train de traiter ta demande précédente. Merci de patienter avant d'en envoyer une autre.</String>
        <String xml:lang="it-IT">~r~Il server sta ancora elaborando la tua richiesta precedente. Per favore, attendi prima di inviarne un'altra.</String>
        <String xml:lang="pl-PL">~r~Serwer nadal przetwarza twoją ostatnią akcję. Poczekaj zanim wykonasz kolejną.</String>
        <String xml:lang="es-ES">~r~El servidor aún está procesando su solicitud anterior. Por favor, espere antes de enviar otra.</String>
        <String xml:lang="pt-BR">~r~O servidor ainda está processando sua solicitação anterior. Aguarde antes de enviar outra.</String>
        <String xml:lang="de-DE">~r~Der Server verarbeitet immernoch deine vorherige Anfrage. Bitte warte, bevor du eine weitere sendes.</String>
        <String xml:lang="ar-001">~r~يزال السيرفر يعالج طلبك السابق. من فضلك، انتظر قبل إرسال واحد أخر.</String>
        <String xml:lang="th-TH">~r~เซิร์ฟเวอร์ยังคงประมวลผลคำขอก่อนหน้าของคุณ กรุณารอก่อนที่จะส่งอีก</String>
        <String xml:lang="id-ID">~r~Server ini masih memproses permintaan sebelumnya. Mohon tunggu, sebelum mengirimkan permintaan kembali.</String>
        <String xml:lang="hi-Latn">~r~Server abhi bhi aapka pehla request process kar raha hai. Ek aur request bhejne se pehle thoda wait karo.</String>
        <String xml:lang="lv-LV">~r~Serveris vēl apstrādā jūsu iepriekšējo pieprasījumu. Lūdzu, uzgaidiet pirms cita sniegšanas.</String>
    </Entry>

    <Entry Id="entered_password_too_short">
        <String xml:lang="en-US">~r~The entered password is too short (min 8 characters). Operation canceled.</String>
        <String xml:lang="nl-NL">~r~Het ingevoerde wachtwoord is te kort (min 8 karakters). Operatie geannuleerd.</String>
        <String xml:lang="fr-FR">~r~Le mot de passe saisi est trop court (minimum 8 caractères). L'opération est annulée.</String>
        <String xml:lang="it-IT">~r~La password inserita è troppo corta (minimo 8 caratteri). Operazione annullata.</String>
        <String xml:lang="pl-PL">~r~Hasło jest za krótkie (minimum 8 znaków). Operacja anulowana.</String>
        <String xml:lang="es-ES">~r~La contraseña introducida es demasiado corta (mínimo 8 caracteres). Operación cancelada.</String>
        <String xml:lang="pt-BR">~r~A senha digitada é muito curta (mínimo de 8 caracteres). Operação cancelada.</String>
        <String xml:lang="de-DE">~r~Das eingegebene Passwort ist zu kurz (mindestens 8 Zeichen). Vorgang abgebrochen.</String>
        <String xml:lang="ar-001">~r~كلمة المرور التي تم إدخالها قصيرة جدًا (8 أحرف على الأقل). تم إلغاء العملية</String>
        <String xml:lang="th-TH">~r~รหัสผ่านที่ป้อนสั้นเกินไป (ขั้นต่ำ 8 ตัวอักษร) การดำเนินการถูกยกเลิก</String>
        <String xml:lang="id-ID">~r~Kata sandi yang anda masukkan terlalu pendek (min 8 karakter). Pengerjaan dibatalkan.</String>
        <String xml:lang="hi-Latn">~r~Enter kiya gaya password bahut chhota hai (minimum 8 characters). Operation cancel ho gaya hai.</String>
        <String xml:lang="lv-LV">~r~Ievadīta parole ir pārāk īsa (min 8 rakstu zīmes). Operācija atcelta.</String>
    </Entry>

    <Entry Id="entered_password_dont_match">
        <String xml:lang="en-US">~r~The entered passwords don't match. Operation canceled.</String>
        <String xml:lang="nl-NL">~r~De ingevoerde wachtwoorden zijn incorrect. Operatie geannuleerd.</String>
        <String xml:lang="fr-FR">~r~Les mots de passe saisis ne correspondent pas. L'opération est annulée.</String>
        <String xml:lang="it-IT">~r~Le password inserite non corrispondono. Operazione annullata.</String>
        <String xml:lang="pl-PL">~r~Hasła się nie zgadzają. Operacja anulowana.</String>
        <String xml:lang="es-ES">~r~Las contraseñas introducidas no coinciden. Operación cancelada.</String>
        <String xml:lang="pt-BR">~r~As senhas inseridas não correspondem. Operação cancelada.</String>
        <String xml:lang="de-DE">~r~Die eingegebenen Passwörter stimmen nicht überein. Vorgang abgebrochen.</String>
        <String xml:lang="ar-001">~r~كلمات المرور المدخلة غير متطابقة. تم إلغاء العملية.</String>
        <String xml:lang="th-TH">~r~รหัสผ่านที่ป้อนไม่ตรงกัน การดำเนินการถูกยกเลิก</String>
        <String xml:lang="id-ID">~r~Kata sandi yang anda masukkan tidak sesuai. Pengerjaan dibatalkan.</String>
        <String xml:lang="hi-Latn">~r~Enter kiye gaye passwords match nahi karte. Operation cancel ho gaya hai.</String>
        <String xml:lang="lv-LV">~r~Ievadītas paroles nesakrīt. Operācija atcelta.</String>
    </Entry>

    <Entry Id="password_changed">
        <String xml:lang="en-US">Your ~b~password ~s~has been ~g~successfully changed~s~.</String>
        <String xml:lang="nl-NL">Je ~b~wachtwoord ~s~is ~g~succesvol aangepast~s~.</String>
        <String xml:lang="fr-FR">Ton ~b~mot de passe ~s~a été ~g~changé avec succès~s~.</String>
        <String xml:lang="it-IT">La tua ~b~password ~s~è stata ~g~cambiata con successo~s~.</String>
        <String xml:lang="pl-PL">Twoje ~b~hasło ~s~zostało ~g~pomyślnie zmienione~s~.</String>
        <String xml:lang="es-ES">Su ~b~contraseña ~s~ha sido ~g~cambiada con éxito~s~.</String>
        <String xml:lang="pt-BR">Sua ~b~senha ~s~foi ~g~alterada com sucesso~s~.</String>
        <String xml:lang="de-DE">Dein ~b~Passwort ~s~wurde ~g~erfolgreich geändert~s~.</String>
        <String xml:lang="ar-001">لقد تم ~g~تغيير بنجاح~s~ ~b~كلمة المرور~s~.</String>
        <String xml:lang="th-TH">~b~รหัสผ่าน ~s~ของคุณได้ถูกเปลี่ยน ~g~เรียบร้อยแล้ว~s~</String>
        <String xml:lang="id-ID">~b~Kata sandi anda ~s~sudah ~g~berhasil diganti~s~.</String>
        <String xml:lang="hi-Latn">Aapka ~b~password ~s~ho chuka hai ~g~successfully change~s~.</String>
        <String xml:lang="lv-LV">Jūsu ~b~parole ~s~tika ~g~veiksmīgi nomainīta~s~.</String>
    </Entry>

    <Entry Id="cant_do_while_fake_username">
        <String xml:lang="en-US">~r~You cannot do this while you're using a fake username.</String>
        <String xml:lang="nl-NL">~r~Je kan dit niet doen terwijl je een fake username gebruikt.</String>
        <String xml:lang="fr-FR">~r~Tu ne peux pas faire cela lorsque tu utilises un faux nom d'utilisateur.</String>
        <String xml:lang="it-IT">~r~Non puoi farlo mentre stai usando un nome utente falso.</String>
        <String xml:lang="pl-PL">~r~Nie możesz tego zrobić gdy używasz fałszywego nicku.</String>
        <String xml:lang="es-ES">~r~No puedes hacer esto mientras estés usando un nombre de usuario falso.</String>
        <String xml:lang="pt-BR">~r~Não é possível fazer isso enquanto estiver usando um nome de usuário falso.</String>
        <String xml:lang="de-DE">~r~Du kannst das nicht tun, während du einen Fake-Username nutzt.</String>
        <String xml:lang="ar-001">~r~لا يمكنك القيام بذلك أثناء استخدام اسم مستخدم مزيف.</String>
        <String xml:lang="th-TH">~r~คุณไม่สามารถทำเช่นนี้ได้ในขณะที่คุณใช้ชื่อผู้ใช้ปลอม</String>
        <String xml:lang="id-ID">~r~Anda tidak dapat melakukan ini dengan menggunakan nama panggilan palsu</String>
        <String xml:lang="hi-Latn">~r~Aap fake username use karte hue ye nahi kar sakte.</String>
        <String xml:lang="lv-LV">~r~Jūs nevarat darīt šo kamēr jūs lietojat viltotu lietotājvārdu.</String>
    </Entry>

    <Entry Id="cant_do_when_dead">
        <String xml:lang="en-US">~r~You can't do this when you are dead.</String>
        <String xml:lang="nl-NL">~r~Je kan dit niet doen wanneer je dood bent.</String>
        <String xml:lang="hi-Latn">~r~Jab aap mare hue ho tab aap ye nahi kar sakte..</String>
        <String xml:lang="fr-FR">~r~Tu ne peux pas faire ça quand tu es mort.</String>
        <String xml:lang="de-DE">~r~Du kannst das nicht tun, wenn du tot bist.</String>
        <String xml:lang="it-IT">~r~Non puoi fare questo quando sei morto.</String>
        <String xml:lang="id-ID">~r~Tidak dapat melakukan ini ketika kamu mati.</String>
        <String xml:lang="lv-LV">~r~Jūs nevarat darīt šo kamēr esat miris.</String>
    </Entry>

    <!-- {0} = Item name -->
    <Entry Id="cant_use_when_cuffed">
        <String xml:lang="en-US">~r~You can't use a {0} when you are cuffed.</String>
        <String xml:lang="nl-NL">~r~Je kan geen {0} gebruiken wanneer je geboeid bent.</String>
        <String xml:lang="hi-Latn">~r~Aap jab handcuffed ho tab aap {0} use nahi kar sakte.</String>
        <String xml:lang="fr-FR">~r~Tu ne peux pas utiliser un {0} lorsque tu es menotté.</String>
        <String xml:lang="de-DE">~r~Du kannst kein {0} nutzen, wenn du gefesselt bist.</String>
        <String xml:lang="it-IT">~r~Non puoi usare un {0} quando sei ammanettato.</String>
        <String xml:lang="id-ID">~r~Tidak dapat menggunakan {0} ketika kamu terborgol.</String>
        <String xml:lang="lv-LV">~r~Jūs nevarat lietot {0} kamēr esat rokudzelžos.</String>
    </Entry>

    <!-- {0} = Item name -->
    <Entry Id="cant_use_when_in_custody">
        <String xml:lang="en-US">~r~You can't use a {0} when you are in police custody.</String>
        <String xml:lang="nl-NL">~r~Je kan geen {0} gebruiken wanneer de politie je staande houdt.</String>
        <String xml:lang="fr-FR">~r~Tu ne peux pas utiliser un {0} lorsque tu es en état d'arrestation.</String>
        <String xml:lang="id-ID">~r~Kamu tidak dapat menggunakan {0} ketika sedang ditahan kepolisian.</String>
        <String xml:lang="it-IT">~r~Non puoi usare un {0} quando sei in custodia della polizia.</String>
        <String xml:lang="de-DE">~r~Du kannst kein {0} benutzen, wenn du dich in Polizeigewahrsam befindest.</String>
        <String xml:lang="lv-LV">~r~Jūs nevarat lietot {0} kamēr esat policijas apcietinājumā.</String>
    </Entry>

    <!-- {0} = Item name (Membership, Name-change token, ...) -->
    <Entry Id="successfully_activated_item">
        <String xml:lang="en-US">You successfully activated your ~p~{0}~s~.</String>
        <String xml:lang="nl-NL">Je hebt met succes je ~p~{0}~s~ gebruikt.</String>
        <String xml:lang="fr-FR">Tu as réussi à activer ton ~p~{0}~s~.</String>
        <String xml:lang="it-IT">Hai attivato con successo il tuo ~p~{0}~s~.</String>
        <String xml:lang="pl-PL">Pomyślnie aktywowałeś swój ~p~{0}~s~.</String>
        <String xml:lang="es-ES">Ha activado correctamente su~p~{0}~s~.</String>
        <String xml:lang="pt-BR">Você ativou com sucesso seu~p~{0}~s~.</String>
        <String xml:lang="de-DE">Du hast dein ~p~{0} ~s~erfolgreich aktiviert.</String>
        <String xml:lang="ar-001">لقد قمت بتنشيط ~p~{0}~s~ بنجاح.</String>
        <String xml:lang="th-TH">คุณเปิดใช้งาน ~p~{0}~s~ สำเร็จแล้ว</String>
        <String xml:lang="id-ID">Anda telah berhasil mengaktifkan ~p~{0}~s~ anda.</String>
        <String xml:lang="hi-Latn">Tumne apna ~p~{0} ~s~successfully activate kar liya hai.</String>
        <String xml:lang="lv-LV">Jūs veiksmīgi aktivizējat savu ~p~{0}~s~.</String>
    </Entry>

    <Entry Id="already_active_subscription">
        <String xml:lang="en-US">~r~You already have an active subscription. If you need help, open a support ticket on our Discord.</String>
        <String xml:lang="nl-NL">~r~Je hebt al een actieve subscriptie. Als je hulp nodig hebt, maak een support ticket in onze Discord.</String>
        <String xml:lang="fr-FR">~r~Tu as déjà un abonnement actif. Si tu as besoin d'aide, ouvre un ticket d'assistance sur notre Discord.</String>
        <String xml:lang="it-IT">~r~Hai già un abbonamento attivo. Se hai bisogno di aiuto, apri un support ticket sul nostro Discord.</String>
        <String xml:lang="pl-PL">~r~Masz już aktywną subskrypcję. Jeśli potrzebujesz pomocy, otwórz ticket w naszym Discordzie.</String>
        <String xml:lang="es-ES">~r~Ya tienes una suscripción activa. Si necesitas ayuda, abre un ticket de soporte en nuestro Discord..</String>
        <String xml:lang="pt-BR">~r~Você já tem uma assinatura ativa. Se precisar de ajuda, abra um tíquete de suporte em nosso Discord..</String>
        <String xml:lang="de-DE">~r~Du hast bereits ein aktives Abonnement. Falls du Hilfe benötigst, kannst du ein Ticket auf unserem Discord öffnen.</String>
        <String xml:lang="ar-001">~r~لديك اشتراك نشط بالفعل. إذا كنت بحاجة إلى مساعدة، فافتح تذكرة دعم على الديسكورد الخاص بنا.</String>
        <String xml:lang="th-TH">~r~คุณมีการสมัครใช้งานอยู่แล้ว หากคุณต้องการความช่วยเหลือ ให้เปิดตั๋วสนับสนุนบน Discord ของเรา</String>
        <String xml:lang="id-ID">~r~Anda sudah memiliki paket langganan yang aktif. Jika membutuhkan bantuan, silahkan buka support tiket di Discord kami.</String>
        <String xml:lang="hi-Latn">~r~Aapke paas already ek active subscription hai. Agar help chahiye toh hamare Discord pe support ticket kholo.</String>
        <String xml:lang="lv-LV">~r~Jums jau ir aktīvs abonements. Ja jums ir nepieciešama palīdzība, atveriet atbalsta pieprasījumu mūsu Discord vietnē.</String>
    </Entry>

    <Entry Id="unable_deactivate_silver_membership">
        <String xml:lang="en-US">~r~Unable to deactivate your current Silver Membership to upgrade. If the error persists, please open a support ticket on our Discord.</String>
        <String xml:lang="nl-NL">~r~Niet gelukt om je Silver Membership te upgraden. Als deze error blijft voorkomen, maak alstublieft een support ticket in onze Discord.</String>
        <String xml:lang="fr-FR">~r~Impossible de désactiver ton abonnement Silver actuel pour le mettre à niveau. Si l'erreur persiste, merci d'ouvrir un ticket d'assistance sur notre Discord.</String>
        <String xml:lang="it-IT">~r~Impossibile disattivare la tua l'iscrizione all'abbonamento Silver per l'aggiornamento. Se l'errore persiste, apri un support ticket sul nostro Discord.</String>
        <String xml:lang="pl-PL">~r~Deaktywacja twego obecnego Srebrnego Członkostwa nie powiodła się. Jeśli błąd dalej będzie występował, otwórz ticket na naszym Discordzie.</String>
        <String xml:lang="es-ES">~r~No se ha podido desactivar la suscripción Silver actual para actualizarla. Si el error persiste, por favor abra un ticket de soporte en nuestro Discord.</String>
        <String xml:lang="pt-BR">~r~A assinatura Silver atual não pôde ser desativada para upgrade. Se o erro persistir, abra um tíquete de suporte em nosso Discord.</String>
        <String xml:lang="de-DE">~r~Du kannst deine aktuelle Silber-Mitgliedschaft nicht deaktivieren, um upzugraden. Falls dieser Fehler weiterhin auftritt öffne bitte ein Ticket auf unserem Discord.</String>
        <String xml:lang="ar-001">~r~غير قادر على إلغاء تنشيط عضويتك الفضية الحالية للترقية. إذا استمر الخطأ، يرجى فتح تذكرة دعم على الديسكورد الخاص بنا.</String>
        <String xml:lang="th-TH">~r~ไม่สามารถปิดการใช้งาน Silver Membership ปัจจุบันของคุณเพื่ออัปเกรดได้ หากข้อผิดพลาดยังคงอยู่ โปรดเปิดตั๋วสนับสนุนบน Discord ของเรา</String>
        <String xml:lang="id-ID">~r~Tidak dapat menonaktifkan paket langganan silver anda untuk peningkatan paket. Jika masih terjadi error, silahkan buka support tiket di Discord kami.</String>
        <String xml:lang="hi-Latn">~r~Aapke current Silver Membership ko upgrade karne mein problem aa rahi hai. Agar error aata rehta hai, toh Discord pe support ticket kholo.</String>
        <String xml:lang="lv-LV">~r~Nav iespējams deaktivizēt jūsu pašreizējo Sudraba Abonementu lai jauninātu. Ja kļūda saglabājas, lūdzu atveriet atbalsta pieprasījumu mūsu Discord vietnē.</String>
    </Entry>

    <Entry Id="visit_hospital_plastic_surgery">
        <String xml:lang="en-US">Visit a ~r~hospital ~s~to get a ~p~plastic surgery~s~.</String>
        <String xml:lang="nl-NL">Bezoek een ~r~ziekenhuis ~s~om ~p~plastische chirurgie~s~ te krijgen.</String>
        <String xml:lang="fr-FR">Visite un ~r~hôpital ~s~pour obtenir une ~p~chirurgie plastique~s~.</String>
        <String xml:lang="it-IT">Visita un ~r~ospedale ~s~per effetuare una ~p~chirurgia plastica~s~.</String>
        <String xml:lang="pl-PL">Odwiedź ~r~szpital ~s~aby wykonać ~p~operację plastyczną~s~.</String>
        <String xml:lang="es-ES">Visita un ~r~hospital ~s~para obtener una ~p~cirugía plástica~s~.</String>
        <String xml:lang="pt-BR">Visite um ~r~hospital ~s~para fazer uma ~p~cirurgia plástica~s~.</String>
        <String xml:lang="de-DE">Bersuche ein ~r~Krankenhaus ~s~um eine ~p~Schönheitsoperation ~s~vorzunehmen.</String>
        <String xml:lang="ar-001">قم بزيارة أحد ~r~المستشفيات ~s~لإجراء ~p~جراحة تجميلية~s~.</String>
        <String xml:lang="th-TH">เยี่ยมชม ~r~โรงพยาบาล ~s~เพื่อรับ ~p~ศัลยกรรมพลาสติก~s~</String>
        <String xml:lang="id-ID">Kunjungi ~r~rumah sakit ~s~untuk mendapatkan ~p~operasi plastik~s~.</String>
        <String xml:lang="hi-Latn">Visit kare ek ~r~hospital ~s~apni ~p~plastic surgery ~s~karwane ke liye.</String>
        <String xml:lang="lv-LV">Apmeklējiet ~r~slimnīcu~s~, lai iegūtu ~p~plastisku ķirurģiju~s~.</String>
    </Entry>

    <Entry Id="operation_canceled">
        <String xml:lang="en-US">~r~Operation canceled.</String>
        <String xml:lang="nl-NL">~r~Operatie geannuleerd.</String>
        <String xml:lang="fr-FR">~r~Opération annulée.</String>
        <String xml:lang="it-IT">~r~Operazione annullata.</String>
        <String xml:lang="pl-PL">~r~Operacja anulowana.</String>
        <String xml:lang="es-ES">~r~Operación cancelada.</String>
        <String xml:lang="pt-BR">~r~Operação cancelada.</String>
        <String xml:lang="de-DE">~r~Vorgang wurde abgebrochen.</String>
        <String xml:lang="ar-001">~r~تم إلغاء العملية.</String>
        <String xml:lang="th-TH">~r~การดำเนินการถูกยกเลิก</String>
        <String xml:lang="id-ID">~r~Operasi dibatalkan.</String>
        <String xml:lang="hi-Latn">~r~Operation cancel ho gaya hai.</String>
        <String xml:lang="lv-LV">~r~Operācija atcelta.</String>
    </Entry>

    <Entry Id="account_menu_change_username">
        <String xml:lang="en-US">Go back to the ~b~Account ~s~menu to change your username.</String>
        <String xml:lang="nl-NL">Ga terug naar het ~b~Account ~s~menu om je gebruikersnaam aan te passen.</String>
        <String xml:lang="fr-FR">Retourne dans le menu ~b~Compte ~s~pour changer ton nom d'utilisateur.</String>
        <String xml:lang="it-IT">Torna nel menu ~b~Account ~s~per cambiare il tuo nome utente.</String>
        <String xml:lang="pl-PL">Wróć do ~s~Menu ~b~Konta~s~ aby zmienić swój nick.</String>
        <String xml:lang="es-ES">Vuelve al menú de ~b~Cuenta ~s~para cambiar tu nombre de usuario.</String>
        <String xml:lang="pt-BR">Volte ao menu ~b~Account ~s~para alterar seu nome de usuário.</String>
        <String xml:lang="de-DE">Gehe zurück zum ~b~Account ~s~Menü, um deinen Nutzernamen zu ändern.</String>
        <String xml:lang="ar-001">ارجع إلى قائمة ~b~الحساب ~s~لتغيير اسم المستخدم الخاص بك.</String>
        <String xml:lang="th-TH">กลับไปที่เมนู ~b~บัญชี ~s~เพื่อเปลี่ยนชื่อผู้ใช้ของคุณ</String>
        <String xml:lang="id-ID">Kembali ke ~b~Akun ~s~menu untuk mengganti nama panggilan anda.</String>
        <String xml:lang="hi-Latn">Apna username change karne ke liye ~b~Account ~s~menu mein jaao.</String>
        <String xml:lang="lv-LV">Atgriezieties pie ~b~Konta ~s~izvēlnes, lai mainītu savu lietotājvārdu.</String>
    </Entry>

    <Entry Id="item_cant_used">
        <String xml:lang="en-US">This kind of item ~r~cannot be used~s~.</String>
        <String xml:lang="nl-NL">Dit type item ~r~kan niet worden gebruikt~s~.</String>
        <String xml:lang="fr-FR">Ce type d'objet ~r~ne peut pas être utilisé~s~.</String>
        <String xml:lang="it-IT">Questo tipo di oggetto ~r~non può essere utilizzato~s~.</String>
        <String xml:lang="pl-PL">Przedmiot tego typu nie może ~r~zostać użyty~s~.</String>
        <String xml:lang="es-ES">Este tipo de artículo ~r~no se puede utilizar~s~.</String>
        <String xml:lang="pt-BR">Esse tipo de artigo ~r~não pode ser usado~s~.</String>
        <String xml:lang="de-DE">Diese Art von Items ~r~kann nicht benutzt werden~s~.</String>
        <String xml:lang="ar-001">هذا النوع من العناصر ~r~لا يمكن استخدامه~s~.</String>
        <String xml:lang="th-TH">ไอเทมประเภทนี้ ~r~ไม่สามารถใช้ได้~s~</String>
        <String xml:lang="id-ID">Item seperti ini ~r~tidak dapat digunakan~s~.</String>
        <String xml:lang="hi-Latn">Ye item ~r~use nahi ~s~kiya ja sakta.</String>
        <String xml:lang="lv-LV">Šāda veida priekšmets ~r~nevar tikt izmantots~s~.</String>
    </Entry>

    <Entry Id="username_change_cooldown">
        <String xml:lang="en-US">You need to ~r~wait ~s~before changing your ~b~username ~s~again.</String>
        <String xml:lang="nl-NL">Je moet nog even ~r~wachten ~s~voordat je opnieuw je ~b~gebruikersnaam ~s~weer kan aanpassen.</String>
        <String xml:lang="fr-FR">Tu dois ~r~attendre ~s~avant de changer ton ~b~nom d'utilisateur ~s~de nouveau.</String>
        <String xml:lang="it-IT">Devi ~r~aspettare ~s~prima di cambiare di nuovo il tuo ~b~nome utente~s~.</String>
        <String xml:lang="pl-PL">Musisz ~r~poczekać ~s~zanim ponownie zmienisz swój ~b~nick~s~.</String>
        <String xml:lang="es-ES">Tienes que ~r~esperar ~s~antes de cambiar tu ~b~nombre de usuario ~s~de nuevo.</String>
        <String xml:lang="pt-BR">Você deve ~r~esperar ~s~antes de alterar seu ~b~nome de usuário ~s~novamente.</String>
        <String xml:lang="de-DE">Du musst ~r~warten~s~, bevor du deinen ~b~Nutzernamen ~s~erneut ändern kannst.</String>
        <String xml:lang="ar-001">أنت بحاجة إلى ~r~الأنتظار ~s~قبل تغيير ~b~اسم المستخدم ~s~الخاص بك مرة أخرى.</String>
        <String xml:lang="th-TH">คุณต้อง ~r~รอ ~s~ก่อนที่จะเปลี่ยน ~b~ชื่อผู้ใช้ ~s~อีกครั้ง</String>
        <String xml:lang="id-ID">Anda harus ~r~menunggu ~s~sebelum mengganti ~b~nama panggilan anda ~s~lagi.</String>
        <String xml:lang="hi-Latn">Tumhe apna ~b~username ~s~dobara change karne se pehle thoda ~r~wait ~s~karna hoga.</String>
        <String xml:lang="lv-LV">Jums ir ~r~jāpagaida~s~ pirms jūsu ~b~lietotājvārda ~s~vēlreizējas mainīšanas.</String>
    </Entry>

    <!-- {0} = New username -->
    <Entry Id="username_new_already_taken">
        <String xml:lang="en-US">The name ~b~{0} ~s~is already taken.</String>
        <String xml:lang="nl-NL">De naam ~b~{0} ~s~is al in gebruik.</String>
        <String xml:lang="fr-FR">Le nom ~b~{0} ~s~est déjà pris.</String>
        <String xml:lang="it-IT">Il nome ~b~{0} ~s~è già stato scelto.</String>
        <String xml:lang="pl-PL">Nick ~b~{0} ~s~jest już zajęty.</String>
        <String xml:lang="es-ES">El nombre ~b~{0} ~s~ya está tomado.</String>
        <String xml:lang="pt-BR">O nome ~b~{0} ~s~já está sendo usado.</String>
        <String xml:lang="de-DE">Der Name ~b~{0} ~s~wird bereits verwendet.</String>
        <String xml:lang="ar-001">الاسم ~b~{0} ~s~مأخوذ بالفعل.</String>
        <String xml:lang="th-TH">ชื่อ ~b~{0} ~s~ถูกใช้ไปแล้ว</String>
        <String xml:lang="id-ID">Nama ini ~b~{0} ~s~sudah dipakai.</String>
        <String xml:lang="hi-Latn">Naam ~b~{0} ~s~pehle se hi liya gaya hai.</String>
        <String xml:lang="lv-LV">Lietotājvārds ~b~{0} ~s~jau ir aizņemts.</String>
    </Entry>

    <!-- {0} = Discord -->
    <Entry Id="staff_name_change">
        <String xml:lang="en-US">~g~Staff members ~s~must contact an admin or manager for a ~b~name change~s~. The admin must make sure that the in-game name matches the name on {0} and is not obscene or vulgar.</String>
        <String xml:lang="nl-NL">~g~Staffleden ~s~moeten een admin of manager contacteren voor een ~b~naamswijziging~s~. De admin moet checken dat de in-game name matcht met de naam op {0} en dat de naam niet onzedelijk of grof is.</String>
        <String xml:lang="fr-FR">~g~Les membres du staff ~s~doivent contacter un administrateur ou un responsable pour un ~b~changement de nom~s~. L'administrateur doit s'assurer que le nom dans le jeu correspond au nom sur {0} et qu'il n'est pas obscène ou vulgaire.</String>
        <String xml:lang="it-IT">~g~I membri dello staff ~s~devono contattare un admin o un manager per ~b~cambiare il nome~s~. L'admin deve assicurarsi che il nome in gioco corrisponda al nome su {0} e che non sia osceno o volgare.</String>
        <String xml:lang="pl-PL">~g~Staff musi skontaktować się z adminem lub managerem dla ~b~zmiany nicku~s~. Admin musi się upewnić że nick w grze jest taki sam jak w {0} i nie jest wulgarny lub nieodpowiedni.</String>
        <String xml:lang="es-ES">~g~Los miembros del staff ~s~deben contactar con un admin o manager para un ~b~cambio de nombre~s~. El administrador debe asegurarse de que el nombre en el juego coincide con el nombre en {0} y no es obsceno o vulgar.</String>
        <String xml:lang="pt-BR">~g~Os membros da equipe ~s~devem entrar em contato com um administrador ou gerente para uma ~b~alteração de nome~s~. O administrador deve garantir que o nome no jogo corresponda ao nome em {0} e não seja obsceno ou vulgar.</String>
        <String xml:lang="de-DE">~g~Teammitglieder müssen einen Admin oder Manager kontaktieren, bevor sie ihren ~b~Namen ändern~s~. Der Admin muss sicherstellen, dass der Ingame-Name mit dem Namen auf {0} übereinstimmt und nicht obszön oder vulgär ist.</String>
        <String xml:lang="ar-001">~g~يجب على أعضاء فريق العمل ~s~الاتصال بالمسؤول أو المدير لإجراء ~b~تغيير الاسم~s~. يجب على المسؤول التأكد من أن الاسم الموجود في اللعبة يطابق الاسم الموجود في {0} وأنه ليس فاحشًا أو مبتذلاً.</String>
        <String xml:lang="th-TH">~g~พนักงาน ~s~ต้องติดต่อผู้ดูแลระบบหรือผู้จัดการเพื่อขอ ~b~การเปลี่ยนชื่อ~s~ ผู้ดูแลระบบต้องตรวจสอบให้แน่ใจว่าชื่อในเกมตรงกับชื่อบน {0} และไม่ลามกอนาจารหรือหยาบคาย</String>
        <String xml:lang="id-ID">~g~Member staf ~s~harus menghubungi admin atau manager untuk ~b~mengganti nama~s~. Admin harus memastikan bahwa nama didalam game sama dengan {0} dan tidak menggunakan kata kata cabul dan vulgar.</String>
        <String xml:lang="hi-Latn">~g~Staff members ~s~ko ~b~name change ~s~ke liye admin ya manager se contact karna hoga. Admin ko yeh ensure karna hoga ki in-game naam {0} ke naam se match karta hai aur obscene ya vulgar nahi hai.</String>
        <String xml:lang="lv-LV">~g~Servera personālam ~s~ir jāsasniedz servera adminu vai menedžeru priekš ~b~lietotājvārda maiņas~s~. Adminam ir jāparbauda ka lietotājvārds spēlē atbilst lietotājvārdam {0} un nav neķītrs va vulgārs.</String>
    </Entry>

    <Entry Id="entered_code_incorrect">
        <String xml:lang="en-US">~r~The code you entered is incorrect.</String>
        <String xml:lang="nl-NL">~r~De ingevoerde code is incorrect.</String>
        <String xml:lang="fr-FR">~r~Le code que tu as entré est incorrect.</String>
        <String xml:lang="it-IT">~r~Il codice che hai inserito non è corretto.</String>
        <String xml:lang="pl-PL">~r~Kod który wpisałeś jest nieprawidłowy.</String>
        <String xml:lang="es-ES">~r~El código introducido es incorrecto.</String>
        <String xml:lang="pt-BR">~r~O código inserido está incorreto.</String>
        <String xml:lang="de-DE">~r~Der eingegebene Code ist nicht vollständig.</String>
        <String xml:lang="ar-001">~r~الرمز الذي أدخلته غير صحيح.</String>
        <String xml:lang="th-TH">~r~รหัสที่คุณป้อนไม่ถูกต้อง</String>
        <String xml:lang="id-ID">~r~Kode yang anda masukkan salah.</String>
        <String xml:lang="hi-Latn">~r~Aapne jo code enter kiya hai wo galat hai.</String>
        <String xml:lang="lv-LV">~r~Kods, kuru jūs ievadījat, ir nepareizs.</String>
    </Entry>

    <Entry Id="entered_code_expired">
        <String xml:lang="en-US">~r~The code has expired.</String>
        <String xml:lang="nl-NL">~r~De code is verlopen.</String>
        <String xml:lang="fr-FR">~r~Le code a expiré.</String>
        <String xml:lang="it-IT">~r~Il codice è scaduto.</String>
        <String xml:lang="pl-PL">~r~Kod wygasł.</String>
        <String xml:lang="es-ES">~r~TEl código ha caducado.</String>
        <String xml:lang="pt-BR">~r~O código expirou.</String>
        <String xml:lang="de-DE">~r~Der Code ist abgelaufen.</String>
        <String xml:lang="ar-001">~r~لقد انتهت صلاحية الرمز.</String>
        <String xml:lang="th-TH">~r~รหัสหมดอายุแล้ว</String>
        <String xml:lang="id-ID">~r~Kode sudah kedaluwarsa.</String>
        <String xml:lang="hi-Latn">~r~Code expire ho gaya hai.</String>
        <String xml:lang="lv-LV">~r~Kodam, kuru jūs ievadījat, ir beidzies derīguma termiņš.</String>
    </Entry>

    <!-- {0} = Amount -->
    <!-- {1} = Item -->
    <!-- {2} = User's name -->
    <Entry Id="successfully_transferred">
        <String xml:lang="en-US">You successfully transferred {0} ~p~{1} ~s~to ~y~{2}~s~.</String>
        <String xml:lang="nl-NL">Je hebt succesvol {0} ~p~{1} ~s~overgedragen aan ~y~{2}~s~.</String>
        <String xml:lang="fr-FR">Tu as transféré avec succès {0} ~p~{1} ~s~à ~y~{2}~s~.</String>
        <String xml:lang="it-IT">Hai trasferito con successo {0} ~p~{1} ~s~a ~y~{2}~s~.</String>
        <String xml:lang="pl-PL">Pomyślnie przekazałeś {0} ~p~{1} ~s~do ~y~{2}~s~.</String>
        <String xml:lang="es-ES">Has transferido con éxito {0} ~p~{1} ~s~a ~y~{2}~s~.</String>
        <String xml:lang="pt-BR">Você transferiu com sucesso {0} ~p~{1} ~s~a ~y~{2}~s~.</String>
        <String xml:lang="de-DE">Du hast {0} ~p~{1} ~s~erfolgreich zu ~y~{2}~s~ übertragen.</String>
        <String xml:lang="ar-001">لقد نجحت في نقل {0} ~p~{1} ~s~إلى ~y~{2}~s~.</String>
        <String xml:lang="th-TH">คุณโอน {0} ~p~{1} ~s~to ~y~{2}~s~ สำเร็จแล้ว</String>
        <String xml:lang="id-ID">Anda berhasil mengirimkan {0} ~p~{1} ~s~kepada ~y~{2}~s~.</String>
        <String xml:lang="hi-Latn">Tumne successfully {0} ~p~{1} ~s~ko ~y~{2} ~s~ko transfer kar diya hai.</String>
        <String xml:lang="lv-LV">Jūs veiksmīgi nodevat {0} ~p~{1} ~y~{2}~s~.</String>
    </Entry>

    <Entry Id="unable_to_find_player">
        <String xml:lang="en-US">~r~The server is unable to find the specified player.</String>
        <String xml:lang="nl-NL">~r~De server kan de opgegeven speler niet vinden.</String>
        <String xml:lang="fr-FR">~r~Le serveur ne parvient pas à trouver le joueur spécifié.</String>
        <String xml:lang="it-IT">~r~Il server non ha potuto trovare il giocatore specificato.</String>
        <String xml:lang="pl-PL">~r~Serwer nie mógł znaleść podanego gracza.</String>
        <String xml:lang="es-ES">~r~El servidor no puede encontrar al jugador especificado.</String>
        <String xml:lang="pt-BR">~r~O servidor não consegue encontrar o jogador especificado.</String>
        <String xml:lang="de-DE">~r~Der Server ist nicht in der Lage, diesen bestimmten Spieler zu finden.</String>
        <String xml:lang="ar-001">~r~السيرفر غير قادر على العثور على اللاعب المحدد.</String>
        <String xml:lang="th-TH">~r~เซิร์ฟเวอร์ไม่พบผู้เล่นที่ระบุ</String>
        <String xml:lang="id-ID">~r~Server tidak dapat menemukan player yang dituju.</String>
        <String xml:lang="hi-Latn">~r~Server bataye gaye player ko dhund nahi paa raha hai.</String>
        <String xml:lang="lv-LV">~r~Serverim nesanāca atrast noradīto spēlētāju.</String>
    </Entry>

    <Entry Id="cant_send_gift_yourself">
        <String xml:lang="en-US">~r~You can't send a gift to yourself.</String>
        <String xml:lang="nl-NL">~r~Je kan geen gift aan jezelf geven.</String>
        <String xml:lang="fr-FR">~r~Tu ne peux pas t'envoyer un cadeau à toi-même.</String>
        <String xml:lang="it-IT">~r~Non puoi inviare un regalo a te stesso.</String>
        <String xml:lang="pl-PL">~r~Nie możesz wysłać sobie prezentu.</String>
        <String xml:lang="es-ES">~r~No puedes enviarte un regalo a ti mismo.</String>
        <String xml:lang="pt-BR">~r~Não é possível enviar um presente para você mesmo.</String>
        <String xml:lang="de-DE">~r~Du kannst dir selbst keine Geschenke schicken.</String>
        <String xml:lang="ar-001">~r~لا يمكنك إرسال هدية لنفسك.</String>
        <String xml:lang="th-TH">~r~คุณไม่สามารถส่งของขวัญให้ตัวเองได้</String>
        <String xml:lang="id-ID">~r~Anda tidak dapat mengirimkan hadiah kepada diri anda sendiri.</String>
        <String xml:lang="hi-Latn">~r~Tum apne aap ko gift nahi kar sakte.</String>
        <String xml:lang="lv-LV">~r~Jūs nevarat nosūtīt dāvanu sev.</String>
    </Entry>

    <Entry Id="too_far_from_player">
        <String xml:lang="en-US">You're ~r~too far ~s~from the player!</String>
        <String xml:lang="nl-NL">Je bent ~r~te ver weg ~s~van de speler!</String>
        <String xml:lang="fr-FR">Tu es ~r~trop loin ~s~du joueur!</String>
        <String xml:lang="it-IT">Sei ~r~troppo lontano ~s~dal giocatore!</String>
        <String xml:lang="pl-PL">Jesteś ~r~za daleko ~s~od gracza!</String>
        <String xml:lang="es-ES">¡Estás ~r~demasiado ~s~lejos del jugador!</String>
        <String xml:lang="pt-BR">Você está ~r~muito longe ~s~do jogador!</String>
        <String xml:lang="de-DE">Du bist ~r~zu weit ~s~von diesem Spieler ~r~sentfernt~s~!</String>
        <String xml:lang="ar-001">أنت ~r~بعيد جدًا ~s~عن اللاعب!</String>
        <String xml:lang="th-TH">คุณ ~r~ไกลเกินไป ~s~จากผู้เล่น!</String>
        <String xml:lang="id-ID">Anda ~r~terlalu jauh ~s~dari player tersebut!</String>
        <String xml:lang="hi-Latn">Tum player se ~r~bahut door ~s~ho!</String>
        <String xml:lang="lv-LV">Jūs esat ~r~pārāk tālu ~s~no šī spēlētāja!</String>
    </Entry>

    <Entry Id="too_far_from_recipient">
        <String xml:lang="en-US">You are ~r~too far ~s~from the recipient.</String>
        <String xml:lang="nl-NL">Je bent ~r~te ver weg ~s~van de ontvanger.</String>
        <String xml:lang="fr-FR">Tu es ~r~trop loin ~s~du destinataire.</String>
        <String xml:lang="it-IT">Sei ~r~troppo lontano ~s~dal destinatario.</String>
        <String xml:lang="pl-PL">Jesteś ~r~za daleko ~s~od odbiorcy!</String>
        <String xml:lang="es-ES">Estás ~r~demasiado lejos ~s~del destinatario.</String>
        <String xml:lang="pt-BR">Você está ~r~muito longe do ~s~do destinatário.</String>
        <String xml:lang="de-DE">Du bist ~r~zu weit~s~ von dem Empfänger ~r~entfernt~s~.</String>
        <String xml:lang="ar-001">أنت ~r~بعيد جدًا ~s~عن المستلم.</String>
        <String xml:lang="th-TH">คุณอยู่ ~r~~s~จากผู้รับมากเกินไป</String>
        <String xml:lang="id-ID">Anda ~r~terlalu jauh ~s~dari penerima.</String>
        <String xml:lang="hi-Latn">Tum recipient se ~r~bahut ~s~door ho.</String>
        <String xml:lang="lv-LV">Jūs esat ~r~pārāk tālu ~s~no saņēmēja.</String>
    </Entry>

    <!-- {0} = Max-Amount -->
    <Entry Id="player_only_send_at_a_time">
        <String xml:lang="en-US">You can only send ~r~{0} ~s~at a time.</String>
        <String xml:lang="nl-NL">Je kan maar ~r~{0} ~s~tegelijk sturen.</String>
        <String xml:lang="fr-FR">Tu ne peux envoyer que ~r~{0} ~s~à la fois.</String>
        <String xml:lang="it-IT">Puoi inviarne solo ~r~{0} ~s~alla volta.</String>
        <String xml:lang="pl-PL">Możesz tylko wysłać ~r~{0} ~s~na raz.</String>
        <String xml:lang="es-ES">Sólo puede enviar ~r~{0} ~s~a la vez.</String>
        <String xml:lang="pt-BR">Só pode enviar ~r~{0} ~s~de cada vez.</String>
        <String xml:lang="de-DE">Du kannst nur ~r~{0} ~s~zur gleichen Zeit senden.</String>
        <String xml:lang="ar-001">يمكنك فقط إرسال ~r~{0} ~s~في المرة الواحدة.</String>
        <String xml:lang="th-TH">คุณสามารถส่งได้ครั้งละ ~r~{0} ~s~เท่านั้น</String>
        <String xml:lang="id-ID">Anda hanya dapat mengirimkan ~r~{0} ~s~dalam satu waktu.</String>
        <String xml:lang="hi-Latn">Aap ek baar mein sirf ~r~{0} ~s~bhej sakte ho.</String>
        <String xml:lang="lv-LV">Jūs varat sūtīt tikai ~r~{0} ~s~vienā reizē.</String>
    </Entry>

    <!-- {0} = Player -->
    <!-- {1} = Amount money -->
    <Entry Id="you_gave_currency">
        <String xml:lang="en-US">You gave {0} ~r~{1}~s~.</String>
        <String xml:lang="nl-NL">Je geeft {0} ~r~{1}~s~.</String>
        <String xml:lang="fr-FR">Tu as donné à {0} ~r~{1}~s~.</String>
        <String xml:lang="it-IT">Hai dato a {0} ~r~{1}~s~.</String>
        <String xml:lang="pl-PL">Przekazałeś {0} ~r~{1}~s~.</String>
        <String xml:lang="es-ES">Le diste a {0} ~r~{1}~s~.</String>
        <String xml:lang="pt-BR">Você deu a {0} ~r~{1}~s~.</String>
        <String xml:lang="de-DE">Du hast {0} ~r~{1}~s~ gegeben.</String>
        <String xml:lang="ar-001">لقد أعطيت {0} ~r~{1}~s~.</String>
        <String xml:lang="th-TH">คุณให้ {0} ~r~{1}~s~</String>
        <String xml:lang="id-ID">Anda memberikan {0} ~r~{1}~s~.</String>
        <String xml:lang="hi-Latn">Aapne {0} ko ~r~{1} ~s~diya.</String>
        <String xml:lang="lv-LV">Jūs iedevat {0} ~r~{1}~s~.</String>
    </Entry>

    <Entry Id="amount_entered_invalid">
        <String xml:lang="en-US">The amount you entered is ~r~invalid~s~!</String>
        <String xml:lang="nl-NL">Het aantal dat je hebt ingevoerd is ~r~ongeldig~s~!</String>
        <String xml:lang="fr-FR">Le montant que tu as saisi est ~r~invalide~s~!</String>
        <String xml:lang="it-IT">La quantità che hai inserito ~r~non è valida~s~!</String>
        <String xml:lang="pl-PL">Podana wartość jest ~r~nieprawidłowa~s~!</String>
        <String xml:lang="es-ES">La cantidad que ha introducido ~r~no es válida~s~!</String>
        <String xml:lang="pt-BR">A quantidade que você inseriu ~r~não é válida~s~!</String>
        <String xml:lang="de-DE">Der Betrag, den du eingegeben hast, ist ~r~ungültig~s~.</String>
        <String xml:lang="ar-001">المبلغ الذي أدخلته ~r~غير صالح~s~!</String>
        <String xml:lang="th-TH">จำนวนเงินที่คุณป้อนคือ ~r~invalid~s~!</String>
        <String xml:lang="id-ID">Jumlah yang anda masukan ~r~tidak valid~s~!</String>
        <String xml:lang="hi-Latn">Aapne jo amount enter kiya hai wo ~r~invalid ~s~hai!</String>
        <String xml:lang="lv-LV">Daudzums, kuru jūs ievadījat, ir ~r~nederīgs~s~!</String>
    </Entry>

    <Entry Id="recipient_no_longer_online">
        <String xml:lang="en-US">The recipient is ~r~no longer online~s~.</String>
        <String xml:lang="nl-NL">De ontvanger is ~r~niet meer online~s~.</String>
        <String xml:lang="fr-FR">Le destinataire n'est ~r~plus en ligne~s~.</String>
        <String xml:lang="it-IT">Il destinatario non è ~r~più online~s~.</String>
        <String xml:lang="pl-PL">Odbiorca ~r~nie jest już online~s~.</String>
        <String xml:lang="es-ES">El destinatario ya ~r~no está conectado~s~.</String>
        <String xml:lang="pt-BR">O destinatário ~r~não está mais on-line~s~.</String>
        <String xml:lang="de-DE">Der Empfänger ist ~r~nicht länger online~s~.</String>
        <String xml:lang="ar-001">المستلم ~r~لم يعد متصلاً~s~.</String>
        <String xml:lang="th-TH">ผู้รับ ~r~ไม่ออนไลน์แล้ว~s~</String>
        <String xml:lang="id-ID">Penerima sudah ~r~tidak online~s~.</String>
        <String xml:lang="hi-Latn">Recipient ab ~r~online nahi ~s~hai.</String>
        <String xml:lang="lv-LV">Saņēmējs vairs ~r~nav online~s~.</String>
    </Entry>

    <Entry Id="dont_have_required_level_transfer_money">
        <String xml:lang="en-US">You don't have the ~r~required level ~s~to transfer money to other players.</String>
        <String xml:lang="nl-NL">Je hebt niet het ~r~vereiste level ~s~om geld over te schrijven naar andere spelers.</String>
        <String xml:lang="fr-FR">Tu n'as pas le ~r~niveau requis ~s~pour transférer de l'argent à d'autres joueurs.</String>
        <String xml:lang="it-IT">Non hai il ~r~livello richiesto ~s~per trasferire denaro ad altri giocatori.</String>
        <String xml:lang="pl-PL">Nie masz ~r~wymaganego poziomu ~s~do przekazywania pieniędzy graczom.</String>
        <String xml:lang="es-ES">No tienes el nivel ~r~necesario ~s~para transferir dinero a otros jugadores.</String>
        <String xml:lang="pt-BR">Você não tem o nível ~r~necessário ~s~para transferir dinheiro para outros jogadores.</String>
        <String xml:lang="de-DE">Du besitzt nicht das ~r~benötigte Level~s~, um Geld an andere Spieler zu übergeben.</String>
        <String xml:lang="ar-001">ليس لديك ~r~المستوى المطلوب ~s~لتحويل الأموال إلى لاعبين آخرين.</String>
        <String xml:lang="th-TH">คุณไม่มีระดับ ~r~ที่ต้องการ ~s~ในการโอนเงินให้กับผู้เล่นอื่น</String>
        <String xml:lang="id-ID">Anda tidak memenuhi ~r~syarat level ~s~untuk mengirimkan uang kepada pemain lain.</String>
        <String xml:lang="hi-Latn">Aapke paas dusre players ko paise transfer karne ke liye ~r~required level ~s~nahi hai.</String>
        <String xml:lang="lv-LV">Jums nav ~r~nepieciešama līmeņa ~s~lai pārskaitītu naudu citiem spēlētājiem.</String>
    </Entry>

    <Entry Id="sent_too_much_money_another_session">
        <String xml:lang="en-US">You sent ~r~too much money~s~. Please, retry in ~r~another session~s~.</String>
        <String xml:lang="nl-NL">Je hebt ~r~te veel geld~s~ verstuurd. Probeer het alstublieft opnieuw in een ~r~andere sessie~s~.</String>
        <String xml:lang="fr-FR">Tu as envoyé ~r~trop d'argent~s~. Merci de réessayer dans ~r~une autre session~s~.</String>
        <String xml:lang="it-IT">Hai inviato ~r~troppo denaro~s~. Per favore, riprova in ~r~un'altra sessione~s~.</String>
        <String xml:lang="pl-PL">Wysłałeś ~r~za dużo pieniędzy~s~. Proszę, spróbuj w ~r~innej sesji~s~.</String>
        <String xml:lang="es-ES">Usted envió ~r~demasiado dinero~s~. Por favor, vuelva a intentarlo en ~r~otra sesión~s~.</String>
        <String xml:lang="pt-BR">Você enviou ~r~muito dinheiro~s~. Tente novamente em ~r~outra sessão~s~.</String>
        <String xml:lang="de-DE">Du hast ~r~zu viel Geld ~s~verschickt. Bitte versuche es in einer ~r~anderen Spielsitzung ~s~erneut.</String>
        <String xml:lang="ar-001">لقد أرسلت ~r~الكثير من المال~s~. من فضلك، أعد المحاولة في ~r~جلسة أخرى~s~.</String>
        <String xml:lang="th-TH">คุณส่ง ~r~เงินมากเกินไป~s~ โปรดลองอีกครั้งใน ~r~เซสชันอื่น~s~</String>
        <String xml:lang="id-ID">properti</String>
        <String xml:lang="hi-Latn">Aapne ~r~bahut zyada paise ~s~bheje hain. Please, ~r~doosre session ~s~mein retry karo.</String>
        <String xml:lang="lv-LV">Jūs esat nosūtījis ~r~pārāk daudz naudas~s~. Lūdzu, mēģiniet vēlreiz ~r~citā sesijā~s~.</String>
    </Entry>

    <Entry Id="sending_money_too_fast">
        <String xml:lang="en-US">You are sending ~r~money too fast~s~. Please, ~r~wait ~s~before sending money again.</String>
        <String xml:lang="nl-NL">Je verzendt ~r~geld te snel~s~. ~r~Wacht ~s~voordat je opnieuw geld verzendt.</String>
        <String xml:lang="fr-FR">Tu envoies de ~r~l'argent trop vite~s~. Merci d'~r~attendre ~s~avant d'envoyer à nouveau de l'argent.</String>
        <String xml:lang="it-IT">Stai inviando ~r~denaro troppo velocemente~s~. Per favore, ~r~aspetta~s~ prima di inviare denaro di nuovo.</String>
        <String xml:lang="pl-PL">Wysyłasz ~r~pieniądze za szybko~s~. Proszę, ~r~poczekaj ~s~zanim wyślesz pieniądze ponownie.</String>
        <String xml:lang="es-ES">Está enviando ~r~dinero demasiado rápido~s~. Por favor, ~r~espera ~s~antes de volver a enviar dinero.</String>
        <String xml:lang="pt-BR">Você enviou ~r~muito dinheiro~s~. Tente novamente em outra sessão.</String>
        <String xml:lang="de-DE">Du sendest das ~r~Geld zu schnell~s~. Bite ~r~warte~s~, bevor du erneut Geld sendest.</String>
        <String xml:lang="ar-001">أنت ترسل ~r~الأموال بسرعة كبيرة~s~. من فضلك ~r~انتظر~s~قبل إرسال الأموال مرة أخرى.</String>
        <String xml:lang="th-TH">คุณกำลังส่ง ~r~เงินเร็วเกินไป~s~ กรุณา ~r~รอ ~s~ก่อนที่จะส่งเงินอีกครั้ง</String>
        <String xml:lang="id-ID">Anda mengirimkan ~r~uang terlalu cepat~s~. Mohon, ~r~tunggu ~s~sebelum mengirimkan uang lagi.</String>
        <String xml:lang="hi-Latn">Aap ~r~paise bahut tezi ~s~se bhej rahe ho. Please, dobara paise bhejne se pehle thoda ~r~wait ~s~karo.</String>
        <String xml:lang="lv-LV">Jūs sūtat ~r~naudu pārāk ātri~s~. Lūdzu, ~r~uzgaidiet ~s~pirms vēlreizējas naudas sūtīšanas.</String>
    </Entry>

    <Entry Id="player_received_too_much_money">
        <String xml:lang="en-US">This player has received ~r~too much money~s~. Please, try again ~r~later~s~.</String>
        <String xml:lang="nl-NL">Deze speler heeft ~r~te veel geld~s~ ontvangen. Probeer het ~r~later~s~ opnieuw.</String>
        <String xml:lang="fr-FR">Ce joueur a reçu ~r~trop d'argent~s~. Merci de réessayer ~r~plus tard~s~.</String>
        <String xml:lang="it-IT">Questo giocatore ha ricevuto ~r~troppo denaro~s~. Per favore, prova ~r~più tardi~s~.</String>
        <String xml:lang="pl-PL">Ten gracz otrzymał ~r~za dużo pieniędzy~s~. Proszę, spróbuj ponownie ~r~później~s~.</String>
        <String xml:lang="es-ES">Este jugador ha recibido ~r~demasiado dinero~s~. Por favor, inténtelo de nuevo ~r~más tarde~s~.</String>
        <String xml:lang="pt-BR">Este jogador recebeu ~r~muito dinheiro~s~. Por favor, tente novamente ~r~mais tarde~s~.</String>
        <String xml:lang="de-DE">Dieser Spieler hat ~r~zu viel Geld ~s~erhalten. Bitte versuche es ~r~später erneut~s~.</String>
        <String xml:lang="ar-001">لقد تلقى هذا اللاعب ~r~الكثير من المال~s~. من فضلك، حاول مرة أخرى ~r~لاحقًا~s~.</String>
        <String xml:lang="th-TH">ผู้เล่นรายนี้ได้รับ ~r~เงินมากเกินไป~s~ กรุณาลองอีกครั้ง ~r~ภายหลัง~s~</String>
        <String xml:lang="id-ID">Pemain ini menerima ~r~terlalu banyak uang~s~. Mohon, untuk mencoba lagi ~r~nanti~s~.</String>
        <String xml:lang="hi-Latn">Iss player ne ~r~bahut zyada paise ~s~receive kiye hain. Please, ~r~baad mein ~s~phir se try karo.</String>
        <String xml:lang="lv-LV">Šīs spēlētājs saņema ~r~pārāk daudz naudas~s~. Lūdzu, mēģiniet vēlreiz ~r~vēlāk~s~.</String>
    </Entry>

    <Entry Id="player_received_money_recently">
        <String xml:lang="en-US">This player has ~r~recently ~s~received money. Please, try again ~r~later~s~.</String>
        <String xml:lang="nl-NL">Deze speler heeft ~r~recent ~s~al geld ontvangen. Probeer het ~r~later~s~ opnieuw.</String>
        <String xml:lang="fr-FR">Ce joueur a ~r~récemment ~s~reçu de l'argent. Merci de réessayer ~r~plus tard~s~.</String>
        <String xml:lang="it-IT">Questo giocatore ha ~r~recentemente ~s~ricevuto denaro. Per favore, prova ~r~più tardi~s~.</String>
        <String xml:lang="pl-PL">Ten gracz otrzymał ~r~przed chwilą ~s~pieniądze. Proszę, spróbuj ponownie ~r~później~s~.</String>
        <String xml:lang="es-ES">Este jugador ha ~r~recientemente ~s~recibido dinero. Por favor, inténtelo de nuevo ~r~más tarde~s~.</String>
        <String xml:lang="pt-BR">Este jogador ~r~recebeu dinheiro recentemente~s~. Por favor, tente novamente ~r~mais tarde~s~.</String>
        <String xml:lang="de-DE">Dieser Spieler hat ~r~vor Kurzem ~s~Geld erhalten. Bitte warte versuche es ~r~später erneut~s~.</String>
        <String xml:lang="ar-001">لقد تلقى هذا اللاعب أموالاً ~r~مؤخرًا~s~ من فضلك، حاول مرة أخرى ~r~لاحقًا~s~.</String>
        <String xml:lang="th-TH">ผู้เล่นรายนี้มี ~r~เมื่อเร็วๆ นี้ ~s~ได้รับเงิน กรุณาลองอีกครั้ง ~r~ภายหลัง~s~</String>
        <String xml:lang="id-ID">Pemain ini ~r~baru saja ~s~menerima uang. Mohon, untuk mencoba lagi ~r~nanti~s~.</String>
        <String xml:lang="hi-Latn">Iss player ne ~r~abhi haal hi mein ~s~paise receive kiye hain. Please, ~r~baad mein ~s~phir se try karo.</String>
        <String xml:lang="lv-LV">Šīs spēlētājs ~r~nesen ~s~saņēma naudu. Lūdzu, meģiniet vēlreiz ~r~vēlāk~s~.</String>
    </Entry>

    <Entry Id="dont_have_vehicle_with_plate">
        <String xml:lang="en-US">~r~You don't have a vehicle with that license plate.</String>
        <String xml:lang="nl-NL">~r~Je hebt geen voertuig met dat kentekenplaat.</String>
        <String xml:lang="fr-FR">~r~Tu n'as pas de véhicule avec cette plaque d'immatriculation.</String>
        <String xml:lang="it-IT">~r~Non possiedi un veicolo con quella targa.</String>
        <String xml:lang="pl-PL">~r~Nie masz pojazdu z tą tablicą rejestracyjną.</String>
        <String xml:lang="es-ES">~r~Usted no tiene un vehículo con esa matrícula.</String>
        <String xml:lang="pt-BR">~r~Você não tem um veículo com esse registro.</String>
        <String xml:lang="de-DE">~r~Du hast kein Fahrzeug mit diesem Kennzeichen.</String>
        <String xml:lang="ar-001">~r~ليس لديك سيارة تحمل لوحة الترخيص تلك.</String>
        <String xml:lang="th-TH">~r~คุณไม่มีรถที่มีป้ายทะเบียนนั้น</String>
        <String xml:lang="id-ID">~r~Anda tidak memiliki kendaraan dengan plat nomer itu.</String>
        <String xml:lang="hi-Latn">~r~Aapke paas us license plate wale vehicle nahi hai.</String>
        <String xml:lang="lv-LV">~r~Jums nav transportlīdzekļa ar doto reģistrācijas numuru.</String>
    </Entry>

    <!-- {0} = vehicle_recalled_valid_name or vehicle_recalled_invalid_name -->
    <Entry Id="vehicle_recalled">
        <String xml:lang="en-US">{0} ~s~has been officially ~r~recalled ~s~by CnR V. You can sell this vehicle for the ~g~FULL ~s~original price below.</String>
        <String xml:lang="nl-NL">{0} ~s~is officieel ~r~teruggeroepen ~s~door CnR V. Je kan dit voertuig verkopen voor de ~g~VOLLEDIGE ~s~originele prijs hieronder.</String>
        <String xml:lang="fr-FR">{0} ~s~a été officiellement ~r~rappelé ~s~par CnR V. Tu peux vendre ce véhicule au prix ~g~TOTAL ~s~d'origine ci-dessous.</String>
        <String xml:lang="it-IT">{0} ~s~è stato ufficialmente ~r~richiamato ~s~da CnR V. Puoi vendere questo veicolo per il prezzo ~g~ORIGINALE COMPLETO~s~ qui sotto.</String>
        <String xml:lang="pl-PL">{0} ~s~został ~r~wycofany ~s~przez CnR V. Możesz sprzedać ten pojazd za ~g~PEŁNĄ ~s~oryginalną cenę poniżej.</String>
        <String xml:lang="es-ES">{0} ~s~ha sido oficialmente ~r~retirado ~s~por CnR V. Usted puede vender este vehículo por el precio ~g~COMPLETO ~s~original a continuación.</String>
        <String xml:lang="pt-BR">{0} ~s~foi oficialmente ~r~retirado ~s~pela CnR V. Você pode vender esse veículo pelo preço ~g~COMPLETO ~s~original da seguinte forma.</String>
        <String xml:lang="de-DE">{0} ~s~wurde offiziell von CnR V ~r~zurückgerufen~s~. Du kannst dieses Fahrzeug für den ~g~VOLLEN~s~, Originalpreis unten verkaufen.</String>
        <String xml:lang="ar-001">{0} ~r~تم استدعاء ~s~رسميًا ~s~بواسطة CnR V.يمكنك بيع هذه السيارة ~g~بالسعر الأصلي أدناه~s~.</String>
        <String xml:lang="th-TH">{0} ~s~ได้รับการ ~r~เรียกคืน ~s~อย่างเป็นทางการโดย CnR V คุณสามารถขายรถคันนี้ได้ในราคา ~g~เต็ม ~s~ราคาเดิมด้านล่าง</String>
        <String xml:lang="id-ID">{0} ~s~secara resmi ~r~ditarik kembali ~s~oleh CnR V. Anda dapat menjual kendaraan tersebut dengan ~g~harga penuh ~s~harga asli dibawah.</String>
        <String xml:lang="hi-Latn">{0} ~s~ko official ~r~recall kiya gaya hai ~s~CnR V dwara. Aap iss vehicle ko ~g~full ~s~original price par sell kar sakte ho.</String>
        <String xml:lang="lv-LV">CNR V oficiāli ~r~atsauca ~s~{0}. Jūs varat pārdot šo transportlīdzekli par ~g~PILNO ~s~oriģinālo cenu zemāk.</String>
    </Entry>

    <!-- {0} = Vehicle name -->
    <Entry Id="vehicle_recalled_valid_name">
        <String xml:lang="en-US">The ~y~{0}</String>
        <String xml:lang="nl-NL">De ~y~{0}</String>
        <String xml:lang="fr-FR">La ~y~{0}</String>
        <String xml:lang="de-DE">Der ~y~{0}</String>
        <String xml:lang="it-IT">Il ~y~{0}</String>
        <String xml:lang="id-ID">~y~{0}</String>
        <String xml:lang="lv-LV">~y~{0}</String>
    </Entry>

    <Entry Id="vehicle_recalled_invalid_name">
        <String xml:lang="en-US">This vehicle</String>
        <String xml:lang="nl-NL">Dit voertuig</String>
        <String xml:lang="hi-Latn">Yeh vehicle</String>
        <String xml:lang="fr-FR">Ce véhicule</String>
        <String xml:lang="de-DE">Dieses Fahrzeug</String>
        <String xml:lang="it-IT">Questo veicolo</String>
        <String xml:lang="id-ID">Kendaraan ini</String>
        <String xml:lang="lv-LV">Šīs transportlīdzeklis</String>
    </Entry>

    <Entry Id="unable_to_deliver_move">
        <String xml:lang="en-US">~r~Unable to deliver a vehicle here! Please, move to another location.</String>
        <String xml:lang="nl-NL">~r~Kan hier geen voertuig afleveren! Verplaats naar een andere locatie, aub.</String>
        <String xml:lang="fr-FR">~r~Impossible de livrer un véhicule ici! Merci de changer d'endroit.</String>
        <String xml:lang="it-IT">~r~Impossibile consegnare un veicolo qui! Per favore, spostati in un'altra posizione.</String>
        <String xml:lang="pl-PL">~r~Nie można dostarczyć tu pojazdu! Proszę, pójdź do innej lokalizacji.</String>
        <String xml:lang="es-ES">~r~¡No se puede entregar un vehículo aquí! Por favor, desplácese a otra ubicación.</String>
        <String xml:lang="pt-BR">~r~Um veículo não pode ser entregue aqui! Por favor, vá para outro local.</String>
        <String xml:lang="de-DE">~r~Hier kann kein Fahrzeug geliefert werden! Bitte gehe zu einer anderen Position.</String>
        <String xml:lang="ar-001">~r~غير قادر على تسليم السيارة هنا! من فضلك، انتقل إلى مكان آخر.</String>
        <String xml:lang="th-TH">~r~ไม่สามารถส่งมอบยานพาหนะได้ที่นี่! กรุณาย้ายไปยังสถานที่อื่น</String>
        <String xml:lang="id-ID">~r~Tidak dapat mengirimkan kendaraan kesini! Mohon, pindahkan ke lokasi lain.</String>
        <String xml:lang="hi-Latn">~r~Iss jagah vehicle deliver nahi kiya ja sakta! Please, kisi aur location pe move karo.</String>
        <String xml:lang="lv-LV">~r~Nav iespējams piegādāt transportlīdzekli šeit! Lūdzu, pārvietojieties uz citu vietu.</String>
    </Entry>

    <!-- {0} = Vehicle name -->
    <Entry Id="vehicle_on_the_way">
        <String xml:lang="en-US">Your ~b~{0} ~s~is on the way! Please, stay in the area.</String>
        <String xml:lang="nl-NL">Je ~b~{0} ~s~is onderweg! Blijf in de buurt, aub.</String>
        <String xml:lang="fr-FR">Ta ~b~{0} ~s~est en route! Merci de rester dans la zone.</String>
        <String xml:lang="it-IT">La tua ~b~{0} ~s~è in arrivo! Per favore, rimani nell'area.</String>
        <String xml:lang="pl-PL">Twój ~b~{0} ~s~jest w drodze! Proszę, pozostań w okolicy.</String>
        <String xml:lang="es-ES">¡Su ~b~{0} ~s~está en camino! Por favor, quédate en la zona.</String>
        <String xml:lang="pt-BR">Seu ~b~{0} ~s~está a caminho! Por favor, permaneça na área.</String>
        <String xml:lang="de-DE">Dein ~b~{0} ~s~ist auf dem Weg! Bitte bleibe in der Umgebung.</String>
        <String xml:lang="ar-001">~b~{0} ~s~الخاص بك في الطريق! من فضلك، البقاء في المنطقة.</String>
        <String xml:lang="th-TH">~b~{0} ~s~ของคุณมาแล้ว! กรุณาอยู่ในพื้นที่</String>
        <String xml:lang="id-ID">~b~{0} anda ~s~dalam perjalanan! Mohon, tidak meninggalkan area.</String>
        <String xml:lang="hi-Latn">Aapki ~b~{0} ~s~raste mein hai! Please, area mein hi raho.</String>
        <String xml:lang="lv-LV">Jūsu ~b~{0} ~s~ir ceļā! Lūdzu, palieciet zonā.</String>
    </Entry>

    <Entry Id="cant_deliver_here">
        <String xml:lang="en-US">~r~You can't get a vehicle delivered here!</String>
        <String xml:lang="nl-NL">~r~Je kunt hier geen voertuig laten bezorgen!</String>
        <String xml:lang="fr-FR">~r~Tu ne peux pas te faire livrer un véhicule ici!</String>
        <String xml:lang="it-IT">~r~Il tuo veicolo non può essere consegnato qui!</String>
        <String xml:lang="pl-PL">~r~Pojazd nie może być tu dostarczony!</String>
        <String xml:lang="es-ES">~r~¡No puedes conseguir que te entreguen un vehículo aquí!</String>
        <String xml:lang="pt-BR">~r~Você não pode receber um veículo entregue aqui!</String>
        <String xml:lang="de-DE">~r~Du kannst hier kein Fahrzeug geliefert bekommen!</String>
        <String xml:lang="ar-001">~r~لا يمكنك تسليم مركبة هنا!</String>
        <String xml:lang="th-TH">~r~คุณไม่สามารถส่งรถมาที่นี่ได้!</String>
        <String xml:lang="id-ID">~r~Anda tidak dapat meminta mengirim kendaraan kesini!</String>
        <String xml:lang="hi-Latn">~r~Aap yahan vehicle deliver nahi karwa sakte!</String>
        <String xml:lang="lv-LV">~r~Jūs nevarat pasūtīt transportlīdzekļa pegādi šeit!</String>
    </Entry>

    <!-- {0} = Current job -->
    <Entry Id="cant_get_delivered_as_job">
        <String xml:lang="en-US">~r~You can't get this vehicle delivered as a ~s~{0}~r~!</String>
        <String xml:lang="nl-NL">~r~Je kan dit voertuig niet laten bezorgen als een ~s~{0}~r~!</String>
        <String xml:lang="fr-FR">~r~Tu ne peux pas faire livrer ce véhicule en tant que ~s~{0}~r~!</String>
        <String xml:lang="it-IT">~r~Non puoi ricevere la consegna di questo veicolo come ~s~{0}~r~!</String>
        <String xml:lang="pl-PL">~r~Nie możesz zlecić dostarczenia tego pojazdu jako ~s~{0}~r~!</String>
        <String xml:lang="es-ES">~r~Usted no puede conseguir este vehículo entregado como un ~s~{0}~r~!</String>
        <String xml:lang="pt-BR">~r~Você não pode receber esse veículo como um ~s~{0}~r~!</String>
        <String xml:lang="de-DE">~r~Du kannst dieses Fahrzeug nicht als ~s~{0}~r~ geliefert bekommen!</String>
        <String xml:lang="ar-001">~r~لا يمكنك تسليم هذه السيارة كـ ~s~{0}~r~!</String>
        <String xml:lang="th-TH">~r~คุณไม่สามารถส่งรถมาที่นี่ได้ ~s~{0}~r~!</String>
        <String xml:lang="id-ID">~r~Anda tidak dapat meminta kendaraan ini dikirim sebagai ~s~{0}~r~!</String>
        <String xml:lang="hi-Latn">~r~Aap ye vehicle deliver nahi karwa sakte is roop mein ~s~{0}~r~!</String>
        <String xml:lang="lv-LV">~r~Jūs nevarat pasūtīt šī transportlīdzekļa piegādi kamēr esat ~s~{0}~r~!</String>
    </Entry>

    <Entry Id="vehicle_attached_to_tow_truck">
        <String xml:lang="en-US">~r~Your current vehicle is attached to a tow truck!</String>
        <String xml:lang="nl-NL">~r~Je huidige voertuig is gekoppeld aan een takelwagen!</String>
        <String xml:lang="fr-FR">~r~Ton véhicule actuel est attaché à une dépanneuse!</String>
        <String xml:lang="it-IT">~r~Il tuo veicolo attuale è attaccato ad un carro attrezzi!</String>
        <String xml:lang="pl-PL">~r~Twój obecny pojazd jest na lawecie!</String>
        <String xml:lang="es-ES">~r~¡Su vehículo actual está enganchado a una grúa!</String>
        <String xml:lang="pt-BR">~r~Seu veículo atual está conectado a um caminhão de reboque!</String>
        <String xml:lang="de-DE">~r~Dein aktuelles Fahrzeug ist an einem Abschlepper angehakt!</String>
        <String xml:lang="ar-001">~r~سيارتك الحالية متصلة بشاحنة سحب!</String>
        <String xml:lang="th-TH">~r~ยานพาหนะปัจจุบันของคุณติดอยู่กับรถบรรทุกพ่วง!</String>
        <String xml:lang="id-ID">~r~Kendaraan anda saat ini sedang diderek mobil towing!</String>
        <String xml:lang="hi-Latn">~r~Aap ye vehicle deliver nahi karwa sakte is roop mein!</String>
        <String xml:lang="lv-LV">~r~Jūsu pašreizējais transportlīdzeklis ir uz evakuatora.</String>
    </Entry>

    <Entry Id="vehicle_rent_expired">
        <String xml:lang="en-US">~r~The rent of this vehicle has expired!</String>
        <String xml:lang="nl-NL">~r~De huur van dit voertuig is verlopen!</String>
        <String xml:lang="hi-Latn">~r~Iss vehicle ka rent khatam ho gaya hai!</String>
        <String xml:lang="fr-FR">~r~La location de ce véhicule a expiré!</String>
        <String xml:lang="de-DE">~r~Die Miete von diesem Fahrzeug ist abgelaufen!</String>
        <String xml:lang="it-IT">~r~Il noleggio di questo veicolo è scaduto!</String>
        <String xml:lang="id-ID">~r~Rental kendaraan ini sudah selesai.</String>
        <String xml:lang="lv-LV">~r~Šī transportlīdzekļa īres termiņš ir beidzies!</String>
    </Entry>

    <Entry Id="unable_to_deliver_vehicle">
        <String xml:lang="en-US">Unable to deliver your vehicle</String>
        <String xml:lang="nl-NL">Levering van je voertuig is mislukt</String>
        <String xml:lang="hi-Latn">Aapki vehicle deliver nahi kiya ja sakta</String>
        <String xml:lang="fr-FR">Impossible de livrer ton véhicule</String>
        <String xml:lang="de-DE">Dein Fahrzeug kann nicht geliefert werden</String>
        <String xml:lang="it-IT">Impossibile consegnare il tuo veicolo</String>
        <String xml:lang="id-ID">Tidak dapat mengirimkan kendaraanmu</String>
        <String xml:lang="lv-LV">Nevar piegādāt jūsu transportlīdzekli</String>
    </Entry>

    <!-- Shown instead of the vehicle name if it cannot be found (fallback value) -->
    <Entry Id="vehicle_maintenance_completed_invalid_name">
        <String xml:lang="en-US">vehicle</String>
        <String xml:lang="nl-NL">voertuig</String>
        <String xml:lang="fr-FR">véhicule</String>
        <String xml:lang="de-DE">Fahrzeug</String>
        <String xml:lang="it-IT">veicolo</String>
        <String xml:lang="id-ID">Kendaraan</String>
        <String xml:lang="lv-LV">transportlīdzeklis</String>
    </Entry>

    <Entry Id="cant_store_vehicle_when_inside">
        <String xml:lang="en-US">~r~You can't store your personal vehicle while you're inside it!</String>
        <String xml:lang="nl-NL">~r~Je kan je persoonlijke voertuig niet opslaan wanneer je erin zit!</String>
        <String xml:lang="fr-FR">~r~Tu ne peux pas ranger ton véhicule personnel lorsque tu es à l'intérieur!</String>
        <String xml:lang="it-IT">~r~Non puoi riporre il tuo veicolo personale mentre sei dentro di esso!</String>
        <String xml:lang="pl-PL">~r~Nie możesz schować swojego pojazdu osobistego gdy w nim jesteś!</String>
        <String xml:lang="es-ES">~r~No puedes guardar tu vehículo personal mientras estés dentro de él.</String>
        <String xml:lang="pt-BR">~r~Você não pode guardar seu veículo pessoal enquanto estiver dentro dele.</String>
        <String xml:lang="de-DE">~r~Du kannst dein persönliches Fahrzeug nicht einlagern, während du dich darin befindest!</String>
        <String xml:lang="ar-001">~r~لا يمكنك تخزين سيارتك الشخصية أثناء تواجدك بداخلها!</String>
        <String xml:lang="th-TH">~r~คุณไม่สามารถเก็บยานพาหนะส่วนตัวของคุณในขณะที่อยู่ภายในรถได้!</String>
        <String xml:lang="id-ID">~r~Anda tidak dapat menaruh kendaraan pribadi ketika anda berada didalamnya!</String>
        <String xml:lang="hi-Latn">~r~Aap apne personal vehicle ko store nahi kar sakte jab tak aap andar baithe ho!</String>
        <String xml:lang="lv-LV">~r~Jūs nevarat uzglabāt savu personīgo transportlīdzekli, kamēr atrodaties tajā!</String>
    </Entry>

    <Entry Id="cant_store_vehicle_when_part_of_mission">
        <String xml:lang="en-US">~r~You can't store your personal vehicle when it's being used as part of a mission!</String>
        <String xml:lang="nl-NL">~r~Je kan je persoonlijke voertuig niet opslaan wanneer het wordt gebruikt als onderdeel van een missie!</String>
        <String xml:lang="fr-FR">~r~Tu ne peux pas stocker ton véhicule personnel lorsqu'il est utilisé dans le cadre d'une mission!</String>
        <String xml:lang="id-ID">~r~Kamu tidak bisa menyimpan kendaraan pribadi ketika sedang digunakan untuk sebuah misi!</String>
        <String xml:lang="it-IT">~r~Non puoi depositare il tuo veicolo personale quando è utilizzato in una missione!</String>
        <String xml:lang="de-DE">~r~Du kannst dein persönliches Fahrzeug nicht einlagern, wenn es als Teil einer Mission genutzt wird.</String>
        <String xml:lang="lv-LV">~r~Jūs nevarat uzglabāt savu personīgo transportlīdzekli, kamēr tas tiek izmantots misijas ietvaros!</String>
    </Entry>

    <Entry Id="cant_maintenance_vehicle_when_part_of_mission">
        <String xml:lang="en-US">~r~You can't send your personal vehicle to maintenance when it's being used as part of a mission!</String>
        <String xml:lang="nl-NL">~r~Je kan je persoonlijke voertuig niet naar onderhoud sturen wanneer het wordt gebruikt als onderdeel van een missie!</String>
        <String xml:lang="fr-FR">~r~Tu ne peux pas envoyer ton véhicule personnel en maintenance lorsqu'il est utilisé dans le cadre d'une mission!</String>
        <String xml:lang="id-ID">~r~Kamu tidak bisa mengirimkan kendaraan pribadi untuk perbaikan ketika sedang digunakan untuk misi!</String>
        <String xml:lang="it-IT">~r~Non puoi inviare il tuo veicolo personale in manutenzione quando è utilizzato in una missione!</String>
        <String xml:lang="de-DE">~r~Du kannst dein persönliches Fahrzeug nicht zur Wartung schicken, wenn es als Teil einer Mission genutzt wird!</String>
        <String xml:lang="lv-LV">~r~Jūs nevarat nosūtīt savu personīgo transportlīdzekli servisā, kamēr tas tiek izmantots misijas ietvaros!</String>
    </Entry>

    <Entry Id="cant_summon_vehicle_when_part_of_mission">
        <String xml:lang="en-US">~r~You can't get a vehicle delivered when your current one is being used as part of a mission!</String>
        <String xml:lang="nl-NL">~r~Je kan geen voertuig laten bezorgen wanneer je huidige voertuig wordt gebruikt als onderdeel van een missie!</String>
        <String xml:lang="fr-FR">~r~Tu ne peux pas te faire livrer un véhicule alors que ton véhicule actuel est utilisé dans le cadre d'une mission!</String>
        <String xml:lang="id-ID">~r~Kamu tidak meminta mengirimkan kendaraan ketika kendaraan yang sedang digunakan saat ini masih digunakan untuk misi!</String>
        <String xml:lang="it-IT">~r~Non puoi richiedere la consegna di un veicolo quando quello attuale è utilizzato in una missione!</String>
        <String xml:lang="de-DE">~r~ Du kannst kein Fahrzeug geliefert bekommen, wenn dein aktuelles Fahrzeug als Teil einer Mission benutzt wird!</String>
        <String xml:lang="lv-LV">~r~Jūs nevarat pasūtīt transportlīdzekļa piegādi kamēr jūsu pašreizējais tiek izmantots misijas ietvaros!</String>
    </Entry>

    <Entry Id="changed_jobs_delivery_canceled">
        <String xml:lang="en-US">You have changed your ~b~job~s~. Your vehicle delivery has been ~r~canceled~s~.</String>
        <String xml:lang="nl-NL">Je hebt je ~b~baan~s~ veranderd. Je voertuig levering is ~r~geannuleerd~s~.</String>
        <String xml:lang="fr-FR">Tu as changé de ~b~travail~s~. La livraison de ton véhicule a été ~r~annulée~s~.</String>
        <String xml:lang="it-IT">Hai cambiato ~b~lavoro~s~. La consegna del tuo veicolo è stata ~r~annullata~s~.</String>
        <String xml:lang="pl-PL">Zmieniłeś ~b~pracę~s~. Dostawa pojazdu została ~r~anulowana~s~.</String>
        <String xml:lang="es-ES">Usted ha cambiado su ~b~trabajo~s~. La entrega de su vehículo ha sido ~r~canceladado~s~.</String>
        <String xml:lang="pt-BR">Você mudou de ~b~emprego~s~. A entrega de seu veículo foi ~r~cancelada~s~.</String>
        <String xml:lang="de-DE">Du hast deinen ~b~Job ~s~gewechselt. Deine Fahrzeuglieferung wurde ~r~abgebrochen~s~.</String>
        <String xml:lang="ar-001">لقد قمت بتغيير ~b~وظيفتك~s~.لقد تم ~r~إلغاء~s~ تسليم سيارتك.</String>
        <String xml:lang="th-TH">คุณเปลี่ยน ~b~งาน~s~ ของคุณแล้ว การส่งมอบยานพาหนะของคุณ ~r~ยกเลิก~s~</String>
        <String xml:lang="id-ID">Anda mengubah ~b~pekerjaan~s~. Pengiriman kendaraan anda ~r~dibatalkan~s~.</String>
        <String xml:lang="hi-Latn">Aapne apni ~b~job ~s~change kar liya hai. Toh aapki vehicle delivery ~r~cancel ho gaya hai~s~.</String>
        <String xml:lang="lv-LV">Jūs mainījat savu ~b~darbu~s~. Jūsu transportlīdzekļa piegāde tika ~r~atcelta~s~.</String>
    </Entry>

    <Entry Id="area_left_delivery_canceled">
        <String xml:lang="en-US">You ~r~left the area~s~. Your vehicle delivery has been ~r~canceled~s~.</String>
        <String xml:lang="nl-NL">Je ~r~hebt het gebied verlaten~s~. Je voertuig levering is ~r~geannuleerd~s~.</String>
        <String xml:lang="fr-FR">Tu as ~r~quitté la zone~s~. La livraison de ton véhicule a été ~r~annulée~s~.</String>
        <String xml:lang="it-IT">Hai ~r~lasciato l'area~s~. La consegna del tuo veicolo è stata ~r~annullata~s~.</String>
        <String xml:lang="pl-PL">~r~Opuściłeś okolicę~s~. Dostawa pojazdu została ~r~anulowana~s~.</String>
        <String xml:lang="es-ES">Ha ~r~abandonado la zona~s~. La entrega de su vehículo ha sido ~r~cancelada~s~.</String>
        <String xml:lang="pt-BR">Você ~r~abandonou a área~s~. A entrega de seu veículo foi ~r~cancelada~s~.</String>
        <String xml:lang="de-DE">Du hast den ~r~Bereich verlassen~s~. Deine Fahrzeuglieferung wurde ~r~abgebrochen~s~.</String>
        <String xml:lang="ar-001">لقد ~r~غادرت المنطقة~s~. لقد تم ~r~إلغاء~s~ تسليم سيارتك.</String>
        <String xml:lang="th-TH">คุณ ~r~ออกจากพื้นที่~s~ การส่งมอบยานพาหนะของคุณ ~r~ยกเลิก~s~</String>
        <String xml:lang="id-ID">Anda ~r~meninggalkan area~s~. Pengiriman kendaraan anda ~r~dibatalkan~s~.</String>
        <String xml:lang="hi-Latn">Aap ~r~area se chale gaye ~s~ho. Toh aapki vehicle delivery ~r~cancel ho gayi hai~s~.</String>
        <String xml:lang="lv-LV">Jūs ~r~atstājat zonu~s~. Jūsu transportlīdzekļa piegāde tika ~r~atcelta~s~.</String>
    </Entry>

    <Entry Id="valet_killed_delivery_canceled">
        <String xml:lang="en-US">Your valet has been ~r~killed~s~. Your vehicle delivery has been ~r~canceled~s~.</String>
        <String xml:lang="nl-NL">Je bezorger is ~r~vermoord~s~. Je voertuig levering is ~r~geannuleerd~s~.</String>
        <String xml:lang="fr-FR">Ton valet a été ~r~tué~s~. La livraison de ton véhicule a été ~r~annulée~s~.</String>
        <String xml:lang="it-IT">Il tuo parcheggiatore è stato ~r~ucciso~s~. La consegna del tuo veicolo è stata ~r~annullata~s~.</String>
        <String xml:lang="pl-PL">Twój parkingowy został ~r~zabity~s~. Dostawa pojazdu została ~r~anulowana~s~.</String>
        <String xml:lang="es-ES">Su valet ha sido ~r~asesinado~s~. La entrega de su vehículo ha sido ~r~cancelada~s~.</String>
        <String xml:lang="pt-BR">Seu manobrista foi ~r~assassinado~s~. A entrega de seu veículo foi ~r~cancelada~s~.</String>
        <String xml:lang="de-DE">Dein Lieferant wurde ~r~getötet~s~. Deine Fahrzeuglieferung wurde ~r~abgebrochen~s~.</String>
        <String xml:lang="ar-001">لقد تم ~r~قتل~s~ خادمك. لقد تم ~r~إلغاء~s~ تسليم سيارتك.</String>
        <String xml:lang="th-TH">คนรับใช้ของคุณถูก ~r~killed~s~ การส่งมอบยานพาหนะของคุณ ~r~ยกเลิก~s~</String>
        <String xml:lang="id-ID">Pegawai vallet anda telah ~r~dibunuh~s~. Pengiriman kendaraan anda ~r~dibatalkan~s~.</String>
        <String xml:lang="hi-Latn">Aapka valet ~r~maar diya gaya ~s~hai. Toh aapki vehicle delivery ~r~cancel ho gayi hai~s~.</String>
        <String xml:lang="lv-LV">Jūsu sulainis tika ~r~nogalināts~s~. Jūsu transportlīdzekļa piegāde tika ~r~atcelta~s~.</String>
    </Entry>

    <Entry Id="too_far_from_road_delivery_canceled">
        <String xml:lang="en-US">~r~You're too far from any road. Your vehicle delivery has been canceled.</String>
        <String xml:lang="nl-NL">~r~Je bent te ver weg van de wegen. Je voertuig levering is geannuleerd.</String>
        <String xml:lang="fr-FR">~r~Tu es trop loin d'une route. La livraison de ton véhicule a été annulée.</String>
        <String xml:lang="it-IT">~r~Sei troppo lontano da qualsiasi strada. La consegna del tuo veicolo è stata annullata.</String>
        <String xml:lang="pl-PL">~r~Jesteś za daleko od jakiejkolwiek drogi. Dostawa pojazdu została anulowana.</String>
        <String xml:lang="es-ES">~r~Estás demasiado lejos de cualquier carretera. Se ha cancelado la entrega de tu vehículo.</String>
        <String xml:lang="pt-BR">~r~Você está muito longe de qualquer estrada. A entrega de seu veículo foi cancelada.</String>
        <String xml:lang="de-DE">~r~Du bist zu weit von einer Straße entfernt. Deine Fahrzeuglieferung wurde abgebrochen.</String>
        <String xml:lang="ar-001">~r~أنت بعيد جدًا عن أي طريق. لقد تم إلغاء تسليم سيارتك.</String>
        <String xml:lang="th-TH">"~r~คุณอยู่ไกลจากถนนใดๆ มากเกินไป การส่งมอบรถของคุณถูกยกเลิกแล้ว</String>
        <String xml:lang="id-ID">~r~Anda terlalu jauh dari jalan manapun. Pengiriman kendaraan anda sudah dibatalkan.</String>
        <String xml:lang="hi-Latn">~r~Aap road se bahut door ho. Aapki vehicle delivery cancel ho gayi hai.</String>
        <String xml:lang="lv-LV">~r~Jūs esat pārāk tālu no jebkura ceļa. Jūsu transportlīdzekļa piegāde tika atcelta.</String>
    </Entry>

    <!-- {0} = Attempts/MaxAttempts -->
    <Entry Id="unable_to_download_vehicle_model">
        <String xml:lang="en-US">Unable to download the ~y~vehicle model~s~. Retrying ({0})...</String>
        <String xml:lang="nl-NL">Kan het ~y~voertuig model~s~ niet downloaden. Opnieuw proberen ({0})...</String>
        <String xml:lang="fr-FR">Impossible de télécharger le ~y~modèle de véhicule~s~. Nouvelle tentative ({0})...</String>
        <String xml:lang="it-IT">Impossibile scaricare il ~y~modello del veicolo~s~. Sto riprovando ({0})...</String>
        <String xml:lang="pl-PL">Nie udało się pobrać ~y~modelu pojazdu~s~. Ponawianie ({0})...</String>
        <String xml:lang="es-ES">No se han podido descargar los modelos de los ~y~vehículos~s~. Reintentando ({0})...</String>
        <String xml:lang="pt-BR">Não foi possível fazer o download dos modelos do ~y~veículos~s~. Nova tentativa ({0})...</String>
        <String xml:lang="de-DE">Dieses ~y~Fahrzeug-Modell~s~ kann nicht geladen werden. Erneuter Versuch ({0})...</String>
        <String xml:lang="ar-001">غير قادر على تنزيل ~y~طراز السيارة~s~. جارٍ إعادة المحاولة ({0})...</String>
        <String xml:lang="th-TH">ไม่สามารถดาวน์โหลด ~y~รุ่นยานพาหนะ~s~ กำลังลองอีกครั้ง ({0})...</String>
        <String xml:lang="id-ID">Tidak dapat mengunduh ~y~model kendaraan~s~. Mencoba kembali ({0})...</String>
        <String xml:lang="hi-Latn">Kisi karan se ~y~Vehicle model ~s~download nahi ho raha. Retry kar rahe hai ({0})...</String>
        <String xml:lang="lv-LV">Nesanāca lejupielādēt ~y~transportlīdzekļa modeli~s~. Mēģina vēlreiz ({0})...</String>
    </Entry>

    <Entry Id="unable_to_download_vehicle_model_5c_3">
        <String xml:lang="en-US">~r~Unable to load the vehicle model (0x5C-3). Please, try again later later.</String>
        <String xml:lang="nl-NL">~r~Kan het voertuig model niet downloaden (0x5C-3). Probeer het later nog eens.</String>
        <String xml:lang="fr-FR">~r~Impossible de charger le modèle de véhicule (0x5C-3). Merci de réessayer plus tard.</String>
        <String xml:lang="it-IT">~r~Impossibile caricare il modello del veicolo (0x5C-3). Per favore, prova di nuovo più tardi.</String>
        <String xml:lang="pl-PL">~r~Pobranie modelu pojazdu niepomyślne (0x5C-3). Spróbuj ponownie później.</String>
        <String xml:lang="es-ES">~r~No se ha podido cargar el modelo de vehículo (0x5C-3). Por favor, inténtelo de nuevo más tarde.</String>
        <String xml:lang="pt-BR">~r~O modelo do veículo (0x5C-3) não pôde ser carregado. Tente novamente mais tarde.</String>
        <String xml:lang="de-DE">~r~Dieses Fahrzeug-Modell kann nicht geladen werden (0x5C-3). Bitte versuche es später erneut.</String>
        <String xml:lang="ar-001">~r~غير قادر على تحميل طراز المركبة (0x5C-3). من فضلك حاول مرة أخرى لاحقا.</String>
        <String xml:lang="th-TH">~r~ไม่สามารถโหลดโมเดลยานพาหนะได้ (0x5C-3) กรุณาลองอีกครั้งในภายหลัง</String>
        <String xml:lang="id-ID">~r~Tidak dapat memuat model kendaraan (0x5C-3). Mohon, coba kembali nanti.</String>
        <String xml:lang="hi-Latn">~r~Vehicle model load nahi ho raha (0x5C-3). Please, baad mein phir se try kariye.</String>
        <String xml:lang="lv-LV">~r~Nesanāca lejupielādēt transportlīdzekļa modeli (0x5C-3). Lūdzu, mēģiniet vēlreiz vēlāk.</String>
    </Entry>

    <Entry Id="unable_to_download_vehicle_model_5c_4">
        <String xml:lang="en-US">~r~Unable to obtain vehicle network id (0x5C-4). Please, try again later later.</String>
        <String xml:lang="nl-NL">~r~Kan het voertuig netwerk id niet verkrijgen (0x5C-4). Probeer het later nog eens.</String>
        <String xml:lang="fr-FR">~r~Impossible d'obtenir l'identifiant réseau du véhicule (0x5C-4). Merci de réessayer plus tard.</String>
        <String xml:lang="it-IT">~r~Impossibile ottenere l'ID di rete del veicolo (0x5C-4). Per favore, prova di nuovo più tardi.</String>
        <String xml:lang="pl-PL">~r~Pobranie ID sieciowego pojazdu niepomyślne (0x5C-4). Spróbuj ponownie później.</String>
        <String xml:lang="es-ES">~r~No se ha podido obtener el identificador de red del vehículo (0x5C-4). Por favor, inténtelo de nuevo más tarde.</String>
        <String xml:lang="pt-BR">~r~Não foi possível obter o identificador de rede do veículo (0x5C-4). Tente novamente mais tarde.</String>
        <String xml:lang="de-DE">~r~Diese Fahrzeug Netzwerk-ID kann nicht geladen werden (0x5C-4). Bitte versuche es später erneut.</String>
        <String xml:lang="ar-001">~r~غير قادر على الحصول على معرف شبكة المركبة (0x5C-4). من فضلك حاول مرة أخرى لاحقا.</String>
        <String xml:lang="th-TH">~r~ไม่สามารถรับรหัสเครือข่ายยานพาหนะ (0x5C-4) กรุณาลองอีกครั้งในภายหลัง</String>
        <String xml:lang="id-ID">~r~Tidak dapat memperoleh id jaringan kendaraan (0x5C-4). Mohon, coba kembali nanti.</String>
        <String xml:lang="hi-Latn">~r~Vehicle network id obtain nahi ho paa rahi (0x5C-4). Please, baad mein phir se try kariye.</String>
        <String xml:lang="lv-LV">~r~Nesanāca iegūt transportlīdzekļa network id (0x5C-4). Lūdzu, mēģiniet vēlreiz vēlāk.</String>
    </Entry>

    <Entry Id="cant_use_wardrobe_not_gtao_character">
        <String xml:lang="en-US">~r~You can't use the wardrobe when you're not the GTA:O character.</String>
        <String xml:lang="nl-NL">~r~Je kan de garderobe niet gebruiken wanneer je niet de GTA:O karakter bent.</String>
        <String xml:lang="fr-FR">~r~Tu ne peux pas utiliser la garde-robe quand tu n'es pas un personnage de GTA:O.</String>
        <String xml:lang="it-IT">~r~Non puoi usare l'armadio quando non sei il personaggio di GTA:O.</String>
        <String xml:lang="pl-PL">~r~Nie możesz uzywać garderoby gdy nie jesteś postacią z GTA:O.</String>
        <String xml:lang="es-ES">~r~No puedes usar el armario cuando no eres el personaje de GTA:O.</String>
        <String xml:lang="pt-BR">~r~Não é possível usar o armário quando você não é o personagem do GTA:O.</String>
        <String xml:lang="de-DE">~r~Du kannst den Kleiderschrank nicht nutzen, wenn du kein GTA:O Charakter bist.</String>
        <String xml:lang="ar-001">~r~لا يمكنك استخدام خزانة الملابس عندما لا تكون شخصية GTA:O.</String>
        <String xml:lang="th-TH">~r~คุณไม่สามารถใช้ตู้เสื้อผ้าได้ เมื่อคุณไม่ใช่ตัวละคร GTA:O</String>
        <String xml:lang="id-ID">~r~Anda tidak dapat menggunakan lemari pakaian jika anda buka karakter GTA:0.</String>
        <String xml:lang="hi-Latn">~r~Aap GTA:O character nahi hain toh aap wardrobe use nahi kar sakte.</String>
        <String xml:lang="lv-LV">~r~Jūs nevarat lietot garderobi kamēr jūs neesat GTA:O personība.</String>
    </Entry>

    <Entry Id="ptt_spam_time_out_radio">
        <String xml:lang="en-US">~r~Spamming ~s~the PTT key will cause you to be ~r~timed out ~s~from the ~b~radio~s~.</String>
        <String xml:lang="nl-NL">~r~Spammen ~s~van de PTT-toets zal ervoor zorgen dat je een ~r~time-out krijgt ~s~van de ~b~radio~s~.</String>
        <String xml:lang="fr-FR">~s~Si tu utilises la touche PTT de manière ~r~abusive~s~, tu seras ~r~déconnecté ~s~de la ~b~radio~s~.</String>
        <String xml:lang="it-IT">~s~Lo ~r~spam ~s~del tasto PTT ti causerà un ~r~time out ~s~dalla ~b~radio~s~.</String>
        <String xml:lang="pl-PL">~r~Spamowanie ~s~przycisku PTT spowoduje ~r~zablokowanie ~s~możliwości użytku ~b~radia~s~.</String>
        <String xml:lang="es-ES">~r~Spamear ~s~la tecla PTT hará que usted sea ~r~muteado ~s~de la radio ~b~radio~s~.</String>
        <String xml:lang="pt-BR">~r~Pressionar ~s~a tecla PTT fará com que você seja ~r~desligado ~s~do rádio ~b~rádio~s~.</String>
        <String xml:lang="de-DE">~r~Das Spammen ~s~der PTT-Taste wird dafür sorgen, dass du vom ~b~Funk~s~ ~r~temporär gesperrt ~s~wirst.</String>
        <String xml:lang="ar-001">~r~كثرة استخدام ~s~زر ال PTT سوف يتسبب في ~r~فصلك ~s~من ~b~الراديو~s~.</String>
        <String xml:lang="th-TH">~r~สแปม ~s~ปุ่ม PTT จะทำให้คุณ ~r~หมดเวลา ~s~จาก ~b~วิทยุ~s~</String>
        <String xml:lang="id-ID">~r~spam ~s~tombol PTT akan menyebabkan anda ~r~dikeluarkan ~s~dari ~b~radio~s~.</String>
        <String xml:lang="hi-Latn">~r~Spam ~s~karoge PTT key, toh aapko ~r~time-out ~s~kar diya jayega ~b~radio ~s~se.</String>
        <String xml:lang="lv-LV">~s~Radio pogas ~r~spamošana ~s~izraisīs jūsu laicīgo ~r~bloķēšanu ~s~no ~b~radio~s~.</String>
    </Entry>

    <Entry Id="radio_cooldown">
        <String xml:lang="en-US">You must wait ~r~{0} seconds ~s~before turning your radio on again.</String>
        <String xml:lang="nl-NL">Je moet ~r~{0} seconden ~s~wachten voordat je je radio weer aan kan doen.</String>
        <String xml:lang="fr-FR">Tu dois attendre ~r~{0} secondes ~s~avant de rallumer ta radio.</String>
        <String xml:lang="it-IT">Devi aspettare ~r~{0} secondi ~s~prima di riaccendere la tua radio.</String>
        <String xml:lang="pl-PL">Musisz poczekać ~r~{0} sekund ~s~przed ponownym włączeniem radia.</String>
        <String xml:lang="es-ES">Usted debe esperar ~r~{0} segundos ~s~antes de encender su radio de nuevo.</String>
        <String xml:lang="pt-BR">Você deve esperar ~r~{0} segundos ~s~antes de ligar o rádio novamente.</String>
        <String xml:lang="de-DE">Du musst ~r~{0} Sekunden ~s~warten, bevor du deinen Funk erneut einschalten kannst.</String>
        <String xml:lang="ar-001">يجب عليك الانتظار ~r~{0} ثانية ~s~قبل تشغيل الراديو مرة أخرى.</String>
        <String xml:lang="th-TH">คุณต้องรอ ~r~{0} วินาที ~s~ก่อนที่จะเปิดวิทยุอีกครั้ง</String>
        <String xml:lang="id-ID">Anda harus menunggu ~r~{0} detik ~s~sebelum mencoba memasuki radio kembali.</String>
        <String xml:lang="hi-Latn">Aapko apna radio dobara on karne se pehle ~r~{0} seconds ~s~wait karna hoga.</String>
        <String xml:lang="lv-LV">Jums ir jāpagaida ~r~{0} sekundes ~s~pirms radio atkartējās ieslēgšanas.</String>
    </Entry>

    <!-- {0} = Item name -->
    <Entry Id="overdosed_need_medic">
        <String xml:lang="en-US">You ~r~overdosed ~s~{0} and you need ~p~medical attention~s~.</String>
        <String xml:lang="nl-NL">Je hebt een ~r~overdosis ~s~{0} genomen en je hebt ~p~medische hulp~s~ nodig.</String>
        <String xml:lang="fr-FR">Tu as fait une ~r~overdose ~s~de {0} et tu as besoin ~p~de soins médicaux~s~.</String>
        <String xml:lang="it-IT">Hia fatto un'~r~overdose ~s~di {0} e hai bisogno di ~p~assistenza medica~s~.</String>
        <String xml:lang="pl-PL">~r~Przedawkowałeś ~s~{0} i potrzebujesz ~p~pomocy medycznej~s~.</String>
        <String xml:lang="es-ES">Usted tiene ~r~sobredosis ~s~{0} y necesita ~p~atención médica~s~.</String>
        <String xml:lang="pt-BR">Você teve uma ~r~overdose de ~s~{0} e precisa de ~p~atenção médica~s~.</String>
        <String xml:lang="de-DE">Du erleidest eine ~r~Überdosis ~s~{0} und du benötigst ~p~medizinische Versorgung~s~.</String>
        <String xml:lang="ar-001">لقد ~r~تناولت جرعة زائدة من ~s~{0} وتحتاج إلى ~p~رعاية طبية~s~.</String>
        <String xml:lang="th-TH">คุณ ~r~ใช้ยาเกินขนาด ~s~{0} และคุณต้องการ ~p~การรักษาพยาบาล~s~</String>
        <String xml:lang="id-ID">Anda ~r~overdosis ~s~{0} dan anda butuh ~p~bantuan medis~s~.</String>
        <String xml:lang="hi-Latn">Aap {0} ~r~overdose ~s~ho kar liye ho aur aapko ~p~medical attention ~s~ki zarurat hai.</String>
        <String xml:lang="lv-LV">Jūs ~r~pārdozējāties ~s~{0} un jums ir vajadzīga ~p~medicīniskā palīdzība~s~.</String>
    </Entry>

    <Entry Id="wanted_by_police">
        <String xml:lang="en-US">~r~You are wanted by the police. Come back when you're clean!</String>
        <String xml:lang="nl-NL">~r~Je wordt gezocht door de politie. Kom terug wanneer je niet meer gezocht word!</String>
        <String xml:lang="fr-FR">~r~Tu es recherché par la police. Reviens quand tu seras en règle!</String>
        <String xml:lang="it-IT">~r~Sei ricercato dalla polizia. Torna quando sarai pulito!</String>
        <String xml:lang="pl-PL">~r~Jesteś poszukiwany przez policję. Wróć gdy ich zgubisz!</String>
        <String xml:lang="es-ES">~r~Te busca la policía. ¡Vuelve cuando estés limpio!</String>
        <String xml:lang="pt-BR">~r~A polícia está procurando por você. Volte quando estiver limpo!</String>
        <String xml:lang="de-DE">~r~Du wirst von der Polizei gesucht. Komm zurück, wenn du sauber bist!</String>
        <String xml:lang="ar-001">~r~أنت مطلوب من قبل الشرطة. عود عندما تكون نظيف!</String>
        <String xml:lang="th-TH">~r~คุณเป็นที่ต้องการของตำรวจ กลับมาเมื่อคุณสะอาด!</String>
        <String xml:lang="id-ID">~r~Anda buronan kepolisian. Silahkan kembali ketika sudah tidak buron!</String>
        <String xml:lang="hi-Latn">~r~Police aapko dhoondh rahi hai. Wapas aana jab tak aap clean nahi ho!</String>
        <String xml:lang="lv-LV">~r~Jūs meklē policija. Atgriezieties kad neesat noziedznieks!</String>
    </Entry>

    <!-- ========================= -->
    <!-- Emotes -->
    <!-- ========================= -->
    <Entry Id="menu_emotes_title">
        <String xml:lang="en-US">Emotes</String>
        <String xml:lang="nl-NL">Emoties</String>
        <String xml:lang="fr-FR">Emotes</String>
        <String xml:lang="pl-PL">Emotki</String>
        <String xml:lang="it-IT">Emotes</String>
        <String xml:lang="de-DE">Emotes</String>
        <String xml:lang="es-ES">Emotes</String>
        <String xml:lang="pt-BR">Emotes</String>
        <String xml:lang="ar-001">العواطف</String>
        <String xml:lang="th-TH">อารมณ์</String>
        <String xml:lang="id-ID">Emotes</String>
        <String xml:lang="hi-Latn">Emotes</String>
        <String xml:lang="lv-LV">Emocijas</String>
    </Entry>

    <Entry Id="menu_emotes_subtitle">
        <String xml:lang="en-US">Play animations.</String>
        <String xml:lang="nl-NL">Speel animaties.</String>
        <String xml:lang="fr-FR">Jouer des animations.</String>
        <String xml:lang="pl-PL">Odtwarzaj animacje.</String>
        <String xml:lang="it-IT">Riproduci le animazioni.</String>
        <String xml:lang="de-DE">Spiele Animationen.</String>
        <String xml:lang="es-ES">Reproducir animaciones.</String>
        <String xml:lang="pt-BR">Reproduzir animações.</String>
        <String xml:lang="ar-001">تشغيل حركات</String>
        <String xml:lang="th-TH">เล่นภาพเคลื่อนไหว</String>
        <String xml:lang="id-ID">Tampilkan animasi</String>
        <String xml:lang="hi-Latn">Animations play karo.</String>
        <String xml:lang="lv-LV">Spēlēt animācijas.</String>
    </Entry>

    <!-- ========================= -->
    <!-- Help menu -->
    <!-- ========================= -->
    <Entry Id="menu_help_title">
        <String xml:lang="en-US">Help Center</String>
        <String xml:lang="nl-NL">Hulpcentrum</String>
        <String xml:lang="fr-FR">Centre d'aide</String>
        <String xml:lang="pl-PL">Centrum Pomocy</String>
        <String xml:lang="it-IT">Centro assistenza</String>
        <String xml:lang="de-DE">Hilfszentrum</String>
        <String xml:lang="es-ES">Centro de ayuda</String>
        <String xml:lang="pt-BR">Central de ajuda</String>
        <String xml:lang="ar-001">مركز المساعدة</String>
        <String xml:lang="th-TH">ศูนย์ช่วยเหลือ</String>
        <String xml:lang="id-ID">Pusat bantuan</String>
        <String xml:lang="hi-Latn">Help Center</String>
        <String xml:lang="lv-LV">Palīdzības Centrs</String>
    </Entry>

    <Entry Id="menu_help_subtitle">
        <String xml:lang="en-US">CnR V Help Center</String>
        <String xml:lang="nl-NL">CnR V Hulpcentrum</String>
        <String xml:lang="fr-FR">Centre d'aide CnR V</String>
        <String xml:lang="pl-PL">Centrum Pomocy CnR V</String>
        <String xml:lang="it-IT">Centro assistenza di CnR V</String>
        <String xml:lang="de-DE">CnR V Hilfszentrum</String>
        <String xml:lang="es-ES">CnR V Centro de ayuda</String>
        <String xml:lang="pt-BR">CnR V Central de ajuda</String>
        <String xml:lang="ar-001">مركز مساعدة CnR V</String>
        <String xml:lang="th-TH">ศูนย์ช่วยเหลือ CnR V</String>
        <String xml:lang="id-ID">Pusat bantuan CnR V</String>
        <String xml:lang="hi-Latn">CnR V Help Center</String>
        <String xml:lang="lv-LV">CnR V Palīdzības Centrs</String>
    </Entry>

    <!-- ========================= -->
    <!-- Report -->
    <!-- ========================= -->
    <Entry Id="menu_report_title">
        <String xml:lang="en-US">Report</String>
        <String xml:lang="nl-NL">Rapporteren</String>
        <String xml:lang="fr-FR">Signalement</String>
        <String xml:lang="pl-PL">Zgłoś</String>
        <String xml:lang="it-IT">Segnala</String>
        <String xml:lang="de-DE">Meldung</String>
        <String xml:lang="es-ES">Reportar</String>
        <String xml:lang="pt-BR">Denunciar</String>
        <String xml:lang="ar-001">بلاغ</String>
        <String xml:lang="th-TH">รายงาน</String>
        <String xml:lang="id-ID">Laporan</String>
        <String xml:lang="hi-Latn">Report</String>
        <String xml:lang="lv-LV">Ziņot</String>
    </Entry>

    <Entry Id="menu_report_subtitle">
        <String xml:lang="en-US">Reporting player</String>
        <String xml:lang="nl-NL">Speler rapporteren</String>
        <String xml:lang="fr-FR">Joueur signalé</String>
        <String xml:lang="pl-PL">Zgłaszanie gracza</String>
        <String xml:lang="it-IT">Segnalando il giocatore</String>
        <String xml:lang="de-DE">Melde einen Spieler</String>
        <String xml:lang="es-ES">Jugador reportado</String>
        <String xml:lang="pt-BR">Jogador denunciado</String>
        <String xml:lang="ar-001">الابلاغ عن لاعب</String>
        <String xml:lang="th-TH">รายงานผู้เล่น</String>
        <String xml:lang="id-ID">Melaporkan pemain</String>
        <String xml:lang="hi-Latn">Player ko report kar rahe</String>
        <String xml:lang="lv-LV">Ziņot par spēlētāju</String>
    </Entry>

    <Entry Id="menu_reports_title">
        <String xml:lang="en-US">Reports</String>
        <String xml:lang="nl-NL">Rapporten</String>
        <String xml:lang="fr-FR">Signalements</String>
        <String xml:lang="pl-PL">Zgłoszenia</String>
        <String xml:lang="it-IT">Segnalazioni</String>
        <String xml:lang="de-DE">Meldungen</String>
        <String xml:lang="es-ES">Reportes</String>
        <String xml:lang="pt-BR">Denuncias</String>
        <String xml:lang="ar-001">البلاغات</String>
        <String xml:lang="th-TH">รายงาน</String>
        <String xml:lang="id-ID">Laporan</String>
        <String xml:lang="hi-Latn">Reports</String>
        <String xml:lang="lv-LV">Ziņojumi</String>
    </Entry>

    <Entry Id="menu_reports_subtitle">
        <String xml:lang="en-US">View the status of your reports</String>
        <String xml:lang="nl-NL">Bekijk de status van je rapporten</String>
        <String xml:lang="fr-FR">Consulter le statut de tes signalements</String>
        <String xml:lang="pl-PL">Sprawdź status swoich zgłoszeń</String>
        <String xml:lang="it-IT">Visualizza lo stato delle tue segnalazioni</String>
        <String xml:lang="de-DE">Sieh dir den Statur deiner Meldungen an</String>
        <String xml:lang="es-ES">Ver el estado de sus reportes</String>
        <String xml:lang="pt-BR">Visualizar o status de seus denuncias</String>
        <String xml:lang="ar-001">عرض حالة البلاغات الخاصة بك</String>
        <String xml:lang="th-TH">ดูสถานะของรายงานของคุณ</String>
        <String xml:lang="id-ID">Lihat situasi dari laporan anda.</String>
        <String xml:lang="hi-Latn">Apni reports ka status dekhe</String>
        <String xml:lang="lv-LV">Pārskatiet savu ziņojumu statusu</String>
    </Entry>

    <Entry Id="menu_report_reporting_subtitle">
        <String xml:lang="en-US">Reporting ~r~{0}</String>
        <String xml:lang="nl-NL">Aangifte ~r~{0}</String>
        <String xml:lang="de-DE">Du meldest ~r~{0}</String>
        <String xml:lang="it-IT">Segnalazione ~r~{0}</String>
        <String xml:lang="fr-FR">Signalement ~r~{0}</String>
        <String xml:lang="id-ID">Melaporkan ~r~{0}</String>
        <String xml:lang="lv-LV">Ziņot par ~r~{0}</String>
    </Entry>

    <Entry Id="menu_reports_info_description">
        <String xml:lang="en-US">~b~Date and time: ~s~{0}\n~b~Reason: ~s~{1} ~s~- ~b~Details: ~s~{2}</String>
        <String xml:lang="nl-NL">~b~Datum en tijd: ~s~{0}\n~b~Reden: ~s~{1} ~s~- ~b~Details: ~s~{2}</String>
        <String xml:lang="de-DE">~b~Datum und Zeit: ~s~{0}\n~b~Grund: ~s~{1} ~s~- ~b~Details: ~s~{2}</String>
        <String xml:lang="it-IT">~b~Data e ora: ~s~{0}\n~b~Motivo: ~s~{1} ~s~- ~b~Dettagli: ~s~{2}</String>
        <String xml:lang="fr-FR">~b~Date et heure: ~s~{0}\n~b~Raison: ~s~{1} ~s~- ~b~Détails: ~s~{2}</String>
        <String xml:lang="id-ID">~b~Tanggal dan waktu: ~s~{0}\n~b~Alasan: ~s~{1} ~s~- ~b~Detail: ~s~{2}</String>
        <String xml:lang="lv-LV">~b~Datums un laiks: ~s~{0}\nIemesls: ~s~{1} ~s~- ~b~Detaļas: ~s~{2}</String>
    </Entry>

    <Entry Id="menu_reports_info_response">
        <String xml:lang="en-US">~b~Response by {0}: ~s~{1}</String>
        <String xml:lang="nl-NL">~b~Reactie van {0}: ~s~{1}</String>
        <String xml:lang="de-DE">~b~Antwort von {0}: ~s~{1}</String>
        <String xml:lang="it-IT">~b~Risposto da {0}: ~s~{1}</String>
        <String xml:lang="fr-FR">~b~Réponse de {0}: ~s~{1}</String>
        <String xml:lang="id-ID">~b~Tanggapan oleh {0}: ~s~{1}</String>
        <String xml:lang="lv-LV">~b~Atbilde no {0}: ~s~{1}</String>
    </Entry>

    <Entry Id="menu_reports_info_assigned">
        <String xml:lang="en-US">~b~Assigned to: ~s~{0}</String>
        <String xml:lang="nl-NL">~b~Toegewezen aan: ~s~{0}</String>
        <String xml:lang="de-DE">~b~Zugeordnet zu: ~s~{0}</String>
        <String xml:lang="it-IT">~b~Assegnato a: ~s~{0}</String>
        <String xml:lang="fr-FR">~b~Assigné à: ~s~{0}</String>
        <String xml:lang="id-ID">~b~Ditugaskan kepada: ~s~{0}</String>
        <String xml:lang="lv-LV">~b~Nodots: ~s~{0}</String>
    </Entry>

    <Entry Id="menu_reports_info_subtitle">
        <String xml:lang="en-US">{0} reports in the past month</String>
        <String xml:lang="nl-NL">{0} aangiftes in de afgelopen maand</String>
        <String xml:lang="de-DE">{0} Meldungen im letzten Monat</String>
        <String xml:lang="it-IT">{0} segnalazioni nell'ultimo mese</String>
        <String xml:lang="fr-FR">{0} signalements au cours du dernier mois</String>
        <String xml:lang="id-ID">{0} Laporan dalam sebbulan terakhir</String>
        <String xml:lang="lv-LV">{0} ziņojumi iepriekšējā mēnesī</String>
    </Entry>

    <Entry Id="menu_reports_info_no_recent_text">
        <String xml:lang="en-US">No recent reports :(</String>
        <String xml:lang="nl-NL">Geen recente aangiftes :(</String>
        <String xml:lang="de-DE">Keine aktuellen Meldungen :(</String>
        <String xml:lang="it-IT">Nessuna segnalazione recente :(</String>
        <String xml:lang="fr-FR">Aucun signalement récent :(</String>
        <String xml:lang="id-ID">Tidak ada laporan terbaru :(</String>
        <String xml:lang="lv-LV">Nav neseno ziņojumu :(</String>
    </Entry>

    <Entry Id="menu_reports_info_no_recent_description">
        <String xml:lang="en-US">You didn't send any report recently.</String>
        <String xml:lang="nl-NL">Je hebt de afgelopen tijd geen aangiftes gedaan.</String>
        <String xml:lang="de-DE">Du hast kürzlich keine Meldungen eingereicht.</String>
        <String xml:lang="it-IT">Non hai inviato nessuna segnalazione di recente.</String>
        <String xml:lang="fr-FR">Tu n'as pas envoyé de signalement récemment.</String>
        <String xml:lang="id-ID">Kamu tidak mengirimkan laporan apapun baru-baru ini.</String>
        <String xml:lang="lv-LV">Jūs neiesniedzat nevienu ziņojumu pēdejā laikā.</String>
    </Entry>

    <!-- ========================= -->
    <!-- Options menu -->
    <!-- ========================= -->
    <Entry Id="menu_options_title">
        <String xml:lang="en-US">Options</String>
        <String xml:lang="nl-NL">Opties</String>
        <String xml:lang="fr-FR">Options</String>
        <String xml:lang="pl-PL">Opcje</String>
        <String xml:lang="it-IT">Opzioni</String>
        <String xml:lang="de-DE">Optionen</String>
        <String xml:lang="es-ES">Opciones</String>
        <String xml:lang="pt-BR">Opções</String>
        <String xml:lang="ar-001">الخيارات</String>
        <String xml:lang="th-TH">ตัวเลือก</String>
        <String xml:lang="id-ID">Opsi</String>
        <String xml:lang="hi-Latn">Options</String>
        <String xml:lang="lv-LV">Iestatījumi</String>
    </Entry>

    <Entry Id="menu_options_subtitle">
        <String xml:lang="en-US">Customize your CnR experience</String>
        <String xml:lang="nl-NL">Pas je CnR ervaring aan</String>
        <String xml:lang="fr-FR">Personnalise ton expérience sur CnR</String>
        <String xml:lang="pl-PL">Dostosuj swoje doświadczenie na CnR V</String>
        <String xml:lang="it-IT">Personalizza la tua esperienza in CnR</String>
        <String xml:lang="de-DE">Individualisiere deine CnR Erfahrung</String>
        <String xml:lang="es-ES">Personalice su experiencia en CnR</String>
        <String xml:lang="pt-BR">Personalize sua experiência no CnR</String>
        <String xml:lang="ar-001">قم بتخصيص تجربة CnR الخاصة بك</String>
        <String xml:lang="th-TH">ปรับแต่งประสบการณ์ CnR ของคุณ</String>
        <String xml:lang="id-ID">Sesuaikan pengalaman CnR anda</String>
        <String xml:lang="hi-Latn">Apne CnR experience ko customize kare</String>
        <String xml:lang="lv-LV">Pielāgojiet savu CnR pieredzi</String>
    </Entry>

    <Entry Id="menu_options_account_title">
        <String xml:lang="en-US">Account</String>
        <String xml:lang="nl-NL">Account</String>
        <String xml:lang="fr-FR">Compte</String>
        <String xml:lang="pl-PL">Konto</String>
        <String xml:lang="it-IT">Account</String>
        <String xml:lang="es-ES">Cuenta</String>
        <String xml:lang="pt-BR">Conta</String>
        <String xml:lang="ar-001">الحساب</String>
        <String xml:lang="th-TH">บัญชี</String>
        <String xml:lang="id-ID">Akun</String>
        <String xml:lang="hi-Latn">Account</String>
        <String xml:lang="de-DE">Account</String>
        <String xml:lang="lv-LV">Konts</String>
    </Entry>

    <Entry Id="menu_options_account_subhistory_subtitle">
        <String xml:lang="en-US">Subscription History</String>
        <String xml:lang="nl-NL">Abonnement Geschiedenis</String>
        <String xml:lang="fr-FR">Historique des abonnements</String>
        <String xml:lang="pl-PL">Historia Subskrypcji</String>
        <String xml:lang="it-IT">Storico degli abbonamenti</String>
        <String xml:lang="de-DE">Abonnementshistorie</String>
        <String xml:lang="es-ES">Historial de suscripciones</String>
        <String xml:lang="pt-BR">Histórico de assinaturas</String>
        <String xml:lang="ar-001">تاريخ الاشتراك</String>
        <String xml:lang="th-TH">ประวัติการสมัครสมาชิก</String>
        <String xml:lang="id-ID">Sejarah berlangganan</String>
        <String xml:lang="hi-Latn">Subscription History</String>
        <String xml:lang="lv-LV">Abonementu Vēsture</String>
    </Entry>

    <Entry Id="menu_options_account_purchases_subtitle">
        <String xml:lang="en-US">Purchases</String>
        <String xml:lang="nl-NL">Aankopen</String>
        <String xml:lang="fr-FR">Achats</String>
        <String xml:lang="pl-PL">Zakupy</String>
        <String xml:lang="it-IT">Acquisti</String>
        <String xml:lang="de-DE">Einkäufe</String>
        <String xml:lang="es-ES">Compras</String>
        <String xml:lang="pt-BR">Compras</String>
        <String xml:lang="ar-001">المشتريات</String>
        <String xml:lang="th-TH">การซื้อ</String>
        <String xml:lang="id-ID">Pembelian</String>
        <String xml:lang="hi-Latn">Purchases</String>
        <String xml:lang="lv-LV">Pirkumi</String>
    </Entry>

    <Entry Id="menu_options_account_linkedservices_subtitle">
        <String xml:lang="en-US">Linked Services</String>
        <String xml:lang="nl-NL">Gelinkte Diensten</String>
        <String xml:lang="fr-FR">Services liés</String>
        <String xml:lang="pl-PL">Połączone Usługi</String>
        <String xml:lang="it-IT">Servizi collegati</String>
        <String xml:lang="de-DE">Verknüpfte Dienste</String>
        <String xml:lang="es-ES">Servicios vinculados</String>
        <String xml:lang="pt-BR">Serviços vinculados</String>
        <String xml:lang="ar-001">الخدمات المرتبطة</String>
        <String xml:lang="th-TH">บริการที่เชื่อมโยง</String>
        <String xml:lang="id-ID">Servis yang terhubung</String>
        <String xml:lang="hi-Latn">Linked Services</String>
        <String xml:lang="lv-LV">Pieslēgti Servisi</String>
    </Entry>

    <Entry Id="menu_options_display_title">
        <String xml:lang="en-US">Display</String>
        <String xml:lang="nl-NL">Weergave</String>
        <String xml:lang="fr-FR">Affichage</String>
        <String xml:lang="pl-PL">Wyświetlanie</String>
        <String xml:lang="it-IT">Schermo</String>
        <String xml:lang="de-DE">Anzeige</String>
        <String xml:lang="es-ES">Pantalla</String>
        <String xml:lang="pt-BR">Exibição</String>
        <String xml:lang="ar-001">العرض</String>
        <String xml:lang="th-TH">หน้าจอ</String>
        <String xml:lang="id-ID">Tampilan</String>
        <String xml:lang="hi-Latn">Display</String>
        <String xml:lang="lv-LV">Displejs</String>
    </Entry>

    <Entry Id="menu_options_display_subtitle">
        <String xml:lang="en-US">Change display settings</String>
        <String xml:lang="nl-NL">Pas weergave instellinge aan</String>
        <String xml:lang="fr-FR">Modifier les paramètres d'affichage</String>
        <String xml:lang="pl-PL">Zmień ustawienia wyświetlania</String>
        <String xml:lang="it-IT">Cambia le impostazioni dello schermo</String>
        <String xml:lang="de-DE">Ändere deine Anzeigeeinstellungen</String>
        <String xml:lang="es-ES">Cambiar la configuración de la pantalla</String>
        <String xml:lang="pt-BR">Alterar as configurações de exibição</String>
        <String xml:lang="ar-001">تغيير إعدادات العرض</String>
        <String xml:lang="th-TH">เปลี่ยนการตั้งค่าการแสดงผล</String>
        <String xml:lang="id-ID">Ubah pengaturan tampilan</String>
        <String xml:lang="hi-Latn">Display settings change karo</String>
        <String xml:lang="lv-LV">Mainiet displeja iestatījumus</String>
    </Entry>

    <Entry Id="menu_options_accessibility_title">
        <String xml:lang="en-US">Accessibility</String>
        <String xml:lang="nl-NL">Toegankelijkheid</String>
        <String xml:lang="fr-FR">Accessibilité</String>
        <String xml:lang="pl-PL">Dostępność</String>
        <String xml:lang="it-IT">Accessibilità</String>
        <String xml:lang="de-DE">Barrierefreiheit</String>
        <String xml:lang="es-ES">Accesibilidad</String>
        <String xml:lang="pt-BR">Acessibilidade</String>
        <String xml:lang="ar-001">إمكانية الوصول</String>
        <String xml:lang="th-TH">การเข้าถึง</String>
        <String xml:lang="id-ID">Aksesibilitas</String>
        <String xml:lang="hi-Latn">Accessibility</String>
        <String xml:lang="lv-LV">Pieejamība</String>
    </Entry>

    <Entry Id="menu_options_accessibility_subtitle">
        <String xml:lang="en-US">Accessibility settings</String>
        <String xml:lang="nl-NL">Toegankelijkheid instellingen</String>
        <String xml:lang="fr-FR">Paramètres de l'accessibilité</String>
        <String xml:lang="pl-PL">Ustawinia dostępności</String>
        <String xml:lang="it-IT">Impostazioni di accessibilità</String>
        <String xml:lang="de-DE">Einstellungen zur Barrierefreiheit</String>
        <String xml:lang="es-ES">Ajustes de accesibilidad</String>
        <String xml:lang="pt-BR">Configurações de acessibilidade</String>
        <String xml:lang="ar-001">إعدادات إمكانية الوصول</String>
        <String xml:lang="th-TH">การตั้งค่าการเข้าถึง</String>
        <String xml:lang="id-ID">Pengaturan aksesibilitas</String>
        <String xml:lang="hi-Latn">Accessibility ki settings</String>
        <String xml:lang="lv-LV">Pieejamības iestatījumi</String>
    </Entry>

    <Entry Id="menu_options_hotkeys_title">
        <String xml:lang="en-US">Hotkeys</String>
        <String xml:lang="nl-NL">Sneltoetsen</String>
        <String xml:lang="fr-FR">Raccourcis clavier</String>
        <String xml:lang="pl-PL">Bindy</String>
        <String xml:lang="it-IT">Tasti di scelta rapida</String>
        <String xml:lang="de-DE">Tastenkombinationen</String>
        <String xml:lang="es-ES">Teclas de acceso rápido</String>
        <String xml:lang="pt-BR">Teclas de atalho</String>
        <String xml:lang="ar-001">مفاتيح الاختصار</String>
        <String xml:lang="th-TH">ปุ่มลัด</String>
        <String xml:lang="id-ID">Tombol pintas</String>
        <String xml:lang="hi-Latn">Hotkeys</String>
        <String xml:lang="lv-LV">Karstie taustiņi</String>
    </Entry>

    <Entry Id="menu_options_chotkeys_subtitle">
        <String xml:lang="en-US">Custom hotkeys</String>
        <String xml:lang="nl-NL">Eigen sneltoetsen</String>
        <String xml:lang="fr-FR">Raccourcis clavier personnalisés</String>
        <String xml:lang="pl-PL">Personalizowane bindy</String>
        <String xml:lang="it-IT">Personalizza i tasti di scelta rapida</String>
        <String xml:lang="de-DE">Benutzerdefinierte Tastenkombinationen</String>
        <String xml:lang="es-ES">Teclas de acceso rápido personalizadas</String>
        <String xml:lang="pt-BR">Teclas de atalho personalizadas personalizadas</String>
        <String xml:lang="ar-001">مفاتيح الاختصار المخصصة</String>
        <String xml:lang="th-TH">ปุ่มลัดแบบกำหนดเอง</String>
        <String xml:lang="id-ID">Pengaturan pribadi tombol pintas</String>
        <String xml:lang="hi-Latn">Custom hotkeys</String>
        <String xml:lang="lv-LV">Pielāgoti kārstie taustiņi</String>
    </Entry>

    <Entry Id="menu_options_hotkeys_subtitle">
        <String xml:lang="en-US">Select an action type</String>
        <String xml:lang="nl-NL">Selecteer eenn actie type</String>
        <String xml:lang="fr-FR">Sélectionne un type d'action</String>
        <String xml:lang="pl-PL">Wybierz typ akcji</String>
        <String xml:lang="it-IT">Seleziona un tipo di azione</String>
        <String xml:lang="de-DE">Wählen Sie eine Aktionsart</String>
        <String xml:lang="es-ES">Seleccione un tipo de acción</String>
        <String xml:lang="pt-BR">Selecione um tipo de ação</String>
        <String xml:lang="ar-001">حدد نوع الإجراء</String>
        <String xml:lang="th-TH">เลือกประเภทการดำเนินการ</String>
        <String xml:lang="id-ID">Pilih tipe aksi</String>
        <String xml:lang="hi-Latn">Select an action type</String>
        <String xml:lang="lv-LV">Izvēlēties darbības veidu</String>
    </Entry>

    <Entry Id="menu_options_weapons_title">
        <String xml:lang="en-US">Weapons</String>
        <String xml:lang="nl-NL">Wapens</String>
        <String xml:lang="fr-FR">Armes</String>
        <String xml:lang="pl-PL">Bronie</String>
        <String xml:lang="it-IT">Armi</String>
        <String xml:lang="de-DE">Waffen</String>
        <String xml:lang="es-ES">Armas</String>
        <String xml:lang="pt-BR">Armamento</String>
        <String xml:lang="ar-001">الأسلحة</String>
        <String xml:lang="th-TH">อาวุธ</String>
        <String xml:lang="id-ID">Senjata</String>
        <String xml:lang="hi-Latn">Weapons</String>
        <String xml:lang="lv-LV">Ieroči</String>
    </Entry>

    <Entry Id="menu_options_weapons_subtitle">
        <String xml:lang="en-US">Select a weapon to equip</String>
        <String xml:lang="nl-NL">Selecteer een weapon om te pakken</String>
        <String xml:lang="fr-FR">Sélectionne une arme à équiper</String>
        <String xml:lang="pl-PL">Wybierz broń do wyposażenia</String>
        <String xml:lang="it-IT">Seleziona un'arma da equipaggiare</String>
        <String xml:lang="de-DE">Wähle eine Waffe zum Ausrüsten</String>
        <String xml:lang="es-ES">Selecciona un arma para equipar</String>
        <String xml:lang="pt-BR">Selecione uma arma para equipar</String>
        <String xml:lang="ar-001">اختر سلاحًا للأستخدام</String>
        <String xml:lang="th-TH">เลือกอาวุธที่จะสวมใส่</String>
        <String xml:lang="id-ID">Pilih senjata untuk digunakan</String>
        <String xml:lang="hi-Latn">Equip karne ke liye weapon select karo</String>
        <String xml:lang="lv-LV">Izvēlēties ieroci, ko aprīkot</String>
    </Entry>

    <Entry Id="menu_options_items_title">
        <String xml:lang="en-US">Items</String>
        <String xml:lang="nl-NL">Voorwerpen</String>
        <String xml:lang="fr-FR">Objets</String>
        <String xml:lang="pl-PL">Przedmioty</String>
        <String xml:lang="it-IT">Oggetti</String>
        <String xml:lang="de-DE">Gegenstände</String>
        <String xml:lang="es-ES">Artículos</String>
        <String xml:lang="pt-BR">Items</String>
        <String xml:lang="ar-001">أغراض</String>
        <String xml:lang="th-TH">สิ่งของ</String>
        <String xml:lang="id-ID">Barang</String>
        <String xml:lang="hi-Latn">Items</String>
        <String xml:lang="lv-LV">Priekšmeti</String>
    </Entry>

    <Entry Id="menu_options_items_subtitle">
        <String xml:lang="en-US">Select an item to use</String>
        <String xml:lang="nl-NL">Selecteer een voorwerp om te gebruiken</String>
        <String xml:lang="fr-FR">Sélectionne un objet à utiliser</String>
        <String xml:lang="pl-PL">Wybierz przedmiot do użycia</String>
        <String xml:lang="it-IT">Seleziona un oggetto da utilizzare</String>
        <String xml:lang="de-DE">Wähle ein Element zur Verwendung</String>
        <String xml:lang="es-ES">Seleccione un elemento para utilizar</String>
        <String xml:lang="pt-BR">Selecione um item para usar</String>
        <String xml:lang="ar-001">حدد غرض لاستخدامه</String>
        <String xml:lang="th-TH">เลือกสิ่งของที่จะใช้</String>
        <String xml:lang="id-ID">Pilih barang untuk digunakan</String>
        <String xml:lang="hi-Latn">Use karne ke liye item select karo</String>
        <String xml:lang="lv-LV">Izvēlēties priekšmetu, ko izmantot</String>
    </Entry>

    <Entry Id="menu_options_misc_title">
        <String xml:lang="en-US">Miscellaneous</String>
        <String xml:lang="nl-NL">Overige</String>
        <String xml:lang="fr-FR">Divers</String>
        <String xml:lang="pl-PL">Różne</String>
        <String xml:lang="it-IT">Miscellaneo</String>
        <String xml:lang="de-DE">Sonstiges</String>
        <String xml:lang="es-ES">Varios</String>
        <String xml:lang="pt-BR">Diversos</String>
        <String xml:lang="ar-001">متنوع</String>
        <String xml:lang="th-TH">เบ็ดเตล็ด</String>
        <String xml:lang="id-ID">Hal lainnya</String>
        <String xml:lang="hi-Latn">Miscellaneous</String>
        <String xml:lang="lv-LV">Dažāds</String>
    </Entry>

    <Entry Id="menu_options_misc_subtitle">
        <String xml:lang="en-US">Other settings</String>
        <String xml:lang="nl-NL">Overige instellingen</String>
        <String xml:lang="fr-FR">Autres paramètres</String>
        <String xml:lang="pl-PL">Inne ustawienia</String>
        <String xml:lang="it-IT">Altre impostazioni</String>
        <String xml:lang="de-DE">Andere Einstellungen</String>
        <String xml:lang="es-ES">Otros ajustes</String>
        <String xml:lang="pt-BR">Outros ajustes</String>
        <String xml:lang="ar-001">اعدادات اخرى</String>
        <String xml:lang="th-TH">การตั้งค่าอื่นๆ</String>
        <String xml:lang="id-ID">pengaturan lainnya</String>
        <String xml:lang="hi-Latn">Other settings</String>
        <String xml:lang="lv-LV">Citi iestatījumi</String>
    </Entry>

    <Entry Id="menu_options_experimental_title">
        <String xml:lang="en-US">Experimental</String>
        <String xml:lang="nl-NL">Experimenteel</String>
        <String xml:lang="fr-FR">Expérimental</String>
        <String xml:lang="pl-PL">Eksperymenty</String>
        <String xml:lang="it-IT">Sperimentale</String>
        <String xml:lang="de-DE">Experimentelles</String>
        <String xml:lang="es-ES">Experimental</String>
        <String xml:lang="pt-BR">Experimental</String>
        <String xml:lang="ar-001">تجريبي</String>
        <String xml:lang="th-TH">การทดลอง</String>
        <String xml:lang="id-ID">eksperiment</String>
        <String xml:lang="hi-Latn">Experimental</String>
        <String xml:lang="lv-LV">Eksperimentāls</String>
    </Entry>

    <Entry Id="menu_options_experimental_subtitle">
        <String xml:lang="en-US">Experimental settings</String>
        <String xml:lang="nl-NL">Experimentele instellingen</String>
        <String xml:lang="fr-FR">Paramètres expérimentaux</String>
        <String xml:lang="pl-PL">Ustawienia eksperymentalne</String>
        <String xml:lang="it-IT">Impostazioni sperimentali</String>
        <String xml:lang="de-DE">Experimentelle Einstellungen</String>
        <String xml:lang="es-ES">Ajustes experimentales</String>
        <String xml:lang="pt-BR">Configurações experimentais</String>
        <String xml:lang="ar-001">الإعدادات التجريبية</String>
        <String xml:lang="th-TH">การตั้งค่าการทดลอง</String>
        <String xml:lang="id-ID">pengaturan eksperiment</String>
        <String xml:lang="hi-Latn">Experimental settings</String>
        <String xml:lang="lv-LV">Eksperimentāli iestatījumi</String>
    </Entry>

    <!-- ========================= -->
    <!-- Player menu -->
    <!-- ========================= -->
    <Entry Id="menu_playermenu_title">
        <String xml:lang="en-US">Player Menu</String>
        <String xml:lang="nl-NL">Speler Menu</String>
        <String xml:lang="fr-FR">Menu du joueur</String>
        <String xml:lang="pl-PL">Menu Gracza</String>
        <String xml:lang="it-IT">Menu del giocatore</String>
        <String xml:lang="es-ES">Menú del jugador</String>
        <String xml:lang="pt-BR">Menu do jogador</String>
        <String xml:lang="ar-001">قائمة اللاعب</String>
        <String xml:lang="th-TH">เมนูผู้เล่น</String>
        <String xml:lang="id-ID">Menu pemain</String>
        <String xml:lang="hi-Latn">Player Menu</String>
        <String xml:lang="de-DE">Spielermenü</String>
        <String xml:lang="lv-LV">Spēlētāja Izvēlne</String>
    </Entry>

    <Entry Id="menu_playermenu_subtitle">
        <String xml:lang="en-US">Interact with {0}</String>
        <String xml:lang="nl-NL">Interacties met {0}</String>
        <String xml:lang="hi-Latn">Interact kare {0}</String>
        <String xml:lang="fr-FR">Interagir avec {0}</String>
        <String xml:lang="de-DE">Interagiere mit {0}</String>
        <String xml:lang="it-IT">Interagisci con {0}</String>
        <String xml:lang="id-ID">Interaksi dengan {0}</String>
        <String xml:lang="lv-LV">Mijiedarboties ar {0}</String>
    </Entry>

    <Entry Id="menu_playermenu_bribe_not_wanted">
        <String xml:lang="en-US">~r~You are not wanted by the police.</String>
        <String xml:lang="nl-NL">~r~Je word niet gezocht door de politie.</String>
        <String xml:lang="hi-Latn">~r~Aap wanted nahi ho police dwara.</String>
        <String xml:lang="fr-FR">~r~Tu n'es pas recherché par la police.</String>
        <String xml:lang="de-DE">~r~Du wirst nicht von der Polizei gesucht.</String>
        <String xml:lang="it-IT">~r~Non sei ricercato dalla polizia.</String>
        <String xml:lang="id-ID">~r~Kamu tidak diburu oleh polisi.</String>
        <String xml:lang="lv-LV">~r~Jūs nemeklē policija.</String>
    </Entry>

    <Entry Id="menu_playermenu_bribe_most_wanted">
        <String xml:lang="en-US">~r~You cannot bribe the police when you are most wanted.</String>
        <String xml:lang="nl-NL">~r~Je kan de politie niet omkopen als je de meest gezochte verdachte bent.</String>
        <String xml:lang="hi-Latn">~r~Aap bribe nahi kar sakte police ko jab aap most wanted ho.</String>
        <String xml:lang="fr-FR">~r~Tu ne peux pas donner de pots-de-vin à la police quand tu es le plus recherché.</String>
        <String xml:lang="de-DE">~r~Du kannst die Polizei nicht bestechen, wenn du meisgesucht bist.</String>
        <String xml:lang="it-IT">~r~Non puoi corrompere la polizia se sei il più ricercato.</String>
        <String xml:lang="id-ID">~r~Kamu tidak dapat menyuap polisi ketika kamu sedang menjadi buronan paling dicari.</String>
        <String xml:lang="lv-LV">~r~Jūs nevarat iedot kukuli kad jūs esat Most Wanted.</String>
    </Entry>

    <Entry Id="menu_playermenu_bribe_text">
        <String xml:lang="en-US">~o~Bribe</String>
        <String xml:lang="nl-NL">~o~Omkopen</String>
        <String xml:lang="hi-Latn">~o~Bribe</String>
        <String xml:lang="fr-FR">~o~Pot-de-vin</String>
        <String xml:lang="de-DE">~o~Bestechen</String>
        <String xml:lang="it-IT">~o~Corrompi</String>
        <String xml:lang="id-ID">~o~Suap</String>
        <String xml:lang="lv-LV">~o~Kukulis</String>
    </Entry>

    <Entry Id="menu_playermenu_bribe_description">
        <String xml:lang="en-US">Offer this ~b~officer ~s~a ~o~bribe ~s~and lose your wanted level.</String>
        <String xml:lang="nl-NL">Bied deze ~b~agent ~s~een ~o~omkoping ~s~aan en verlies je wanted level.</String>
        <String xml:lang="hi-Latn">Offer kare iss ~b~officer ~s~ko ek ~o~bribe ~s~aur apna wanted level lose kare.</String>
        <String xml:lang="fr-FR">Offrir un ~o~pot-de-vin ~s~à cet ~b~agent ~s~et perdre son niveau de recherche.</String>
        <String xml:lang="de-DE">Biete diesem ~b~Polizisten ~s~eine ~o~Bestechung ~s~und verliere dein Fahndungslevel.</String>
        <String xml:lang="it-IT">Offri a questo ~b~agente ~s~delle ~o~mazzette ~s~per ridurre il tuo livello di ricerca.</String>
        <String xml:lang="id-ID">Tawarkan ~b~petugas ~s~ini sebuah ~o~suap ~s~dan menghilangkan level buronanmu.</String>
        <String xml:lang="lv-LV">Piedāvājiet šim ~b~policistam ~o~kukuli ~s~un zaudējiet savu wanted līmeni.</String>
    </Entry>

    <Entry Id="menu_playermenu_uncuff">
        <String xml:lang="en-US">~o~Uncuff</String>
        <String xml:lang="nl-NL">~o~Ontboeien</String>
        <String xml:lang="hi-Latn">~o~Uncuff</String>
        <String xml:lang="fr-FR">~o~Démenotter</String>
        <String xml:lang="de-DE">~o~Entfesseln</String>
        <String xml:lang="it-IT">~o~Libera</String>
        <String xml:lang="id-ID">~o~Membuka borgol</String>
        <String xml:lang="lv-LV">~o~Attaisīt rokudzelžus</String>
    </Entry>

    <Entry Id="menu_playermenu_uncuff_description">
        <String xml:lang="en-US">Free this cuffed player using a ~y~lockpick~s~.</String>
        <String xml:lang="nl-NL">Bevrijd deze geboeide speler met een ~y~slothaak~s~.</String>
        <String xml:lang="hi-Latn">Iss cuffed player ko free kardo ek ~y~lockpick ~s~use kar ke.</String>
        <String xml:lang="fr-FR">Libérer ce joueur menotté à l'aide d'un ~y~lockpick~s~.</String>
        <String xml:lang="de-DE">Befreie diesen gefesselten Spieler, indem du ~y~Dietriche~s~ benutzt.</String>
        <String xml:lang="it-IT">Libera questo giocatore ammanettato utilizzando un ~y~grimaldello~s~.</String>
        <String xml:lang="id-ID">Buka pemain yang terborgol ini menggunakan ~y~lockpick~s~.</String>
        <String xml:lang="lv-LV">Atbrīvojiet šo spēlētāju izmantojot ~y~rokuldzelžu uzlaušanas rīku~s~.</String>
    </Entry>

    <Entry Id="menu_playermenu_offer_drugs">
        <String xml:lang="en-US">Offer ~r~drugs~s~</String>
        <String xml:lang="nl-NL">Bied ~r~drugs~s~ aan</String>
        <String xml:lang="hi-Latn">Offer kare ~r~drugs~s~</String>
        <String xml:lang="fr-FR">Proposer des ~r~drogues~s~</String>
        <String xml:lang="de-DE">Biete ~r~Drogen~s~ an</String>
        <String xml:lang="it-IT">Offri ~r~droghe~s~</String>
        <String xml:lang="id-ID">Tawarkan ~r~narkoba~s~</String>
        <String xml:lang="lv-LV">Piedāvājiet ~r~narkotikas~s~</String>
    </Entry>

    <Entry Id="menu_playermenu_offer_drugs_description">
        <String xml:lang="en-US">Offer ~r~drugs~s~ to this player.</String>
        <String xml:lang="nl-NL">Verkoop ~r~drugs~s~ aan deze speler.</String>
        <String xml:lang="hi-Latn">Offer kare ~r~drugs~s~ iss player ko.</String>
        <String xml:lang="fr-FR">Proposer des ~r~drogues~s~ à ce joueur.</String>
        <String xml:lang="de-DE">Biete diesem Spieler ~r~Drogen~s~ an.</String>
        <String xml:lang="it-IT">Offri ~r~droghe~s~ a questo giocatore.</String>
        <String xml:lang="id-ID">Tawarkan ~r~narkoba~s~ kepada pemain ini.</String>
        <String xml:lang="lv-LV">Piedāvājiet ~r~narkotikas~s~ šim spēlētājam.</String>
    </Entry>

    <Entry Id="menu_playermenu_offer_services">
        <String xml:lang="en-US">Offer ~y~services~s~</String>
        <String xml:lang="nl-NL">Bied ~y~diensten~s~ aan</String>
        <String xml:lang="hi-Latn">Offer kare ~y~services~s~</String>
        <String xml:lang="fr-FR">Proposer des ~y~services~s~</String>
        <String xml:lang="de-DE">Biete ~y~Leistungen~s~ an</String>
        <String xml:lang="it-IT">Offri ~y~servizi~s~</String>
        <String xml:lang="id-ID">Tawarkan ~y~layanan~s~</String>
        <String xml:lang="lv-LV">Piedāvājiet ~y~pakalpojumus~s~</String>
    </Entry>

    <Entry Id="menu_playermenu_offer_services_description">
        <String xml:lang="en-US">Offer ~y~services~s~ to this player.</String>
        <String xml:lang="nl-NL">Bied ~y~diensten~s~ aan deze speler.</String>
        <String xml:lang="hi-Latn">Offer kare ~y~services~s~ iss player ko.</String>
        <String xml:lang="fr-FR">Proposer des ~y~services~s~ à ce joueur.</String>
        <String xml:lang="de-DE">Biete diesem Spieler ~y~Leistungen~s~ an.</String>
        <String xml:lang="it-IT">Offri ~y~servizi~s~ a questo giocatore.</String>
        <String xml:lang="id-ID">Tawarkan ~y~layanan~s~ kepada pemain ini.</String>
        <String xml:lang="lv-LV">Piedāvājiet ~y~pakalpojumus~s~ šim spēlētājam.</String>
    </Entry>

    <Entry Id="menu_playermenu_arrest">
        <String xml:lang="en-US">~b~Arrest menu</String>
        <String xml:lang="nl-NL">~b~Arrestanten menu</String>
        <String xml:lang="hi-Latn">~b~Arrest menu</String>
        <String xml:lang="fr-FR">~b~Menu Arrestation</String>
        <String xml:lang="de-DE">~b~Arrest-Menü</String>
        <String xml:lang="it-IT">~b~Menu di Arresto</String>
        <String xml:lang="id-ID">~b~Menu penangkapan</String>
        <String xml:lang="lv-LV">~b~Arestēšanas izvēlne</String>
    </Entry>

    <Entry Id="menu_playermenu_custody">
        <String xml:lang="en-US">~b~Hold in custody</String>
        <String xml:lang="nl-NL">~b~Houd staande</String>
        <String xml:lang="hi-Latn">~b~Custody me lo</String>
        <String xml:lang="fr-FR">~b~Maintenir en état d'arrestation</String>
        <String xml:lang="de-DE">~b~In Gewahrsam halten</String>
        <String xml:lang="it-IT">~b~Tieni in custodia</String>
        <String xml:lang="id-ID">~b~tahan dalam penahanan</String>
        <String xml:lang="lv-LV">~b~Turēt apcietinājuma</String>
    </Entry>

    <Entry Id="menu_playermenu_cuff">
        <String xml:lang="en-US">~b~Cuff</String>
        <String xml:lang="nl-NL">~b~Vastboeien</String>
        <String xml:lang="hi-Latn">~b~Cuff</String>
        <String xml:lang="fr-FR">~b~Menotter</String>
        <String xml:lang="de-DE">~b~Fesseln</String>
        <String xml:lang="it-IT">~b~Ammanetta</String>
        <String xml:lang="id-ID">~b~Borgol</String>
        <String xml:lang="lv-LV">~b~Apcietināt</String>
    </Entry>

    <Entry Id="menu_playermenu_give_ticket">
        <String xml:lang="en-US">~b~Give ticket</String>
        <String xml:lang="nl-NL">~b~Geef bekeuring</String>
        <String xml:lang="id-ID">~b~Berikan tiket</String>
        <String xml:lang="it-IT">~b~Dai una multa</String>
        <String xml:lang="fr-FR">~b~Donner une contravention</String>
        <String xml:lang="de-DE">~b~Strafzettel ausstellen</String>
        <String xml:lang="lv-LV">~b~Iedot sodu</String>
    </Entry>

    <Entry Id="menu_playermenu_break_window">
        <String xml:lang="en-US">~b~Break window</String>
        <String xml:lang="nl-NL">~b~Raam inslaan</String>
        <String xml:lang="hi-Latn">~b~Break kare window</String>
        <String xml:lang="fr-FR">~b~Briser la fenêtre</String>
        <String xml:lang="de-DE">~b~Scheibe einschlagen</String>
        <String xml:lang="it-IT">~b~Rompi finestra</String>
        <String xml:lang="id-ID">~b~Pecahkan kaca</String>
        <String xml:lang="lv-LV">~b~Izsist logu</String>
    </Entry>

    <Entry Id="menu_playermenu_break_window_no_item">
        <String xml:lang="en-US">You need a ~y~{0}~s~ to break a ~o~suspect~s~'s window.</String>
        <String xml:lang="nl-NL">Je hebt een ~y~{0}~s~ nodig om een raam van een ~o~verdachte~s~ in te slaan.</String>
        <String xml:lang="hi-Latn">Aapko chahiye hoga ek ~y~{0}~s~ ek ~o~suspect~s~ki window todd ne ke liye.</String>
        <String xml:lang="fr-FR">Tu as besoin d'un ~y~{0}~s~ pour casser la fenêtre d'un ~o~suspect~s~.</String>
        <String xml:lang="de-DE">Du brauchst ein ~y~{0}~s~ um das Fenster des ~o~Verdächtigen~s~ einzuschlagen.</String>
        <String xml:lang="it-IT">Hai bisogno di un ~y~{0}~s~ per rompere la finestra di un ~o~sospetto~s~.</String>
        <String xml:lang="id-ID">Kamu membutuhkan ~y~{0}~s~ untuk memecahkan kaca ~o~pelaku~s~.</String>
        <String xml:lang="lv-LV">Jums ir nepieciešams ~y~{0}~s~ lai izsistu ~o~noziedznieka~s~ logu.</String>
    </Entry>

    <Entry Id="menu_playermenu_suggest_bribe">
        <String xml:lang="en-US">~o~Suggest bribe</String>
        <String xml:lang="nl-NL">~o~Bied omkoping aan</String>
        <String xml:lang="hi-Latn">~o~Bribe suggest karo</String>
        <String xml:lang="fr-FR">~o~Suggérer un pot-de-vin</String>
        <String xml:lang="de-DE">~o~Bestechung vorschlagen</String>
        <String xml:lang="it-IT">~o~Suggerisci corruzione</String>
        <String xml:lang="id-ID">~o~Menyarankan suap</String>
        <String xml:lang="lv-LV">~o~Piedāvāt kukuli</String>
    </Entry>

    <Entry Id="menu_playermenu_suggest_bribe_description">
        <String xml:lang="en-US">Ask the ~o~suspect~s~ to pay you.</String>
        <String xml:lang="nl-NL">Vraag de ~o~verdachte~s~ om je te om te kopen.</String>
        <String xml:lang="hi-Latn">Pucho ~o~suspect~s~ ko aapko pay karne ke liye.</String>
        <String xml:lang="fr-FR">Demander au ~o~suspect~s~ de te payer.</String>
        <String xml:lang="de-DE">Frage den ~o~Verdächtigen~s~, ob er dich bezahlen will.</String>
        <String xml:lang="it-IT">Chiedi al ~o~sospetto~s~ di pagarti.</String>
        <String xml:lang="id-ID">Minta ~o~pelaku~s~ untuk membayarmu.</String>
        <String xml:lang="lv-LV">Pieprasiet ~o~noziedzniekam~s~ iedot jums kukuli.</String>
    </Entry>

    <Entry Id="menu_playermenu_suggest_bribe_most_wanted">
        <String xml:lang="en-US">~r~Most wanted suspects cannot bribe the police.</String>
        <String xml:lang="nl-NL">~r~De meest gezochte verdachten kunnen de politie niet omkopen.</String>
        <String xml:lang="hi-Latn">~r~Most wanted suspects bribe nahi kar sakte police ko.</String>
        <String xml:lang="fr-FR">~r~Les suspects les plus recherchés ne peuvent pas verser de pots-de-vin à la police.</String>
        <String xml:lang="de-DE">~r~Meistgesuchte Verdächtige können die Polizei nicht bestechen.</String>
        <String xml:lang="it-IT">~r~I sospetti più ricercati non possono corrompere la polizia.</String>
        <String xml:lang="id-ID">~r~Buronan paling dicari tidak dapat menyuap polisi.</String>
        <String xml:lang="lv-LV">~r~Most Wanted noziedznieki nevar dot kukuļus policijai.</String>
    </Entry>

    <Entry Id="menu_playermenu_give_antidote">
        <String xml:lang="en-US">~p~Give antidote</String>
        <String xml:lang="nl-NL">~p~Geef tegengif</String>
        <String xml:lang="hi-Latn">~p~Antidote do</String>
        <String xml:lang="fr-FR">~p~Donner un antidote</String>
        <String xml:lang="de-DE">~p~Gegengift geben</String>
        <String xml:lang="it-IT">~p~Dai antidoto</String>
        <String xml:lang="id-ID">~p~Berikan obat penawar</String>
        <String xml:lang="lv-LV">~p~Iedot pretindi</String>
    </Entry>

    <Entry Id="menu_playermenu_give_antidote_description">
        <String xml:lang="en-US">This player is on a ~r~drug overdose~s~. Select this option to give them the ~p~antidote~s~.</String>
        <String xml:lang="nl-NL">Deze speler heeft een ~r~drug overdosis~s~. Selecteer deze optie om hem ~p~tegengif~s~ te geven.</String>
        <String xml:lang="hi-Latn">Yeh player ~r~drug overdose ~s~ho chuke hain. Yeh option select karke unhe ek ~p~antidote ~s~do.</String>
        <String xml:lang="fr-FR">Ce joueur est en train de faire une ~r~overdose~s~. Sélectionne cette option pour lui donner l'~p~antidote~s~.</String>
        <String xml:lang="de-DE">Dieser Spieler leidet an einer ~r~Drogenüberdosis~s~. Wähle diese Option, um ihm das ~p~Gegengift~s~ zu geben.</String>
        <String xml:lang="it-IT">Questo giocatore è in ~r~overdose~s~ di droghe. Seleziona questa opzione per dargli l'~p~antidoto~s~.</String>
        <String xml:lang="id-ID">Pemain ini sedang ~r~keracunan narkoba~s~. Pilih opsi ini untuk memberikan mereka ~p~obat penawar~s~.</String>
        <String xml:lang="lv-LV">Šīs spēlētājs ir ~r~pārdozējies~s~. Izvēlēties šo opciju lai iedotu viņiem ~p~pretindi~s~.</String>
    </Entry>

    <Entry Id="menu_playermenu_give_antidote_no_item">
        <String xml:lang="en-US">You need ~y~{0}~s~ to reverse someone's ~r~overdose~s~.</String>
        <String xml:lang="nl-NL">Je hebt ~y~{0}~s~ nodig om iemand zijn ~r~overdosis~s~ te stoppen.</String>
        <String xml:lang="hi-Latn">Aapko chahiye ho ga ~y~{0}~s~ kisi ka ~r~overdose ~s~reverse karne ke liye.</String>
        <String xml:lang="fr-FR">Tu as besoin de ~y~{0}~s~ pour arrêter l'~r~overdose~s~ de quelqu'un.</String>
        <String xml:lang="de-DE">Du benötigst ~y~{0}~s~, um die ~r~Überdosis~s~ rückgängig zu machen.</String>
        <String xml:lang="it-IT">Hai bisogno di ~y~{0}~s~ per annullare l'~r~overdose~s~ di qualcuno.</String>
        <String xml:lang="id-ID">Kamu membutuhkan ~y~{0}~s~ untuk membalikkan ~r~keracunan~s~ seseorang.</String>
        <String xml:lang="lv-LV">Jums ir vajadzīgs ~y~{0}~s~ lai apgrieztu kāda ~r~pārdozēšanos~s~.</String>
    </Entry>

    <Entry Id="menu_playermenu_give_cash">
        <String xml:lang="en-US">Give cash</String>
        <String xml:lang="nl-NL">Geef contant geld</String>
        <String xml:lang="hi-Latn">Cash do</String>
        <String xml:lang="fr-FR">Donner de l'argent</String>
        <String xml:lang="de-DE">Bargeld geben</String>
        <String xml:lang="it-IT">Dai contante</String>
        <String xml:lang="id-ID">Berikan uang</String>
        <String xml:lang="lv-LV">Iedot naudu</String>
    </Entry>

    <Entry Id="menu_playermenu_give_cash_description">
        <String xml:lang="en-US">Give (C){0}(/C) cash from your wallet.~n~~y~Warning:~s~ trade ~r~at your own risk~s~, we don't guarantee that you will receive anything in exchange for this transaction.</String>
        <String xml:lang="nl-NL">Geef (C){0}(/C) contant geld uit je portemonnee.~n~~y~Waarschuwing:~s~ handel ~r~op eigen risico~s~, we garanderen niet dat je iets zult ontvangen in ruil voor deze transactie.</String>
        <String xml:lang="hi-Latn">Dijiye (C){0}(/C) cash apne wallet se.~n~~y~Warning:~s~ trade ~r~kare apne own risk pe~s~, ham aapko guarantee nahi de sakte ki aapko badle mein kuch milega ye trasaction karke.</String>
        <String xml:lang="fr-FR">Donner à (C){0}(/C) d'argent de ton portefeuille.~n~~y~Avertissement:~s~ échange ~r~à tes risques et périls~s~, nous ne garantissons pas que tu recevras quoi que ce soit en échange de cette transaction.</String>
        <String xml:lang="de-DE">Gib (C){0}(/C) Bargeld aus deinem Portemonnaie.~n~~y~Warnung:~s~ Handle ~r~auf eigene Gefahr~s~, wir garantieren nicht, dass du etwas im Austausch für diese Transaktion erhälst.</String>
        <String xml:lang="it-IT">Dai (C){0}(/C) il contante dal tuo portafoglio.~n~~y~Attenzione:~s~ scambio ~r~a tuo rischio~s~, non garantiamo che riceverai qualcosa in cambio per questa transazione.</String>
        <String xml:lang="id-ID">Berikan (C){0}(/C) uang dari sakumu.~n~~y~Perhatian:~s~ resiko trading ~r~ditanggung masing-masing~s~, kami tidak dapat menjamin kamu mendapatkan apapun sebagai imbalan dari transaksi ini.</String>
        <String xml:lang="lv-LV">Iedodiet (C){0}(/C) naudu no jūsu maka. ~n~~y~Brīdinājums:~s~ tirgojaties ~r~uz savu risku~s~, mēs nevaram garantēt ka jūs iegūsiet jebko apmaiņā pret šo darījumu.</String>
    </Entry>

    <Entry Id="menu_playermenu_give_cash_level">
        <String xml:lang="en-US">~r~You must be level {0} to give other players cash.</String>
        <String xml:lang="nl-NL">~r~Je moet level {0} zijn om andere spelers contant geld te geven.</String>
        <String xml:lang="hi-Latn">~r~Aapko kam se kam level {0} ka hona padega doosre players ko cash dene ke liye.</String>
        <String xml:lang="fr-FR">~r~Tu dois être niveau {0} pour donner de l'argent aux autres joueurs.</String>
        <String xml:lang="de-DE">~r~Du musst Level {0} sein, um anderen Spielern Geld zu geben.</String>
        <String xml:lang="it-IT">~r~Devi essere di livello {0} per dare contante ad altri giocatori.</String>
        <String xml:lang="id-ID">~r~Kamu harus level {0} untuk bisa memberikan uang kepada pemain lain.</String>
        <String xml:lang="lv-LV">~r~Jums ir jābūt {0}. līmeņa lai dotu citiem spēlētājiem naudu.</String>
    </Entry>

    <Entry Id="menu_playermenu_give_item">
        <String xml:lang="en-US">Give item</String>
        <String xml:lang="nl-NL">Geef voorwerp</String>
        <String xml:lang="hi-Latn">Item do</String>
        <String xml:lang="fr-FR">Donner un objet</String>
        <String xml:lang="de-DE">Gegenstand geben</String>
        <String xml:lang="it-IT">Consegna oggetto</String>
        <String xml:lang="id-ID">Berikan barang</String>
        <String xml:lang="lv-LV">Iedot priekšmetu</String>
    </Entry>

    <Entry Id="menu_playermenu_give_item_description">
        <String xml:lang="en-US">Give (C){0}(/C) an item from your inventory.~n~~y~Warning:~s~ trade ~r~at your own risk~s~, we don't guarantee that you will receive anything in exchange for this transaction.</String>
        <String xml:lang="nl-NL">Geef (C){0}(/C) een voorwerp uit je inventaris.~n~~y~Waarschuwing:~s~ handel ~r~op eigen risico~s~, we garanderen niet dat je iets zult ontvangen in ruil voor deze transactie.</String>
        <String xml:lang="hi-Latn">Dijiye (C){0}(/C) ek item apni inventory se.~n~~y~Warning:~s~ trade ~r~kare apne own risk pe~s~,ham aapko guarantee nahi de sakte ki aapko badle mein kuch milega ye trasaction karke.</String>
        <String xml:lang="fr-FR">Donner à (C){0}(/C) un objet de ton inventaire.~n~~y~Avertissement:~s~ échange ~r~à tes risques et périls~s~, nous ne garantissons pas que tu recevras quoi que ce soit en échange de cette transaction.</String>
        <String xml:lang="de-DE">Gib (C){0}(/C) einen Gegenstand aus deinem Inventar.~n~~y~Warnung:~s~ Handle ~r~auf eigene Gefahr~s~, wir garantieren nicht, dass du etwas im Austausch für diese Transaktion erhälst.</String>
        <String xml:lang="it-IT">Dai a (C){0}(/C) un oggetto dal tuo inventario.~n~~y~Attenzione:~s~ scambio ~r~a tuo rischio~s~, non garantiamo che riceverai qualcosa in cambio per questa transazione.</String>
        <String xml:lang="id-ID">Berikan (C){0}(/C) item dari inventarismu. ~n~~y~Perhatian:~s~ resiko trading ~r~ditanggung masing-masing~s~, kami tidak dapat menjamin kamu mendapatkan apapun sebagai imbalan dari transaksi ini.</String>
        <String xml:lang="lv-LV">Iedodiet (C){0}(/C) priekšmetu no jūsu inventāra. ~n~~y~Brīdinājums:~s~ tirgojaties ~r~uz savu risku~s~, mēs nevaram garantēt ka jūs iegūsiet jebko apmaiņā pret šo darījumu.</String>
    </Entry>

    <Entry Id="menu_playermenu_give_keys">
        <String xml:lang="en-US">Give keys</String>
        <String xml:lang="nl-NL">Geef sleutels</String>
        <String xml:lang="hi-Latn">Chabiyan dijiye</String>
        <String xml:lang="fr-FR">Donner des clés</String>
        <String xml:lang="de-DE">Schlüssel geben</String>
        <String xml:lang="it-IT">Consegna chiavi</String>
        <String xml:lang="id-ID">Berikan kunci</String>
        <String xml:lang="lv-LV">Iedot atslēgas</String>
    </Entry>

    <Entry Id="menu_playermenu_give_keys_description">
        <String xml:lang="en-US">Give this player keys to your property.</String>
        <String xml:lang="nl-NL">Geef deze speler sleutels tot je eigendom.</String>
        <String xml:lang="hi-Latn">Iss player ko apni propertu ki chaabi de.</String>
        <String xml:lang="fr-FR">Donner à ce joueur les clés de ta propriété.</String>
        <String xml:lang="de-DE">Gib diesem Spieler Schlüssel zu deinem Eigentum.</String>
        <String xml:lang="it-IT">Dai a questo giocatore le chiavi della tua proprietà.</String>
        <String xml:lang="id-ID">Berikan pemain ini kunci propertimu</String>
        <String xml:lang="lv-LV">Iedodiet šim spēlētājam atslēgas no jūsu īpašuma.</String>
    </Entry>

    <Entry Id="menu_playermenu_offer_trade">
        <String xml:lang="en-US">Offer trade</String>
        <String xml:lang="nl-NL">Bied ruil aan</String>
        <String xml:lang="hi-Latn">Trade offer kare</String>
        <String xml:lang="fr-FR">Offre d'échange</String>
        <String xml:lang="de-DE">Handel anbieten</String>
        <String xml:lang="it-IT">Offri uno scambio</String>
        <String xml:lang="id-ID">Tawarkan trading</String>
        <String xml:lang="lv-LV">Piedāvāt darījumu</String>
    </Entry>

    <Entry Id="menu_playermenu_offer_trade_description">
        <String xml:lang="en-US">Offer this player a trade.</String>
        <String xml:lang="nl-NL">Bied deze speler een ruil aan.</String>
        <String xml:lang="hi-Latn">Iss player ko trade offer kare.</String>
        <String xml:lang="fr-FR">Proposer un échange à ce joueur.</String>
        <String xml:lang="de-DE">Biete diesem Spieler einen Handel an.</String>
        <String xml:lang="it-IT">Offri a questo giocatore uno scambio.</String>
        <String xml:lang="id-ID">Tawarkan pemain ini trading.</String>
        <String xml:lang="lv-LV">Piedāvājiet šim spēlētājam darījumu.</String>
    </Entry>

    <Entry Id="menu_playermenu_no_actions">
        <String xml:lang="en-US">No actions :(</String>
        <String xml:lang="nl-NL">Geen acties :(</String>
        <String xml:lang="hi-Latn">No actions :(</String>
        <String xml:lang="fr-FR">Pas d'actions :(</String>
        <String xml:lang="de-DE">Keine Aktionen :(</String>
        <String xml:lang="it-IT">Nessuna azione :(</String>
        <String xml:lang="id-ID">Tidak ada aksi :(</String>
        <String xml:lang="lv-LV">Nav darbību :(</String>
    </Entry>

    <Entry Id="menu_playermenu_no_actions_description">
        <String xml:lang="en-US">There are no actions for this player.</String>
        <String xml:lang="nl-NL">Er zijn geen acties voor deze speler.</String>
        <String xml:lang="hi-Latn">Yaha koi actions nahi hai iss player ke liye.</String>
        <String xml:lang="fr-FR">Il n'y a pas d'actions pour ce joueur.</String>
        <String xml:lang="de-DE">Es gibt keine Aktionen für diesen Spieler</String>
        <String xml:lang="it-IT">Non ci sono azioni per questo giocatore.</String>
        <String xml:lang="id-ID">Tidak ada aksi untuk pemain ini.</String>
        <String xml:lang="lv-LV">Šim spēlētājam nav nekādu darbību.</String>
    </Entry>

    <Entry Id="gave_antidote">
        <String xml:lang="en-US">You gave {0} the ~p~antidote ~s~and treated their ~r~drug overdose~s~.</String>
        <String xml:lang="nl-NL">Je hebt {0} ~p~tegengif ~s~gegeven en hun ~r~drug overdosis~s~ behandeld.</String>
        <String xml:lang="hi-Latn">Aap diye {0} ko ek ~p~antidote ~s~aur theek kiye unka ~r~drug overdose~s~.</String>
        <String xml:lang="fr-FR">Tu as donné à {0} l'~p~antidote ~s~et traité son ~r~overdose~s~.</String>
        <String xml:lang="de-DE">Du hast {0} das ~p~Gegengift ~s~gegeben und dessen ~r~Drogenüberdosis~s~ behandelt.</String>
        <String xml:lang="it-IT">Hai dato a {0} l'~p~antidoto ~s~e trattato la loro ~r~overdose~s~ di droghe.</String>
        <String xml:lang="id-ID">Kamu memberikan {0} ~p~obat penawar~s~ dan menyembuhkan ~r~keracunan narkobanya~s~ mereka.</String>
        <String xml:lang="lv-LV">Jūs iedēvat {0} ~p~pretindi ~s~un izārstējāt viņa ~r~pārdozēšanos~s~.</String>
    </Entry>

    <Entry Id="menu_playermenu_suggest_bribe_requested">
        <String xml:lang="en-US">REQUESTED</String>
        <String xml:lang="nl-NL">AANGEVRAAGD</String>
        <String xml:lang="hi-Latn">REQUESTED</String>
        <String xml:lang="fr-FR">DEMANDÉ</String>
        <String xml:lang="de-DE">ANGEFRAGT</String>
        <String xml:lang="it-IT">RICHIESTO</String>
        <String xml:lang="id-ID">MEMINTA</String>
        <String xml:lang="lv-LV">PIEPRASĪTS</String>
    </Entry>

    <Entry Id="input_playermenu_give_cash">
        <String xml:lang="en-US">Give Cash</String>
        <String xml:lang="nl-NL">Geef contant geld</String>
        <String xml:lang="hi-Latn">Cash Do</String>
        <String xml:lang="fr-FR">Donner de l'argent</String>
        <String xml:lang="de-DE">Geld geben</String>
        <String xml:lang="it-IT">Dai contante</String>
        <String xml:lang="id-ID">Berikan uang</String>
        <String xml:lang="lv-LV">Iedot Naudu</String>
    </Entry>

    <Entry Id="input_playermenu_give_cash_text">
        <String xml:lang="en-US">Enter the amount of money to send {0}.</String>
        <String xml:lang="nl-NL">Voer het bedrag in dat je wilt verzenden {0}.</String>
        <String xml:lang="hi-Latn">Enter karo money amount send karne ke liye {0}.</String>
        <String xml:lang="fr-FR">Saisir le montant à envoyer {0}.</String>
        <String xml:lang="de-DE">Gib den Betrag des Geldes ein, den du {0} übergeben willst.</String>
        <String xml:lang="it-IT">Inserisci l'importo di denaro da inviare a {0}.</String>
        <String xml:lang="id-ID">Masukkan jumlah yang akan diberikan kepada {0}</String>
        <String xml:lang="lv-LV">Ievadiet naudas summu, ko gribat nosūtīt {0}.</String>
    </Entry>

    <!-- ========================= -->
    <!--Stats menu -->
    <!-- ========================= -->
    <Entry Id="menu_stats_title">
        <String xml:lang="en-US">Statistics</String>
        <String xml:lang="nl-NL">Statistieken</String>
        <String xml:lang="fr-FR">Statistiques</String>
        <String xml:lang="pl-PL">Statystyki</String>
        <String xml:lang="it-IT">Statistiche</String>
        <String xml:lang="es-ES">Estadísticas</String>
        <String xml:lang="pt-BR">Estatísticas</String>
        <String xml:lang="ar-001">احصائيات</String>
        <String xml:lang="th-TH">สถิติ</String>
        <String xml:lang="id-ID">Statistik</String>
        <String xml:lang="hi-Latn">Statistics</String>
        <String xml:lang="de-DE">Statistik</String>
        <String xml:lang="lv-LV">Statistika</String>
    </Entry>

    <Entry Id="menu_stats_subtitle">
        <String xml:lang="en-US">Stats</String>
        <String xml:lang="nl-NL">Stats</String>
        <String xml:lang="fr-FR">Statistiques</String>
        <String xml:lang="pl-PL">Statystyki</String>
        <String xml:lang="it-IT">Statistiche</String>
        <String xml:lang="es-ES">Estadísticas</String>
        <String xml:lang="pt-BR">Estatísticas</String>
        <String xml:lang="ar-001">احصائيات</String>
        <String xml:lang="th-TH">สถานะ</String>
        <String xml:lang="id-ID">Status</String>
        <String xml:lang="hi-Latn">Stats</String>
        <String xml:lang="de-DE">Stats</String>
        <String xml:lang="lv-LV">Statistika</String>
    </Entry>

    <!-- ========================= -->
    <!-- Wardrobe menu -->
    <!-- ========================= -->
    <Entry Id="menu_wardrobe_title">
        <String xml:lang="en-US">Wardrobe</String>
        <String xml:lang="nl-NL">Garderobe</String>
        <String xml:lang="fr-FR">Garde-robe</String>
        <String xml:lang="pl-PL">Garderoba</String>
        <String xml:lang="it-IT">Guardaroba</String>
        <String xml:lang="es-ES">Vestimenta</String>
        <String xml:lang="pt-BR">Vestuário</String>
        <String xml:lang="ar-001">خزانة الملابس</String>
        <String xml:lang="th-TH">ตู้เสื้อผ้า</String>
        <String xml:lang="id-ID">Lemari pakaian</String>
        <String xml:lang="hi-Latn">Wardrobe</String>
        <String xml:lang="de-DE">Garderobe</String>
        <String xml:lang="lv-LV">Garderobe</String>
    </Entry>

    <Entry Id="menu_wardrobe_subtitle">
        <String xml:lang="en-US">Select a category</String>
        <String xml:lang="nl-NL">Selecteer een categorie</String>
        <String xml:lang="fr-FR">Sélectionne une catégorie</String>
        <String xml:lang="pl-PL">Wybierz kategorię</String>
        <String xml:lang="it-IT">Seleziona una categoria</String>
        <String xml:lang="es-ES">Seleccione una categoría</String>
        <String xml:lang="pt-BR">Selecione uma categoria</String>
        <String xml:lang="ar-001">اختر تصنيف</String>
        <String xml:lang="th-TH">เลือกหมวดหมู่</String>
        <String xml:lang="id-ID">Pilih kategori</String>
        <String xml:lang="hi-Latn">Category select kare</String>
        <String xml:lang="de-DE">Wähle eine Kategorie</String>
        <String xml:lang="lv-LV">Izvēlēties kategoriju</String>
    </Entry>

    <Entry Id="menu_wardrobe_clear_text">
        <String xml:lang="en-US">~b~Remove all</String>
        <String xml:lang="nl-NL">~b~Verwijder alles</String>
        <String xml:lang="de-DE">~b~Entferne alles</String>
        <String xml:lang="it-IT">~b~Rimuovi tutto</String>
        <String xml:lang="fr-FR">~b~Supprimer tout</String>
        <String xml:lang="id-ID">~b~Hilangkan semua</String>
        <String xml:lang="lv-LV">~b~Noņemt visu</String>
    </Entry>

    <Entry Id="menu_wardrobe_clear_description">
        <String xml:lang="en-US">Take all your ~b~clothes ~s~and ~b~makeup ~s~off your character.</String>
        <String xml:lang="nl-NL">Haal al je ~b~kleding ~s~en ~b~make-up ~s~van je karakter af.</String>
        <String xml:lang="de-DE">Nimm all deine ~b~Kleidung ~s~und ~b~Make-Up ~s~von deinem Charakter.</String>
        <String xml:lang="it-IT">Rimuovi tutti i tuoi ~b~vestiti ~s~e ~b~trucco ~s~dal tuo personaggio.</String>
        <String xml:lang="fr-FR">Enlève tous tes ~b~vêtements ~s~et ~b~maquillage ~s~de ton personnage.</String>
        <String xml:lang="id-ID">Hilangkan semua ~b~pakaian ~s~dan ~b~makeup ~s~dari karaktermu.</String>
        <String xml:lang="lv-LV">Noņemiet visus ~b~apģērbus ~s~un ~b~grimu ~s~no sava tēla.</String>
    </Entry>

    <Entry Id="btn_wardrobe_wear">
        <String xml:lang="en-US">Wear</String>
        <String xml:lang="nl-NL">Dragen</String>
        <String xml:lang="de-DE">Tragen</String>
        <String xml:lang="it-IT">Indossa</String>
        <String xml:lang="fr-FR">Porter</String>
        <String xml:lang="id-ID">Pakai</String>
        <String xml:lang="lv-LV">Valkāt</String>
    </Entry>

    <Entry Id="btn_wardrobe_browse">
        <String xml:lang="en-US">Browse</String>
        <String xml:lang="nl-NL">Bladeren</String>
        <String xml:lang="de-DE">Durchsuchen</String>
        <String xml:lang="it-IT">Sfoglia</String>
        <String xml:lang="fr-FR">Parcourir</String>
        <String xml:lang="id-ID">Telusuri</String>
        <String xml:lang="lv-LV">Pārlūkot</String>
    </Entry>

    <Entry Id="btn_wardrobe_remove">
        <String xml:lang="en-US">Remove</String>
        <String xml:lang="nl-NL">Verwijderen</String>
        <String xml:lang="de-DE">Entfernen</String>
        <String xml:lang="it-IT">Rimuovi</String>
        <String xml:lang="fr-FR">Retirer</String>
        <String xml:lang="id-ID">Lepaskan</String>
        <String xml:lang="lv-LV">Noņemt</String>
    </Entry>

    <Entry Id="input_wardrobe_search_title">
        <String xml:lang="en-US">Search</String>
        <String xml:lang="nl-NL">Zoeken</String>
        <String xml:lang="de-DE">Suchen</String>
        <String xml:lang="it-IT">Cerca</String>
        <String xml:lang="fr-FR">Rechercher</String>
        <String xml:lang="id-ID">Mencari</String>
        <String xml:lang="lv-LV">Meklēt</String>
    </Entry>

    <Entry Id="input_wardrobe_search_text">
        <String xml:lang="en-US">Enter an item's name or part of it</String>
        <String xml:lang="nl-NL">Voer de naam van een item in of een deel ervan</String>
        <String xml:lang="de-DE">Gib den Namen eines Gegenstanden oder einen Teil vom Namen ein</String>
        <String xml:lang="it-IT">Inserisci il nome di un oggetto o una parte di esso</String>
        <String xml:lang="fr-FR">Saisir le nom d'un article ou une partie de celui-ci</String>
        <String xml:lang="id-ID">Masukkan nama item atau bagian dari item.</String>
        <String xml:lang="lv-LV">Ievadiet priekšmeta nosaukumu vai tā daļu</String>
    </Entry>

    <Entry Id="menu_wardrobe_search_subtitle">
        <String xml:lang="en-US">Search: ''{0}''</String>
        <String xml:lang="nl-NL">Zoeken: ''{0}''</String>
        <String xml:lang="de-DE">Suche: ''{0}''</String>
        <String xml:lang="it-IT">Ricerca: ''{0}''</String>
        <String xml:lang="fr-FR">Rechercher: ''{0}''</String>
        <String xml:lang="id-ID">Mencari: ''{0}''</String>
        <String xml:lang="lv-LV">Meklēt: ''{0}''</String>
    </Entry>


    <!-- ========================= -->
    <!-- Trading System -->
    <!-- ========================= -->
    <Entry Id="trading_state_started">
        <String xml:lang="en-US">Started</String>
        <String xml:lang="nl-NL">Gestart</String>
        <String xml:lang="hi-Latn">Start ho gaya hai</String>
        <String xml:lang="fr-FR">Commencé</String>
        <String xml:lang="de-DE">gestartet</String>
        <String xml:lang="it-IT">Iniziato</String>
        <String xml:lang="id-ID">Dimulai</String>
        <String xml:lang="lv-LV">Sākās</String>
    </Entry>

    <Entry Id="trading_state_confirmed">
        <String xml:lang="en-US">Confirmed</String>
        <String xml:lang="nl-NL">Bevestigd</String>
        <String xml:lang="hi-Latn">Confirm ho gaya hai</String>
        <String xml:lang="fr-FR">Confirmé</String>
        <String xml:lang="de-DE">bestätigt</String>
        <String xml:lang="it-IT">Confermato</String>
        <String xml:lang="id-ID">Konfirmasi</String>
        <String xml:lang="lv-LV">Apsiprināts</String>
    </Entry>

    <Entry Id="trading_state_finalized">
        <String xml:lang="en-US">Finalized</String>
        <String xml:lang="nl-NL">Afgerond</String>
        <String xml:lang="hi-Latn">Khatam ho gaya</String>
        <String xml:lang="fr-FR">Finalisé</String>
        <String xml:lang="de-DE">Abgeschlossen</String>
        <String xml:lang="it-IT">Completato</String>
        <String xml:lang="id-ID">Finalisasi</String>
        <String xml:lang="lv-LV">Pabeigts</String>
    </Entry>

    <Entry Id="menu_trading_current_state">
        <String xml:lang="en-US">State: {0}</String>
        <String xml:lang="nl-NL">Status: {0}</String>
        <String xml:lang="hi-Latn">Status: {0}</String>
        <String xml:lang="fr-FR">Statut: {0}</String>
        <String xml:lang="de-DE">Status: {0}</String>
        <String xml:lang="it-IT">Stato: {0}</String>
        <String xml:lang="id-ID">Status: {0}</String>
        <String xml:lang="lv-LV">Stāvoklis: {0}</String>
    </Entry>

    <Entry Id="menu_trading_title">
        <String xml:lang="en-US">Trading</String>
        <String xml:lang="nl-NL">Handelen</String>
        <String xml:lang="hi-Latn">Trading(lena-dena)</String>
        <String xml:lang="fr-FR">Echange</String>
        <String xml:lang="de-DE">Handeln</String>
        <String xml:lang="it-IT">Commercio</String>
        <String xml:lang="id-ID">Trading</String>
        <String xml:lang="lv-LV">Tirgo</String>
    </Entry>

    <Entry Id="menu_trading_my_offer_text">
        <String xml:lang="en-US">My offer</String>
        <String xml:lang="nl-NL">Mijn aanbod</String>
        <String xml:lang="hi-Latn">Mera offer</String>
        <String xml:lang="fr-FR">Mon offre</String>
        <String xml:lang="de-DE">Mein Angebot</String>
        <String xml:lang="it-IT">La mia offerta</String>
        <String xml:lang="id-ID">Penawaran saya</String>
        <String xml:lang="lv-LV">Mans piedāvājums</String>
    </Entry>

    <Entry Id="menu_trading_my_offer_title">
        <String xml:lang="en-US">Offer</String>
        <String xml:lang="nl-NL">Aanbod</String>
        <String xml:lang="hi-Latn">Offer</String>
        <String xml:lang="fr-FR">Offre</String>
        <String xml:lang="de-DE">Angebot</String>
        <String xml:lang="it-IT">Offerta</String>
        <String xml:lang="id-ID">Tawar</String>
        <String xml:lang="lv-LV">Piedāvājums</String>
    </Entry>

    <Entry Id="menu_trading_my_offer_subtitle">
        <String xml:lang="en-US">My offer</String>
        <String xml:lang="nl-NL">Mijn aanbod</String>
        <String xml:lang="hi-Latn">Mera offer</String>
        <String xml:lang="fr-FR">Mon offre</String>
        <String xml:lang="de-DE">Mein Angebot</String>
        <String xml:lang="it-IT">La mia offerta</String>
        <String xml:lang="id-ID">Penawaran saya</String>
        <String xml:lang="lv-LV">Mans piedāvājums</String>
    </Entry>

    <Entry Id="menu_trading_other_offer_text">
        <String xml:lang="en-US">Other player's offer</String>
        <String xml:lang="nl-NL">Andere speler's aanbod</String>
        <String xml:lang="hi-Latn">Doosre player ka offer</String>
        <String xml:lang="fr-FR">Offre de l'autre joueur</String>
        <String xml:lang="de-DE">Angebot des anderen Spielers</String>
        <String xml:lang="it-IT">Offerta dell'altro giocatore</String>
        <String xml:lang="id-ID">Penawaran pemain lain</String>
        <String xml:lang="lv-LV">Cita spēlētāja piedāvājums</String>
    </Entry>

    <Entry Id="menu_trading_other_offer_title">
        <String xml:lang="en-US">Offer</String>
        <String xml:lang="nl-NL">Aanbod</String>
        <String xml:lang="hi-Latn">Offer</String>
        <String xml:lang="fr-FR">Offre</String>
        <String xml:lang="de-DE">Angebot</String>
        <String xml:lang="it-IT">Offerta</String>
        <String xml:lang="id-ID">Tawar</String>
        <String xml:lang="lv-LV">Piedāvājums</String>
    </Entry>

    <Entry Id="menu_trading_other_offer_subtitle">
        <String xml:lang="en-US">Other player's offer</String>
        <String xml:lang="nl-NL">Andere speler's aanbod</String>
        <String xml:lang="hi-Latn">Doosre player ka offer</String>
        <String xml:lang="fr-FR">Offre de l'autre joueur</String>
        <String xml:lang="de-DE">Angebot des anderen Spielers</String>
        <String xml:lang="it-IT">Offerta dell'altro giocatore</String>
        <String xml:lang="id-ID">Penawaran pemain lain</String>
        <String xml:lang="lv-LV">Cita spēlētāja piedāvājums</String>
    </Entry>

    <Entry Id="menu_trading_confirm_text">
        <String xml:lang="en-US">Confirm</String>
        <String xml:lang="nl-NL">Bevestigen</String>
        <String xml:lang="hi-Latn">Confirm kare</String>
        <String xml:lang="fr-FR">Confirmer</String>
        <String xml:lang="de-DE">Bestätigen</String>
        <String xml:lang="it-IT">Conferma</String>
        <String xml:lang="id-ID">Konfirmasi</String>
        <String xml:lang="lv-LV">Apstiprināt</String>
    </Entry>

    <Entry Id="menu_trading_confirm_description">
        <String xml:lang="en-US">Pressing this button will progress current state</String>
        <String xml:lang="nl-NL">Door deze knop in te drukken bevestig je de transactie</String>
        <String xml:lang="hi-Latn">Yeh button press karte hi process start ho jayegi</String>
        <String xml:lang="fr-FR">Appuyer sur ce bouton fait progresser l'état actuel</String>
        <String xml:lang="de-DE">Durch Drücken dieser Taste wird der aktuelle Status aktualisiert</String>
        <String xml:lang="it-IT">Premendo questo pulsante si progredirà nello stato attuale</String>
        <String xml:lang="id-ID">Menekan tombol ini akan melanjutkan status ini</String>
        <String xml:lang="lv-LV">Nospiežot šo pogu, tiks virzīts pašreizējais stāvoklis</String>
    </Entry>

    <Entry Id="trading_changed_offer">
        <String xml:lang="en-US">{0} has changed their offer.</String>
        <String xml:lang="nl-NL">{0} heeft zijn aanbod aangepast.</String>
        <String xml:lang="hi-Latn">{0} change kar diye apna offer.</String>
        <String xml:lang="fr-FR">{0} a changé son offre.</String>
        <String xml:lang="de-DE">{0} hat sein Angebot verändert.</String>
        <String xml:lang="it-IT">{0} ha modificato la sua offerta.</String>
        <String xml:lang="id-ID">{0} telah mengganti penawaran mereka.</String>
        <String xml:lang="lv-LV">{0} mainīja savu piedāvājumu.</String>
    </Entry>

    <Entry Id="trading_offered">
        <String xml:lang="en-US">You've sent your ~y~trade request~s~ to {0}.</String>
        <String xml:lang="nl-NL">Je hebt een ~y~ruilverzoek~s~ gestuurd naar {0}.</String>
        <String xml:lang="hi-Latn">Aapne apni ~y~trade request ~s~bheji {0} ko.</String>
        <String xml:lang="fr-FR">Tu as envoyé ta ~y~demande d'échange~s~ à {0}.</String>
        <String xml:lang="de-DE">Du hast deine ~y~Handelsanfrage~s~ an {0} gesendet.</String>
        <String xml:lang="it-IT">Hai inviato la tua ~y~richiesta di scambio~s~ a {0}.</String>
        <String xml:lang="id-ID">Kamu telah mengirimkan ~y~penawaran trading~s~ kepada {0}.</String>
        <String xml:lang="lv-LV">Jūs nosūtījat {0} savu ~y~tirdzniecības pieprasījumu~s~.</String>
    </Entry>

    <!-- {0} = Player -->
    <!-- {1} = Input instructions -->
    <Entry Id="trading_got_offer">
        <String xml:lang="en-US">{0} sent you a trade request. {1} to view trading menu.</String>
        <String xml:lang="nl-NL">{0} heeft je een ruilverzoek gestuurd. {1} om het menu te bekijken.</String>
        <String xml:lang="hi-Latn">{0} ne aapko trading request bheji. {1} dabaye trading menu dekhne ke liye.</String>
        <String xml:lang="fr-FR">{0} t'a envoyé une demande d'échange. {1} pour afficher le menu d'échange.</String>
        <String xml:lang="de-DE">{0} hat dir eine Handelsanfrage gesendet. {1} um das Handelsmenü zu zeigen.</String>
        <String xml:lang="it-IT">{0} ti ha inviato una richiesta di scambio. {1} per visualizzare il menu di scambio.</String>
        <String xml:lang="id-ID">{0} mengirimkan permintaan untuk trading. {1} untuk melihat menu trading.</String>
        <String xml:lang="lv-LV">{0} nosūtīja jums savu tirdzniecības pieprasījumu. {1} lai aplūkotu tirdzniecības izvēlni.</String>
    </Entry>

    <Entry Id="trading_other_confirmed">
        <String xml:lang="en-US">{0} has confirmed the trade.</String>
        <String xml:lang="nl-NL">{0} heeft de ruil bevestigd.</String>
        <String xml:lang="hi-Latn">{0} ne confirm kar diya trade.</String>
        <String xml:lang="fr-FR">{0} a confirmé l'échange.</String>
        <String xml:lang="de-DE">{0} hat den Handel bestätigt.</String>
        <String xml:lang="it-IT">{0} ha confermato lo scambio.</String>
        <String xml:lang="id-ID">{0} telah mengkonfirmasi trading.</String>
        <String xml:lang="lv-LV">{0} apstiprināja darījumu.</String>
    </Entry>

    <Entry Id="menu_trading_cash_label">
        <String xml:lang="en-US">Cash: {0}</String>
        <String xml:lang="nl-NL">Geld: {0}</String>
        <String xml:lang="hi-Latn">Cash: {0}</String>
        <String xml:lang="fr-FR">Argent: {0}</String>
        <String xml:lang="de-DE">Geld: {0}</String>
        <String xml:lang="it-IT">Contanti: {0}</String>
        <String xml:lang="id-ID">Uang: {0}</String>
        <String xml:lang="lv-LV">Nauda: {0}</String>
    </Entry>

    <Entry Id="menu_trading_cash_text">
        <String xml:lang="en-US">Cash</String>
        <String xml:lang="nl-NL">Geld</String>
        <String xml:lang="hi-Latn">Cash</String>
        <String xml:lang="fr-FR">Argent</String>
        <String xml:lang="de-DE">Geld</String>
        <String xml:lang="it-IT">Contanti</String>
        <String xml:lang="id-ID">Uang</String>
        <String xml:lang="lv-LV">Nauda</String>
    </Entry>

    <Entry Id="menu_trading_add_item">
        <String xml:lang="en-US">Add Item</String>
        <String xml:lang="nl-NL">Voorwerp Toevoegen</String>
        <String xml:lang="hi-Latn">Add Item</String>
        <String xml:lang="fr-FR">Ajouter un objet</String>
        <String xml:lang="de-DE">Gegenstand hinzufügen</String>
        <String xml:lang="it-IT">Aggiungi Oggetto</String>
        <String xml:lang="id-ID">Tambahkan barang</String>
        <String xml:lang="lv-LV">Pievienot Priekšmetu</String>
    </Entry>

    <Entry Id="menu_trading_add_purchaseable">
        <String xml:lang="en-US">Add Purchaseable</String>
        <String xml:lang="nl-NL">Tegoeden Toevoegen</String>
        <String xml:lang="hi-Latn">Add karo khareedne ke liye</String>
        <String xml:lang="fr-FR">Ajouter un objet achetable</String>
        <String xml:lang="de-DE">Erwerbbares hinzufügen</String>
        <String xml:lang="it-IT">Aggiungi Acquistabile</String>
        <String xml:lang="id-ID">Tambahkan barang yang dapat dibeli</String>
        <String xml:lang="lv-LV">Pievienot Nopērkamo</String>
    </Entry>

    <Entry Id="trading_response_success">
        <String xml:lang="en-US">Trade completed.</String>
        <String xml:lang="nl-NL">Ruilen voltooid.</String>
        <String xml:lang="hi-Latn">Trade complete ho gaya.</String>
        <String xml:lang="fr-FR">Echange terminé.</String>
        <String xml:lang="de-DE">Handel abgeschlossen.</String>
        <String xml:lang="it-IT">Scambio completato.</String>
        <String xml:lang="id-ID">Trading berhasil.</String>
        <String xml:lang="lv-LV">Darījums pabeigts.</String>
    </Entry>

    <Entry Id="trading_response_amount">
        <String xml:lang="en-US">~r~Insufficient amount to complete the trade.</String>
        <String xml:lang="nl-NL">~r~Aantal onvoldoende om de transactie te voltooien.</String>
        <String xml:lang="hi-Latn">~r~Amount kam hai trade complete karne ke liye.</String>
        <String xml:lang="fr-FR">~r~Montant insuffisant pour réaliser l'échange.</String>
        <String xml:lang="de-DE">~r~Unzureichender Betrag, um den Handel abzuschließen.</String>
        <String xml:lang="it-IT">~r~Importo insufficiente per completare lo scambio.</String>
        <String xml:lang="id-ID">~r~Jumlahnya tidak mencukupi untuk menyelesaikan trading.</String>
        <String xml:lang="lv-LV">~r~Nepietiekama summa lai pabeigtu darījumu.</String>
    </Entry>

    <Entry Id="trading_response_item">
        <String xml:lang="en-US">~r~Invalid item was found in the trade.</String>
        <String xml:lang="nl-NL">~r~Ongeldig voorwerp gevonden in transactie.</String>
        <String xml:lang="hi-Latn">~r~Trade mein galat item mila.</String>
        <String xml:lang="fr-FR">~r~Un objet non valide a été trouvé dans l'échange.</String>
        <String xml:lang="de-DE">~r~Ungültiger Gegenstand wurde im Handel gefunden.</String>
        <String xml:lang="it-IT">~r~Oggetto non valido trovato nello scambio.</String>
        <String xml:lang="id-ID">~r~Barang yang tidak valid ditemukan ditrading.</String>
        <String xml:lang="lv-LV">~r~Nederīgs priekšmets tika atrasts darījumā.</String>
    </Entry>

    <Entry Id="trading_response_item_limit">
        <String xml:lang="en-US">~r~Item limit reached, cannot complete the trade.</String>
        <String xml:lang="nl-NL">~r~Voorwerp limiet bereikt, kan de transactie niet voltooien.</String>
        <String xml:lang="hi-Latn">~r~Item ki limit ho chuki hai, trade complete nahi ho sakta.</String>
        <String xml:lang="fr-FR">~r~Limite d'objet atteinte, impossible de terminer l'échange.</String>
        <String xml:lang="de-DE">~r~Gegenstandslimit erreicht, der Handel kann nicht abgeschlossen werden.</String>
        <String xml:lang="it-IT">~r~Limite di oggetti raggiunto, non è possibile completare lo scambio.</String>
        <String xml:lang="id-ID">~r~Limit barang tercapai, tidak dapat menyelesaikan trading.</String>
        <String xml:lang="lv-LV">~r~Priekšmetu ierobežojums tika sasniegts, nevar pabeigt darījumu.</String>
    </Entry>

    <Entry Id="trading_response_not_transferable">
        <String xml:lang="en-US">~r~Item is not transferable.</String>
        <String xml:lang="nl-NL">~r~Dit voorwerp mag je niet ruilen.</String>
        <String xml:lang="hi-Latn">~r~Item trade nahi ho sakta.</String>
        <String xml:lang="fr-FR">~r~L'objet n'est pas transférable.</String>
        <String xml:lang="de-DE">~r~Gegenstand ist nicht übertragbar.</String>
        <String xml:lang="it-IT">~r~L'oggetto non è trasferibile.</String>
        <String xml:lang="id-ID">~r~Barang ini tidak dapat dipindah tangan.</String>
        <String xml:lang="lv-LV">~r~Priekšmets nav nododams.</String>
    </Entry>

    <Entry Id="trading_response_job">
        <String xml:lang="en-US">~r~Job not allowed to perform trade on this item.</String>
        <String xml:lang="nl-NL">~r~Je mag dit voorwerp niet ruilen met huidige baan.</String>
        <String xml:lang="hi-Latn">~r~Job aapko allow nahi kar raha aapko yeh item trade karne me.</String>
        <String xml:lang="fr-FR">~r~Travail non autorisé à effectuer des transactions sur cet objet.</String>
        <String xml:lang="de-DE">~r~Job erlaubt es nicht, einen Handel mit diesem Gegenstand durchzuführen.</String>
        <String xml:lang="it-IT">~r~Lavoro non autorizzato a eseguire scambi su questo oggetto.</String>
        <String xml:lang="id-ID">~r~Pekerjaan tidak mengijinkan untuk melakukan trading ini.</String>
        <String xml:lang="lv-LV">~r~Nav atļauts nodot šo priekšmetu šajā darbā.</String>
    </Entry>

    <Entry Id="trading_response_no_space">
        <String xml:lang="en-US">~r~No space left to complete the trade.</String>
        <String xml:lang="nl-NL">~r~Geen ruimte meer om de transactie te voltooien.</String>
        <String xml:lang="hi-Latn">~r~Koi space khaali nahi hai yeh trade complete karne ke liye.</String>
        <String xml:lang="fr-FR">~r~Il n'y a plus d'espace pour compléter l'échange.</String>
        <String xml:lang="de-DE">~r~Kein Platz, um diesen Handel abzuschließen.</String>
        <String xml:lang="it-IT">~r~Non c'è più spazio per completare lo scambio.</String>
        <String xml:lang="id-ID">~r~Tidak ada tempat lagi untuk menyelesaikan trading.</String>
        <String xml:lang="lv-LV">~r~Nav vietas lai pabeigtu darījumu.</String>
    </Entry>

    <Entry Id="trading_response_transfer_limit">
        <String xml:lang="en-US">~r~Money transfer limit of {0} or cooldown has been reached.</String>
        <String xml:lang="nl-NL">~r~Geldoverdrachtlimiet van {0} bereikt of afkoelperiode is nog niet verstreken.</String>
        <String xml:lang="hi-Latn">~r~Money transfer ki limit lag gayi hai {0} ki ya cooldown aagaya hai.</String>
        <String xml:lang="fr-FR">~r~La limite de transfert d'argent de {0} ou le délai d'attente a été atteint.</String>
        <String xml:lang="de-DE">~r~Geldtransferlimit von {0} oder der Cooldown wurden erreicht.</String>
        <String xml:lang="it-IT">~r~Limite di trasferimento di denaro di {0} raggiunto o tempo di attesa scaduto.</String>
        <String xml:lang="id-ID">~r~Batas transfer uang sebesar {0} atau cooldown telah tercapai.</String>
        <String xml:lang="lv-LV">~r~Tika sasniegts maudas nodošanas ierobežojums {0} apmērā vai atdzišana.</String>
    </Entry>

    <Entry Id="trading_response_transaction">
        <String xml:lang="en-US">~r~Transaction error occurred.</String>
        <String xml:lang="nl-NL">~r~Transactiefout opgetreden.</String>
        <String xml:lang="hi-Latn">~r~Transaction mein error aagaya hai.</String>
        <String xml:lang="fr-FR">~r~Une erreur de transaction s'est produite.</String>
        <String xml:lang="de-DE">~r~Transaktionsfehler aufgetreten.</String>
        <String xml:lang="it-IT">~r~Errore durante la transazione.</String>
        <String xml:lang="id-ID">~r~Transaksi error terjadi.</String>
        <String xml:lang="lv-LV">~r~Notika tranzakcijas kļūda.</String>
    </Entry>
</Entries><|MERGE_RESOLUTION|>--- conflicted
+++ resolved
@@ -152,33 +152,24 @@
         <String xml:lang="en-US">1.5x bonus for ~b~arresting ~s~and ~r~killing ~s~criminals in this zone.</String>
         <String xml:lang="nl-NL">1.5x bonus voor het ~b~arresteren ~s~en ~r~vermoorden ~s~van criminelen in deze zone.</String>
         <String xml:lang="fr-FR">x1,5 bonus pour ~b~l'arrestation ~s~et le ~r~meurtre ~s~de criminels dans cette zone.</String>
-<<<<<<< HEAD
         <String xml:lang="lv-LV">1.5x bonuss par noziedznieku ~b~arestēšanu ~s~un ~r~nogalināšanu ~s~šajā zonā.</String>
-=======
         <String xml:lang="de-DE">1.5x Bonus für das ~b~Festnehmen ~s~und ~r~Töten ~s~von Kriminellen in diesem Bereich.</String>
->>>>>>> 19616f18
     </Entry>
 
     <Entry Id="redzone_entered_ems">
         <String xml:lang="en-US">1.5x bonus for ~p~reviving ~s~and ~r~healing ~s~patients in this zone.</String>
         <String xml:lang="nl-NL">1.5x bonus voor ~p~reanimeren ~s~en ~r~genezen ~s~van patienten in deze zone.</String>
         <String xml:lang="fr-FR">x1,5 bonus pour la ~p~réanimation ~s~et le ~r~soin ~s~des blessés dans cette zone.</String>
-<<<<<<< HEAD
         <String xml:lang="lv-LV">1.5x bonuss par pacientu ~p~atdzīvināšanu ~s~un ~r~dziedēšanu~s~ šajā zonā.</String>
-=======
         <String xml:lang="de-DE">1.5x Bonus für das ~p~Wiederbeleben ~s~und ~r~Heilen ~s~von Patienten in diesem Bereich.</String>
->>>>>>> 19616f18
     </Entry>
     
     <Entry Id="redzone_entered_crim">
         <String xml:lang="en-US">Killing ~b~police officers ~s~and ~p~paramedics ~s~in this zone is rewarded.</String>
         <String xml:lang="nl-NL">Het vermoorden van ~b~politie agenten ~s~en ~p~ambulanciers ~s~in deze zone word beloond.</String>
         <String xml:lang="fr-FR">Tuer des ~b~policiers ~s~et des ~p~ambulanciers ~s~dans cette zone est récompensé.</String>
-<<<<<<< HEAD
         <String xml:lang="lv-LV">~b~Policistu ~s~un ~p~ārstu ~s~nogalināšana šajā zonā ir atalgota.</String>
-=======
         <String xml:lang="de-DE">Das Töten von ~b~Polizisten ~s~und ~p~Medizinern ~s~in diesem Bereich wird belohnt.</String>
->>>>>>> 19616f18
     </Entry>
 
     
@@ -186,44 +177,32 @@
         <String xml:lang="en-US">(C)Redzones:(/C) the active redzone is now (C){0}(/C).</String>
         <String xml:lang="nl-NL">(C)Rode zone:(/C) de actieve rode zone is nu (C){0}(/C).</String>
         <String xml:lang="fr-FR">(C)Zones rouges:(/C) la zone rouge active est maintenant à (C){0}(/C).</String>
-<<<<<<< HEAD
         <String xml:lang="lv-LV">(C)Sarkanā zona:(/C) aktīva sarkanā zona tagad ir (C){0}(/C).</String>
-=======
         <String xml:lang="de-DE">(C)Rote Zone:(/C) die aktuelle Rote Zone ist bei (C){0}(/C).</String>
->>>>>>> 19616f18
     </Entry>
     
     <Entry Id="redzone_announcement_cop">
         <String xml:lang="en-US">Arrest and kill criminals in redzones for a 1.5x bonus.</String>
         <String xml:lang="nl-NL">Arresteer en vermoord criminelen in rode zones voor een 1.5x bonus.</String>
         <String xml:lang="fr-FR">Arrêter et tuer les criminels dans les zones rouges pour un bonus x1,5.</String>
-<<<<<<< HEAD
         <String xml:lang="lv-LV">Arestējiet un nogalinājiet noziedzniekus sarkanajā zonā, lai iegūtu 1.5x bonusu.</String>
-=======
         <String xml:lang="de-DE">Verhaftet und tötet Verbrecher in roten Zonen für einen 1,5x Bonus.</String>
->>>>>>> 19616f18
     </Entry>
     
     <Entry Id="redzone_announcement_ems">
         <String xml:lang="en-US">Revive and heal patients in redzones for a 1.5x bonus.</String>
         <String xml:lang="nl-NL">Reanimeer en genees patienten in rode zones voor een 1.5x bonus.</String>
         <String xml:lang="fr-FR">Ranimer et soigner les blessés dans les zones rouges pour un bonus x1,5.</String>
-<<<<<<< HEAD
         <String xml:lang="lv-LV">Atdzīviniet un dziedējiet pacientus sarkanajās zonās priekš 1.5x bonusa.</String>
-=======
         <String xml:lang="de-DE">Belebe und heile Patienten in roten Zonen für einen 1,5x Bonus.</String>
->>>>>>> 19616f18
     </Entry>
     
     <Entry Id="redzone_announcement_crim">
         <String xml:lang="en-US">Kill cops and medics inside redzones for a reward.</String>
         <String xml:lang="nl-NL">Vermoord politieagenten en ambulanciers binnen in rode zones voor een beloning.</String>
         <String xml:lang="fr-FR">Tuer des policiers et des ambulanciers dans les zones rouges pour obtenir une récompense.</String>
-<<<<<<< HEAD
         <String xml:lang="lv-LV">Nogaliniet policistus un ārstus sarkanajās zonās priekš atlīdzības.</String>
-=======
         <String xml:lang="de-DE">Töte Polizisten und Mediziner innerhalb der roten Zonen um eine Belohnung zu erhalten.</String>
->>>>>>> 19616f18
     </Entry>
     
 
@@ -231,44 +210,32 @@
         <String xml:lang="en-US">You left the ~r~redzone~s~.</String>
         <String xml:lang="nl-NL">Je hebt de ~r~rode zone~s~ verlaten.</String>
         <String xml:lang="fr-FR">Tu as quitté la ~r~zone rouge~s~.</String>
-<<<<<<< HEAD
         <String xml:lang="lv-LV">Jūs atstājāt ~r~sarkano zonu~s~.</String>
-=======
         <String xml:lang="de-DE">Du hast die ~r~rote Zone~s~ verlassen.</String>
->>>>>>> 19616f18
     </Entry>
 
     <Entry Id="redzone_command">
         <String xml:lang="en-US">The current redzone is ~r~{0}~s~.</String>
         <String xml:lang="nl-NL">De huidige rode zone is ~r~{0}~s~.</String>
         <String xml:lang="fr-FR">La zone rouge actuelle est à ~r~{0}~s~.</String>
-<<<<<<< HEAD
         <String xml:lang="lv-LV">Pašreizēja sarkanā zona ir ~r~{0}~s~.</String>
-=======
         <String xml:lang="de-DE">Die aktuelle rote Zone ist ~r~{0}~s~.</String>
->>>>>>> 19616f18
     </Entry>
 
     <Entry Id="redzone_will_change">
         <String xml:lang="en-US">(C)Redzones:(/C) the active redzone will change ~y~{0}~s~.</String>
-<<<<<<< HEAD
         <String xml:lang="nl-NL">(C)Rode zones:(/C) de actieve rode zone verandert ~y~{0}~s~.</String>
         <String xml:lang="lv-LV">(C)Sarkanās zonas:(/C) aktīva sarkanā zona nomainīsies ~y~{0}~s~.</String>
-=======
         <String xml:lang="nl-NL">(C)Rode zones:(/C) de actieve rode zone verandert elke ~y~{0}~s~.</String>
         <String xml:lang="de-DE">(C)Rote Zone:(/C) die aktuelle rote Zone wird sich ändern: ~y~{0}~s~.</String>
->>>>>>> 19616f18
     </Entry>
 
     <Entry Id="redzone_changed">
         <String xml:lang="en-US">~r~Redzone changed</String>
         <String xml:lang="nl-NL">~r~Rode zone is verandert</String>
         <String xml:lang="fr-FR">~r~Changement de zone rouge</String>
-<<<<<<< HEAD
         <String xml:lang="lv-LV">~r~Sarkanā zona ir mainījusies</String>
-=======
         <String xml:lang="de-DE">~r~Rote Zone wurde geändert</String>
->>>>>>> 19616f18
     </Entry>
 
     <!-- ========================= -->
