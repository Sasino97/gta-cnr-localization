--- conflicted
+++ resolved
@@ -1932,11 +1932,8 @@
         <String xml:lang="th-TH">เลือกประเภทการดำเนินการ</String>
         <String xml:lang="id-ID">Pilih tipe aksi</String>
         <String xml:lang="hi-Latn">Select an action type</String>
-<<<<<<< HEAD
         <String xml:lang="lv-LV">Izvēlēties darbības veidu</String>
-=======
         <String xml:lang="lv-LV">Izvēlieties darbības veidu</String>
->>>>>>> 3198ee0e
         <String xml:lang="tr-TR">Bir eylem türü seçin</String>
     </Entry>
 
@@ -1970,11 +1967,7 @@
         <String xml:lang="th-TH">เลือกอาวุธที่จะสวมใส่</String>
         <String xml:lang="id-ID">Pilih senjata untuk digunakan</String>
         <String xml:lang="hi-Latn">Equip karne ke liye weapon select karo</String>
-<<<<<<< HEAD
         <String xml:lang="lv-LV">Izvēlēties ieroci, ko aprīkot</String>
-=======
-        <String xml:lang="lv-LV">Izvēlieties ieroci, ko aprīkot</String>
->>>>>>> 3198ee0e
         <String xml:lang="tr-TR">Kuşanmak için bir silah seçin</String>
     </Entry>
 
@@ -2008,11 +2001,7 @@
         <String xml:lang="th-TH">เลือกสิ่งของที่จะใช้</String>
         <String xml:lang="id-ID">Pilih barang untuk digunakan</String>
         <String xml:lang="hi-Latn">Use karne ke liye item select karo</String>
-<<<<<<< HEAD
         <String xml:lang="lv-LV">Izvēlēties priekšmetu, ko izmantot</String>
-=======
-        <String xml:lang="lv-LV">Izvēlieties priekšmetu, ko izmantot</String>
->>>>>>> 3198ee0e
         <String xml:lang="tr-TR">Kullanılacak bir eşya seçin</String>
     </Entry>
 
@@ -2172,11 +2161,7 @@
         <String xml:lang="de-DE">~o~Entfesseln</String>
         <String xml:lang="it-IT">~o~Libera</String>
         <String xml:lang="id-ID">~o~Membuka borgol</String>
-<<<<<<< HEAD
-        <String xml:lang="lv-LV">~o~Attaisīt rokudzelžus</String>
-=======
         <String xml:lang="lv-LV">~o~Atbrīvot</String>
->>>>>>> 3198ee0e
         <String xml:lang="tr-TR">~o~Kelepçeyi çöz</String>
     </Entry>
 
@@ -2367,11 +2352,7 @@
         <String xml:lang="de-DE">Dieser Spieler leidet an einer ~r~Drogenüberdosis~s~. Wähle diese Option, um ihm das ~p~Gegengift~s~ zu geben.</String>
         <String xml:lang="it-IT">Questo giocatore è in ~r~overdose~s~ di droghe. Seleziona questa opzione per dargli l'~p~antidoto~s~.</String>
         <String xml:lang="id-ID">Pemain ini sedang ~r~keracunan narkoba~s~. Pilih opsi ini untuk memberikan mereka ~p~obat penawar~s~.</String>
-<<<<<<< HEAD
-        <String xml:lang="lv-LV">Šīs spēlētājs ir ~r~pārdozējies~s~. Izvēlēties šo opciju lai iedotu viņiem ~p~pretindi~s~.</String>
-=======
         <String xml:lang="lv-LV">Šīs spēlētājs ir ~r~pārdozējies~s~. Izvēlieties šo opciju lai iedotu viņiem ~p~pretindi~s~.</String>
->>>>>>> 3198ee0e
         <String xml:lang="tr-TR">Bu oyuncu ~r~aşırı dozda uyuşturucu ~s~kullandı. Ona ~p~panzehir ~s~vermek için bu seçeneği seçin.</String>
     </Entry>
 
@@ -2637,11 +2618,7 @@
         <String xml:lang="id-ID">Pilih kategori</String>
         <String xml:lang="hi-Latn">Category select kare</String>
         <String xml:lang="de-DE">Wähle eine Kategorie</String>
-<<<<<<< HEAD
-        <String xml:lang="lv-LV">Izvēlēties kategoriju</String>
-=======
         <String xml:lang="lv-LV">Izvēlieties kategoriju</String>
->>>>>>> 3198ee0e
         <String xml:lang="tr-TR">Bir kategori seç</String>
     </Entry>
 
