<?xml version="1.0" encoding="UTF-8"?>

<Entries>
    <Entry Id="share_pos_request">
        <String xml:lang="en-US">{0} ~s~wants to share their position with you.</String>
        <String xml:lang="nl-NL">{0} ~s~wilt zijn positie met jou delen.</String>
        <String xml:lang="fr-FR">{0} ~s~veut partager sa localisation avec toi.</String>
        <String xml:lang="it-IT">{0} ~s~vuole condidere la sua posizione con te.</String>
        <String xml:lang="de-DE">{0} ~s~möchte seinen Standpunkt mit dir teilen.</String>
        <String xml:lang="es-ES">{0} ~s~quiere compartir su posición contigo.</String>
        <String xml:lang="pl-PL">{0} ~s~chce udostępnić tobie swą pozycje.</String>
        <String xml:lang="pt-BR">{0} ~s~quere compariu su ubicazaun com Voce.</String>
        <String xml:lang="ar-001">{0} ~s~يريد مشاركة مكانه معك.</String>
        <String xml:lang="th-TH">{0} ~s~ต้องการแบ่งปันตำแหน่งของพวกเขากับคุณ</String>
        <String xml:lang="id-ID">{0} ~s~Ingin membagikan lokasinya kepada anda</String>
        <String xml:lang="hi-Latn">{0} ~s~apni location share karna chahte hain aapse.</String>
    </Entry>

    <Entry Id="gun_free_zone_entered">
        <String xml:lang="en-US">~y~Warning! ~s~You just entered a ~g~gun-free zone~s~. Civilians can't use firearms here.</String>
        <String xml:lang="nl-NL">~y~Waarschuwing! ~s~Je bent zojuist een ~g~wapen-vrije zone~s~ betreden. Burgers kunnen hier geen vuurwapens gebruiken.</String>
        <String xml:lang="fr-FR">~y~Avertissement! ~s~Tu viens d'entrer dans une ~g~zone interdite aux armes à feu~s~. Les civils ne peuvent pas utiliser d'armes à feu ici.</String>
        <String xml:lang="it-IT">~y~Attenzione! ~s~Sei entrato in una ~g~zona senza armi~s~. I civili non possono usare le armi da fuoco qui.</String>
        <String xml:lang="de-DE">~y~Achtung! ~s~Du hast gerade eine ~g~waffenfreie Zone~s~ betreten. Zivilisten können hier keine Waffen nutzen.</String>
        <String xml:lang="es-ES">~y~¡Advertencia! ~s~Acabas de entrar en una ~g~zona libre de armas~s~. Los civiles no pueden usar armas de fuego aquí.</String>
        <String xml:lang="pl-PL">~y~Ostrzeżenie! ~s~Wszedłeś do ~g~strefy bez broni~s~. Cywile nie mogą używać tu broni.</String>
        <String xml:lang="pt-BR">~y~Attention! ~s~Voce entrou un uma ~g~zona livre de armas~s~. Os civis não têm permissão para usar armas de fogo aqui.</String>
        <String xml:lang="ar-001">~y~تحذير! ~s~لقد دخلت للتو إلى ~g~منطقة خالية من الأسلحة~s~. لا يمكن للمدنيين استخدام الأسلحة النارية هنا.</String>
        <String xml:lang="th-TH">~y~คำเตือน! ~s~คุณเพิ่งเข้าสู่ ~g~เขตปลอดปืน~s~ พลเรือนไม่สามารถใช้อาวุธปืนได้ที่นี่</String>
        <String xml:lang="id-ID">~y~Peringatan! ~s~Anda telah memasuki ~g~zona bebas senjata~s~. Warga tidak dapat menggunakan senjata api disini.</String>
        <String xml:lang="hi-Latn">~y~Warning! ~s~Aap bas ek ~g~gun-free zone ~s~enter kiye hain. Civilians yaha bandookon ka istemaal nahi kar sakte.</String>
    </Entry>

    <Entry Id="gun_free_zone_left">
        <String xml:lang="en-US">You just left the ~g~gun-free zone~s~.</String>
        <String xml:lang="nl-NL">Je bent zojuist de ~g~wapen-vrije zone~s~ verlaten.</String>
        <String xml:lang="fr-FR">Tu viens de quitter la ~g~zone interdite aux armes à feu~s~.</String>
        <String xml:lang="it-IT">Sei appena uscito dalla ~g~zona senza armi~s~.</String>
        <String xml:lang="de-DE">Du hast gerade die ~g~waffenfreie Zone~s~ verlassen.</String>
        <String xml:lang="es-ES">Acabas de salir de la ~g~zona libre de armas~s~.</String>
        <String xml:lang="pl-PL">Opuściłeś ~g~strefę bez broni~s~.</String>
        <String xml:lang="pt-BR">Você acabou de sair da ~g~zona livre de armas~s~.</String>
        <String xml:lang="ar-001">لقد غادرت للتو ~g~المنطقة الخالية من الأسلحة~s~.</String>
        <String xml:lang="th-TH">คุณเพิ่งออกจาก ~g~เขตปลอดปืน~s~</String>
        <String xml:lang="id-ID">Anda baru saja meninggalkan ~g~zona bebas senjata~s~.</String>
        <String xml:lang="hi-Latn">Aap bas bahar aaye ~g~gun-free zone ~s~se.</String>
    </Entry>

    <Entry Id="mumble_voice_chat_disabled">
        <String xml:lang="en-US">Your voice chat is ~r~disabled~s~! You can enable it in the pause menu.</String>
        <String xml:lang="nl-NL">Je voice chat is ~r~uitgeschakeld~s~! Je kan het inschakelen via het pauze menu.</String>
        <String xml:lang="fr-FR">Ton chat vocal est ~r~désactivé~s~! Tu peux l'activer dans le menu pause.</String>
        <String xml:lang="it-IT">La tua chat vocale è ~r~disabilitata~s~! Puoi attivarla nel menu pausa.</String>
        <String xml:lang="de-DE">Dein Sprachchat ist ~r~deaktiviert~s~! Du kannst es im Pausenmenü aktivieren.</String>
        <String xml:lang="es-ES">¡Tu chat de voz está ~r~deshabilitado~s~! Puedes habilitarlo en el menú de pausa.</String>
        <String xml:lang="pl-PL">Twój czat głosowy jest ~r~wyłączony~s~! Możesz włączyć go w menu pauzy.</String>
        <String xml:lang="pt-BR">Seu bate-papo por voz está ~r~desativado~s~! Você pode ativá-lo no menu de pausa.</String>
        <String xml:lang="ar-001">الدردشة الصوتية الخاصة بك ~r~معطلة~s~! يمكنك تشغيله في القائمة الرئيسية.</String>
        <String xml:lang="th-TH">การแชทด้วยเสียงของคุณ ~r~ปิด~s~! คุณสามารถเปิดใช้งานได้ในเมนูหยุดชั่วคราว</String>
        <String xml:lang="id-ID">Voice chat anda ~r~dimatikan~s~! Anda dapat menyalakannya kembali di menu pause.</String>
        <String xml:lang="hi-Latn">Tumhara voice chat ~r~band ~s~hai! Aap pause menu mein jaake enable kar sakte ho..</String>
    </Entry>

    <Entry Id="mumble_mic_disable">
        <String xml:lang="en-US">Your microphone is ~r~disabled~s~! You can enable it in the pause menu.</String>
        <String xml:lang="nl-NL">Je microfoon is ~r~uitgeschakeld~s~! Je kan het inschakelen via het pauze menu.</String>
        <String xml:lang="fr-FR">Ton microphone est ~r~désactivé~s~! Tu peux l'activer dans le menu pause.</String>
        <String xml:lang="it-IT">Il tuo microfono è ~r~disabilitato~s~! Puoi attivarlo nel menu pausa.</String>
        <String xml:lang="de-DE">Dein Mikrofon ist ~r~deaktiviert~s~! Du kannst es im Pausenmenü aktivieren.</String>
        <String xml:lang="es-ES">¡Tu micrófono está ~r~deshabilitado~s~! Puede habilitarlo en el menú de pausa.</String>
        <String xml:lang="pl-PL">Twój mikrofon jest ~r~wyłączony~s~! Możesz włączyć go w menu pauzy.</String>
        <String xml:lang="pt-BR">Seu microfone está ~r~desabilitado~s~! Você pode ativá-lo no menu de pausa.</String>
        <String xml:lang="ar-001">الميكروفون الخاص بك ~r~معطل~s~! يمكنك تشغيله في قائمة الإيقاف المؤقت.</String>
        <String xml:lang="th-TH">ไมโครโฟนของคุณ ~r~ปิด~s~! คุณสามารถเปิดใช้งานได้ในเมนูหยุดชั่วคราว</String>
        <String xml:lang="id-ID">Mikrofon anda ~r~dimatikan~s~! Anda dapat menyalakannya kembali di menu pause.</String>
        <String xml:lang="hi-Latn">Aapka microphone ~r~band ~s~hai! Aap pause menu mein jaake enable kar sakte ho..</String>
    </Entry>

    <Entry Id="mumble_connected_voice_server">
        <String xml:lang="en-US">You are now connected to the ~p~voice server~s~.</String>
        <String xml:lang="nl-NL">Je bent verbonden met de ~p~voice server~s~.</String>
        <String xml:lang="fr-FR">Tu es maintenant connecté au ~p~serveur vocal~s~.</String>
        <String xml:lang="it-IT">Sei ora connesso al ~p~server vocale~s~.</String>
        <String xml:lang="de-DE">Du bist nun mit dem ~p~Sprachserver~s~ verbunden.</String>
        <String xml:lang="es-ES">Ahora estás conectado al ~p~servidor de voz~s~.</String>
        <String xml:lang="pl-PL">Jesteś połączony do ~p~serweru głosowego~s~.</String>
        <String xml:lang="pt-BR">Agora você está conectado ao ~p~servidor voice~s~.</String>
        <String xml:lang="ar-001">أنت الآن متصل بالخادم ~p~خادم صوتي~s~.</String>
        <String xml:lang="th-TH">ตอนนี้คุณเชิ่อมต่อ ~p~เปิดไมค์~s~</String>
        <String xml:lang="id-ID">Sekarang anda terhubung ke ~p~server suara~s~.</String>
        <String xml:lang="hi-Latn">Ab aap connect ho gaye ho ~p~voice server ~s~se.</String>
    </Entry>

    <Entry Id="mumble_disconnected_voice_server">
        <String xml:lang="en-US">You have been disconnected from the ~p~voice server~s~.</String>
        <String xml:lang="nl-NL">Je hebt de verbinding verloren met de ~p~voice server~s~.</String>
        <String xml:lang="fr-FR">Tu as été déconnecté du ~p~serveur vocal~s~.</String>
        <String xml:lang="it-IT">Sei stato sconnesso dal ~p~server vocale~s~.</String>
        <String xml:lang="de-DE">Du wurdest vom ~p~Sprachserver~s~ getrennt.</String>
        <String xml:lang="es-ES">Ha sido desconectado del ~p~servidor de voz~s~.</String>
        <String xml:lang="pl-PL">Jesteś odłączony od ~p~serweru głosowego~s~.</String>
        <String xml:lang="pt-BR">Você foi desconectado do ~p~servidor voice~s~.</String>
        <String xml:lang="ar-001">لقد تم قطع اتصالك بالخادم ~p~خادم صوتي~s~.</String>
        <String xml:lang="th-TH">คุณถูกตัดการเชื่อมต่อจาก ~p~เซิร์ฟเวอร์เสียง~s~</String>
        <String xml:lang="id-ID">Anda terputus dari jaringan ~p~server suara~s~.</String>
        <String xml:lang="hi-Latn">Aap disconnect ho gaye ho ~p~voice server ~s~se.</String>
    </Entry>

    <Entry Id="no_fly_zone_low_altitude">
        <String xml:lang="en-US">You can't ~r~fly airplanes ~s~at low altitude in this area.</String>
        <String xml:lang="nl-NL">Je kan geen ~r~vliegtuigen vliegen ~s~op laag niveau in dit gebied.</String>
        <String xml:lang="fr-FR">Tu ne peux pas ~r~faire voler des avions ~s~à basse altitude dans cette zone.</String>
        <String xml:lang="it-IT">Non puoi far ~r~volare gli aerei ~s~su basse altitudini in quest'area.</String>
        <String xml:lang="de-DE">Du kannst in diesem Gebiet keine ~r~Flugzeuge~s~ in niedriger Höhe fliegen.</String>
        <String xml:lang="es-ES">No se pueden ~r~volar aviones ~s~en baja altitud en esta zona.</String>
        <String xml:lang="pl-PL">Nie możesz ~r~latać samolotami ~s~tak nisko w tej strefie.</String>
        <String xml:lang="pt-BR">Não é possível ~r~voar aeronaves ~s~em baixa altitude nessa área.</String>
        <String xml:lang="ar-001">لا يمكنك ~r~الطيران بالطائرات ~s~على ارتفاع منخفض في هذه المنطقة.</String>
        <String xml:lang="th-TH">คุณไม่สามารถ ~r~บินเครื่องบิน ~s~ที่ระดับความสูงต่ำในบริเวณนี้ได้</String>
        <String xml:lang="id-ID">Anda tidak dapat ~r~menerbangkan pesawat ~s~dengan ketinggian yang terlalu rendah di area ini.</String>
        <String xml:lang="hi-Latn">Iss area mein ~r~airplanes ~s~kam uchai par udhana allowed nahi hai.</String>
    </Entry>

    <Entry Id="cayo_deathmatch_zone_entered">
        <String xml:lang="en-US">~y~Warning! ~s~You just entered the ~r~Cayo Perico Deathmatch Zone~s~. Civilians and criminals are allowed to kill anyone on sight here.</String>
        <String xml:lang="nl-NL">~y~Waarschuwing! ~s~Je bent zojuist de ~r~Cayo Perico Deathmatch Zone~s~ betreden. Burgers en verdachten zijn toegestaan om iedereen hier te vermoorden.</String>
        <String xml:lang="fr-FR">~y~Avertissement! ~s~Tu viens d'entrer dans la ~r~zone de combat à mort de Cayo Perico~s~. Les civils et les criminels sont autorisés à tuer n'importe qui à vue ici.</String>
        <String xml:lang="it-IT">~y~Attenzione! ~s~Sei appena entrato nella ~r~Zona Deathmatch di Cayo Perico~s~. I civili e criminali qui sono autorizzati ad uccidere chiunque a vista.</String>
        <String xml:lang="de-DE">~y~Achtung! ~s~Du hast gerade die ~r~Cayo Perico Deathmatch Zone~s~ betreten. Zivilisten und Kriminelle dürfen jeden bei Sichtkontakt töten.</String>
        <String xml:lang="es-ES">~y~¡Advertencia! ~s~Acabas de entrar en la ~r~zona de combate a muerte de Cayo Perico~s~. Los civiles y los criminales pueden matar a cualquiera que vean aquí.</String>
        <String xml:lang="pl-PL">~y~Ostrzeżenie! ~s~Weszłeś do ~r~Strefy Deathmatchu Cayo Perico~s~. Cywile i kryminaliści mogą zabijać tu zabijać wszystkich.</String>
        <String xml:lang="pt-BR">~y~Aviso! ~s~Você acabou de entrar na ~r~zona de combate mortal de Cayo Perico~s~. Os civis e criminosos podem matar qualquer pessoa que virem aqui.</String>
        <String xml:lang="ar-001">~y~تحذير! ~s~لقد دخلت للتو ~r~Cayo Perico Deathmatch منطقة~s~. يُسمح للمدنيين والمجرمين بقتل أي شخص يراه هنا.</String>
        <String xml:lang="th-TH">~y~คำเตือน! ~s~คุณเพิ่งเข้าสู่ ~r~Cayo Perico Deathmatch Zone~s~ พลเรือนและอาชญากรได้รับอนุญาตให้สังหารใครก็ตามที่เห็นได้ที่นี่</String>
        <String xml:lang="id-ID">~y~Peringatan! ~s~Anda baru saja memasuki ~r~zona deathmatch Cayo Perico~s~. Warga dan kriminal diperbolehkan untuk membunuh siapapun yang dilihat</String>
        <String xml:lang="hi-Latn">~y~Warning! ~s~Aapne abhi ~r~Cayo Perico Deathmatch Zone ~s~mein enter kiya hai. Yahan civilians aur criminals ko kisi ko bhi marne ki permission hai.</String>
    </Entry>

    <Entry Id="redzone_entered">
        <String xml:lang="en-US">~y~Warning! ~s~You just entered a ~r~redzone~s~. Civilians and criminals are allowed to kill anyone on sight here.</String>
        <String xml:lang="nl-NL">~y~Waarschuwing! ~s~Je bent zojuist een ~r~rode zone~s~ betreden. Burgers en verdachten zijn toegestaan om iedereen hier te vermoorden.</String>
        <String xml:lang="fr-FR">~y~Avertissement! ~s~Tu viens d'entrer dans une ~r~zone rouge~s~. Les civils et les criminels sont autorisés à tuer n'importe qui à vue ici.</String>
        <String xml:lang="it-IT">~y~Attenzione! ~s~Sei appena entrato in una ~r~zona rossa~s~. I civili e criminali qui sono autorizzati ad uccidere chiunque a vista.</String>
        <String xml:lang="de-DE">~y~Achtung! ~s~Du hast gerade eine ~r~rote Zone~s~ betreten. Zivilisten und Kriminelle dürfen jeden bei Sichtkontakt töten.</String>
        <String xml:lang="es-ES">~y~¡Advertencia! ~s~Acabas de entrar en una ~r~zona roja~s~. Los civiles y los criminales pueden matar a cualquiera que vean aquí.</String>
        <String xml:lang="pl-PL">~y~Ostrzeżenie! ~s~Weszłeś do ~r~strefy zagrożonej~s~. Cywile i kryminaliści mogą zabijać tu zabijać wszystkich.</String>
        <String xml:lang="pt-BR">~y~viso! ~s~Vocês acabaram de entrar em uma ~r~zona vermelha~s~. Os civis e criminosos podem matar qualquer pessoa que virem aqui.</String>
        <String xml:lang="ar-001">~y~تحذير! ~s~لقد دخلت للتو إلى ~r~المنطقة الحمراء~s~. يُسمح للمدنيين والمجرمين بقتل أي شخص يراه هنا.</String>
        <String xml:lang="th-TH">~y~คำเตือน! ~s~คุณเพิ่งเข้าสู่ ~r~เรดโซน~s~ พลเรือนและอาชญากรได้รับอนุญาตให้สังหารใครก็ตามที่เห็นได้ที่นี่</String>
        <String xml:lang="id-ID">~y~Peringatan! ~s~Anda baru saja memasuki ~r~zona merah~s~. Warga dan kriminal diperbolehkan membunuh siapapun yang dilihat.</String>
        <String xml:lang="hi-Latn">~y~Warning! ~s~Aapne abhi ek ~r~redzone ~s~mein enter kiya hai. Yahan civilians aur criminals ko kisi ko bhi maarne ki permission hai.</String>
    </Entry>

    <!-- ========================= -->
    <!-- Report -->
    <!-- ========================= -->
    <Entry Id="report_submitted">
        <String xml:lang="en-US">Your ~g~report ~s~on ~r~{0} ~s~has been submitted.</String>
        <String xml:lang="nl-NL">Je ~g~rapport ~s~op ~r~{0} ~s~is verstuurd.</String>
        <String xml:lang="fr-FR">Ton ~g~signalement ~s~sur ~r~{0} ~s~a été envoyé.</String>
        <String xml:lang="it-IT">La tua ~g~segnalazione ~s~su ~r~{0} ~s~è stata inviata.</String>
        <String xml:lang="pl-PL">Twoje ~g~zgłoszenie ~r~{0} ~s~zostało przyjęte.</String>
        <String xml:lang="es-ES">Su ~g~informe ~s~sobre ~r~{0} ~s~ha sido presentado.</String>
        <String xml:lang="pt-BR">Seu ~g~report ~s~sobre ~r~{0} ~s~foi enviado.</String>
        <String xml:lang="de-DE">Deine ~g~Meldung gegem ~r~{0} ~s~wurde eingereicht.</String>
        <String xml:lang="ar-001">تم إرسال الشكوى ~g~s~s~on ~r~{0} ~s~الخاص بك.</String>
        <String xml:lang="th-TH">~g~รายงาน ~s~บน ~r~{0} ~s~ของคุณถูกส่งไปแล้ว</String>
        <String xml:lang="id-ID">~g~Laporan anda ~s~terhadap ~r~{0} ~s~telah berhasil dikirimkan</String>
        <String xml:lang="hi-Latn">Aapki ~g~report ~s~inn par ~r~{0} ~s~submit ho gayi hai.</String>
    </Entry>

    <Entry Id="report_cant_report_player_that_soon">
        <String xml:lang="en-US">~r~You cannot report the same player that soon.</String>
        <String xml:lang="nl-NL">~r~Je kan niet dezelfde speler zo kort achter elkaar rapporteren.</String>
        <String xml:lang="fr-FR">~r~Tu ne peux pas signaler le même joueur aussi rapidement.</String>
        <String xml:lang="it-IT">~r~Non puoi segnalare lo stesso giocatore così presto.</String>
        <String xml:lang="pl-PL">~r~Nie możesz tak szybko zgłosić tego samego gracza.</String>
        <String xml:lang="es-ES">~r~No se puede denunciar al mismo jugador tan pronto.</String>
        <String xml:lang="pt-BR">~r~O mesmo jogador não pode ser denunciado tão cedo.</String>
        <String xml:lang="de-DE">~r~Du kannst denselben Spieler so schnell nicht noch einmal melden.</String>
        <String xml:lang="ar-001">~r~لا يمكنك الإبلاغ عن نفس اللاعب بهذه السرعة.</String>
        <String xml:lang="th-TH">~r~คุณไม่สามารถรายงานผู้เล่นคนเดียวกันได้ในเร็วๆ นี้</String>
        <String xml:lang="id-ID">~r~Anda tidak dapat melaporkan pemain yang sama secepat itu.</String>
        <String xml:lang="hi-Latn">~r~Itni jaldi wapas usi player ko report nahi kar sakte ho.</String>
    </Entry>

    <!-- ========================= -->
    <!-- Services / Linking -->
    <!-- ========================= -->
    <Entry Id="service_cant_unlink_all">
        <String xml:lang="en-US">~r~You cannot unlink all services. There must be at least one service linked.</String>
        <String xml:lang="nl-NL">~r~Je kan niet alle services verwijderen. Er moet minimaal één service gelinkt zijn.</String>
        <String xml:lang="fr-FR">~r~Tu ne peux pas dissocier tous les services. Il doit y avoir au moins un service lié.</String>
        <String xml:lang="it-IT">~r~Non puoi scollegare tutti i servizi. Almeno un servizio deve restare collegato.</String>
        <String xml:lang="pl-PL">~r~Nie możesz odpiąć wszystkich usług. Co najmniej jedna usługa musi być podpięta.</String>
        <String xml:lang="es-ES">~r~No se pueden desvincular todos los servicios. Debe haber al menos un servicio vinculado.</String>
        <String xml:lang="pt-BR">~r~Nem todos os serviços podem ser desvinculados. Deve haver pelo menos um serviço vinculado.</String>
        <String xml:lang="de-DE">~r~Du kannst nicht alle Dienste entkoppeln. Es muss mindestens einen verknüpften Dienst geben.</String>
        <String xml:lang="ar-001">~r~لا يمكنك إلغاء ربط كافة الخدمات. يجب أن تكون هناك خدمة واحدة مرتبطة على الأقل.</String>
        <String xml:lang="th-TH">~r~คุณไม่สามารถยกเลิกการเชื่อมโยงบริการทั้งหมดได้ จะต้องมีการเชื่อมโยงอย่างน้อยหนึ่งบริการ</String>
        <String xml:lang="id-ID">~r~Anda tidak dapat memutuskan seluruh akun. Wajib ada satu akun yang tersambung. </String>
        <String xml:lang="hi-Latn">~r~Aap sabhi services ko unlink nahi kar sakte. Kam se kam ek service ko link rakhna hoga.</String>
    </Entry>

    <!-- {0} = Service name (Discord; FiveM; Steam; ...) -->
    <Entry Id="service_unlinked">
        <String xml:lang="en-US">You ~g~successfully ~s~unlinked {0} from your account.</String>
        <String xml:lang="nl-NL">Je hebt ~g~succesvol ~s~{0} verwijderd van je account.</String>
        <String xml:lang="fr-FR">Tu as ~g~réussi ~s~à dissocier {0} de ton compte.</String>
        <String xml:lang="it-IT">Hai scollegato con ~g~successo ~s~{0} dal tuo account.</String>
        <String xml:lang="pl-PL">~g~Udało ci się ~s~odpiąć {0} od twojego konta.</String>
        <String xml:lang="es-ES">Has ~g~desvinculado ~s~con éxito {0} de tu cuenta.</String>
        <String xml:lang="pt-BR">Você ~g~desvinculou ~s~com sucesso {0} de sua conta.</String>
        <String xml:lang="de-DE">Du hast die {0}-Verknüpfung ~g~erfolgreich ~s~von deinem Account aufgehoben.</String>
        <String xml:lang="ar-001">لقد ~g~نجحت في ~s~إلغاء ربط {0} بحسابك.</String>
        <String xml:lang="th-TH">คุณ ~g~สำเร็จ ~s~ยกเลิกการเชื่อมโยง {0} จากบัญชีของคุณ</String>
        <String xml:lang="id-ID">Anda ~g~telah berhasil ~s~melepaskan {0} dari akun anda.</String>
        <String xml:lang="hi-Latn">Aapne ~g~successfully ~s~apne account se {0} ko unlink kar diya hai.</String>
    </Entry>

    <Entry Id="service_linked">
        <String xml:lang="en-US">You've ~g~successfully ~s~linked ~b~{0} ~s~to your account.</String>
        <String xml:lang="nl-NL">Je hebt ~g~succesvol ~b~{0} ~s~gelinkt aan je account.</String>
        <String xml:lang="fr-FR">Tu as ~g~réussi ~s~à lier ~b~{0} ~s~à ton compte.</String>
        <String xml:lang="it-IT">Hai collegato con ~g~successo ~b~{0} ~s~al tuo account.</String>
        <String xml:lang="pl-PL">~g~Udało ci się ~s~podpiąć ~b~{0} ~s~do twojego konta.</String>
        <String xml:lang="es-ES">Usted ha ~g~con éxito ~s~vinculado ~b~{0} ~s~a su cuenta.</String>
        <String xml:lang="pt-BR">Você foi ~g~sucessivamente ~s~vinculado ~b~{0} ~s~à sua conta.</String>
        <String xml:lang="de-DE">Du hast ~g~erfolgreich~s~ ~b~{0} ~s~mit deinem Account verknüpft.</String>
        <String xml:lang="ar-001">لقد ~g~نجحت في ~s~ربط ~b~{0} ~s~بحسابك.</String>
        <String xml:lang="th-TH">คุณได้ ~g~สำเร็จ ~s~เชื่อมโยง ~b~{0} ~s~กับบัญชีของคุณ</String>
        <String xml:lang="id-ID">Anda telah ~g~berhasil ~s~menyambungkan ~b~{0} ~s~kepada akun anda.</String>
        <String xml:lang="hi-Latn">Aapne ~g~successfully ~s~apne account se ~b~{0} ~s~ko link kar diya hai.</String>
    </Entry>

    <Entry Id="service_mail_already_linked">
        <String xml:lang="en-US">~r~This email address is already linked to another account.</String>
        <String xml:lang="nl-NL">~r~Dit email adres is al gelinkt aan een ander account.</String>
        <String xml:lang="fr-FR">~r~Cette adresse email est déjà liée à un autre compte.</String>
        <String xml:lang="it-IT">~r~Questo indirizzo email è già collegato ad un altro account.</String>
        <String xml:lang="pl-PL">~r~Ten adres email jest już podpięty do innego konta.</String>
        <String xml:lang="es-ES">~r~Su dirección de correo electrónico ya está vinculada a otra cuenta.</String>
        <String xml:lang="pt-BR">~r~Seu endereço de e-mail já está vinculado a outra conta.</String>
        <String xml:lang="de-DE">~r~Diese Email-Adresse ist bereits mit einem anderen Account verknüpft.</String>
        <String xml:lang="ar-001">~r~البريد الإلكتروني هذا مرتبط بالفعل بحساب آخر.</String>
        <String xml:lang="th-TH">~r~ที่อยู่อีเมลนี้เชื่อมโยงกับบัญชีอื่นแล้ว</String>
        <String xml:lang="id-ID">~r~Email ini sudah terhubung dengan akun lain.</String>
        <String xml:lang="hi-Latn">~r~Yeh email address pehle se hi doosre account se link hai.</String>
    </Entry>

    <Entry Id="service_mail_cooldown">
        <String xml:lang="en-US">~r~You must wait 2 minutes between email change attempts.</String>
        <String xml:lang="nl-NL">~r~Je moet 2 minuten wachten tussen email aanpassingen.</String>
        <String xml:lang="fr-FR">~r~Tu dois attendre 2 minutes entre les tentatives de changement d'adresse email.</String>
        <String xml:lang="it-IT">~r~Devi aspettare 2 minuti tra i tentativi di cambio dell'indirizzo email.</String>
        <String xml:lang="pl-PL">~r~Musisz poczekać 2 minuty pomiędzy zmianami emaila.</String>
        <String xml:lang="es-ES">~r~Debe esperar 2 minutos entre los intentos de cambio de correo electrónico.</String>
        <String xml:lang="pt-BR">~r~É necessário aguardar 2 minutos entre as tentativas de alteração de e-mail.</String>
        <String xml:lang="de-DE">~r~Du musst 2 Minuten zwischen Email-Änderungsversuchen warten.</String>
        <String xml:lang="ar-001">~r~يجب عليك الانتظار لمدة دقيقتين بين محاولات تغيير البريد الإلكتروني.</String>
        <String xml:lang="th-TH">~r~คุณต้องรอ 2 นาทีระหว่างการพยายามเปลี่ยนอีเมล</String>
        <String xml:lang="id-ID">~r~Anda harus menunggu 2 menit untuk setiap percobaan penggantian email.</String>
        <String xml:lang="hi-Latn">~r~Aapko email change karne ke attempts ke beech mein 2 minutes ka wait karna hoga.</String>
    </Entry>

    <Entry Id="service_mail_invalid">
        <String xml:lang="en-US">~r~{0} is not a valid email address.</String>
        <String xml:lang="nl-NL">~r~{0} is niet een geldig email adres.</String>
        <String xml:lang="fr-FR">~r~{0} n'est pas une adresse email valide.</String>
        <String xml:lang="it-IT">~r~{0} non è un indirizzo email valido.</String>
        <String xml:lang="pl-PL">~r~{0} nie jest prawidłowym adresem email.</String>
        <String xml:lang="es-ES">~r~{0} no es una dirección de correo electrónico válida.</String>
        <String xml:lang="pt-BR">~r~{0} não é um endereço de e-mail válido.</String>
        <String xml:lang="de-DE">~r~{0} ist keine gültige Email-Adresse.</String>
        <String xml:lang="ar-001">~r~{0} ليس بريد إلكتروني صالحًا.</String>
        <String xml:lang="th-TH">~r~{0} ไม่ใช่ที่อยู่อีเมลที่ถูกต้อง</String>
        <String xml:lang="id-ID">~r~{0} bukan alamat email yang valid</String>
        <String xml:lang="hi-Latn">~r~{0} ek valid email address nahi hai.</String>
    </Entry>

    <!-- {0} = both the same -> Service name (Discord; FiveM; Steam; ...) -->
    <Entry Id="service_account_not_found_restart">
        <String xml:lang="en-US">{0} account not found. Make sure your {0} desktop app is running, then restart FiveM and retry.</String>
        <String xml:lang="nl-NL">{0} account niet gevonden. Zorg ervoor dat de {0} desktop app aan staat, herstart FiveM en probeer opnieuw.</String>
        <String xml:lang="fr-FR">Le compte {0} n'a pas été trouvé. Assure-toi que ton application de bureau {0} fonctionne, puis redémarre FiveM et réessaye.</String>
        <String xml:lang="it-IT">Account {0} non trovato. Assicurati che l'applicazione {0} sia in esecuzione sul desktop, poi riavvia FiveM e riprova.</String>
        <String xml:lang="pl-PL">{0} konto nie znalezione. Upewnij się że aplikacja {0} jest uruchomiona, a potem zrestartuj FiveM i spróbuj ponownie.</String>
        <String xml:lang="es-ES">{0} cuenta no encontrada. Asegúrese de que su aplicación de escritorio {0} se está ejecutando, reinicie FiveM y vuelva a intentarlo.</String>
        <String xml:lang="pt-BR">{0} cuenta no encontrada. Asegúrese de que su aplicación de escritorio {0} se está ejecutando, reinicie FiveM y vuelva a intentarlo.</String>
        <String xml:lang="de-DE">{0} Account wurde nicht gefunden. Stelle sicher, dass deine {0} Desktop-App läuft, starte danach FiveM neu und versuche es erneut.</String>
        <String xml:lang="ar-001">لم يتم العثور على حساب {0}. تأكد من تشغيل التطبيق علي سطح المكتب {0}، ثم أعد تشغيل FiveM وأعد المحاولة.</String>
        <String xml:lang="th-TH">ไม่พบบัญชี {0} ตรวจสอบให้แน่ใจว่าแอปเดสก์ท็อป {0} ของคุณทำงานอยู่ จากนั้นรีสตาร์ท FiveM แล้วลองอีกครั้ง</String>
        <String xml:lang="id-ID">{0} akun tidak ditemukan. Pastikan aplikasi desktop {0} anda berjalan, lalu restart FiveM dan coba kembali.</String>
        <String xml:lang="hi-Latn">{0} account nahi mila. Check kare ki aapka {0} desktop app chal raha hai, phir FiveM restart karo aur retry karo.</String>
    </Entry>

    <Entry Id="service_account_not_found_disconnect">
        <String xml:lang="en-US">{0} account not found. Disconnect and go back to the FiveM launcher, then log in to your FiveM account and retry.</String>
        <String xml:lang="nl-NL">{0} account niet gevonden. Disconnect en ga terug naar de FiveM laucnher, log in op de FiveM account en probeer opnieuw.</String>
        <String xml:lang="fr-FR">Le compte {0} n'a pas été trouvé. Déconnecte-toi et retourne au launcher FiveM, puis connecte-toi à ton compte FiveM et réessaye.</String>
        <String xml:lang="it-IT">Account {0} non trovato. Disconnettiti e torna al launcher di FiveM, poi effettua l'accesso al tuo account FiveM e riprova.</String>
        <String xml:lang="pl-PL">{0} konto nie znalezione. Rozłącz się i zrestartuj FiveM, potem zaloguj się do konta FiveM i spróbuj ponownie.</String>
        <String xml:lang="es-ES">{0} cuenta no encontrada. Desconéctese y vuelva al lanzador FiveM, luego inicie sesión en su cuenta FiveM y vuelva a intentarlo.</String>
        <String xml:lang="pt-BR">{0} conta não encontrada. Faça logout e retorne ao inicializador do FiveM, depois faça login na sua conta do FiveM e tente novamente.</String>
        <String xml:lang="de-DE">{0} Account wurde nicht gefunden. Trenne die Verbindung und gehe zurück in den FiveM Launcher, logge dich in deinen FiveM Account ein und versuche es erneut.</String>
        <String xml:lang="ar-001">لم يتم العثور على حساب {0}. اقطع الاتصال وارجع إلى مشغل FiveM، ثم قم بتسجيل الدخول إلى حساب FiveM الخاص بك وأعد المحاولة.</String>
        <String xml:lang="th-TH">ไม่พบบัญชี {0} ยกเลิกการเชื่อมต่อและกลับไปที่ FiveM Launcher จากนั้นเข้าสู่ระบบบัญชี FiveM ของคุณแล้วลองอีกครั้ง</String>
        <String xml:lang="id-ID">{0} akun tidak ditemukan. Silahkan keluar dari server dan kembali ke menu utama FiveM, lalu login akun FiveM anda dan coba kembali.</String>
        <String xml:lang="hi-Latn">{0} account nahi mila. Disconnect karo aur FiveM launcher mein wapas jao, phir apne FiveM account mein login karo aur retry karo.</String>
    </Entry>

    <Entry Id="server_processing_request">
        <String xml:lang="en-US">~r~The server is still processing your previous request. Please, wait before sending another one.</String>
        <String xml:lang="nl-NL">~r~De server is nog je vorige aanvraag aan het verwerken. Wacht alstublieft voordat je een nieuwe stuurt.</String>
        <String xml:lang="fr-FR">~r~Le serveur est en train de traiter ta demande précédente. Merci de patienter avant d'en envoyer une autre.</String>
        <String xml:lang="it-IT">~r~Il server sta ancora elaborando la tua richiesta precedente. Per favore, attendi prima di inviarne un'altra.</String>
        <String xml:lang="pl-PL">~r~Serwer nadal przetwarza twoją ostatnią akcję. Poczekaj zanim wykonasz kolejną.</String>
        <String xml:lang="es-ES">~r~El servidor aún está procesando su solicitud anterior. Por favor, espere antes de enviar otra.</String>
        <String xml:lang="pt-BR">~r~O servidor ainda está processando sua solicitação anterior. Aguarde antes de enviar outra.</String>
        <String xml:lang="de-DE">~r~Der Server verarbeitet immernoch deine vorherige Anfrage. Bitte warte, bevor du eine weitere sendes.</String>
        <String xml:lang="ar-001">~r~يزال الخادم يعالج طلبك السابق. من فضلك، انتظر قبل إرسال واحد أخر.</String>
        <String xml:lang="th-TH">~r~เซิร์ฟเวอร์ยังคงประมวลผลคำขอก่อนหน้าของคุณ กรุณารอก่อนที่จะส่งอีก</String>
        <String xml:lang="id-ID">~r~Server ini masih memproses permintaan sebelumnya. Mohon tunggu, sebelum mengirimkan permintaan kembali.</String>
        <String xml:lang="hi-Latn">~r~Server abhi bhi aapka pehla request process kar raha hai. Ek aur request bhejne se pehle thoda wait karo.</String>
    </Entry>

    <Entry Id="entered_password_too_short">
        <String xml:lang="en-US">~r~The entered password is too short (min 8 characters). Operation canceled.</String>
        <String xml:lang="nl-NL">~r~Het ingevoerde wachtwoord is te kort (min 8 karakters). Operatie geannuleerd.</String>
        <String xml:lang="fr-FR">~r~Le mot de passe saisi est trop court (minimum 8 caractères). L'opération est annulée.</String>
        <String xml:lang="it-IT">~r~La password inserita è troppo corta (minimo 8 caratteri). Operazione annullata.</String>
        <String xml:lang="pl-PL">~r~Hasło jest za krótkie (minimum 8 znaków). Operacja anulowana.</String>
        <String xml:lang="es-ES">~r~La contraseña introducida es demasiado corta (mínimo 8 caracteres). Operación cancelada.</String>
        <String xml:lang="pt-BR">~r~A senha digitada é muito curta (mínimo de 8 caracteres). Operação cancelada.</String>
        <String xml:lang="de-DE">~r~Das eingegebene Passwort ist zu kurz (mindestens 8 Zeichen). Vorgang abgebrochen.</String>
        <String xml:lang="ar-001">~r~كلمة المرور التي تم إدخالها قصيرة جدًا (8 أحرف على الأقل). تم إلغاء العملية</String>
        <String xml:lang="th-TH">~r~รหัสผ่านที่ป้อนสั้นเกินไป (ขั้นต่ำ 8 ตัวอักษร) การดำเนินการถูกยกเลิก</String>
        <String xml:lang="id-ID">~r~Kata sandi yang anda masukkan terlalu pendek (min 8 karakter). Pengerjaan dibatalkan.</String>
        <String xml:lang="hi-Latn">~r~Enter kiya gaya password bahut chhota hai (minimum 8 characters). Operation cancel ho gaya hai.</String>
    </Entry>

    <Entry Id="entered_password_dont_match">
        <String xml:lang="en-US">~r~The entered passwords don't match. Operation canceled.</String>
        <String xml:lang="nl-NL">~r~De ingevoerde wachtwoorden zijn incorrect. Operatie geannuleerd.</String>
        <String xml:lang="fr-FR">~r~Les mots de passe saisis ne correspondent pas. L'opération est annulée.</String>
        <String xml:lang="it-IT">~r~Le password inserite non corrispondono. Operazione annullata.</String>
        <String xml:lang="pl-PL">~r~Hasła się nie zgadzają. Operacja anulowana.</String>
        <String xml:lang="es-ES">~r~Las contraseñas introducidas no coinciden. Operación cancelada.</String>
        <String xml:lang="pt-BR">~r~As senhas inseridas não correspondem. Operação cancelada.</String>
        <String xml:lang="de-DE">~r~Die eingegebenen Passwörter stimmen nicht überein. Vorgang abgebrochen.</String>
        <String xml:lang="ar-001">~r~كلمات المرور المدخلة غير متطابقة. تم إلغاء العملية.</String>
        <String xml:lang="th-TH">~r~รหัสผ่านที่ป้อนไม่ตรงกัน การดำเนินการถูกยกเลิก</String>
        <String xml:lang="id-ID">~r~Kata sandi yang anda masukkan tidak sesuai. Pengerjaan dibatalkan.</String>
        <String xml:lang="hi-Latn">~r~Enter kiye gaye passwords match nahi karte. Operation cancel ho gaya hai.</String>
    </Entry>

    <Entry Id="password_changed">
        <String xml:lang="en-US">Your ~b~password ~s~has been ~g~successfully changed~s~.</String>
        <String xml:lang="nl-NL">Je ~b~wachtwoord ~s~is ~g~succesvol aangepast~s~.</String>
        <String xml:lang="fr-FR">Ton ~b~mot de passe ~s~a été ~g~changé avec succès~s~.</String>
        <String xml:lang="it-IT">La tua ~b~password ~s~è stata ~g~cambiata con successo~s~.</String>
        <String xml:lang="pl-PL">Twoje ~b~hasło ~s~zostało ~g~pomyślnie zmienione~s~.</String>
        <String xml:lang="es-ES">Su ~b~contraseña ~s~ha sido ~g~cambiada con éxito~s~.</String>
        <String xml:lang="pt-BR">Sua ~b~senha ~s~foi ~g~alterada com sucesso~s~.</String>
        <String xml:lang="de-DE">Dein ~b~Passwort ~s~wurde ~g~erfolgreich geändert~s~.</String>
        <String xml:lang="ar-001">لقد تم ~g~تغيير بنجاح~s~ ~b~كلمة المرور~s~.</String>
        <String xml:lang="th-TH">~b~รหัสผ่าน ~s~ของคุณได้ถูกเปลี่ยน ~g~เรียบร้อยแล้ว~s~</String>
        <String xml:lang="id-ID">~b~Kata sandi anda ~s~sudah ~g~berhasil diganti~s~.</String>
        <String xml:lang="hi-Latn">Aapka ~b~password ~s~ho chuka hai ~g~successfully change~s~.</String>
    </Entry>

    <Entry Id="cant_do_while_fake_username">
        <String xml:lang="en-US">~r~You cannot do this while you're using a fake username.</String>
        <String xml:lang="nl-NL">~r~Je kan dit niet doen terwijl je een fake username gebruikt.</String>
        <String xml:lang="fr-FR">~r~Tu ne peux pas faire cela lorsque tu utilises un faux nom d'utilisateur.</String>
        <String xml:lang="it-IT">~r~Non puoi farlo mentre stai usando un nome utente falso.</String>
        <String xml:lang="pl-PL">~r~Nie możesz tego zrobić gdy używasz fałszywego nicku.</String>
        <String xml:lang="es-ES">~r~No puedes hacer esto mientras estés usando un nombre de usuario falso.</String>
        <String xml:lang="pt-BR">~r~Não é possível fazer isso enquanto estiver usando um nome de usuário falso.</String>
        <String xml:lang="de-DE">~r~Du kannst das nicht tun, während du einen Fake-Username nutzt.</String>
        <String xml:lang="ar-001">~r~لا يمكنك القيام بذلك أثناء استخدام اسم مستخدم مزيف.</String>
        <String xml:lang="th-TH">~r~คุณไม่สามารถทำเช่นนี้ได้ในขณะที่คุณใช้ชื่อผู้ใช้ปลอม</String>
        <String xml:lang="id-ID">~r~Anda tidak dapat melakukan ini dengan menggunakan nama panggilan palsu</String>
        <String xml:lang="hi-Latn">~r~Aap fake username use karte hue ye nahi kar sakte.</String>
    </Entry>

    <Entry Id="cant_do_when_dead">
        <String xml:lang="en-US">~r~You can't do this when you are dead.</String>
        <String xml:lang="nl-NL">~r~Je kan dit niet doen wanneer je dood bent.</String>
<<<<<<< HEAD
        <String xml:lang="hi-Latn">~r~Jab aap mare hue ho tab aap ye nahi kar sakte..</String>
=======
        <String xml:lang="fr-FR">~r~Tu ne peux pas faire ça quand tu es mort.</String>
>>>>>>> a0c5544f
    </Entry>

    <!-- {0} = Item name -->
    <Entry Id="cant_use_when_cuffed">
        <String xml:lang="en-US">~r~You can't use a {0} when you are cuffed.</String>
        <String xml:lang="nl-NL">~r~Je kan geen {0} gebruiken wanneer je geboeid bent.</String>
<<<<<<< HEAD
        <String xml:lang="hi-Latn">~r~Aap jab handcuffed ho tab aap {0} use nahi kar sakte.</String>
=======
        <String xml:lang="fr-FR">~r~Tu ne peux pas utiliser un {0} lorsque tu es menotté.</String>
>>>>>>> a0c5544f
    </Entry>

    <!-- {0} = Item name (Membership, Name-change token, ...) -->
    <Entry Id="successfully_activated_item">
        <String xml:lang="en-US">You successfully activated your ~p~{0}~s~.</String>
        <String xml:lang="nl-NL">Je hebt met succes je ~p~{0}~s~ gebruikt.</String>
        <String xml:lang="fr-FR">Tu as réussi à activer ton ~p~{0}~s~.</String>
        <String xml:lang="it-IT">Hai attivato con successo il tuo ~p~{0}~s~.</String>
        <String xml:lang="pl-PL">Pomyślnie aktywowałeś swój ~p~{0}~s~.</String>
        <String xml:lang="es-ES">Ha activado correctamente su~p~{0}~s~.</String>
        <String xml:lang="pt-BR">Você ativou com sucesso seu~p~{0}~s~.</String>
        <String xml:lang="de-DE">Du hast dein ~p~{0} ~s~erfolgreich aktiviert.</String>
        <String xml:lang="ar-001">لقد قمت بتنشيط ~p~{0}~s~ بنجاح.</String>
        <String xml:lang="th-TH">คุณเปิดใช้งาน ~p~{0}~s~ สำเร็จแล้ว</String>
        <String xml:lang="id-ID">Anda telah berhasil mengaktifkan ~p~{0}~s~ anda.</String>
        <String xml:lang="hi-Latn">Tumne apna ~p~{0} ~s~successfully activate kar liya hai.</String>
    </Entry>

    <Entry Id="already_active_subscription">
        <String xml:lang="en-US">~r~You already have an active subscription. If you need help, open a support ticket on our Discord.</String>
        <String xml:lang="nl-NL">~r~Je hebt al een actieve subscriptie. Als je hulp nodig hebt, maak een support ticket in onze Discord.</String>
        <String xml:lang="fr-FR">~r~Tu as déjà un abonnement actif. Si tu as besoin d'aide, ouvre un ticket d'assistance sur notre Discord.</String>
        <String xml:lang="it-IT">~r~Hai già un abbonamento attivo. Se hai bisogno di aiuto, apri un support ticket sul nostro Discord.</String>
        <String xml:lang="pl-PL">~r~Masz już aktywną subskrypcję. Jeśli potrzebujesz pomocy, otwórz ticket w naszym Discordzie.</String>
        <String xml:lang="es-ES">~r~Ya tienes una suscripción activa. Si necesitas ayuda, abre un ticket de soporte en nuestro Discord..</String>
        <String xml:lang="pt-BR">~r~Você já tem uma assinatura ativa. Se precisar de ajuda, abra um tíquete de suporte em nosso Discord..</String>
        <String xml:lang="de-DE">~r~Du hast bereits ein aktives Abonnement. Falls du Hilfe benötigst, kannst du ein Ticket auf unserem Discord öffnen.</String>
        <String xml:lang="ar-001">~r~لديك اشتراك نشط بالفعل. إذا كنت بحاجة إلى مساعدة، فافتح تذكرة دعم على الديسكورد الخاص بنا.</String>
        <String xml:lang="th-TH">~r~คุณมีการสมัครใช้งานอยู่แล้ว หากคุณต้องการความช่วยเหลือ ให้เปิดตั๋วสนับสนุนบน Discord ของเรา</String>
        <String xml:lang="id-ID">~r~Anda sudah memiliki paket langganan yang aktif. Jika membutuhkan bantuan, silahkan buka support tiket di Discord kami.</String>
        <String xml:lang="hi-Latn">~r~Aapke paas already ek active subscription hai. Agar help chahiye toh hamare Discord pe support ticket kholo.</String>
    </Entry>

    <Entry Id="unable_deactivate_silver_membership">
        <String xml:lang="en-US">~r~Unable to deactivate your current Silver Membership to upgrade. If the error persists, please open a support ticket on our Discord.</String>
        <String xml:lang="nl-NL">~r~Niet gelukt om je Silver Membership te upgraden. Als deze error blijft voorkomen, maak alstublieft een support ticket in onze Discord.</String>
        <String xml:lang="fr-FR">~r~Impossible de désactiver ton abonnement Silver actuel pour le mettre à niveau. Si l'erreur persiste, merci d'ouvrir un ticket d'assistance sur notre Discord.</String>
        <String xml:lang="it-IT">~r~Impossibile disattivare la tua l'iscrizione all'abbonamento Silver per l'aggiornamento. Se l'errore persiste, apri un support ticket sul nostro Discord.</String>
        <String xml:lang="pl-PL">~r~Deaktywacja twego obecnego Srebrnego Członkostwa nie powiodła się. Jeśli błąd dalej będzie występował, otwórz ticket na naszym Discordzie.</String>
        <String xml:lang="es-ES">~r~No se ha podido desactivar la suscripción Silver actual para actualizarla. Si el error persiste, por favor abra un ticket de soporte en nuestro Discord.</String>
        <String xml:lang="pt-BR">~r~A assinatura Silver atual não pôde ser desativada para upgrade. Se o erro persistir, abra um tíquete de suporte em nosso Discord.</String>
        <String xml:lang="de-DE">~r~Du kannst deine aktuelle Silber-Mitgliedschaft nicht deaktivieren, um upzugraden. Falls dieser Fehler weiterhin auftritt öffne bitte ein Ticket auf unserem Discord.</String>
        <String xml:lang="ar-001">~r~غير قادر على إلغاء تنشيط عضويتك الفضية الحالية للترقية. إذا استمر الخطأ، يرجى فتح تذكرة دعم على الديسكورد الخاص بنا.</String>
        <String xml:lang="th-TH">~r~ไม่สามารถปิดการใช้งาน Silver Membership ปัจจุบันของคุณเพื่ออัปเกรดได้ หากข้อผิดพลาดยังคงอยู่ โปรดเปิดตั๋วสนับสนุนบน Discord ของเรา</String>
        <String xml:lang="id-ID">~r~Tidak dapat menonaktifkan paket langganan silver anda untuk peningkatan paket. Jika masih terjadi error, silahkan buka support tiket di Discord kami.</String>
        <String xml:lang="hi-Latn">~r~Aapke current Silver Membership ko upgrade karne mein problem aa rahi hai. Agar error aata rehta hai, toh Discord pe support ticket kholo.</String>
    </Entry>

    <Entry Id="visit_hospital_plastic_surgery">
        <String xml:lang="en-US">Visit a ~r~hospital ~s~to get a ~p~plastic surgery~s~.</String>
        <String xml:lang="nl-NL">Bezoek een ~r~ziekenhuis ~s~om ~p~plastische chirurgie~s~ te krijgen.</String>
        <String xml:lang="fr-FR">Visite un ~r~hôpital ~s~pour obtenir une ~p~chirurgie plastique~s~.</String>
        <String xml:lang="it-IT">Visita un ~r~ospedale ~s~per effetuare una ~p~chirurgia plastica~s~.</String>
        <String xml:lang="pl-PL">Odwiedź ~r~szpital ~s~aby wykonać ~p~operację plastyczną~s~.</String>
        <String xml:lang="es-ES">Visita un ~r~hospital ~s~para obtener una ~p~cirugía plástica~s~.</String>
        <String xml:lang="pt-BR">Visite um ~r~hospital ~s~para fazer uma ~p~cirurgia plástica~s~.</String>
        <String xml:lang="de-DE">Bersuche ein ~r~Krankenhaus ~s~um eine ~p~Schönheitsoperation ~s~vorzunehmen.</String>
        <String xml:lang="ar-001">قم بزيارة أحد ~r~المستشفيات ~s~لإجراء ~p~جراحة تجميلية~s~.</String>
        <String xml:lang="th-TH">เยี่ยมชม ~r~โรงพยาบาล ~s~เพื่อรับ ~p~ศัลยกรรมพลาสติก~s~</String>
        <String xml:lang="id-ID">Kunjungi ~r~rumah sakit ~s~untuk mendapatkan ~p~operasi plastik~s~.</String>
        <String xml:lang="hi-Latn">Visit kare ek ~r~hospital ~s~apni ~p~plastic surgery ~s~karwane ke liye.</String>
    </Entry>

    <Entry Id="operation_canceled">
        <String xml:lang="en-US">~r~Operation canceled.</String>
        <String xml:lang="nl-NL">~r~Operatie geannuleerd.</String>
        <String xml:lang="fr-FR">~r~Opération annulée.</String>
        <String xml:lang="it-IT">~r~Operazione annullata.</String>
        <String xml:lang="pl-PL">~r~Operacja anulowana.</String>
        <String xml:lang="es-ES">~r~Operación cancelada.</String>
        <String xml:lang="pt-BR">~r~Operação cancelada.</String>
        <String xml:lang="de-DE">~r~Vorgang wurde abgebrochen.</String>
        <String xml:lang="ar-001">~r~تم إلغاء العملية.</String>
        <String xml:lang="th-TH">~r~การดำเนินการถูกยกเลิก</String>
        <String xml:lang="id-ID">~r~Operasi dibatalkan.</String>
        <String xml:lang="hi-Latn">~r~Operation cancel ho gaya hai.</String>
    </Entry>

    <Entry Id="account_menu_change_username">
        <String xml:lang="en-US">Go back to the ~b~Account ~s~menu to change your username.</String>
        <String xml:lang="nl-NL">Ga terug naar het ~b~Account ~s~menu om je gebruikersnaam aan te passen.</String>
        <String xml:lang="fr-FR">Retourne dans le menu ~b~Compte ~s~pour changer ton nom d'utilisateur.</String>
        <String xml:lang="it-IT">Torna nel menu ~b~Account ~s~per cambiare il tuo nome utente.</String>
        <String xml:lang="pl-PL">Wróć do ~s~Menu ~b~Konta~s~ aby zmienić swój nick.</String>
        <String xml:lang="es-ES">Vuelve al menú de ~b~Cuenta ~s~para cambiar tu nombre de usuario.</String>
        <String xml:lang="pt-BR">Volte ao menu ~b~Account ~s~para alterar seu nome de usuário.</String>
        <String xml:lang="de-DE">Gehe zurück zum ~b~Account ~s~Menü, um deinen Nutzernamen zu ändern.</String>
        <String xml:lang="ar-001">ارجع إلى قائمة ~b~الحساب ~s~لتغيير اسم المستخدم الخاص بك.</String>
        <String xml:lang="th-TH">กลับไปที่เมนู ~b~บัญชี ~s~เพื่อเปลี่ยนชื่อผู้ใช้ของคุณ</String>
        <String xml:lang="id-ID">Kembali ke ~b~Akun ~s~menu untuk mengganti nama panggilan anda.</String>
        <String xml:lang="hi-Latn">Apna username change karne ke liye ~b~Account ~s~menu mein jaao.</String>
    </Entry>

    <Entry Id="item_cant_used">
        <String xml:lang="en-US">This kind of item ~r~cannot be used~s~.</String>
        <String xml:lang="nl-NL">Dit type item ~r~kan niet worden gebruikt~s~.</String>
        <String xml:lang="fr-FR">Ce type d'objet ~r~ne peut pas être utilisé~s~.</String>
        <String xml:lang="it-IT">Questo tipo di oggetto ~r~non può essere utilizzato~s~.</String>
        <String xml:lang="pl-PL">Przedmiot tego typu nie może ~r~zostać użyty~s~.</String>
        <String xml:lang="es-ES">Este tipo de artículo ~r~no se puede utilizar~s~.</String>
        <String xml:lang="pt-BR">Esse tipo de artigo ~r~não pode ser usado~s~.</String>
        <String xml:lang="de-DE">Diese Art von Items ~r~kann nicht benutzt werden~s~.</String>
        <String xml:lang="ar-001">هذا النوع من العناصر ~r~لا يمكن استخدامه~s~.</String>
        <String xml:lang="th-TH">ไอเทมประเภทนี้ ~r~ไม่สามารถใช้ได้~s~</String>
        <String xml:lang="id-ID">Item seperti ini ~r~tidak dapat digunakan~s~.</String>
        <String xml:lang="hi-Latn">Ye item ~r~use nahi ~s~kiya ja sakta.</String>
    </Entry>

    <Entry Id="username_change_cooldown">
        <String xml:lang="en-US">You need to ~r~wait ~s~before changing your ~b~username ~s~again.</String>
        <String xml:lang="nl-NL">Je moet nog even ~r~wachten ~s~voordat je opnieuw je ~b~gebruikersnaam ~s~weer kan aanpassen.</String>
        <String xml:lang="fr-FR">Tu dois ~r~attendre ~s~avant de changer ton ~b~nom d'utilisateur ~s~de nouveau.</String>
        <String xml:lang="it-IT">Devi ~r~aspettare ~s~prima di cambiare di nuovo il tuo ~b~nome utente~s~.</String>
        <String xml:lang="pl-PL">Musisz ~r~poczekać ~s~zanim ponownie zmienisz swój ~b~nick~s~.</String>
        <String xml:lang="es-ES">Tienes que ~r~esperar ~s~antes de cambiar tu ~b~nombre de usuario ~s~de nuevo.</String>
        <String xml:lang="pt-BR">Você deve ~r~esperar ~s~antes de alterar seu ~b~nome de usuário ~s~novamente.</String>
        <String xml:lang="de-DE">Du musst ~r~warten~s~, bevor du deinen ~b~Nutzernamen ~s~erneut ändern kannst.</String>
        <String xml:lang="ar-001">أنت بحاجة إلى ~r~الأنتظار ~s~قبل تغيير ~b~اسم المستخدم ~s~الخاص بك مرة أخرى.</String>
        <String xml:lang="th-TH">คุณต้อง ~r~รอ ~s~ก่อนที่จะเปลี่ยน ~b~ชื่อผู้ใช้ ~s~อีกครั้ง</String>
        <String xml:lang="id-ID">Anda harus ~r~menunggu ~s~sebelum mengganti ~b~nama panggilan anda ~s~lagi.</String>
        <String xml:lang="hi-Latn">Tumhe apna ~b~username ~s~dobara change karne se pehle thoda ~r~wait ~s~karna hoga.</String>
    </Entry>

    <!-- {0} = New username -->
    <Entry Id="username_new_already_taken">
        <String xml:lang="en-US">The name ~b~{0} ~s~is already taken.</String>
        <String xml:lang="nl-NL">De naam ~b~{0} ~s~is al in gebruik.</String>
        <String xml:lang="fr-FR">Le nom ~b~{0} ~s~est déjà pris.</String>
        <String xml:lang="it-IT">Il nome ~b~{0} ~s~è già stato scelto.</String>
        <String xml:lang="pl-PL">Nick ~b~{0} ~s~jest już zajęty.</String>
        <String xml:lang="es-ES">El nombre ~b~{0} ~s~ya está tomado.</String>
        <String xml:lang="pt-BR">O nome ~b~{0} ~s~já está sendo usado.</String>
        <String xml:lang="de-DE">Der Name ~b~{0} ~s~wird bereits verwendet.</String>
        <String xml:lang="ar-001">الاسم ~b~{0} ~s~مأخوذ بالفعل.</String>
        <String xml:lang="th-TH">ชื่อ ~b~{0} ~s~ถูกใช้ไปแล้ว</String>
        <String xml:lang="id-ID">Nama ini ~b~{0} ~s~sudah dipakai.</String>
        <String xml:lang="hi-Latn">Naam ~b~{0} ~s~pehle se hi liya gaya hai.</String>
    </Entry>

    <!-- {0} = Discord -->
    <Entry Id="staff_name_change">
        <String xml:lang="en-US">~g~Staff members ~s~must contact an admin or manager for a ~b~name change~s~. The admin must make sure that the in-game name matches the name on {0} and is not obscene or vulgar.</String>
        <String xml:lang="nl-NL">~g~Staffleden ~s~moeten een admin of manager contacteren voor een ~b~naamswijziging~s~. De admin moet checken dat de in-game name matcht met de naam op {0} en dat de naam niet onzedelijk of grof is.</String>
        <String xml:lang="fr-FR">~g~Les membres du staff ~s~doivent contacter un administrateur ou un responsable pour un ~b~changement de nom~s~. L'administrateur doit s'assurer que le nom dans le jeu correspond au nom sur {0} et qu'il n'est pas obscène ou vulgaire.</String>
        <String xml:lang="it-IT">~g~I membri dello staff ~s~devono contattare un admin o un manager per ~b~cambiare il nome~s~. L'admin deve assicurarsi che il nome in gioco corrisponda al nome su {0} e che non sia osceno o volgare.</String>
        <String xml:lang="pl-PL">~g~Staff musi skontaktować się z adminem lub managerem dla ~b~zmiany nicku~s~. Admin musi się upewnić że nick w grze jest taki sam jak w {0} i nie jest wulgarny lub nieodpowiedni.</String>
        <String xml:lang="es-ES">~g~Los miembros del staff ~s~deben contactar con un admin o manager para un ~b~cambio de nombre~s~. El administrador debe asegurarse de que el nombre en el juego coincide con el nombre en {0} y no es obsceno o vulgar.</String>
        <String xml:lang="pt-BR">~g~Os membros da equipe ~s~devem entrar em contato com um administrador ou gerente para uma ~b~alteração de nome~s~. O administrador deve garantir que o nome no jogo corresponda ao nome em {0} e não seja obsceno ou vulgar.</String>
        <String xml:lang="de-DE">~g~Teammitglieder müssen einen Admin oder Manager kontaktieren, bevor sie ihren ~b~Namen ändern~s~. Der Admin muss sicherstellen, dass der Ingame-Name mit dem Namen auf {0} übereinstimmt und nicht obszön oder vulgär ist.</String>
        <String xml:lang="ar-001">~g~يجب على أعضاء فريق العمل ~s~الاتصال بالمسؤول أو المدير لإجراء ~b~تغيير الاسم~s~. يجب على المسؤول التأكد من أن الاسم الموجود في اللعبة يطابق الاسم الموجود في {0} وأنه ليس فاحشًا أو مبتذلاً.</String>
        <String xml:lang="th-TH">~g~พนักงาน ~s~ต้องติดต่อผู้ดูแลระบบหรือผู้จัดการเพื่อขอ ~b~การเปลี่ยนชื่อ~s~ ผู้ดูแลระบบต้องตรวจสอบให้แน่ใจว่าชื่อในเกมตรงกับชื่อบน {0} และไม่ลามกอนาจารหรือหยาบคาย</String>
        <String xml:lang="id-ID">~g~Member staf ~s~harus menghubungi admin atau manager untuk ~b~mengganti nama~s~. Admin harus memastikan bahwa nama didalam game sama dengan {0} dan tidak menggunakan kata kata cabul dan vulgar.</String>
        <String xml:lang="hi-Latn">~g~Staff members ~s~ko ~b~name change ~s~ke liye admin ya manager se contact karna hoga. Admin ko yeh ensure karna hoga ki in-game naam {0} ke naam se match karta hai aur obscene ya vulgar nahi hai.</String>
    </Entry>

    <Entry Id="entered_code_incorrect">
        <String xml:lang="en-US">~r~The code you entered is incorrect.</String>
        <String xml:lang="nl-NL">~r~De ingevoerde code is incorrect.</String>
        <String xml:lang="fr-FR">~r~Le code que tu as entré est incorrect.</String>
        <String xml:lang="it-IT">~r~Il codice che hai inserito non è corretto.</String>
        <String xml:lang="pl-PL">~r~Kod który wpisałeś jest nieprawidłowy.</String>
        <String xml:lang="es-ES">~r~El código introducido es incorrecto.</String>
        <String xml:lang="pt-BR">~r~O código inserido está incorreto.</String>
        <String xml:lang="de-DE">~r~Der eingegebene Code ist nicht vollständig.</String>
        <String xml:lang="ar-001">~r~الرمز الذي أدخلته غير صحيح.</String>
        <String xml:lang="th-TH">~r~รหัสที่คุณป้อนไม่ถูกต้อง</String>
        <String xml:lang="id-ID">~r~Kode yang anda masukkan salah.</String>
        <String xml:lang="hi-Latn">~r~Aapne jo code enter kiya hai wo galat hai.</String>
    </Entry>

    <Entry Id="entered_code_expired">
        <String xml:lang="en-US">~r~The code has expired.</String>
        <String xml:lang="nl-NL">~r~De code is verlopen.</String>
        <String xml:lang="fr-FR">~r~Le code a expiré.</String>
        <String xml:lang="it-IT">~r~Il codice è scaduto.</String>
        <String xml:lang="pl-PL">~r~Kod wygasł.</String>
        <String xml:lang="es-ES">~r~TEl código ha caducado.</String>
        <String xml:lang="pt-BR">~r~O código expirou.</String>
        <String xml:lang="de-DE">~r~Der Code ist abgelaufen.</String>
        <String xml:lang="ar-001">~r~لقد انتهت صلاحية الرمز.</String>
        <String xml:lang="th-TH">~r~รหัสหมดอายุแล้ว</String>
        <String xml:lang="id-ID">~r~Kode sudah kedaluwarsa.</String>
        <String xml:lang="hi-Latn">~r~Code expire ho gaya hai.</String>
    </Entry>

    <!-- {0} = Amount -->
    <!-- {1} = Item -->
    <!-- {2} = User's name -->
    <Entry Id="successfully_transferred">
        <String xml:lang="en-US">You successfully transferred {0} ~p~{1} ~s~to ~y~{2}~s~.</String>
        <String xml:lang="nl-NL">Je hebt succesvol {0} ~p~{1} ~s~overgedragen aan ~y~{2}~s~.</String>
        <String xml:lang="fr-FR">Tu as transféré avec succès {0} ~p~{1} ~s~à ~y~{2}~s~.</String>
        <String xml:lang="it-IT">Hai trasferito con successo {0} ~p~{1} ~s~a ~y~{2}~s~.</String>
        <String xml:lang="pl-PL">Pomyślnie przekazałeś {0} ~p~{1} ~s~do ~y~{2}~s~.</String>
        <String xml:lang="es-ES">Has transferido con éxito {0} ~p~{1} ~s~a ~y~{2}~s~.</String>
        <String xml:lang="pt-BR">Você transferiu com sucesso {0} ~p~{1} ~s~a ~y~{2}~s~.</String>
        <String xml:lang="de-DE">Du hast {0} ~p~{1} ~s~erfolgreich zu ~y~{2}~s~ übertragen.</String>
        <String xml:lang="ar-001">لقد نجحت في نقل {0} ~p~{1} ~s~إلى ~y~{2}~s~.</String>
        <String xml:lang="th-TH">คุณโอน {0} ~p~{1} ~s~to ~y~{2}~s~ สำเร็จแล้ว</String>
        <String xml:lang="id-ID">Anda berhasil mengirimkan {0} ~p~{1} ~s~kepada ~y~{2}~s~.</String>
        <String xml:lang="hi-Latn">Tumne successfully {0} ~p~{1} ~s~ko ~y~{2} ~s~ko transfer kar diya hai.</String>
    </Entry>

    <Entry Id="unable_to_find_player">
        <String xml:lang="en-US">~r~The server is unable to find the specified player.</String>
        <String xml:lang="nl-NL">~r~De server kan de opgegeven speler niet vinden.</String>
        <String xml:lang="fr-FR">~r~Le serveur ne parvient pas à trouver le joueur spécifié.</String>
        <String xml:lang="it-IT">~r~Il server non ha potuto trovare il giocatore specificato.</String>
        <String xml:lang="pl-PL">~r~Serwer nie mógł znaleść podanego gracza.</String>
        <String xml:lang="es-ES">~r~El servidor no puede encontrar al jugador especificado.</String>
        <String xml:lang="pt-BR">~r~O servidor não consegue encontrar o jogador especificado.</String>
        <String xml:lang="de-DE">~r~Der Server ist nicht in der Lage, diesen bestimmten Spieler zu finden.</String>
        <String xml:lang="ar-001">~r~الخادم غير قادر على العثور على اللاعب المحدد.</String>
        <String xml:lang="th-TH">~r~เซิร์ฟเวอร์ไม่พบผู้เล่นที่ระบุ</String>
        <String xml:lang="id-ID">~r~Server tidak dapat menemukan player yang dituju.</String>
        <String xml:lang="hi-Latn">~r~Server bataye gaye player ko dhund nahi paa raha hai.</String>
    </Entry>

    <Entry Id="cant_send_gift_yourself">
        <String xml:lang="en-US">~r~You can't send a gift to yourself.</String>
        <String xml:lang="nl-NL">~r~Je kan geen gift aan jezelf geven.</String>
        <String xml:lang="fr-FR">~r~Tu ne peux pas t'envoyer un cadeau à toi-même.</String>
        <String xml:lang="it-IT">~r~Non puoi inviare un regalo a te stesso.</String>
        <String xml:lang="pl-PL">~r~Nie możesz wysłać sobie prezentu.</String>
        <String xml:lang="es-ES">~r~No puedes enviarte un regalo a ti mismo.</String>
        <String xml:lang="pt-BR">~r~Não é possível enviar um presente para você mesmo.</String>
        <String xml:lang="de-DE">~r~Du kannst dir selbst keine Geschenke schicken.</String>
        <String xml:lang="ar-001">~r~لا يمكنك إرسال هدية لنفسك.</String>
        <String xml:lang="th-TH">~r~คุณไม่สามารถส่งของขวัญให้ตัวเองได้</String>
        <String xml:lang="id-ID">~r~Anda tidak dapat mengirimkan hadiah kepada diri anda sendiri.</String>
        <String xml:lang="hi-Latn">~r~Tum apne aap ko gift nahi kar sakte.</String>
    </Entry>

    <Entry Id="too_far_from_player">
        <String xml:lang="en-US">You're ~r~too far ~s~from the player!</String>
        <String xml:lang="nl-NL">Je bent ~r~te ver weg ~s~van de speler!</String>
        <String xml:lang="fr-FR">Tu es ~r~trop loin ~s~du joueur!</String>
        <String xml:lang="it-IT">Sei ~r~troppo lontano ~s~dal giocatore!</String>
        <String xml:lang="pl-PL">Jesteś ~r~za daleko ~s~od gracza!</String>
        <String xml:lang="es-ES">¡Estás ~r~demasiado ~s~lejos del jugador!</String>
        <String xml:lang="pt-BR">Você está ~r~muito longe ~s~do jogador!</String>
        <String xml:lang="de-DE">Du bist ~r~zu weit ~s~von diesem Spieler ~r~sentfernt~s~!</String>
        <String xml:lang="ar-001">أنت ~r~بعيد جدًا ~s~عن اللاعب!</String>
        <String xml:lang="th-TH">คุณ ~r~ไกลเกินไป ~s~จากผู้เล่น!</String>
        <String xml:lang="id-ID">Anda ~r~terlalu jauh ~s~dari player tersebut!</String>
        <String xml:lang="hi-latn">Tum player se ~r~bahut door ~s~ho!</String>
    </Entry>

    <Entry Id="too_far_from_recipient">
        <String xml:lang="en-US">You are ~r~too far ~s~from the recipient.</String>
        <String xml:lang="nl-NL">Je bent ~r~te ver weg ~s~van de ontvanger.</String>
        <String xml:lang="fr-FR">Tu es ~r~trop loin ~s~du destinataire.</String>
        <String xml:lang="it-IT">Sei ~r~troppo lontano ~s~dal destinatario.</String>
        <String xml:lang="pl-PL">Jesteś ~r~za daleko ~s~od odbiorcy!</String>
        <String xml:lang="es-ES">Estás ~r~demasiado lejos ~s~del destinatario.</String>
        <String xml:lang="pt-BR">Você está ~r~muito longe do ~s~do destinatário.</String>
        <String xml:lang="de-DE">Du bist ~r~zu weit~s~ von dem Empfänger ~r~entfernt~s~.</String>
        <String xml:lang="ar-001">أنت ~r~بعيد جدًا ~s~عن المستلم.</String>
        <String xml:lang="th-TH">คุณอยู่ ~r~~s~จากผู้รับมากเกินไป</String>
        <String xml:lang="id-ID">Anda ~r~terlalu jauh ~s~dari penerima.</String>
        <String xml:lang="hi-Latn">Tum recipient se ~r~bahut ~s~door ho.</String>
    </Entry>

    <!-- {0} = Max-Amount -->
    <Entry Id="player_only_send_at_a_time">
        <String xml:lang="en-US">You can only send ~r~{0} ~s~at a time.</String>
        <String xml:lang="nl-NL">Je kan maar ~r~{0} ~s~tegelijk sturen.</String>
        <String xml:lang="fr-FR">Tu ne peux envoyer que ~r~{0} ~s~à la fois.</String>
        <String xml:lang="it-IT">Puoi inviarne solo ~r~{0} ~s~alla volta.</String>
        <String xml:lang="pl-PL">Możesz tylko wysłać ~r~{0} ~s~na raz.</String>
        <String xml:lang="es-ES">Sólo puede enviar ~r~{0} ~s~a la vez.</String>
        <String xml:lang="pt-BR">Só pode enviar ~r~{0} ~s~de cada vez.</String>
        <String xml:lang="de-DE">Du kannst nur ~r~{0} ~s~zur gleichen Zeit senden.</String>
        <String xml:lang="ar-001">يمكنك فقط إرسال ~r~{0} ~s~في المرة الواحدة.</String>
        <String xml:lang="th-TH">คุณสามารถส่งได้ครั้งละ ~r~{0} ~s~เท่านั้น</String>
        <String xml:lang="id-ID">Anda hanya dapat mengirimkan ~r~{0} ~s~dalam satu waktu.</String>
        <String xml:lang="hi-Latn">Aap ek baar mein sirf ~r~{0} ~s~bhej sakte ho.</String>
    </Entry>

    <!-- {0} = Player -->
    <!-- {1} = Amount money -->
    <Entry Id="you_gave_currency">
        <String xml:lang="en-US">You gave {0} ~r~{1}~s~.</String>
        <String xml:lang="nl-NL">Je geeft {0} ~r~{1}~s~.</String>
        <String xml:lang="fr-FR">Tu as donné à {0} ~r~{1}~s~.</String>
        <String xml:lang="it-IT">Hai dato a {0} ~r~{1}~s~.</String>
        <String xml:lang="pl-PL">Przekazałeś {0} ~r~{1}~s~.</String>
        <String xml:lang="es-ES">Le diste a {0} ~r~{1}~s~.</String>
        <String xml:lang="pt-BR">Você deu a {0} ~r~{1}~s~.</String>
        <String xml:lang="de-DE">Du hast {0} ~r~{1}~s~ gegeben.</String>
        <String xml:lang="ar-001">لقد أعطيت {0} ~r~{1}~s~.</String>
        <String xml:lang="th-TH">คุณให้ {0} ~r~{1}~s~</String>
        <String xml:lang="id-ID">Anda memberikan {0} ~r~{1}~s~.</String>
        <String xml:lang="hi-Latn">Aapne {0} ko ~r~{1} ~s~diya.</String>
    </Entry>

    <Entry Id="amount_entered_invalid">
        <String xml:lang="en-US">The amount you entered is ~r~invalid~s~!</String>
        <String xml:lang="nl-NL">Het aantal dat je hebt ingevoerd is ~r~ongeldig~s~!</String>
        <String xml:lang="fr-FR">Le montant que tu as saisi est ~r~invalide~s~!</String>
        <String xml:lang="it-IT">La quantità che hai inserito ~r~non è valida~s~!</String>
        <String xml:lang="pl-PL">Podana wartość jest ~r~nieprawidłowa~s~!</String>
        <String xml:lang="es-ES">La cantidad que ha introducido ~r~no es válida~s~!</String>
        <String xml:lang="pt-BR">A quantidade que você inseriu ~r~não é válida~s~!</String>
        <String xml:lang="de-DE">Der Betrag, den du eingegeben hast, ist ~r~ungültig~s~.</String>
        <String xml:lang="ar-001">المبلغ الذي أدخلته ~r~غير صالح~s~!</String>
        <String xml:lang="th-TH">จำนวนเงินที่คุณป้อนคือ ~r~invalid~s~!</String>
        <String xml:lang="id-ID">Jumlah yang anda masukan ~r~tidak valid~s~!</String>
        <String xml:lang="hi-Latn">Aapne jo amount enter kiya hai wo ~r~invalid ~s~hai!</String>
    </Entry>

    <Entry Id="recipient_no_longer_online">
        <String xml:lang="en-US">The recipient is ~r~no longer online~s~.</String>
        <String xml:lang="nl-NL">De ontvanger is ~r~niet meer online~s~.</String>
        <String xml:lang="fr-FR">Le destinataire n'est ~r~plus en ligne~s~.</String>
        <String xml:lang="it-IT">Il destinatario non è ~r~più online~s~.</String>
        <String xml:lang="pl-PL">Odbiorca ~r~nie jest już online~s~.</String>
        <String xml:lang="es-ES">El destinatario ya ~r~no está conectado~s~.</String>
        <String xml:lang="pt-BR">O destinatário ~r~não está mais on-line~s~.</String>
        <String xml:lang="de-DE">Der Empfänger ist ~r~nicht länger online~s~.</String>
        <String xml:lang="ar-001">المستلم ~r~لم يعد متصلاً~s~.</String>
        <String xml:lang="th-TH">ผู้รับ ~r~ไม่ออนไลน์แล้ว~s~</String>
        <String xml:lang="id-ID">Penerima sudah ~r~tidak online~s~.</String>
        <String xml:lang="hi-Latn">Recipient ab ~r~online nahi ~s~hai.</String>
    </Entry>

    <Entry Id="dont_have_required_level_transfer_money">
        <String xml:lang="en-US">You don't have the ~r~required level ~s~to transfer money to other players.</String>
        <String xml:lang="nl-NL">Je hebt niet het ~r~vereiste level ~s~om geld over te schrijven naar andere spelers.</String>
        <String xml:lang="fr-FR">Tu n'as pas le ~r~niveau requis ~s~pour transférer de l'argent à d'autres joueurs.</String>
        <String xml:lang="it-IT">Non hai il ~r~livello richiesto ~s~per trasferire denaro ad altri giocatori.</String>
        <String xml:lang="pl-PL">Nie masz ~r~wymaganego poziomu ~s~do przekazywania pieniędzy graczom.</String>
        <String xml:lang="es-ES">No tienes el nivel ~r~necesario ~s~para transferir dinero a otros jugadores.</String>
        <String xml:lang="pt-BR">Você não tem o nível ~r~necessário ~s~para transferir dinheiro para outros jogadores.</String>
        <String xml:lang="de-DE">Du besitzt nicht das ~r~benötigte Level~s~, um Geld an andere Spieler zu übergeben.</String>
        <String xml:lang="ar-001">ليس لديك ~r~المستوى المطلوب ~s~لتحويل الأموال إلى لاعبين آخرين.</String>
        <String xml:lang="th-TH">คุณไม่มีระดับ ~r~ที่ต้องการ ~s~ในการโอนเงินให้กับผู้เล่นอื่น</String>
        <String xml:lang="id-ID">Anda tidak memenuhi ~r~syarat level ~s~untuk mengirimkan uang kepada pemain lain.</String>
        <String xml:lang="hi-Latn">Aapke paas dusre players ko paise transfer karne ke liye ~r~required level ~s~nahi hai.</String>
    </Entry>

    <Entry Id="sent_too_much_money_another_session">
        <String xml:lang="en-US">You sent ~r~too much money~s~. Please, retry in ~r~another session~s~.</String>
        <String xml:lang="nl-NL">Je hebt ~r~te veel geld~s~ verstuurd. Probeer het alstublieft opnieuw in een ~r~andere sessie~s~.</String>
        <String xml:lang="fr-FR">Tu as envoyé ~r~trop d'argent~s~. Merci de réessayer dans ~r~une autre session~s~.</String>
        <String xml:lang="it-IT">Hai inviato ~r~troppo denaro~s~. Per favore, riprova in ~r~un'altra sessione~s~.</String>
        <String xml:lang="pl-PL">Wysłałeś ~r~za dużo pieniędzy~s~. Proszę, spróbuj w ~r~innej sesji~s~.</String>
        <String xml:lang="es-ES">Usted envió ~r~demasiado dinero~s~. Por favor, vuelva a intentarlo en ~r~otra sesión~s~.</String>
        <String xml:lang="pt-BR">Você enviou ~r~muito dinheiro~s~. Tente novamente em ~r~outra sessão~s~.</String>
        <String xml:lang="de-DE">Du hast ~r~zu viel Geld ~s~verschickt. Bitte versuche es in einer ~r~anderen Spielsitzung ~s~erneut.</String>
        <String xml:lang="ar-001">لقد أرسلت ~r~الكثير من المال~s~. من فضلك، أعد المحاولة في ~r~جلسة أخرى~s~.</String>
        <String xml:lang="th-TH">คุณส่ง ~r~เงินมากเกินไป~s~ โปรดลองอีกครั้งใน ~r~เซสชันอื่น~s~</String>
        <String xml:lang="id-ID">properti</String>
        <String xml:lang="hi-Latn">Aapne ~r~bahut zyada paise ~s~bheje hain. Please, ~r~doosre session ~s~mein retry karo.</String>
    </Entry>

    <Entry Id="sending_money_too_fast">
        <String xml:lang="en-US">You are sending ~r~money too fast~s~. Please, ~r~wait ~s~before sending money again.</String>
        <String xml:lang="nl-NL">Je verzendt ~r~geld te snel~s~. ~r~Wacht ~s~voordat je opnieuw geld verzendt.</String>
        <String xml:lang="fr-FR">Tu envoies de ~r~l'argent trop vite~s~. Merci d'~r~attendre ~s~avant d'envoyer à nouveau de l'argent.</String>
        <String xml:lang="it-IT">Stai inviando ~r~denaro troppo velocemente~s~. Per favore, ~r~aspetta~s~ prima di inviare denaro di nuovo.</String>
        <String xml:lang="pl-PL">Wysyłasz ~r~pieniądze za szybko~s~. Proszę, ~r~poczekaj ~s~zanim wyślesz pieniądze ponownie.</String>
        <String xml:lang="es-ES">Está enviando ~r~dinero demasiado rápido~s~. Por favor, ~r~espera ~s~antes de volver a enviar dinero.</String>
        <String xml:lang="pt-BR">Você enviou ~r~muito dinheiro~s~. Tente novamente em outra sessão.</String>
        <String xml:lang="de-DE">Du sendest das ~r~Geld zu schnell~s~. Bite ~r~warte~s~, bevor du erneut Geld sendest.</String>
        <String xml:lang="ar-001">أنت ترسل ~r~الأموال بسرعة كبيرة~s~. من فضلك ~r~انتظر~s~قبل إرسال الأموال مرة أخرى.</String>
        <String xml:lang="th-TH">คุณกำลังส่ง ~r~เงินเร็วเกินไป~s~ กรุณา ~r~รอ ~s~ก่อนที่จะส่งเงินอีกครั้ง</String>
        <String xml:lang="id-ID">Anda mengirimkan ~r~uang terlalu cepat~s~. Mohon, ~r~tunggu ~s~sebelum mengirimkan uang lagi.</String>
        <String xml:lang="hi-Latn">Aap ~r~paise bahut tezi ~s~se bhej rahe ho. Please, dobara paise bhejne se pehle thoda ~r~wait ~s~karo.</String>
    </Entry>

    <Entry Id="player_received_too_much_money">
        <String xml:lang="en-US">This player has received ~r~too much money~s~. Please, try again ~r~later~s~.</String>
        <String xml:lang="nl-NL">Deze speler heeft ~r~te veel geld~s~ ontvangen. Probeer het ~r~later~s~ opnieuw.</String>
        <String xml:lang="fr-FR">Ce joueur a reçu ~r~trop d'argent~s~. Merci de réessayer ~r~plus tard~s~.</String>
        <String xml:lang="it-IT">Questo giocatore ha ricevuto ~r~troppo denaro~s~. Per favore, prova ~r~più tardi~s~.</String>
        <String xml:lang="pl-PL">Ten gracz otrzymał ~r~za dużo pieniędzy~s~. Proszę, spróbuj ponownie ~r~później~s~.</String>
        <String xml:lang="es-ES">Este jugador ha recibido ~r~demasiado dinero~s~. Por favor, inténtelo de nuevo ~r~más tarde~s~.</String>
        <String xml:lang="pt-BR">Este jogador recebeu ~r~muito dinheiro~s~. Por favor, tente novamente ~r~mais tarde~s~.</String>
        <String xml:lang="de-DE">Dieser Spieler hat ~r~zu viel Geld ~s~erhalten. Bitte versuche es ~r~später erneut~s~.</String>
        <String xml:lang="ar-001">لقد تلقى هذا اللاعب ~r~الكثير من المال~s~. من فضلك، حاول مرة أخرى ~r~لاحقًا~s~.</String>
        <String xml:lang="th-TH">ผู้เล่นรายนี้ได้รับ ~r~เงินมากเกินไป~s~ กรุณาลองอีกครั้ง ~r~ภายหลัง~s~</String>
        <String xml:lang="id-ID">Pemain ini menerima ~r~terlalu banyak uang~s~. Mohon, untuk mencoba lagi ~r~nanti~s~.</String>
        <String xml:lang="hi-Latn">Iss player ne ~r~bahut zyada paise ~s~receive kiye hain. Please, ~r~baad mein ~s~phir se try karo.</String>
    </Entry>

    <Entry Id="player_received_money_recently">
        <String xml:lang="en-US">This player has ~r~recently ~s~received money. Please, try again ~r~later~s~.</String>
        <String xml:lang="nl-NL">Deze speler heeft ~r~recent ~s~al geld ontvangen. Probeer het ~r~later~s~ opnieuw.</String>
        <String xml:lang="fr-FR">Ce joueur a ~r~récemment ~s~reçu de l'argent. Merci de réessayer ~r~plus tard~s~.</String>
        <String xml:lang="it-IT">Questo giocatore ha ~r~recentemente ~s~ricevuto denaro. Per favore, prova ~r~più tardi~s~.</String>
        <String xml:lang="pl-PL">Ten gracz otrzymał ~r~przed chwilą ~s~pieniądze. Proszę, spróbuj ponownie ~r~później~s~.</String>
        <String xml:lang="es-ES">Este jugador ha ~r~recientemente ~s~recibido dinero. Por favor, inténtelo de nuevo ~r~más tarde~s~.</String>
        <String xml:lang="pt-BR">Este jogador ~r~recebeu dinheiro recentemente~s~. Por favor, tente novamente ~r~mais tarde~s~.</String>
        <String xml:lang="de-DE">Dieser Spieler hat ~r~vor Kurzem ~s~Geld erhalten. Bitte warte versuche es ~r~später erneut~s~.</String>
        <String xml:lang="ar-001">لقد تلقى هذا اللاعب أموالاً ~r~مؤخرًا~s~ من فضلك، حاول مرة أخرى ~r~لاحقًا~s~.</String>
        <String xml:lang="th-TH">ผู้เล่นรายนี้มี ~r~เมื่อเร็วๆ นี้ ~s~ได้รับเงิน กรุณาลองอีกครั้ง ~r~ภายหลัง~s~</String>
        <String xml:lang="id-ID">Pemain ini ~r~baru saja ~s~menerima uang. Mohon, untuk mencoba lagi ~r~nanti~s~.</String>
        <String xml:lang="hi-Latn">Iss player ne ~r~abhi haal hi mein ~s~paise receive kiye hain. Please, ~r~baad mein ~s~phir se try karo.</String>
    </Entry>

    <Entry Id="dont_have_vehicle_with_plate">
        <String xml:lang="en-US">~r~You don't have a vehicle with that license plate.</String>
        <String xml:lang="nl-NL">~r~Je hebt geen voertuig met dat kentekenplaat.</String>
        <String xml:lang="fr-FR">~r~Tu n'as pas de véhicule avec cette plaque d'immatriculation.</String>
        <String xml:lang="it-IT">~r~Non possiedi un veicolo con quella targa.</String>
        <String xml:lang="pl-PL">~r~Nie masz pojazdu z tą tablicą rejestracyjną.</String>
        <String xml:lang="es-ES">~r~Usted no tiene un vehículo con esa matrícula.</String>
        <String xml:lang="pt-BR">~r~Você não tem um veículo com esse registro.</String>
        <String xml:lang="de-DE">~r~Du hast kein Fahrzeug mit diesem Kennzeichen.</String>
        <String xml:lang="ar-001">~r~ليس لديك سيارة تحمل لوحة الترخيص تلك.</String>
        <String xml:lang="th-TH">~r~คุณไม่มีรถที่มีป้ายทะเบียนนั้น</String>
        <String xml:lang="id-ID">~r~Anda tidak memiliki kendaraan dengan plat nomer itu.</String>
        <String xml:lang="hi-Latn">~r~Aapke paas us license plate wale vehicle nahi hai.</String>
    </Entry>

    <!-- {0} = vehicle_recalled_valid_name or vehicle_recalled_invalid_name -->
    <Entry Id="vehicle_recalled">
        <String xml:lang="en-US">{0} ~s~has been officially ~r~recalled ~s~by CnR V. You can sell this vehicle for the ~g~FULL ~s~original price below.</String>
        <String xml:lang="nl-NL">{0} ~s~is officieel ~r~teruggeroepen ~s~door CnR V. Je kan dit voertuig verkopen voor de ~g~VOLLEDIGE ~s~originele prijs hieronder.</String>
        <String xml:lang="fr-FR">{0} ~s~a été officiellement ~r~rappelé ~s~par CnR V. Tu peux vendre ce véhicule au prix ~g~TOTAL ~s~d'origine ci-dessous.</String>
        <String xml:lang="it-IT">{0} ~s~è stato ufficialmente ~r~richiamato ~s~da CnR V. Puoi vendere questo veicolo per il prezzo ~g~ORIGINALE COMPLETO~s~ qui sotto.</String>
        <String xml:lang="pl-PL">{0} ~s~został ~r~wycofany ~s~przez CnR V. Możesz sprzedać ten pojazd za ~g~PEŁNĄ ~s~oryginalną cenę poniżej.</String>
        <String xml:lang="es-ES">{0} ~s~ha sido oficialmente ~r~retirado ~s~por CnR V. Usted puede vender este vehículo por el precio ~g~COMPLETO ~s~original a continuación.</String>
        <String xml:lang="pt-BR">{0} ~s~foi oficialmente ~r~retirado ~s~pela CnR V. Você pode vender esse veículo pelo preço ~g~COMPLETO ~s~original da seguinte forma.</String>
        <String xml:lang="de-DE">{0} ~s~wurde offiziell von CnR V ~r~zurückgerufen~s~. Du kannst dieses Fahrzeug für den ~g~VOLLEN~s~, Originalpreis unten verkaufen.</String>
        <String xml:lang="ar-001">{0} ~r~تم استدعاء ~s~رسميًا ~s~بواسطة CnR V.يمكنك بيع هذه السيارة ~g~بالسعر الأصلي أدناه~s~.</String>
        <String xml:lang="th-TH">{0} ~s~ได้รับการ ~r~เรียกคืน ~s~อย่างเป็นทางการโดย CnR V คุณสามารถขายรถคันนี้ได้ในราคา ~g~เต็ม ~s~ราคาเดิมด้านล่าง</String>
        <String xml:lang="id-ID">{0} ~s~secara resmi ~r~ditarik kembali ~s~oleh CnR V. Anda dapat menjual kendaraan tersebut dengan ~g~harga penuh ~s~harga asli dibawah.</String>
        <String xml:lang="hi-Latn">{0} ~s~ko official ~r~recall kiya gaya hai ~s~CnR V dwara. Aap iss vehicle ko ~g~full ~s~original price par sell kar sakte ho.</String>
    </Entry>

    <!-- {0} = Vehicle name -->
    <Entry Id="vehicle_recalled_valid_name">
        <String xml:lang="en-US">The ~y~{0}</String>
        <String xml:lang="nl-NL">De ~y~{0}</String>
        <String xml:lang="fr-FR">La ~y~{0}</String>
    </Entry>

    <Entry Id="vehicle_recalled_invalid_name">
        <String xml:lang="en-US">This vehicle</String>
        <String xml:lang="nl-NL">Dit voertuig</String>
<<<<<<< HEAD
        <String xml:lang="hi-Latn">Yeh vehicle</String>
=======
        <String xml:lang="fr-FR">Ce véhicule</String>
>>>>>>> a0c5544f
    </Entry>

    <Entry Id="unable_to_deliver_move">
        <String xml:lang="en-US">~r~Unable to deliver a vehicle here! Please, move to another location.</String>
        <String xml:lang="nl-NL">~r~Kan hier geen voertuig afleveren! Verplaats naar een andere locatie, aub.</String>
        <String xml:lang="fr-FR">~r~Impossible de livrer un véhicule ici! Merci de changer d'endroit.</String>
        <String xml:lang="it-IT">~r~Impossibile consegnare un veicolo qui! Per favore, spostati in un'altra posizione.</String>
        <String xml:lang="pl-PL">~r~Nie można dostarczyć tu pojazdu! Proszę, pójdź do innej lokalizacji.</String>
        <String xml:lang="es-ES">~r~¡No se puede entregar un vehículo aquí! Por favor, desplácese a otra ubicación.</String>
        <String xml:lang="pt-BR">~r~Um veículo não pode ser entregue aqui! Por favor, vá para outro local.</String>
        <String xml:lang="de-DE">~r~Hier kann kein Fahrzeug geliefert werden! Bitte gehe zu einer anderen Position.</String>
        <String xml:lang="ar-001">~r~غير قادر على تسليم السيارة هنا! من فضلك، انتقل إلى مكان آخر.</String>
        <String xml:lang="th-TH">~r~ไม่สามารถส่งมอบยานพาหนะได้ที่นี่! กรุณาย้ายไปยังสถานที่อื่น</String>
        <String xml:lang="id-ID">~r~Tidak dapat mengirimkan kendaraan kesini! Mohon, pindahkan ke lokasi lain.</String>
        <String xml:lang="hi-Latn">~r~Iss jagah vehicle deliver nahi kiya ja sakta! Please, kisi aur location pe move karo.</String>
    </Entry>

    <!-- {0} = Vehicle name -->
    <Entry Id="vehicle_on_the_way">
        <String xml:lang="en-US">Your ~b~{0} ~s~is on the way! Please, stay in the area.</String>
        <String xml:lang="nl-NL">Je ~b~{0} ~s~is onderweg! Blijf in de buurt, aub.</String>
        <String xml:lang="fr-FR">Ta ~b~{0} ~s~est en route! Merci de rester dans la zone.</String>
        <String xml:lang="it-IT">La tua ~b~{0} ~s~è in arrivo! Per favore, rimani nell'area.</String>
        <String xml:lang="pl-PL">Twój ~b~{0} ~s~jest w drodze! Proszę, pozostań w okolicy.</String>
        <String xml:lang="es-ES">¡Su ~b~{0} ~s~está en camino! Por favor, quédate en la zona.</String>
        <String xml:lang="pt-BR">Seu ~b~{0} ~s~está a caminho! Por favor, permaneça na área.</String>
        <String xml:lang="de-DE">Dein ~b~{0} ~s~ist auf dem Weg! Bitte bleibe in der Umgebung.</String>
        <String xml:lang="ar-001">~b~{0} ~s~الخاص بك في الطريق! من فضلك، البقاء في المنطقة.</String>
        <String xml:lang="th-TH">~b~{0} ~s~ของคุณมาแล้ว! กรุณาอยู่ในพื้นที่</String>
        <String xml:lang="id-ID">~b~{0} anda ~s~dalam perjalanan! Mohon, tidak meninggalkan area.</String>
        <String xml:lang="hi-Latn">Aapki ~b~{0} ~s~raste mein hai! Please, area mein hi raho.</String>
    </Entry>

    <Entry Id="cant_deliver_here">
        <String xml:lang="en-US">~r~You can't get a vehicle delivered here!</String>
        <String xml:lang="nl-NL">~r~Je kunt hier geen voertuig laten bezorgen!</String>
        <String xml:lang="fr-FR">~r~Tu ne peux pas te faire livrer un véhicule ici!</String>
        <String xml:lang="it-IT">~r~Il tuo veicolo non può essere consegnato qui!</String>
        <String xml:lang="pl-PL">~r~Pojazd nie może być tu dostarczony!</String>
        <String xml:lang="es-ES">~r~¡No puedes conseguir que te entreguen un vehículo aquí!</String>
        <String xml:lang="pt-BR">~r~Você não pode receber um veículo entregue aqui!</String>
        <String xml:lang="de-DE">~r~Du kannst hier kein Fahrzeug geliefert bekommen!</String>
        <String xml:lang="ar-001">~r~لا يمكنك تسليم مركبة هنا!</String>
        <String xml:lang="th-TH">~r~คุณไม่สามารถส่งรถมาที่นี่ได้!</String>
        <String xml:lang="id-ID">~r~Anda tidak dapat meminta mengirim kendaraan kesini!</String>
        <String xml:lang="hi-Latn">~r~Aap yahan vehicle deliver nahi karwa sakte!</String>
    </Entry>

    <!-- {0} = Current job -->
    <Entry Id="cant_get_delivered_as_job">
        <String xml:lang="en-US">~r~You can't get this vehicle delivered as a {0}!</String>
        <String xml:lang="nl-NL">~r~Je kan dit voertuig niet laten bezorgen als een {0}!</String>
        <String xml:lang="fr-FR">~r~Tu ne peux pas faire livrer ce véhicule en tant que {0}!</String>
        <String xml:lang="it-IT">~r~Non puoi ricevere la consegna di questo veicolo come {0}!</String>
        <String xml:lang="pl-PL">~r~Nie możesz zlecić dostarczenia tego pojazdu jako {0}!</String>
        <String xml:lang="es-ES">~r~Usted no puede conseguir este vehículo entregado como un {0}!</String>
        <String xml:lang="pt-BR">~r~Você não pode receber esse veículo como um {0}!</String>
        <String xml:lang="de-DE">~r~Du kannst dieses Fahrzeug nicht als {0} geliefert bekommen!</String>
        <String xml:lang="ar-001">~r~لا يمكنك تسليم هذه السيارة كـ {0}!</String>
        <String xml:lang="th-TH">~r~คุณไม่สามารถส่งรถมาที่นี่ได้ {0}!</String>
        <String xml:lang="id-ID">~r~Anda tidak dapat meminta kendaraan ini dikirim sebagai {0}!</String>
        <String xml:lang="hi-Latn">~r~Aap ye vehicle deliver nahi karwa sakte is roop mein {0}!</String>
    </Entry>

    <Entry Id="vehicle_attached_to_tow_truck">
        <String xml:lang="en-US">~r~Your current vehicle is attached to a tow truck!</String>
        <String xml:lang="nl-NL">~r~Je huidige voertuig is gekoppeld aan een takelwagen!</String>
        <String xml:lang="fr-FR">~r~Ton véhicule actuel est attaché à une dépanneuse!</String>
        <String xml:lang="it-IT">~r~Il tuo veicolo attuale è attaccato ad un carro attrezzi!</String>
        <String xml:lang="pl-PL">~r~Twój obecny pojazd jest na lawecie!</String>
        <String xml:lang="es-ES">~r~¡Su vehículo actual está enganchado a una grúa!</String>
        <String xml:lang="pt-BR">~r~Seu veículo atual está conectado a um caminhão de reboque!</String>
        <String xml:lang="de-DE">~r~Dein aktuelles Fahrzeug ist an einem Abschlepper angehakt!</String>
        <String xml:lang="ar-001">~r~سيارتك الحالية متصلة بشاحنة سحب!</String>
        <String xml:lang="th-TH">~r~ยานพาหนะปัจจุบันของคุณติดอยู่กับรถบรรทุกพ่วง!</String>
        <String xml:lang="id-ID">~r~Kendaraan anda saat ini sedang diderek mobil towing!</String>
        <String xml:lang="hi-Latn">~r~Aap ye vehicle deliver nahi karwa sakte is roop mein!</String>
    </Entry>

    <Entry Id="vehicle_rent_expired">
        <String xml:lang="en-US">~r~The rent of this vehicle has expired!</String>
        <String xml:lang="nl-NL">~r~De huur van dit voertuig is verlopen!</String>
<<<<<<< HEAD
        <String xml:lang="hi-Latn">~r~Iss vehicle ka rent khatam ho gaya hai!</String>
=======
        <String xml:lang="fr-FR">~r~La location de ce véhicule a expiré!</String>
>>>>>>> a0c5544f
    </Entry>

    <Entry Id="unable_to_deliver_vehicle">
        <String xml:lang="en-US">Unable to deliver your vehicle</String>
        <String xml:lang="nl-NL">Levering van je voertuig is mislukt</String>
<<<<<<< HEAD
        <String xml:lang="hi-Latn">Aapki vehicle deliver nahi kiya ja sakta</String>
=======
        <String xml:lang="fr-FR">Impossible de livrer ton véhicule</String>
>>>>>>> a0c5544f
    </Entry>

    <Entry Id="vehicle_maintenance_completed_invalid_name">
        <String xml:lang="en-US">vehicle</String>
        <String xml:lang="nl-NL">voertuig</String>
        <String xml:lang="fr-FR">véhicule</String>
    </Entry>

    <Entry Id="cant_store_vehicle_when_inside">
        <String xml:lang="en-US">~r~You can't store your personal vehicle while you're inside it!</String>
        <String xml:lang="nl-NL">~r~Je kan je persoonlijke voertuig niet opslaan wanneer je erin zit!</String>
        <String xml:lang="fr-FR">~r~Tu ne peux pas stocker ton véhicule personnel lorsque tu es à l'intérieur!</String>
        <String xml:lang="it-IT">~r~Non puoi riporre il tuo veicolo personale mentre sei dentro di esso!</String>
        <String xml:lang="pl-PL">~r~Nie możesz schować swojego pojazdu osobistego gdy w nim jesteś!</String>
        <String xml:lang="es-ES">~r~No puedes guardar tu vehículo personal mientras estés dentro de él.</String>
        <String xml:lang="pt-BR">~r~Você não pode guardar seu veículo pessoal enquanto estiver dentro dele.</String>
        <String xml:lang="de-DE">~r~Du kannst dein persönliches Fahrzeug nicht einlagern, während du dich darin befindest!</String>
        <String xml:lang="ar-001">~r~لا يمكنك تخزين سيارتك الشخصية أثناء تواجدك بداخلها!</String>
        <String xml:lang="th-TH">~r~คุณไม่สามารถเก็บยานพาหนะส่วนตัวของคุณในขณะที่อยู่ภายในรถได้!</String>
        <String xml:lang="id-ID">~r~Anda tidak dapat menaruh kendaraan pribadi ketika anda berada didalamnya!</String>
        <String xml:lang="hi-Latn">~r~Aap apne personal vehicle ko store nahi kar sakte jab tak aap andar baithe ho!</String>
    </Entry>

    <Entry Id="changed_jobs_delivery_canceled">
        <String xml:lang="en-US">You have changed your ~b~job~s~. Your vehicle delivery has been ~r~canceled~s~.</String>
        <String xml:lang="nl-NL">Je hebt je ~b~baan~s~ veranderd. Je voertuig levering is ~r~geannuleerd~s~.</String>
        <String xml:lang="fr-FR">Tu as changé d'~b~emploi~s~. La livraison de ton véhicule a été ~r~annulée~s~.</String>
        <String xml:lang="it-IT">Hai cambiato ~b~lavoro~s~. La consegna del tuo veicolo è stata ~r~annullata~s~.</String>
        <String xml:lang="pl-PL">Zmieniłeś ~b~pracę~s~. Dostawa pojazdu została ~r~anulowana~s~.</String>
        <String xml:lang="es-ES">Usted ha cambiado su ~b~trabajo~s~. La entrega de su vehículo ha sido ~r~canceladado~s~.</String>
        <String xml:lang="pt-BR">Você mudou de ~b~emprego~s~. A entrega de seu veículo foi ~r~cancelada~s~.</String>
        <String xml:lang="de-DE">Du hast deinen ~b~Job ~s~gewechselt. Deine Fahrzeuglieferung wurde ~r~abgebrochen~s~.</String>
        <String xml:lang="ar-001">لقد قمت بتغيير ~b~وظيفتك~s~.لقد تم ~r~إلغاء~s~ تسليم سيارتك.</String>
        <String xml:lang="th-TH">คุณเปลี่ยน ~b~งาน~s~ ของคุณแล้ว การส่งมอบยานพาหนะของคุณ ~r~ยกเลิก~s~</String>
        <String xml:lang="id-ID">Anda mengubah ~b~pekerjaan~s~. Pengiriman kendaraan anda ~r~dibatalkan~s~.</String>
        <String xml:lang="hi-Latn">Aapne apni ~b~job ~s~change kar liya hai. Toh aapki vehicle delivery ~r~cancel ho gaya hai~s~.</String>
    </Entry>

    <Entry Id="area_left_delivery_canceled">
        <String xml:lang="en-US">You ~r~left the area~s~. Your vehicle delivery has been ~r~canceled~s~.</String>
        <String xml:lang="nl-NL">Je ~r~hebt het gebied verlaten~s~. Je voertuig levering is ~r~geannuleerd~s~.</String>
        <String xml:lang="fr-FR">Tu as ~r~quitté la zone~s~. La livraison de ton véhicule a été ~r~annulée~s~.</String>
        <String xml:lang="it-IT">Hai ~r~lasciato l'area~s~. La consegna del tuo veicolo è stata ~r~annullata~s~.</String>
        <String xml:lang="pl-PL">~r~Opuściłeś okolicę~s~. Dostawa pojazdu została ~r~anulowana~s~.</String>
        <String xml:lang="es-ES">Ha ~r~abandonado la zona~s~. La entrega de su vehículo ha sido ~r~cancelada~s~.</String>
        <String xml:lang="pt-BR">Você ~r~abandonou a área~s~. A entrega de seu veículo foi ~r~cancelada~s~.</String>
        <String xml:lang="de-DE">Du hast den ~r~Bereich verlassen~s~. Deine Fahrzeuglieferung wurde ~r~abgebrochen~s~.</String>
        <String xml:lang="ar-001">لقد ~r~غادرت المنطقة~s~. لقد تم ~r~إلغاء~s~ تسليم سيارتك.</String>
        <String xml:lang="th-TH">คุณ ~r~ออกจากพื้นที่~s~ การส่งมอบยานพาหนะของคุณ ~r~ยกเลิก~s~</String>
        <String xml:lang="id-ID">Anda ~r~meninggalkan area~s~. Pengiriman kendaraan anda ~r~dibatalkan~s~.</String>
        <String xml:lang="hi-Latn">Aap ~r~area se chale gaye ~s~ho. Toh aapki vehicle delivery ~r~cancel ho gayi hai~s~.</String>
    </Entry>

    <Entry Id="valet_killed_delivery_canceled">
        <String xml:lang="en-US">Your valet has been ~r~killed~s~. Your vehicle delivery has been ~r~canceled~s~.</String>
        <String xml:lang="nl-NL">Je bezorger is ~r~vermoord~s~. Je voertuig levering is ~r~geannuleerd~s~.</String>
        <String xml:lang="fr-FR">Ton valet a été ~r~tué~s~. La livraison de ton véhicule a été ~r~annulée~s~.</String>
        <String xml:lang="it-IT">Il tuo parcheggiatore è stato ~r~ucciso~s~. La consegna del tuo veicolo è stata ~r~annullata~s~.</String>
        <String xml:lang="pl-PL">Twój parkingowy został ~r~zabity~s~. Dostawa pojazdu została ~r~anulowana~s~.</String>
        <String xml:lang="es-ES">Su valet ha sido ~r~asesinado~s~. La entrega de su vehículo ha sido ~r~cancelada~s~.</String>
        <String xml:lang="pt-BR">Seu manobrista foi ~r~assassinado~s~. A entrega de seu veículo foi ~r~cancelada~s~.</String>
        <String xml:lang="de-DE">Dein Lieferant wurde ~r~getötet~s~. Deine Fahrzeuglieferung wurde ~r~abgebrochen~s~.</String>
        <String xml:lang="ar-001">لقد تم ~r~قتل~s~ خادمك. لقد تم ~r~إلغاء~s~ تسليم سيارتك.</String>
        <String xml:lang="th-TH">คนรับใช้ของคุณถูก ~r~killed~s~ การส่งมอบยานพาหนะของคุณ ~r~ยกเลิก~s~</String>
        <String xml:lang="id-ID">Pegawai vallet anda telah ~r~dibunuh~s~. Pengiriman kendaraan anda ~r~dibatalkan~s~.</String>
        <String xml:lang="hi-Latn">Aapka valet ~r~maar diya gaya ~s~hai. Toh aapki vehicle delivery ~r~cancel ho gayi hai~s~.</String>
    </Entry>

    <Entry Id="too_far_from_road_delivery_canceled">
        <String xml:lang="en-US">~r~You're too far from any road. Your vehicle delivery has been canceled.</String>
        <String xml:lang="nl-NL">~r~Je bent te ver weg van de wegen. Je voertuig levering is geannuleerd.</String>
        <String xml:lang="fr-FR">~r~Tu es trop loin d'une route. La livraison de ton véhicule a été annulée.</String>
        <String xml:lang="it-IT">~r~Sei troppo lontano da qualsiasi strada. La consegna del tuo veicolo è stata annullata.</String>
        <String xml:lang="pl-PL">~r~Jesteś za daleko od jakiejkolwiek drogi. Dostawa pojazdu została anulowana.</String>
        <String xml:lang="es-ES">~r~Estás demasiado lejos de cualquier carretera. Se ha cancelado la entrega de tu vehículo.</String>
        <String xml:lang="pt-BR">~r~Você está muito longe de qualquer estrada. A entrega de seu veículo foi cancelada.</String>
        <String xml:lang="de-DE">~r~Du bist zu weit von einer Straße entfernt. Deine Fahrzeuglieferung wurde abgebrochen.</String>
        <String xml:lang="ar-001">~r~أنت بعيد جدًا عن أي طريق. لقد تم إلغاء تسليم سيارتك.</String>
        <String xml:lang="th-TH">"~r~คุณอยู่ไกลจากถนนใดๆ มากเกินไป การส่งมอบรถของคุณถูกยกเลิกแล้ว</String>
        <String xml:lang="id-ID">~r~Anda terlalu jauh dari jalan manapun. Pengiriman kendaraan anda sudah dibatalkan.</String>
        <String xml:lang="hi-Latn">~r~Aap road se bahut door ho. Aapki vehicle delivery cancel ho gayi hai.</String>
    </Entry>

    <!-- {0} = Attempts/MaxAttempts -->
    <Entry Id="unable_to_download_vehicle_model">
        <String xml:lang="en-US">Unable to download the ~y~vehicle model~s~. Retrying ({0})...</String>
        <String xml:lang="nl-NL">Kan het ~y~voertuig model~s~ niet downloaden. Opnieuw proberen ({0})...</String>
        <String xml:lang="fr-FR">Impossible de télécharger le ~y~modèle de véhicule~s~. Nouvelle tentative ({0})...</String>
        <String xml:lang="it-IT">Impossibile scaricare il ~y~modello del veicolo~s~. Sto riprovando ({0})...</String>
        <String xml:lang="pl-PL">Nie udało się pobrać ~y~modelu pojazdu~s~. Ponawianie ({0})...</String>
        <String xml:lang="es-ES">No se han podido descargar los modelos de los ~y~vehículos~s~. Reintentando ({0})...</String>
        <String xml:lang="pt-BR">Não foi possível fazer o download dos modelos do ~y~veículos~s~. Nova tentativa ({0})...</String>
        <String xml:lang="de-DE">Dieses ~y~Fahrzeug-Modell~s~ kann nicht geladen werden. Erneuter Versuch ({0})...</String>
        <String xml:lang="ar-001">غير قادر على تنزيل ~y~طراز السيارة~s~. جارٍ إعادة المحاولة ({0})...</String>
        <String xml:lang="th-TH">ไม่สามารถดาวน์โหลด ~y~รุ่นยานพาหนะ~s~ กำลังลองอีกครั้ง ({0})...</String>
        <String xml:lang="id-ID">Tidak dapat mengunduh ~y~model kendaraan~s~. Mencoba kembali ({0})...</String>
        <String xml:lang="hi-Latn">Kisi karan se ~y~Vehicle model ~s~download nahi ho raha. Retry kar rahe hai ({0})...</String>
    </Entry>

    <Entry Id="unable_to_download_vehicle_model_5c_3">
        <String xml:lang="en-US">~r~Unable to load the vehicle model (0x5C-3). Please, try again later later.</String>
        <String xml:lang="nl-NL">~r~Kan het voertuig model niet downloaden (0x5C-3). Probeer het later nog eens.</String>
        <String xml:lang="fr-FR">~r~Impossible de charger le modèle de véhicule (0x5C-3). Merci de réessayer plus tard.</String>
        <String xml:lang="it-IT">~r~Impossibile caricare il modello del veicolo (0x5C-3). Per favore, prova di nuovo più tardi.</String>
        <String xml:lang="pl-PL">~r~Pobranie modelu pojazdu niepomyślne (0x5C-3). Spróbuj ponownie później.</String>
        <String xml:lang="es-ES">~r~No se ha podido cargar el modelo de vehículo (0x5C-3). Por favor, inténtelo de nuevo más tarde.</String>
        <String xml:lang="pt-BR">~r~O modelo do veículo (0x5C-3) não pôde ser carregado. Tente novamente mais tarde.</String>
        <String xml:lang="de-DE">~r~Dieses Fahrzeug-Modell kann nicht geladen werden (0x5C-3). Bitte versuche es später erneut.</String>
        <String xml:lang="ar-001">~r~غير قادر على تحميل طراز المركبة (0x5C-3). من فضلك حاول مرة أخرى لاحقا.</String>
        <String xml:lang="th-TH">~r~ไม่สามารถโหลดโมเดลยานพาหนะได้ (0x5C-3) กรุณาลองอีกครั้งในภายหลัง</String>
        <String xml:lang="id-ID">~r~Tidak dapat memuat model kendaraan (0x5C-3). Mohon, coba kembali nanti.</String>
        <String xml:lang="hi-Latn">~r~Vehicle model load nahi ho raha (0x5C-3). Please, baad mein phir se try kariye.</String>
    </Entry>

    <Entry Id="unable_to_download_vehicle_model_5c_4">
        <String xml:lang="en-US">~r~Unable to obtain vehicle network id (0x5C-4). Please, try again later later.</String>
        <String xml:lang="nl-NL">~r~Kan het voertuig netwerk id niet verkrijgen (0x5C-4). Probeer het later nog eens.</String>
        <String xml:lang="fr-FR">~r~Impossible d'obtenir l'identifiant réseau du véhicule (0x5C-4). Merci de réessayer plus tard.</String>
        <String xml:lang="it-IT">~r~Impossibile ottenere l'ID di rete del veicolo (0x5C-4). Per favore, prova di nuovo più tardi.</String>
        <String xml:lang="pl-PL">~r~Pobranie ID sieciowego pojazdu niepomyślne (0x5C-4). Spróbuj ponownie później.</String>
        <String xml:lang="es-ES">~r~No se ha podido obtener el identificador de red del vehículo (0x5C-4). Por favor, inténtelo de nuevo más tarde.</String>
        <String xml:lang="pt-BR">~r~Não foi possível obter o identificador de rede do veículo (0x5C-4). Tente novamente mais tarde.</String>
        <String xml:lang="de-DE">~r~Diese Fahrzeug Netzwerk-ID kann nicht geladen werden (0x5C-4). Bitte versuche es später erneut.</String>
        <String xml:lang="ar-001">~r~غير قادر على الحصول على معرف شبكة المركبة (0x5C-4). من فضلك حاول مرة أخرى لاحقا.</String>
        <String xml:lang="th-TH">~r~ไม่สามารถรับรหัสเครือข่ายยานพาหนะ (0x5C-4) กรุณาลองอีกครั้งในภายหลัง</String>
        <String xml:lang="id-ID">~r~Tidak dapat memperoleh id jaringan kendaraan (0x5C-4). Mohon, coba kembali nanti.</String>
        <String xml:lang="hi-Latn">~r~Vehicle network id obtain nahi ho paa rahi (0x5C-4). Please, baad mein phir se try kariye.</String>
    </Entry>

    <Entry Id="cant_use_wardrobe_not_gtao_character">
        <String xml:lang="en-US">~r~You can't use the wardrobe when you're not the GTA:O character.</String>
        <String xml:lang="nl-NL">~r~Je kan de garderobe niet gebruiken wanneer je niet de GTA:O karakter bent.</String>
        <String xml:lang="fr-FR">~r~Tu ne peux pas utiliser la garde-robe quand tu n'es pas un personnage de GTA:O.</String>
        <String xml:lang="it-IT">~r~Non puoi usare l'armadio quando non sei il personaggio di GTA:O.</String>
        <String xml:lang="pl-PL">~r~Nie możesz uzywać garderoby gdy nie jesteś postacią z GTA:O.</String>
        <String xml:lang="es-ES">~r~No puedes usar el armario cuando no eres el personaje de GTA:O.</String>
        <String xml:lang="pt-BR">~r~Não é possível usar o armário quando você não é o personagem do GTA:O.</String>
        <String xml:lang="de-DE">~r~Du kannst den Kleiderschrank nicht nutzen, wenn du kein GTA:O Charakter bist.</String>
        <String xml:lang="ar-001">~r~لا يمكنك استخدام خزانة الملابس عندما لا تكون شخصية GTA:O.</String>
        <String xml:lang="th-TH">~r~คุณไม่สามารถใช้ตู้เสื้อผ้าได้ เมื่อคุณไม่ใช่ตัวละคร GTA:O</String>
        <String xml:lang="id-ID">~r~Anda tidak dapat menggunakan lemari pakaian jika anda buka karakter GTA:0.</String>
        <String xml:lang="hi-Latn">~r~Aap GTA:O character nahi hain toh aap wardrobe use nahi kar sakte.</String>
    </Entry>

    <Entry Id="ptt_spam_time_out_radio">
        <String xml:lang="en-US">~r~Spamming ~s~the PTT key will cause you to be ~r~timed out ~s~from the ~b~radio~s~.</String>
        <String xml:lang="nl-NL">~r~Spammen ~s~van de PTT-toets zal ervoor zorgen dat je een ~r~time-out krijgt ~s~van de ~b~radio~s~.</String>
        <String xml:lang="fr-FR">~s~Si tu utilises la touche PTT de manière ~r~abusive~s~, tu seras ~r~déconnecté ~s~de la ~b~radio~s~.</String>
        <String xml:lang="it-IT">~s~Lo ~r~spam ~s~del tasto PTT ti causerà un ~r~time out ~s~dalla ~b~radio~s~.</String>
        <String xml:lang="pl-PL">~r~Spamowanie ~s~przycisku PTT spowoduje ~r~zablokowanie ~s~możliwości użytku ~b~radia~s~.</String>
        <String xml:lang="es-ES">~r~Spamear ~s~la tecla PTT hará que usted sea ~r~muteado ~s~de la radio ~b~radio~s~.</String>
        <String xml:lang="pt-BR">~r~Pressionar ~s~a tecla PTT fará com que você seja ~r~desligado ~s~do rádio ~b~rádio~s~.</String>
        <String xml:lang="de-DE">~r~Das Spammen ~s~der PTT-Taste wird dafür sorgen, dass du vom ~b~Funk~s~ ~r~temporär gesperrt ~s~wirst.</String>
        <String xml:lang="ar-001">~r~كثرة استخدام ~s~زر ال PTT سوف يتسبب في ~r~فصلك ~s~من ~b~الراديو~s~.</String>
        <String xml:lang="th-TH">~r~สแปม ~s~ปุ่ม PTT จะทำให้คุณ ~r~หมดเวลา ~s~จาก ~b~วิทยุ~s~</String>
        <String xml:lang="id-ID">~r~spam ~s~tombol PTT akan menyebabkan anda ~r~dikeluarkan ~s~dari ~b~radio~s~.</String>
        <String xml:lang="hi-Latn">~r~Spam ~s~karoge PTT key, toh aapko ~r~time-out ~s~kar diya jayega ~b~radio ~s~se.</String>
    </Entry>

    <Entry Id="radio_cooldown">
        <String xml:lang="en-US">You must wait ~r~{0} seconds ~s~before turning your radio on again.</String>
        <String xml:lang="nl-NL">Je moet ~r~{0} seconden ~s~wachten voordat je je radio weer aan kan doen.</String>
        <String xml:lang="fr-FR">Tu dois attendre ~r~{0} secondes ~s~avant de rallumer ta radio.</String>
        <String xml:lang="it-IT">Devi aspettare ~r~{0} secondi ~s~prima di riaccendere la tua radio.</String>
        <String xml:lang="pl-PL">Musisz poczekać ~r~{0} sekund ~s~przed ponownym włączeniem radia.</String>
        <String xml:lang="es-ES">Usted debe esperar ~r~{0} segundos ~s~antes de encender su radio de nuevo.</String>
        <String xml:lang="pt-BR">Você deve esperar ~r~{0} segundos ~s~antes de ligar o rádio novamente.</String>
        <String xml:lang="de-DE">Du musst ~r~{0} Sekunden ~s~warten, bevor du deinen Funk erneut einschalten kannst.</String>
        <String xml:lang="ar-001">يجب عليك الانتظار ~r~{0} ثانية ~s~قبل تشغيل الراديو مرة أخرى.</String>
        <String xml:lang="th-TH">คุณต้องรอ ~r~{0} วินาที ~s~ก่อนที่จะเปิดวิทยุอีกครั้ง</String>
        <String xml:lang="id-ID">Anda harus menunggu ~r~{0} detik ~s~sebelum mencoba memasuki radio kembali.</String>
        <String xml:lang="hi-Latn">Aapko apna radio dobara on karne se pehle ~r~{0} seconds ~s~wait karna hoga.</String>
    </Entry>

    <!-- {0} = Item name -->
    <Entry Id="overdosed_need_medic">
        <String xml:lang="en-US">You ~r~overdosed ~s~{0} and you need ~p~medical attention~s~.</String>
        <String xml:lang="nl-NL">Je hebt een ~r~overdosis ~s~{0} genomen en je hebt ~p~medische hulp~s~ nodig.</String>
        <String xml:lang="fr-FR">Tu as fait une ~r~overdose ~s~de {0} et tu as besoin ~p~de soins médicaux~s~.</String>
        <String xml:lang="it-IT">Hia fatto un'~r~overdose ~s~di {0} e hai bisogno di ~p~assistenza medica~s~.</String>
        <String xml:lang="pl-PL">~r~Przedawkowałeś ~s~{0} i potrzebujesz ~p~pomocy medycznej~s~.</String>
        <String xml:lang="es-ES">Usted tiene ~r~sobredosis ~s~{0} y necesita ~p~atención médica~s~.</String>
        <String xml:lang="pt-BR">Você teve uma ~r~overdose de ~s~{0} e precisa de ~p~atenção médica~s~.</String>
        <String xml:lang="de-DE">Du erleidest eine ~r~Überdosis ~s~{0} und du benötigst ~p~medizinische Versorgung~s~.</String>
        <String xml:lang="ar-001">لقد ~r~تناولت جرعة زائدة من ~s~{0} وتحتاج إلى ~p~رعاية طبية~s~.</String>
        <String xml:lang="th-TH">คุณ ~r~ใช้ยาเกินขนาด ~s~{0} และคุณต้องการ ~p~การรักษาพยาบาล~s~</String>
        <String xml:lang="id-ID">Anda ~r~overdosis ~s~{0} dan anda butuh ~p~bantuan medis~s~.</String>
        <String xml:lang="hi-Latn">Aap {0} ~r~overdose ~s~ho kar liye ho aur aapko ~p~medical attention ~s~ki zarurat hai.</String>
    </Entry>

    <Entry Id="wanted_by_police">
        <String xml:lang="en-US">~r~You are wanted by the police. Come back when you're clean!</String>
        <String xml:lang="nl-NL">~r~Je wordt gezocht door de politie. Kom terug wanneer je niet meer gezocht word!</String>
        <String xml:lang="fr-FR">~r~Tu es recherché par la police. Reviens quand tu seras en règle!</String>
        <String xml:lang="it-IT">~r~Sei ricercato dalla polizia. Torna quando sarai pulito!</String>
        <String xml:lang="pl-PL">~r~Jesteś poszukiwany przez policję. Wróć gdy ich zgubisz!</String>
        <String xml:lang="es-ES">~r~Te busca la policía. ¡Vuelve cuando estés limpio!</String>
        <String xml:lang="pt-BR">~r~A polícia está procurando por você. Volte quando estiver limpo!</String>
        <String xml:lang="de-DE">~r~Du wirst von der Polizei gesucht. Komm zurück, wenn du sauber bist!</String>
        <String xml:lang="ar-001">~r~أنت مطلوب من قبل الشرطة. عود عندما تكون نظيف!</String>
        <String xml:lang="th-TH">~r~คุณเป็นที่ต้องการของตำรวจ กลับมาเมื่อคุณสะอาด!</String>
        <String xml:lang="id-ID">~r~Anda buronan kepolisian. Silahkan kembali ketika sudah tidak buron!</String>
        <String xml:lang="hi-Latn">~r~Police aapko dhoondh rahi hai. Wapas aana jab tak aap clean nahi ho!</String>
    </Entry>

    <!-- ========================= -->
    <!-- Emotes -->
    <!-- ========================= -->
    <Entry Id="menu_emotes_title">
        <String xml:lang="en-US">Emotes</String>
        <String xml:lang="nl-NL">Emoties</String>
        <String xml:lang="fr-FR">Emotes</String>
        <String xml:lang="pl-PL">Emotki</String>
        <String xml:lang="it-IT">Emotes</String>
        <String xml:lang="de-DE">Emotes</String>
        <String xml:lang="es-ES">Emotes</String>
        <String xml:lang="pt-BR">Emotes</String>
        <String xml:lang="ar-001">العواطف</String>
        <String xml:lang="th-TH">อารมณ์</String>
        <String xml:lang="id-ID">Emotes</String>
        <String xml:lang="hi-Latn">Emotes</String>
    </Entry>

    <Entry Id="menu_emotes_subtitle">
        <String xml:lang="en-US">Play animations.</String>
        <String xml:lang="nl-NL">Speel animaties.</String>
        <String xml:lang="fr-FR">Jouer des animations.</String>
        <String xml:lang="pl-PL">Odtwarzaj animacje.</String>
        <String xml:lang="it-IT">Riproduci le animazioni.</String>
        <String xml:lang="de-DE">Spiele Animationen.</String>
        <String xml:lang="es-ES">Reproducir animaciones.</String>
        <String xml:lang="pt-BR">Reproduzir animações.</String>
        <String xml:lang="ar-001">تشغيل حركات</String>
        <String xml:lang="th-TH">เล่นภาพเคลื่อนไหว</String>
        <String xml:lang="id-ID">Tampilkan animasi</String>
        <String xml:lang="hi-Latn">Animations play karo.</String>
    </Entry>

    <!-- ========================= -->
    <!-- Help menu -->
    <!-- ========================= -->
    <Entry Id="menu_help_title">
        <String xml:lang="en-US">Help Center</String>
        <String xml:lang="nl-NL">Hulpcentrum</String>
        <String xml:lang="fr-FR">Centre d'aide</String>
        <String xml:lang="pl-PL">Centrum Pomocy</String>
        <String xml:lang="it-IT">Centro assistenza</String>
        <String xml:lang="de-DE">Hilfszentrum</String>
        <String xml:lang="es-ES">Centro de ayuda</String>
        <String xml:lang="pt-BR">Central de ajuda</String>
        <String xml:lang="ar-001">مركز المساعدة</String>
        <String xml:lang="th-TH">ศูนย์ช่วยเหลือ</String>
        <String xml:lang="id-ID">Pusat bantuan</String>
        <String xml:lang="hi-Latn">Help Center</String>
    </Entry>

    <Entry Id="menu_help_subtitle">
        <String xml:lang="en-US">CnR V Help Center</String>
        <String xml:lang="nl-NL">CnR V Hulpcentrum</String>
        <String xml:lang="fr-FR">Centre d'aide CnR V</String>
        <String xml:lang="pl-PL">Centrum Pomocy CnR V</String>
        <String xml:lang="it-IT">Centro assistenza di CnR V</String>
        <String xml:lang="de-DE">CnR V Hilfszentrum</String>
        <String xml:lang="es-ES">CnR V Centro de ayuda</String>
        <String xml:lang="pt-BR">CnR V Central de ajuda</String>
        <String xml:lang="ar-001">مركز مساعدة CnR V</String>
        <String xml:lang="th-TH">ศูนย์ช่วยเหลือ CnR V</String>
        <String xml:lang="id-ID">Pusat bantuan CnR V</String>
        <String xml:lang="hi-Latn">CnR V Help Center</String>
    </Entry>

    <!-- ========================= -->
    <!-- Report -->
    <!-- ========================= -->
    <Entry Id="menu_report_title">
        <String xml:lang="en-US">Report</String>
        <String xml:lang="nl-NL">Rapporteren</String>
        <String xml:lang="fr-FR">Signalement</String>
        <String xml:lang="pl-PL">Zgłoś</String>
        <String xml:lang="it-IT">Segnala</String>
        <String xml:lang="de-DE">Meldung</String>
        <String xml:lang="es-ES">Reportar</String>
        <String xml:lang="pt-BR">Denunciar</String>
        <String xml:lang="ar-001">بلاغ</String>
        <String xml:lang="th-TH">รายงาน</String>
        <String xml:lang="id-ID">Laporan</String>
        <String xml:lang="hi-Latn">Report</String>
    </Entry>

    <Entry Id="menu_report_subtitle">
        <String xml:lang="en-US">Reporting player</String>
        <String xml:lang="nl-NL">Speler rapporteren</String>
        <String xml:lang="fr-FR">Joueur signalé</String>
        <String xml:lang="pl-PL">Zgłaszanie gracza</String>
        <String xml:lang="it-IT">Segnalando il giocatore</String>
        <String xml:lang="de-DE">Melde einen Spieler</String>
        <String xml:lang="es-ES">Jugador reportado</String>
        <String xml:lang="pt-BR">Jogador denunciado</String>
        <String xml:lang="ar-001">الابلاغ عن لاعب</String>
        <String xml:lang="th-TH">รายงานผู้เล่น</String>
        <String xml:lang="id-ID">Melaporkan pemain</String>
        <String xml:lang="hi-Latn">Player ko report kar rahe</String>
    </Entry>

    <Entry Id="menu_reports_title">
        <String xml:lang="en-US">Reports</String>
        <String xml:lang="nl-NL">Rapporten</String>
        <String xml:lang="fr-FR">Signalements</String>
        <String xml:lang="pl-PL">Zgłoszenia</String>
        <String xml:lang="it-IT">Segnalazioni</String>
        <String xml:lang="de-DE">Meldungen</String>
        <String xml:lang="es-ES">Reportes</String>
        <String xml:lang="pt-BR">Denuncias</String>
        <String xml:lang="ar-001">البلاغات</String>
        <String xml:lang="th-TH">รายงาน</String>
        <String xml:lang="id-ID">Laporan</String>
        <String xml:lang="hi-Latn">Reports</String>
    </Entry>

    <Entry Id="menu_reports_subtitle">
        <String xml:lang="en-US">View the status of your reports</String>
        <String xml:lang="nl-NL">Bekijk de status van je rapporten</String>
        <String xml:lang="fr-FR">Consulter le statut de tes signalements</String>
        <String xml:lang="pl-PL">Sprawdź status swoich zgłoszeń</String>
        <String xml:lang="it-IT">Visualizza lo stato delle tue segnalazioni</String>
        <String xml:lang="de-DE">Sieh dir den Statur deiner Meldungen an</String>
        <String xml:lang="es-ES">Ver el estado de sus reportes</String>
        <String xml:lang="pt-BR">Visualizar o status de seus denuncias</String>
        <String xml:lang="ar-001">عرض حالة البلاغات الخاصة بك</String>
        <String xml:lang="th-TH">ดูสถานะของรายงานของคุณ</String>
        <String xml:lang="id-ID">Lihat situasi dari laporan anda.</String>
        <String xml:lang="hi-Latn">Apni reports ka status dekhe</String>
    </Entry>

    <!-- ========================= -->
    <!-- Options menu -->
    <!-- ========================= -->
    <Entry Id="menu_options_title">
        <String xml:lang="en-US">Options</String>
        <String xml:lang="nl-NL">Opties</String>
        <String xml:lang="fr-FR">Options</String>
        <String xml:lang="pl-PL">Opcje</String>
        <String xml:lang="it-IT">Opzioni</String>
        <String xml:lang="de-DE">Optionen</String>
        <String xml:lang="es-ES">Opciones</String>
        <String xml:lang="pt-BR">Opções</String>
        <String xml:lang="ar-001">الخيارات</String>
        <String xml:lang="th-TH">ตัวเลือก</String>
        <String xml:lang="id-ID">Opsi</String>
        <String xml:lang="hi-Latn">Options</String>
    </Entry>

    <Entry Id="menu_options_subtitle">
        <String xml:lang="en-US">Customize your CnR experience</String>
        <String xml:lang="nl-NL">Pas je CnR ervaring aan</String>
        <String xml:lang="fr-FR">Personnalise ton expérience sur CnR</String>
        <String xml:lang="pl-PL">Dostosuj swoje doświadczenie na CnR V</String>
        <String xml:lang="it-IT">Personalizza la tua esperienza in CnR</String>
        <String xml:lang="de-DE">Individualisiere deine CnR Erfahrung</String>
        <String xml:lang="es-ES">Personalice su experiencia en CnR</String>
        <String xml:lang="pt-BR">Personalize sua experiência no CnR</String>
        <String xml:lang="ar-001">قم بتخصيص تجربة CnR الخاصة بك</String>
        <String xml:lang="th-TH">ปรับแต่งประสบการณ์ CnR ของคุณ</String>
        <String xml:lang="id-ID">Sesuaikan pengalaman CnR anda</String>
        <String xml:lang="hi-Latn">Apne CnR experience ko customize kare</String>
    </Entry>

    <Entry Id="menu_options_account_title">
        <String xml:lang="en-US">Account</String>
        <String xml:lang="nl-NL">Account</String>
        <String xml:lang="fr-FR">Compte</String>
        <String xml:lang="pl-PL">Konto</String>
        <String xml:lang="it-IT">Account</String>
        <String xml:lang="es-ES">Cuenta</String>
        <String xml:lang="pt-BR">Conta</String>
        <String xml:lang="ar-001">الحساب</String>
        <String xml:lang="th-TH">บัญชี</String>
        <String xml:lang="id-ID">Akun</String>
        <String xml:lang="hi-Latn">Account</String>
    </Entry>

    <Entry Id="menu_options_account_subhistory_subtitle">
        <String xml:lang="en-US">Subscription History</String>
        <String xml:lang="nl-NL">Abonnement Geschiedenis</String>
        <String xml:lang="fr-FR">Historique des abonnements</String>
        <String xml:lang="pl-PL">Historia Subskrypcji</String>
        <String xml:lang="it-IT">Storico degli abbonamenti</String>
        <String xml:lang="de-DE">Abonnementshistorie</String>
        <String xml:lang="es-ES">Historial de suscripciones</String>
        <String xml:lang="pt-BR">Histórico de assinaturas</String>
        <String xml:lang="ar-001">تاريخ الاشتراك</String>
        <String xml:lang="th-TH">ประวัติการสมัครสมาชิก</String>
        <String xml:lang="id-ID">Sejarah berlangganan</String>
        <String xml:lang="hi-Latn">Subscription History</String>
    </Entry>

    <Entry Id="menu_options_account_purchases_subtitle">
        <String xml:lang="en-US">Purchases</String>
        <String xml:lang="nl-NL">Aankopen</String>
        <String xml:lang="fr-FR">Achats</String>
        <String xml:lang="pl-PL">Zakupy</String>
        <String xml:lang="it-IT">Acquisti</String>
        <String xml:lang="de-DE">Einkäufe</String>
        <String xml:lang="es-ES">Compras</String>
        <String xml:lang="pt-BR">Compras</String>
        <String xml:lang="ar-001">المشتريات</String>
        <String xml:lang="th-TH">การซื้อ</String>
        <String xml:lang="id-ID">Pembelian</String>
        <String xml:lang="hi-Latn">Purchases</String>
    </Entry>

    <Entry Id="menu_options_account_linkedservices_subtitle">
        <String xml:lang="en-US">Linked Services</String>
        <String xml:lang="nl-NL">Gelinkte Diensten</String>
        <String xml:lang="fr-FR">Services liés</String>
        <String xml:lang="pl-PL">Połączone Usługi</String>
        <String xml:lang="it-IT">Servizi collegati</String>
        <String xml:lang="de-DE">Verknüpfte Dienste</String>
        <String xml:lang="es-ES">Servicios vinculados</String>
        <String xml:lang="pt-BR">Serviços vinculados</String>
        <String xml:lang="ar-001">الخدمات المرتبطة</String>
        <String xml:lang="th-TH">บริการที่เชื่อมโยง</String>
        <String xml:lang="id-ID">Servis yang terhubung</String>
        <String xml:lang="hi-Latn">Linked Services</String>
    </Entry>

    <Entry Id="menu_options_display_title">
        <String xml:lang="en-US">Display</String>
        <String xml:lang="nl-NL">Weergave</String>
        <String xml:lang="fr-FR">Affichage</String>
        <String xml:lang="pl-PL">Wyświetlanie</String>
        <String xml:lang="it-IT">Schermo</String>
        <String xml:lang="de-DE">Anzeige</String>
        <String xml:lang="es-ES">Pantalla</String>
        <String xml:lang="pt-BR">Exibição</String>
        <String xml:lang="ar-001">العرض</String>
        <String xml:lang="th-TH">หน้าจอ</String>
        <String xml:lang="id-ID">Tampilan</String>
        <String xml:lang="hi-Latn">Display</String>
    </Entry>

    <Entry Id="menu_options_display_subtitle">
        <String xml:lang="en-US">Change display settings</String>
        <String xml:lang="nl-NL">Pas weergave instellinge aan</String>
        <String xml:lang="fr-FR">Modifier les paramètres d'affichage</String>
        <String xml:lang="pl-PL">Zmień ustawienia wyświetlania</String>
        <String xml:lang="it-IT">Cambia le impostazioni dello schermo</String>
        <String xml:lang="de-DE">Ändere deine Anzeigeeinstellungen</String>
        <String xml:lang="es-ES">Cambiar la configuración de la pantalla</String>
        <String xml:lang="pt-BR">Alterar as configurações de exibição</String>
        <String xml:lang="ar-001">تغيير إعدادات العرض</String>
        <String xml:lang="th-TH">เปลี่ยนการตั้งค่าการแสดงผล</String>
        <String xml:lang="id-ID">Ubah pengaturan tampilan</String>
        <String xml:lang="hi-Latn">Display settings change karo</String>
    </Entry>

    <Entry Id="menu_options_accessibility_title">
        <String xml:lang="en-US">Accessibility</String>
        <String xml:lang="nl-NL">Toegankelijkheid</String>
        <String xml:lang="fr-FR">Accessibilité</String>
        <String xml:lang="pl-PL">Dostępność</String>
        <String xml:lang="it-IT">Accessibilità</String>
        <String xml:lang="de-DE">Barrierefreiheit</String>
        <String xml:lang="es-ES">Accesibilidad</String>
        <String xml:lang="pt-BR">Acessibilidade</String>
        <String xml:lang="ar-001">إمكانية الوصول</String>
        <String xml:lang="th-TH">การเข้าถึง</String>
        <String xml:lang="id-ID">Aksesibilitas</String>
        <String xml:lang="hi-Latn">Accessibility</String>
    </Entry>

    <Entry Id="menu_options_accessibility_subtitle">
        <String xml:lang="en-US">Accessibility settings</String>
        <String xml:lang="nl-NL">Toegankelijkheid instellingen</String>
        <String xml:lang="fr-FR">Paramètres de l'accessibilité</String>
        <String xml:lang="pl-PL">Ustawinia dostępności</String>
        <String xml:lang="it-IT">Impostazioni di accessibilità</String>
        <String xml:lang="de-DE">Einstellungen zur Barrierefreiheit</String>
        <String xml:lang="es-ES">Ajustes de accesibilidad</String>
        <String xml:lang="pt-BR">Configurações de acessibilidade</String>
        <String xml:lang="ar-001">إعدادات إمكانية الوصول</String>
        <String xml:lang="th-TH">การตั้งค่าการเข้าถึง</String>
        <String xml:lang="id-ID">Pengaturan aksesibilitas</String>
        <String xml:lang="hi-Latn">Accessibility ki settings</String>
    </Entry>

    <Entry Id="menu_options_hotkeys_title">
        <String xml:lang="en-US">Hotkeys</String>
        <String xml:lang="nl-NL">Sneltoetsen</String>
        <String xml:lang="fr-FR">Raccourcis clavier</String>
        <String xml:lang="pl-PL">Bindy</String>
        <String xml:lang="it-IT">Tasti di scelta rapida</String>
        <String xml:lang="de-DE">Tastenkombinationen</String>
        <String xml:lang="es-ES">Teclas de acceso rápido</String>
        <String xml:lang="pt-BR">Teclas de atalho</String>
        <String xml:lang="ar-001">مفاتيح الاختصار</String>
        <String xml:lang="th-TH">ปุ่มลัด</String>
        <String xml:lang="id-ID">Tombol pintas</String>
        <String xml:lang="hi-Latn">Hotkeys</String>
    </Entry>

    <Entry Id="menu_options_chotkeys_subtitle">
        <String xml:lang="en-US">Custom hotkeys</String>
        <String xml:lang="nl-NL">Eigen sneltoetsen</String>
        <String xml:lang="fr-FR">Raccourcis clavier personnalisés</String>
        <String xml:lang="pl-PL">Personalizowane bindy</String>
        <String xml:lang="it-IT">Personalizza i tasti di scelta rapida</String>
        <String xml:lang="de-DE">Benutzerdefinierte Tastenkombinationen</String>
        <String xml:lang="es-ES">Teclas de acceso rápido personalizadas</String>
        <String xml:lang="pt-BR">Teclas de atalho personalizadas personalizadas</String>
        <String xml:lang="ar-001">مفاتيح الاختصار المخصصة</String>
        <String xml:lang="th-TH">ปุ่มลัดแบบกำหนดเอง</String>
        <String xml:lang="id-ID">Pengaturan pribadi tombol pintas</String>
        <String xml:lang="hi-Latn">Custom hotkeys</String>
    </Entry>

    <Entry Id="menu_options_hotkeys_subtitle">
        <String xml:lang="en-US">Select an action type</String>
        <String xml:lang="nl-NL">Selecteer eenn actie type</String>
        <String xml:lang="fr-FR">Sélectionner un type d'action</String>
        <String xml:lang="pl-PL">Wybierz typ akcji</String>
        <String xml:lang="it-IT">Seleziona un tipo di azione</String>
        <String xml:lang="de-DE">Wählen Sie eine Aktionsart</String>
        <String xml:lang="es-ES">Seleccione un tipo de acción</String>
        <String xml:lang="pt-BR">Selecione um tipo de ação</String>
        <String xml:lang="ar-001">حدد نوع الإجراء</String>
        <String xml:lang="th-TH">เลือกประเภทการดำเนินการ</String>
        <String xml:lang="id-ID">Pilih tipe aksi</String>
        <String xml:lang="hi-Latn">Select an action type</String>
    </Entry>

    <Entry Id="menu_options_weapons_title">
        <String xml:lang="en-US">Weapons</String>
        <String xml:lang="nl-NL">Wapens</String>
        <String xml:lang="fr-FR">Armes</String>
        <String xml:lang="pl-PL">Bronie</String>
        <String xml:lang="it-IT">Armi</String>
        <String xml:lang="de-DE">Waffen</String>
        <String xml:lang="es-ES">Armas</String>
        <String xml:lang="pt-BR">Armamento</String>
        <String xml:lang="ar-001">الأسلحة</String>
        <String xml:lang="th-TH">อาวุธ</String>
        <String xml:lang="id-ID">Senjata</String>
        <String xml:lang="hi-Latn">Weapons</String>
    </Entry>

    <Entry Id="menu_options_weapons_subtitle">
        <String xml:lang="en-US">Select a weapon to equip</String>
        <String xml:lang="nl-NL">Selecteer een weapon om te pakken</String>
        <String xml:lang="fr-FR">Sélectionner une arme à équiper</String>
        <String xml:lang="pl-PL">Wybierz broń do wyposażenia</String>
        <String xml:lang="it-IT">Seleziona un'arma da equipaggiare</String>
        <String xml:lang="de-DE">Wähle eine Waffe zum Ausrüsten</String>
        <String xml:lang="es-ES">Selecciona un arma para equipar</String>
        <String xml:lang="pt-BR">Selecione uma arma para equipar</String>
        <String xml:lang="ar-001">اختر سلاحًا للأستخدام</String>
        <String xml:lang="th-TH">เลือกอาวุธที่จะสวมใส่</String>
        <String xml:lang="id-ID">Pilih senjata untuk digunakan</String>
        <String xml:lang="hi-Latn">Equip karne ke liye weapon select karo</String>
    </Entry>

    <Entry Id="menu_options_items_title">
        <String xml:lang="en-US">Items</String>
        <String xml:lang="nl-NL">Voorwerpen</String>
        <String xml:lang="fr-FR">Objets</String>
        <String xml:lang="pl-PL">Przedmioty</String>
        <String xml:lang="it-IT">Oggetti</String>
        <String xml:lang="de-DE">Gegenstände</String>
        <String xml:lang="es-ES">Artículos</String>
        <String xml:lang="pt-BR">Items</String>
        <String xml:lang="ar-001">أغراض</String>
        <String xml:lang="th-TH">สิ่งของ</String>
        <String xml:lang="id-ID">Barang</String>
        <String xml:lang="hi-Latn">Items</String>
    </Entry>

    <Entry Id="menu_options_items_subtitle">
        <String xml:lang="en-US">Select an item to use</String>
        <String xml:lang="nl-NL">Selecteer een voorwerp om te gebruiken</String>
        <String xml:lang="fr-FR">Sélectionner un objet à utiliser</String>
        <String xml:lang="pl-PL">Wybierz przedmiot do użycia</String>
        <String xml:lang="it-IT">Seleziona un oggetto da utilizzare</String>
        <String xml:lang="de-DE">Wähle ein Element zur Verwendung</String>
        <String xml:lang="es-ES">Seleccione un elemento para utilizar</String>
        <String xml:lang="pt-BR">Selecione um item para usar</String>
        <String xml:lang="ar-001">حدد غرض لاستخدامه</String>
        <String xml:lang="th-TH">เลือกสิ่งของที่จะใช้</String>
        <String xml:lang="id-ID">Pilih barang untuk digunakan</String>
        <String xml:lang="hi-Latn">Use karne ke liye item select karo</String>
    </Entry>

    <Entry Id="menu_options_misc_title">
        <String xml:lang="en-US">Miscellaneous</String>
        <String xml:lang="nl-NL">Overige</String>
        <String xml:lang="fr-FR">Divers</String>
        <String xml:lang="pl-PL">Różne</String>
        <String xml:lang="it-IT">Miscellaneo</String>
        <String xml:lang="de-DE">Sonstiges</String>
        <String xml:lang="es-ES">Varios</String>
        <String xml:lang="pt-BR">Diversos</String>
        <String xml:lang="ar-001">متنوع</String>
        <String xml:lang="th-TH">เบ็ดเตล็ด</String>
        <String xml:lang="id-ID">Hal lainnya</String>
        <String xml:lang="hi-Latn">Miscellaneous</String>
    </Entry>

    <Entry Id="menu_options_misc_subtitle">
        <String xml:lang="en-US">Other settings</String>
        <String xml:lang="nl-NL">Overige instellingen</String>
        <String xml:lang="fr-FR">Autres paramètres</String>
        <String xml:lang="pl-PL">Inne ustawienia</String>
        <String xml:lang="it-IT">Altre impostazioni</String>
        <String xml:lang="de-DE">Andere Einstellungen</String>
        <String xml:lang="es-ES">Otros ajustes</String>
        <String xml:lang="pt-BR">Outros ajustes</String>
        <String xml:lang="ar-001">اعدادات اخرى</String>
        <String xml:lang="th-TH">การตั้งค่าอื่นๆ</String>
        <String xml:lang="id-ID">pengaturan lainnya</String>
        <String xml:lang="hi-Latn">Other settings</String>
    </Entry>

    <Entry Id="menu_options_experimental_title">
        <String xml:lang="en-US">Experimental</String>
        <String xml:lang="nl-NL">Experimenteel</String>
        <String xml:lang="fr-FR">Expérimental</String>
        <String xml:lang="pl-PL">Eksperymenty</String>
        <String xml:lang="it-IT">Sperimentale</String>
        <String xml:lang="de-DE">Experimentelles</String>
        <String xml:lang="es-ES">Experimental</String>
        <String xml:lang="pt-BR">Experimental</String>
        <String xml:lang="ar-001">تجريبي</String>
        <String xml:lang="th-TH">การทดลอง</String>
        <String xml:lang="id-ID">eksperiment</String>
        <String xml:lang="hi-Latn">Experimental</String>
    </Entry>

    <Entry Id="menu_options_experimental_subtitle">
        <String xml:lang="en-US">Experimental settings</String>
        <String xml:lang="nl-NL">Experimentele instellingen</String>
        <String xml:lang="fr-FR">Paramètres expérimentaux</String>
        <String xml:lang="pl-PL">Ustawienia eksperymentalne</String>
        <String xml:lang="it-IT">Impostazioni sperimentali</String>
        <String xml:lang="de-DE">Experimentelle Einstellungen</String>
        <String xml:lang="es-ES">Ajustes experimentales</String>
        <String xml:lang="pt-BR">Configurações experimentais</String>
        <String xml:lang="ar-001">الإعدادات التجريبية</String>
        <String xml:lang="th-TH">การตั้งค่าการทดลอง</String>
        <String xml:lang="id-ID">pengaturan eksperiment</String>
        <String xml:lang="hi-Latn">Experimental settings</String>
    </Entry>

    <!-- ========================= -->
    <!-- Player menu -->
    <!-- ========================= -->
    <Entry Id="menu_playermenu_title">
        <String xml:lang="en-US">Player Menu</String>
        <String xml:lang="nl-NL">Speler Menu</String>
        <String xml:lang="fr-FR">Menu du joueur</String>
        <String xml:lang="pl-PL">Menu Gracza</String>
        <String xml:lang="it-IT">Menu del giocatore</String>
        <String xml:lang="es-ES">Menú del jugador</String>
        <String xml:lang="pt-BR">Menu do jogador</String>
        <String xml:lang="ar-001">قائمة اللاعب</String>
        <String xml:lang="th-TH">เมนูผู้เล่น</String>
        <String xml:lang="id-ID">Menu pemain</String>
        <String xml:lang="hi-Latn">Player Menu</String>
    </Entry>

    <Entry Id="menu_stats_title">
        <String xml:lang="en-US">Statistics</String>
        <String xml:lang="nl-NL">Statistieken</String>
        <String xml:lang="fr-FR">Statistiques</String>
        <String xml:lang="pl-PL">Statystyki</String>
        <String xml:lang="it-IT">Statistiche</String>
        <String xml:lang="es-ES">Estadísticas</String>
        <String xml:lang="pt-BR">Estatísticas</String>
        <String xml:lang="ar-001">احصائيات</String>
        <String xml:lang="th-TH">สถิติ</String>
        <String xml:lang="id-ID">Statistik</String>
        <String xml:lang="hi-Latn">Statistics</String>
    </Entry>

    <Entry Id="menu_stats_subtitle">
        <String xml:lang="en-US">Stats</String>
        <String xml:lang="nl-NL">Stats</String>
        <String xml:lang="fr-FR">Statistiques</String>
        <String xml:lang="pl-PL">Statystyki</String>
        <String xml:lang="it-IT">Statistiche</String>
        <String xml:lang="es-ES">Estadísticas</String>
        <String xml:lang="pt-BR">Estatísticas</String>
        <String xml:lang="ar-001">احصائيات</String>
        <String xml:lang="th-TH">สถานะ</String>
        <String xml:lang="id-ID">Status</String>
        <String xml:lang="hi-Latn">Stats</String>
    </Entry>

    <!-- ========================= -->
    <!-- Wardrobe menu -->
    <!-- ========================= -->
    <Entry Id="menu_wardrobe_title">
        <String xml:lang="en-US">Wardrobe</String>
        <String xml:lang="nl-NL">Garderobe</String>
        <String xml:lang="fr-FR">Garde-robe</String>
        <String xml:lang="pl-PL">Garderoba</String>
        <String xml:lang="it-IT">Guardaroba</String>
        <String xml:lang="es-ES">Vestimenta</String>
        <String xml:lang="pt-BR">Vestuário</String>
        <String xml:lang="ar-001">خزانة الملابس</String>
        <String xml:lang="th-TH">ตู้เสื้อผ้า</String>
        <String xml:lang="id-ID">Lemari pakaian</String>
        <String xml:lang="hi-Latn">Wardrobe</String>
    </Entry>

    <Entry Id="menu_wardrobe_subtitle">
        <String xml:lang="en-US">Select a category</String>
        <String xml:lang="nl-NL">Selecteer een categorie</String>
        <String xml:lang="fr-FR">Sélectionner une catégorie</String>
        <String xml:lang="pl-PL">Wybierz kategorię</String>
        <String xml:lang="it-IT">Seleziona una categoria</String>
        <String xml:lang="es-ES">Seleccione una categoría</String>
        <String xml:lang="pt-BR">Selecione uma categoria</String>
        <String xml:lang="ar-001">اختر تصنيف</String>
        <String xml:lang="th-TH">เลือกหมวดหมู่</String>
        <String xml:lang="id-ID">Pilih kategori</String>
        <String xml:lang="hi-Latn">Category select kare</String>
    </Entry>

    <!-- ========================= -->
    <!-- Trading System -->
    <!-- ========================= -->
    <Entry Id="trading_state_started">
        <String xml:lang="en-US">Started</String>
        <String xml:lang="nl-NL">Gestart</String>
<<<<<<< HEAD
        <String xml:lang="hi-Latn">Start ho gaya hai</String>
=======
        <String xml:lang="fr-FR">Commencé</String>
>>>>>>> a0c5544f
    </Entry>

    <Entry Id="trading_state_confirmed">
        <String xml:lang="en-US">Confirmed</String>
        <String xml:lang="nl-NL">Bevestigd</String>
<<<<<<< HEAD
        <String xml:lang="hi-Latn">Confirm ho gaya hai</String>
=======
        <String xml:lang="fr-FR">Confirmé</String>
>>>>>>> a0c5544f
    </Entry>

    <Entry Id="trading_state_finalized">
        <String xml:lang="en-US">Finalized</String>
        <String xml:lang="nl-NL">Afgerond</String>
<<<<<<< HEAD
        <String xml:lang="hi-Latn">Khatam ho gaya</String>
=======
        <String xml:lang="fr-FR">Finalisé</String>
>>>>>>> a0c5544f
    </Entry>

    <Entry Id="menu_trading_current_state">
        <String xml:lang="en-US">State: {0}</String>
        <String xml:lang="nl-NL">Status: {0}</String>
<<<<<<< HEAD
        <String xml:lang="hi-Latn">Status: {0}</String>
=======
        <String xml:lang="fr-FR">Statut: {0}</String>
>>>>>>> a0c5544f
    </Entry>

    <Entry Id="menu_trading_title">
        <String xml:lang="en-US">Trading</String>
        <String xml:lang="nl-NL">Handelen</String>
<<<<<<< HEAD
        <String xml:lang="hi-Latn">Trading(lena-dena)</String>
=======
        <String xml:lang="fr-FR">Echange</String>
>>>>>>> a0c5544f
    </Entry>

    <Entry Id="menu_trading_my_offer_text">
        <String xml:lang="en-US">My offer</String>
        <String xml:lang="nl-NL">Mijn aanbod</String>
<<<<<<< HEAD
        <String xml:lang="hi-Latn">Mera offer</String>
=======
        <String xml:lang="fr-FR">Mon offre</String>
>>>>>>> a0c5544f
    </Entry>

    <Entry Id="menu_trading_my_offer_title">
        <String xml:lang="en-US">Offer</String>
        <String xml:lang="nl-NL">Aanbod</String>
<<<<<<< HEAD
        <String xml:lang="hi-Latn">Offer</String>
=======
        <String xml:lang="fr-FR">Offre</String>
>>>>>>> a0c5544f
    </Entry>

    <Entry Id="menu_trading_my_offer_subtitle">
        <String xml:lang="en-US">My offer</String>
        <String xml:lang="nl-NL">Mijn aanbod</String>
<<<<<<< HEAD
        <String xml:lang="hi-Latn">Mera offer</String>
=======
        <String xml:lang="fr-FR">Mon offre</String>
>>>>>>> a0c5544f
    </Entry>

    <Entry Id="menu_trading_other_offer_text">
        <String xml:lang="en-US">Other player's offer</String>
        <String xml:lang="nl-NL">Andere speler's aanbod</String>
<<<<<<< HEAD
        <String xml:lang="hi-Latn">Doosre player ka offer</String>
=======
        <String xml:lang="fr-FR">Offre de l'autre joueur</String>
>>>>>>> a0c5544f
    </Entry>

    <Entry Id="menu_trading_other_offer_title">
        <String xml:lang="en-US">Offer</String>
        <String xml:lang="nl-NL">Aanbod</String>
<<<<<<< HEAD
        <String xml:lang="hi-Latn">Offer</String>
=======
        <String xml:lang="fr-FR">Offre</String>
>>>>>>> a0c5544f
    </Entry>

    <Entry Id="menu_trading_other_offer_subtitle">
        <String xml:lang="en-US">Other player's offer</String>
        <String xml:lang="nl-NL">Andere speler's aanbod</String>
<<<<<<< HEAD
        <String xml:lang="hi-Latn">Doosre player ka offer</String>
=======
        <String xml:lang="fr-FR">Offre de l'autre joueur</String>
>>>>>>> a0c5544f
    </Entry>

    <Entry Id="menu_trading_confirm_text">
        <String xml:lang="en-US">Confirm</String>
        <String xml:lang="nl-NL">Bevestigen</String>
<<<<<<< HEAD
        <String xml:lang="hi-Latn">Confirm kare</String>
=======
        <String xml:lang="fr-FR">Confirmer</String>
>>>>>>> a0c5544f
    </Entry>

    <Entry Id="menu_trading_confirm_description">
        <String xml:lang="en-US">Pressing this button will progress current state</String>
        <String xml:lang="nl-NL">Door deze knop in te drukken bevestig je de transactie</String>
<<<<<<< HEAD
        <String xml:lang="hi-Latn">Yeh button press karte hi process start ho jayegi</String>
=======
        <String xml:lang="fr-FR">Appuyer sur ce bouton fait progresser l'état actuel</String>
>>>>>>> a0c5544f
    </Entry>

    <Entry Id="trading_changed_offer">
        <String xml:lang="en-US">{0} has changed their offer.</String>
        <String xml:lang="nl-NL">{0} heeft zijn aanbod aangepast.</String>
<<<<<<< HEAD
        <String xml:lang="hi-Latn">{0} change kar diye apna offer.</String>
=======
        <String xml:lang="fr-FR">{0} a changé son offre.</String>
>>>>>>> a0c5544f
    </Entry>

    <Entry Id="trading_offered">
        <String xml:lang="en-US">You've sent your ~y~trade request~s~ to {0}.</String>
        <String xml:lang="nl-NL">Je hebt een ~y~ruilverzoek~s~ gestuurd naar {0}.</String>
<<<<<<< HEAD
        <String xml:lang="hi-Latn">Aapne apni ~y~trade request ~s~bheji {0} ko.</String>
=======
        <String xml:lang="fr-FR">Tu as envoyé ta ~y~demande d'échange~s~ à {0}.</String>
>>>>>>> a0c5544f
    </Entry>

    <!-- {0} = Player -->
    <!-- {1} = Input instructions -->
    <Entry Id="trading_got_offer">
        <String xml:lang="en-US">{0} sent you a trade request. {1} to view trading menu.</String>
        <String xml:lang="nl-NL">{0} heeft je een ruilverzoek gestuurd. {1} om het menu te bekijken.</String>
<<<<<<< HEAD
        <String xml:lang="hi-Latn">{0} ne aapko trading request bheji. {1} dabaye trading menu dekhne ke liye.</String>
=======
        <String xml:lang="fr-FR">{0} t'a envoyé une demande d'échange. {1} pour afficher le menu d'échange.</String>
>>>>>>> a0c5544f
    </Entry>

    <Entry Id="trading_other_confirmed">
        <String xml:lang="en-US">{0} has confirmed the trade.</String>
        <String xml:lang="nl-NL">{0} heeft de ruil bevestigd.</String>
<<<<<<< HEAD
        <String xml:lang="hi-Latn">{0} ne confirm kar diya trade.</String>
=======
        <String xml:lang="fr-FR">{0} a confirmé l'échange.</String>
>>>>>>> a0c5544f
    </Entry>

    <Entry Id="menu_trading_cash_label">
        <String xml:lang="en-US">Cash: {0}</String>
        <String xml:lang="nl-NL">Geld: {0}</String>
<<<<<<< HEAD
        <String xml:lang="hi-Latn">Cash: {0}</String>
=======
        <String xml:lang="fr-FR">Argent: {0}</String>
>>>>>>> a0c5544f
    </Entry>

    <Entry Id="menu_trading_cash_text">
        <String xml:lang="en-US">Cash</String>
        <String xml:lang="nl-NL">Geld</String>
<<<<<<< HEAD
        <String xml:lang="hi-Latn">Cash</String>
=======
        <String xml:lang="fr-FR">Argent</String>
>>>>>>> a0c5544f
    </Entry>

    <Entry Id="menu_trading_add_item">
        <String xml:lang="en-US">Add Item</String>
        <String xml:lang="nl-NL">Voorwerp Toevoegen</String>
<<<<<<< HEAD
        <String xml:lang="hi-Latn">Add Item</String>
=======
        <String xml:lang="fr-FR">Ajouter un objet</String>
>>>>>>> a0c5544f
    </Entry>

    <Entry Id="menu_trading_add_purchaseable">
        <String xml:lang="en-US">Add Purchaseable</String>
        <String xml:lang="nl-NL">Tegoeden Toevoegen</String>
<<<<<<< HEAD
        <String xml:lang="hi-Latn">Add karo khareedne ke liye</String>
=======
        <String xml:lang="fr-FR">Ajouter un objet achetable</String>
>>>>>>> a0c5544f
    </Entry>

    <Entry Id="trading_response_success">
        <String xml:lang="en-US">Trade completed.</String>
        <String xml:lang="nl-NL">Ruilen voltooid.</String>
<<<<<<< HEAD
        <String xml:lang="hi-Latn">Trade complete ho gaya.</String>
=======
        <String xml:lang="fr-FR">Echange terminé.</String>
>>>>>>> a0c5544f
    </Entry>

    <Entry Id="trading_response_amount">
        <String xml:lang="en-US">~r~Insufficient amount to complete the trade.</String>
        <String xml:lang="nl-NL">~r~Aantal onvoldoende om de transactie te voltooien.</String>
<<<<<<< HEAD
        <String xml:lang="hi-Latn">~r~Amount kam hai trade complete karne ke liye.</String>
=======
        <String xml:lang="fr-FR">~r~Montant insuffisant pour réaliser l'échange.</String>
>>>>>>> a0c5544f
    </Entry>

    <Entry Id="trading_response_item">
        <String xml:lang="en-US">~r~Invalid item was found in the trade.</String>
        <String xml:lang="nl-NL">~r~Ongeldig voorwerp gevonden in transactie.</String>
<<<<<<< HEAD
        <String xml:lang="hi-Latn">~r~Trade mein galat item mila.</String>
=======
        <String xml:lang="fr-FR">~r~Un objet non valide a été trouvé dans l'échange.</String>
>>>>>>> a0c5544f
    </Entry>

    <Entry Id="trading_response_item_limit">
        <String xml:lang="en-US">~r~Item limit reached, cannot complete the trade.</String>
        <String xml:lang="nl-NL">~r~Voorwerp limiet bereikt, kan de transactie niet voltooien.</String>
<<<<<<< HEAD
        <String xml:lang="hi-Latn">~r~Item ki limit ho chuki hai, trade complete nahi ho sakta.</String>
=======
        <String xml:lang="fr-FR">~r~Limite d'objet atteinte, impossible de terminer l'échange.</String>
>>>>>>> a0c5544f
    </Entry>

    <Entry Id="trading_response_not_transferable">
        <String xml:lang="en-US">~r~Item is not transferable.</String>
        <String xml:lang="nl-NL">~r~Dit voorwerp mag je niet ruilen.</String>
<<<<<<< HEAD
        <String xml:lang="hi-Latn">~r~Item trade nahi ho sakta.</String>
=======
        <String xml:lang="fr-FR">~r~L'objet n'est pas transférable.</String>
>>>>>>> a0c5544f
    </Entry>

    <Entry Id="trading_response_job">
        <String xml:lang="en-US">~r~Job not allowed to perform trade on this item.</String>
        <String xml:lang="nl-NL">~r~Je mag dit voorwerp niet ruilen met huidige baan.</String>
<<<<<<< HEAD
        <String xml:lang="hi-Latn">~r~Job aapko allow nahi kar raha aapko yeh item trade karne me.</String>
=======
        <String xml:lang="fr-FR">~r~Emploi non autorisé à effectuer des transactions sur cet objet.</String>
>>>>>>> a0c5544f
    </Entry>

    <Entry Id="trading_response_no_space">
        <String xml:lang="en-US">~r~No space left to complete the trade.</String>
        <String xml:lang="nl-NL">~r~Geen ruimte meer om de transactie te voltooien.</String>
<<<<<<< HEAD
        <String xml:lang="hi-Latn">~r~Koi space khaali nahi hai yeh trade complete karne ke liye.</String>
=======
        <String xml:lang="fr-FR">~r~Il n'y a plus d'espace pour compléter l'échange.</String>
>>>>>>> a0c5544f
    </Entry>

    <Entry Id="trading_response_transfer_limit">
        <String xml:lang="en-US">~r~Money transfer limit of {0} or cooldown has been reached.</String>
        <String xml:lang="nl-NL">~r~Geldoverdrachtlimiet van {0} bereikt of afkoelperiode is nog niet verstreken.</String>
<<<<<<< HEAD
        <String xml:lang="hi-Latn">~r~Money transfer ki limit lag gayi hai {0} ki ya cooldown aagaya hai.</String>
=======
        <String xml:lang="fr-FR">~r~La limite de transfert d'argent de {0} ou le délai d'attente a été atteint.</String>
>>>>>>> a0c5544f
    </Entry>

    <Entry Id="trading_response_transaction">
        <String xml:lang="en-US">~r~Transaction error occurred.</String>
        <String xml:lang="nl-NL">~r~Transactiefout opgetreden.</String>
<<<<<<< HEAD
         <String xml:lang="hi-Latn">~r~Transaction mein error aagaya hai.</String>
=======
        <String xml:lang="fr-FR">~r~Une erreur de transaction s'est produite.</String>
>>>>>>> a0c5544f
    </Entry>
</Entries><|MERGE_RESOLUTION|>--- conflicted
+++ resolved
@@ -387,22 +387,16 @@
     <Entry Id="cant_do_when_dead">
         <String xml:lang="en-US">~r~You can't do this when you are dead.</String>
         <String xml:lang="nl-NL">~r~Je kan dit niet doen wanneer je dood bent.</String>
-<<<<<<< HEAD
         <String xml:lang="hi-Latn">~r~Jab aap mare hue ho tab aap ye nahi kar sakte..</String>
-=======
         <String xml:lang="fr-FR">~r~Tu ne peux pas faire ça quand tu es mort.</String>
->>>>>>> a0c5544f
     </Entry>
 
     <!-- {0} = Item name -->
     <Entry Id="cant_use_when_cuffed">
         <String xml:lang="en-US">~r~You can't use a {0} when you are cuffed.</String>
         <String xml:lang="nl-NL">~r~Je kan geen {0} gebruiken wanneer je geboeid bent.</String>
-<<<<<<< HEAD
         <String xml:lang="hi-Latn">~r~Aap jab handcuffed ho tab aap {0} use nahi kar sakte.</String>
-=======
         <String xml:lang="fr-FR">~r~Tu ne peux pas utiliser un {0} lorsque tu es menotté.</String>
->>>>>>> a0c5544f
     </Entry>
 
     <!-- {0} = Item name (Membership, Name-change token, ...) -->
@@ -845,11 +839,8 @@
     <Entry Id="vehicle_recalled_invalid_name">
         <String xml:lang="en-US">This vehicle</String>
         <String xml:lang="nl-NL">Dit voertuig</String>
-<<<<<<< HEAD
         <String xml:lang="hi-Latn">Yeh vehicle</String>
-=======
         <String xml:lang="fr-FR">Ce véhicule</String>
->>>>>>> a0c5544f
     </Entry>
 
     <Entry Id="unable_to_deliver_move">
@@ -932,21 +923,15 @@
     <Entry Id="vehicle_rent_expired">
         <String xml:lang="en-US">~r~The rent of this vehicle has expired!</String>
         <String xml:lang="nl-NL">~r~De huur van dit voertuig is verlopen!</String>
-<<<<<<< HEAD
         <String xml:lang="hi-Latn">~r~Iss vehicle ka rent khatam ho gaya hai!</String>
-=======
         <String xml:lang="fr-FR">~r~La location de ce véhicule a expiré!</String>
->>>>>>> a0c5544f
     </Entry>
 
     <Entry Id="unable_to_deliver_vehicle">
         <String xml:lang="en-US">Unable to deliver your vehicle</String>
         <String xml:lang="nl-NL">Levering van je voertuig is mislukt</String>
-<<<<<<< HEAD
         <String xml:lang="hi-Latn">Aapki vehicle deliver nahi kiya ja sakta</String>
-=======
         <String xml:lang="fr-FR">Impossible de livrer ton véhicule</String>
->>>>>>> a0c5544f
     </Entry>
 
     <Entry Id="vehicle_maintenance_completed_invalid_name">
@@ -1680,151 +1665,106 @@
     <Entry Id="trading_state_started">
         <String xml:lang="en-US">Started</String>
         <String xml:lang="nl-NL">Gestart</String>
-<<<<<<< HEAD
         <String xml:lang="hi-Latn">Start ho gaya hai</String>
-=======
         <String xml:lang="fr-FR">Commencé</String>
->>>>>>> a0c5544f
     </Entry>
 
     <Entry Id="trading_state_confirmed">
         <String xml:lang="en-US">Confirmed</String>
         <String xml:lang="nl-NL">Bevestigd</String>
-<<<<<<< HEAD
         <String xml:lang="hi-Latn">Confirm ho gaya hai</String>
-=======
         <String xml:lang="fr-FR">Confirmé</String>
->>>>>>> a0c5544f
     </Entry>
 
     <Entry Id="trading_state_finalized">
         <String xml:lang="en-US">Finalized</String>
         <String xml:lang="nl-NL">Afgerond</String>
-<<<<<<< HEAD
         <String xml:lang="hi-Latn">Khatam ho gaya</String>
-=======
         <String xml:lang="fr-FR">Finalisé</String>
->>>>>>> a0c5544f
     </Entry>
 
     <Entry Id="menu_trading_current_state">
         <String xml:lang="en-US">State: {0}</String>
         <String xml:lang="nl-NL">Status: {0}</String>
-<<<<<<< HEAD
         <String xml:lang="hi-Latn">Status: {0}</String>
-=======
         <String xml:lang="fr-FR">Statut: {0}</String>
->>>>>>> a0c5544f
     </Entry>
 
     <Entry Id="menu_trading_title">
         <String xml:lang="en-US">Trading</String>
         <String xml:lang="nl-NL">Handelen</String>
-<<<<<<< HEAD
         <String xml:lang="hi-Latn">Trading(lena-dena)</String>
-=======
         <String xml:lang="fr-FR">Echange</String>
->>>>>>> a0c5544f
     </Entry>
 
     <Entry Id="menu_trading_my_offer_text">
         <String xml:lang="en-US">My offer</String>
         <String xml:lang="nl-NL">Mijn aanbod</String>
-<<<<<<< HEAD
         <String xml:lang="hi-Latn">Mera offer</String>
-=======
         <String xml:lang="fr-FR">Mon offre</String>
->>>>>>> a0c5544f
     </Entry>
 
     <Entry Id="menu_trading_my_offer_title">
         <String xml:lang="en-US">Offer</String>
         <String xml:lang="nl-NL">Aanbod</String>
-<<<<<<< HEAD
         <String xml:lang="hi-Latn">Offer</String>
-=======
         <String xml:lang="fr-FR">Offre</String>
->>>>>>> a0c5544f
     </Entry>
 
     <Entry Id="menu_trading_my_offer_subtitle">
         <String xml:lang="en-US">My offer</String>
         <String xml:lang="nl-NL">Mijn aanbod</String>
-<<<<<<< HEAD
         <String xml:lang="hi-Latn">Mera offer</String>
-=======
         <String xml:lang="fr-FR">Mon offre</String>
->>>>>>> a0c5544f
     </Entry>
 
     <Entry Id="menu_trading_other_offer_text">
         <String xml:lang="en-US">Other player's offer</String>
         <String xml:lang="nl-NL">Andere speler's aanbod</String>
-<<<<<<< HEAD
         <String xml:lang="hi-Latn">Doosre player ka offer</String>
-=======
         <String xml:lang="fr-FR">Offre de l'autre joueur</String>
->>>>>>> a0c5544f
     </Entry>
 
     <Entry Id="menu_trading_other_offer_title">
         <String xml:lang="en-US">Offer</String>
         <String xml:lang="nl-NL">Aanbod</String>
-<<<<<<< HEAD
         <String xml:lang="hi-Latn">Offer</String>
-=======
         <String xml:lang="fr-FR">Offre</String>
->>>>>>> a0c5544f
     </Entry>
 
     <Entry Id="menu_trading_other_offer_subtitle">
         <String xml:lang="en-US">Other player's offer</String>
         <String xml:lang="nl-NL">Andere speler's aanbod</String>
-<<<<<<< HEAD
         <String xml:lang="hi-Latn">Doosre player ka offer</String>
-=======
         <String xml:lang="fr-FR">Offre de l'autre joueur</String>
->>>>>>> a0c5544f
     </Entry>
 
     <Entry Id="menu_trading_confirm_text">
         <String xml:lang="en-US">Confirm</String>
         <String xml:lang="nl-NL">Bevestigen</String>
-<<<<<<< HEAD
         <String xml:lang="hi-Latn">Confirm kare</String>
-=======
         <String xml:lang="fr-FR">Confirmer</String>
->>>>>>> a0c5544f
     </Entry>
 
     <Entry Id="menu_trading_confirm_description">
         <String xml:lang="en-US">Pressing this button will progress current state</String>
         <String xml:lang="nl-NL">Door deze knop in te drukken bevestig je de transactie</String>
-<<<<<<< HEAD
         <String xml:lang="hi-Latn">Yeh button press karte hi process start ho jayegi</String>
-=======
         <String xml:lang="fr-FR">Appuyer sur ce bouton fait progresser l'état actuel</String>
->>>>>>> a0c5544f
     </Entry>
 
     <Entry Id="trading_changed_offer">
         <String xml:lang="en-US">{0} has changed their offer.</String>
         <String xml:lang="nl-NL">{0} heeft zijn aanbod aangepast.</String>
-<<<<<<< HEAD
         <String xml:lang="hi-Latn">{0} change kar diye apna offer.</String>
-=======
         <String xml:lang="fr-FR">{0} a changé son offre.</String>
->>>>>>> a0c5544f
     </Entry>
 
     <Entry Id="trading_offered">
         <String xml:lang="en-US">You've sent your ~y~trade request~s~ to {0}.</String>
         <String xml:lang="nl-NL">Je hebt een ~y~ruilverzoek~s~ gestuurd naar {0}.</String>
-<<<<<<< HEAD
         <String xml:lang="hi-Latn">Aapne apni ~y~trade request ~s~bheji {0} ko.</String>
-=======
         <String xml:lang="fr-FR">Tu as envoyé ta ~y~demande d'échange~s~ à {0}.</String>
->>>>>>> a0c5544f
     </Entry>
 
     <!-- {0} = Player -->
@@ -1832,150 +1772,105 @@
     <Entry Id="trading_got_offer">
         <String xml:lang="en-US">{0} sent you a trade request. {1} to view trading menu.</String>
         <String xml:lang="nl-NL">{0} heeft je een ruilverzoek gestuurd. {1} om het menu te bekijken.</String>
-<<<<<<< HEAD
         <String xml:lang="hi-Latn">{0} ne aapko trading request bheji. {1} dabaye trading menu dekhne ke liye.</String>
-=======
         <String xml:lang="fr-FR">{0} t'a envoyé une demande d'échange. {1} pour afficher le menu d'échange.</String>
->>>>>>> a0c5544f
     </Entry>
 
     <Entry Id="trading_other_confirmed">
         <String xml:lang="en-US">{0} has confirmed the trade.</String>
         <String xml:lang="nl-NL">{0} heeft de ruil bevestigd.</String>
-<<<<<<< HEAD
         <String xml:lang="hi-Latn">{0} ne confirm kar diya trade.</String>
-=======
         <String xml:lang="fr-FR">{0} a confirmé l'échange.</String>
->>>>>>> a0c5544f
     </Entry>
 
     <Entry Id="menu_trading_cash_label">
         <String xml:lang="en-US">Cash: {0}</String>
         <String xml:lang="nl-NL">Geld: {0}</String>
-<<<<<<< HEAD
         <String xml:lang="hi-Latn">Cash: {0}</String>
-=======
         <String xml:lang="fr-FR">Argent: {0}</String>
->>>>>>> a0c5544f
     </Entry>
 
     <Entry Id="menu_trading_cash_text">
         <String xml:lang="en-US">Cash</String>
         <String xml:lang="nl-NL">Geld</String>
-<<<<<<< HEAD
         <String xml:lang="hi-Latn">Cash</String>
-=======
         <String xml:lang="fr-FR">Argent</String>
->>>>>>> a0c5544f
     </Entry>
 
     <Entry Id="menu_trading_add_item">
         <String xml:lang="en-US">Add Item</String>
         <String xml:lang="nl-NL">Voorwerp Toevoegen</String>
-<<<<<<< HEAD
         <String xml:lang="hi-Latn">Add Item</String>
-=======
         <String xml:lang="fr-FR">Ajouter un objet</String>
->>>>>>> a0c5544f
     </Entry>
 
     <Entry Id="menu_trading_add_purchaseable">
         <String xml:lang="en-US">Add Purchaseable</String>
         <String xml:lang="nl-NL">Tegoeden Toevoegen</String>
-<<<<<<< HEAD
         <String xml:lang="hi-Latn">Add karo khareedne ke liye</String>
-=======
         <String xml:lang="fr-FR">Ajouter un objet achetable</String>
->>>>>>> a0c5544f
     </Entry>
 
     <Entry Id="trading_response_success">
         <String xml:lang="en-US">Trade completed.</String>
         <String xml:lang="nl-NL">Ruilen voltooid.</String>
-<<<<<<< HEAD
         <String xml:lang="hi-Latn">Trade complete ho gaya.</String>
-=======
         <String xml:lang="fr-FR">Echange terminé.</String>
->>>>>>> a0c5544f
     </Entry>
 
     <Entry Id="trading_response_amount">
         <String xml:lang="en-US">~r~Insufficient amount to complete the trade.</String>
         <String xml:lang="nl-NL">~r~Aantal onvoldoende om de transactie te voltooien.</String>
-<<<<<<< HEAD
         <String xml:lang="hi-Latn">~r~Amount kam hai trade complete karne ke liye.</String>
-=======
         <String xml:lang="fr-FR">~r~Montant insuffisant pour réaliser l'échange.</String>
->>>>>>> a0c5544f
     </Entry>
 
     <Entry Id="trading_response_item">
         <String xml:lang="en-US">~r~Invalid item was found in the trade.</String>
         <String xml:lang="nl-NL">~r~Ongeldig voorwerp gevonden in transactie.</String>
-<<<<<<< HEAD
         <String xml:lang="hi-Latn">~r~Trade mein galat item mila.</String>
-=======
         <String xml:lang="fr-FR">~r~Un objet non valide a été trouvé dans l'échange.</String>
->>>>>>> a0c5544f
     </Entry>
 
     <Entry Id="trading_response_item_limit">
         <String xml:lang="en-US">~r~Item limit reached, cannot complete the trade.</String>
         <String xml:lang="nl-NL">~r~Voorwerp limiet bereikt, kan de transactie niet voltooien.</String>
-<<<<<<< HEAD
         <String xml:lang="hi-Latn">~r~Item ki limit ho chuki hai, trade complete nahi ho sakta.</String>
-=======
         <String xml:lang="fr-FR">~r~Limite d'objet atteinte, impossible de terminer l'échange.</String>
->>>>>>> a0c5544f
     </Entry>
 
     <Entry Id="trading_response_not_transferable">
         <String xml:lang="en-US">~r~Item is not transferable.</String>
         <String xml:lang="nl-NL">~r~Dit voorwerp mag je niet ruilen.</String>
-<<<<<<< HEAD
         <String xml:lang="hi-Latn">~r~Item trade nahi ho sakta.</String>
-=======
         <String xml:lang="fr-FR">~r~L'objet n'est pas transférable.</String>
->>>>>>> a0c5544f
     </Entry>
 
     <Entry Id="trading_response_job">
         <String xml:lang="en-US">~r~Job not allowed to perform trade on this item.</String>
         <String xml:lang="nl-NL">~r~Je mag dit voorwerp niet ruilen met huidige baan.</String>
-<<<<<<< HEAD
         <String xml:lang="hi-Latn">~r~Job aapko allow nahi kar raha aapko yeh item trade karne me.</String>
-=======
         <String xml:lang="fr-FR">~r~Emploi non autorisé à effectuer des transactions sur cet objet.</String>
->>>>>>> a0c5544f
     </Entry>
 
     <Entry Id="trading_response_no_space">
         <String xml:lang="en-US">~r~No space left to complete the trade.</String>
         <String xml:lang="nl-NL">~r~Geen ruimte meer om de transactie te voltooien.</String>
-<<<<<<< HEAD
         <String xml:lang="hi-Latn">~r~Koi space khaali nahi hai yeh trade complete karne ke liye.</String>
-=======
         <String xml:lang="fr-FR">~r~Il n'y a plus d'espace pour compléter l'échange.</String>
->>>>>>> a0c5544f
     </Entry>
 
     <Entry Id="trading_response_transfer_limit">
         <String xml:lang="en-US">~r~Money transfer limit of {0} or cooldown has been reached.</String>
         <String xml:lang="nl-NL">~r~Geldoverdrachtlimiet van {0} bereikt of afkoelperiode is nog niet verstreken.</String>
-<<<<<<< HEAD
         <String xml:lang="hi-Latn">~r~Money transfer ki limit lag gayi hai {0} ki ya cooldown aagaya hai.</String>
-=======
         <String xml:lang="fr-FR">~r~La limite de transfert d'argent de {0} ou le délai d'attente a été atteint.</String>
->>>>>>> a0c5544f
     </Entry>
 
     <Entry Id="trading_response_transaction">
         <String xml:lang="en-US">~r~Transaction error occurred.</String>
         <String xml:lang="nl-NL">~r~Transactiefout opgetreden.</String>
-<<<<<<< HEAD
          <String xml:lang="hi-Latn">~r~Transaction mein error aagaya hai.</String>
-=======
         <String xml:lang="fr-FR">~r~Une erreur de transaction s'est produite.</String>
->>>>>>> a0c5544f
     </Entry>
 </Entries>