<?xml version="1.0" encoding="UTF-8"?>

<Entries>
    <Entry Id="share_pos_request">
        <String xml:lang="en-US">{0} ~s~wants to share their position with you.</String>
        <String xml:lang="nl-NL">{0} ~s~wilt zijn positie met jou delen.</String>
        <String xml:lang="fr-FR">{0} ~s~veut partager sa localisation avec toi.</String>
        <String xml:lang="it-IT">{0} ~s~vuole condidere la sua posizione con te.</String>
        <String xml:lang="de-DE">{0} ~s~möchte seinen Standpunkt mit dir teilen.</String>
        <String xml:lang="es-ES">{0} ~s~quiere compartir su posición contigo.</String>
        <String xml:lang="pl-PL">{0} ~s~chce udostępnić tobie swą pozycje.</String>
        <String xml:lang="pt-BR">{0} ~s~quere compariu su ubicazaun com Voce.</String>
        <String xml:lang="ar-001">{0} ~s~يريد مشاركة مكانه معك.</String>
        <String xml:lang="th-TH">{0} ~s~ต้องการแบ่งปันตำแหน่งของพวกเขากับคุณ</String>
        <String xml:lang="id-ID">{0} ~s~Ingin membagikan lokasinya kepada anda</String>
        <String xml:lang="hi-Latn">{0} ~s~apni location share karna chahte hain aapse.</String>
    </Entry>

    <Entry Id="gun_free_zone_entered">
        <String xml:lang="en-US">~y~Warning! ~s~You just entered a ~g~gun-free zone~s~. Civilians can't use firearms here.</String>
        <String xml:lang="nl-NL">~y~Waarschuwing! ~s~Je bent zojuist een ~g~wapen-vrije zone~s~ betreden. Burgers kunnen hier geen vuurwapens gebruiken.</String>
        <String xml:lang="fr-FR">~y~Avertissement! ~s~Tu viens d'entrer dans une ~g~zone interdite aux armes à feu~s~. Les civils ne peuvent pas utiliser d'armes à feu ici.</String>
        <String xml:lang="it-IT">~y~Attenzione! ~s~Sei entrato in una ~g~zona senza armi~s~. I civili non possono usare le armi da fuoco qui.</String>
        <String xml:lang="de-DE">~y~Achtung! ~s~Du hast gerade eine ~g~waffenfreie Zone~s~ betreten. Zivilisten können hier keine Waffen nutzen.</String>
        <String xml:lang="es-ES">~y~¡Advertencia! ~s~Acabas de entrar en una ~g~zona libre de armas~s~. Los civiles no pueden usar armas de fuego aquí.</String>
        <String xml:lang="pl-PL">~y~Ostrzeżenie! ~s~Wszedłeś do ~g~strefy bez broni~s~. Cywile nie mogą używać tu broni.</String>
        <String xml:lang="pt-BR">~y~Attention! ~s~Voce entrou un uma ~g~zona livre de armas~s~. Os civis não têm permissão para usar armas de fogo aqui.</String>
        <String xml:lang="ar-001">~y~تحذير! ~s~لقد دخلت للتو إلى ~g~منطقة خالية من الأسلحة~s~. لا يمكن للمدنيين استخدام الأسلحة النارية هنا.</String>
        <String xml:lang="th-TH">~y~คำเตือน! ~s~คุณเพิ่งเข้าสู่ ~g~เขตปลอดปืน~s~ พลเรือนไม่สามารถใช้อาวุธปืนได้ที่นี่</String>
        <String xml:lang="id-ID">~y~Peringatan! ~s~Anda telah memasuki ~g~zona bebas senjata~s~. Warga tidak dapat menggunakan senjata api disini.</String>
        <String xml:lang="hi-Latn">~y~Warning! ~s~Aap bas ek ~g~gun-free zone ~s~enter kiye hain. Civilians yaha bandookon ka istemaal nahi kar sakte.</String>
    </Entry>

    <Entry Id="gun_free_zone_left">
        <String xml:lang="en-US">You just left the ~g~gun-free zone~s~.</String>
        <String xml:lang="nl-NL">Je bent zojuist de ~g~wapen-vrije zone~s~ verlaten.</String>
        <String xml:lang="fr-FR">Tu viens de quitter la ~g~zone interdite aux armes à feu~s~.</String>
        <String xml:lang="it-IT">Sei appena uscito dalla ~g~zona senza armi~s~.</String>
        <String xml:lang="de-DE">Du hast gerade die ~g~waffenfreie Zone~s~ verlassen.</String>
        <String xml:lang="es-ES">Acabas de salir de la ~g~zona libre de armas~s~.</String>
        <String xml:lang="pl-PL">Opuściłeś ~g~strefę bez broni~s~.</String>
        <String xml:lang="pt-BR">Você acabou de sair da ~g~zona livre de armas~s~.</String>
        <String xml:lang="ar-001">لقد غادرت للتو ~g~المنطقة الخالية من الأسلحة~s~.</String>
        <String xml:lang="th-TH">คุณเพิ่งออกจาก ~g~เขตปลอดปืน~s~</String>
        <String xml:lang="id-ID">Anda baru saja meninggalkan ~g~zona bebas senjata~s~.</String>
        <String xml:lang="hi-Latn">Aap bas bahar aaye ~g~gun-free zone ~s~se.</String>
    </Entry>

    <Entry Id="mumble_voice_chat_disabled">
        <String xml:lang="en-US">Your voice chat is ~r~disabled~s~! You can enable it in the pause menu.</String>
        <String xml:lang="nl-NL">Je voice chat is ~r~uitgeschakeld~s~! Je kan het inschakelen via het pauze menu.</String>
        <String xml:lang="fr-FR">Ton chat vocal est ~r~désactivé~s~! Tu peux l'activer dans le menu pause.</String>
        <String xml:lang="it-IT">La tua chat vocale è ~r~disabilitata~s~! Puoi attivarla nel menu pausa.</String>
        <String xml:lang="de-DE">Dein Sprachchat ist ~r~deaktiviert~s~! Du kannst es im Pausenmenü aktivieren.</String>
        <String xml:lang="es-ES">¡Tu chat de voz está ~r~deshabilitado~s~! Puedes habilitarlo en el menú de pausa.</String>
        <String xml:lang="pl-PL">Twój czat głosowy jest ~r~wyłączony~s~! Możesz włączyć go w menu pauzy.</String>
        <String xml:lang="pt-BR">Seu bate-papo por voz está ~r~desativado~s~! Você pode ativá-lo no menu de pausa.</String>
        <String xml:lang="ar-001">الدردشة الصوتية الخاصة بك ~r~معطلة~s~! يمكنك تشغيله في القائمة الرئيسية.</String>
        <String xml:lang="th-TH">การแชทด้วยเสียงของคุณ ~r~ปิด~s~! คุณสามารถเปิดใช้งานได้ในเมนูหยุดชั่วคราว</String>
        <String xml:lang="id-ID">Voice chat anda ~r~dimatikan~s~! Anda dapat menyalakannya kembali di menu pause.</String>
        <String xml:lang="hi-Latn">Tumhara voice chat ~r~band ~s~hai! Aap pause menu mein jaake enable kar sakte ho..</String>
    </Entry>

    <Entry Id="mumble_mic_disable">
        <String xml:lang="en-US">Your microphone is ~r~disabled~s~! You can enable it in the pause menu.</String>
        <String xml:lang="nl-NL">Je microfoon is ~r~uitgeschakeld~s~! Je kan het inschakelen via het pauze menu.</String>
        <String xml:lang="fr-FR">Ton microphone est ~r~désactivé~s~! Tu peux l'activer dans le menu pause.</String>
        <String xml:lang="it-IT">Il tuo microfono è ~r~disabilitato~s~! Puoi attivarlo nel menu pausa.</String>
        <String xml:lang="de-DE">Dein Mikrofon ist ~r~deaktiviert~s~! Du kannst es im Pausenmenü aktivieren.</String>
        <String xml:lang="es-ES">¡Tu micrófono está ~r~deshabilitado~s~! Puede habilitarlo en el menú de pausa.</String>
        <String xml:lang="pl-PL">Twój mikrofon jest ~r~wyłączony~s~! Możesz włączyć go w menu pauzy.</String>
        <String xml:lang="pt-BR">Seu microfone está ~r~desabilitado~s~! Você pode ativá-lo no menu de pausa.</String>
        <String xml:lang="ar-001">الميكروفون الخاص بك ~r~معطل~s~! يمكنك تشغيله في قائمة الإيقاف المؤقت.</String>
        <String xml:lang="th-TH">ไมโครโฟนของคุณ ~r~ปิด~s~! คุณสามารถเปิดใช้งานได้ในเมนูหยุดชั่วคราว</String>
        <String xml:lang="id-ID">Mikrofon anda ~r~dimatikan~s~! Anda dapat menyalakannya kembali di menu pause.</String>
        <String xml:lang="hi-Latn">Aapka microphone ~r~band ~s~hai! Aap pause menu mein jaake enable kar sakte ho..</String>
    </Entry>

    <Entry Id="mumble_connected_voice_server">
        <String xml:lang="en-US">You are now connected to the ~p~voice server~s~.</String>
        <String xml:lang="nl-NL">Je bent verbonden met de ~p~voice server~s~.</String>
        <String xml:lang="fr-FR">Tu es maintenant connecté au ~p~serveur vocal~s~.</String>
        <String xml:lang="it-IT">Sei ora connesso al ~p~server vocale~s~.</String>
        <String xml:lang="de-DE">Du bist nun mit dem ~p~Sprachserver~s~ verbunden.</String>
        <String xml:lang="es-ES">Ahora estás conectado al ~p~servidor de voz~s~.</String>
        <String xml:lang="pl-PL">Jesteś połączony do ~p~serweru głosowego~s~.</String>
        <String xml:lang="pt-BR">Agora você está conectado ao ~p~servidor voice~s~.</String>
        <String xml:lang="ar-001">أنت الآن متصل بالسيرفر ~p~خادم صوتي~s~.</String>
        <String xml:lang="th-TH">ตอนนี้คุณเชิ่อมต่อ ~p~เปิดไมค์~s~</String>
        <String xml:lang="id-ID">Sekarang anda terhubung ke ~p~server suara~s~.</String>
        <String xml:lang="hi-Latn">Ab aap connect ho gaye ho ~p~voice server ~s~se.</String>
    </Entry>

    <Entry Id="mumble_disconnected_voice_server">
        <String xml:lang="en-US">You have been disconnected from the ~p~voice server~s~.</String>
        <String xml:lang="nl-NL">Je hebt de verbinding verloren met de ~p~voice server~s~.</String>
        <String xml:lang="fr-FR">Tu as été déconnecté du ~p~serveur vocal~s~.</String>
        <String xml:lang="it-IT">Sei stato sconnesso dal ~p~server vocale~s~.</String>
        <String xml:lang="de-DE">Du wurdest vom ~p~Sprachserver~s~ getrennt.</String>
        <String xml:lang="es-ES">Ha sido desconectado del ~p~servidor de voz~s~.</String>
        <String xml:lang="pl-PL">Jesteś odłączony od ~p~serweru głosowego~s~.</String>
        <String xml:lang="pt-BR">Você foi desconectado do ~p~servidor voice~s~.</String>
        <String xml:lang="ar-001">لقد تم قطع اتصالك بالسيرفر ~p~خادم صوتي~s~.</String>
        <String xml:lang="th-TH">คุณถูกตัดการเชื่อมต่อจาก ~p~เซิร์ฟเวอร์เสียง~s~</String>
        <String xml:lang="id-ID">Anda terputus dari jaringan ~p~server suara~s~.</String>
        <String xml:lang="hi-Latn">Aap disconnect ho gaye ho ~p~voice server ~s~se.</String>
    </Entry>

    <Entry Id="no_fly_zone_low_altitude">
        <String xml:lang="en-US">You can't ~r~fly airplanes ~s~at low altitude in this area.</String>
        <String xml:lang="nl-NL">Je kan geen ~r~vliegtuigen vliegen ~s~op laag niveau in dit gebied.</String>
        <String xml:lang="fr-FR">Tu ne peux pas ~r~faire voler des avions ~s~à basse altitude dans cette zone.</String>
        <String xml:lang="it-IT">Non puoi far ~r~volare gli aerei ~s~su basse altitudini in quest'area.</String>
        <String xml:lang="de-DE">Du kannst in diesem Gebiet keine ~r~Flugzeuge~s~ in niedriger Höhe fliegen.</String>
        <String xml:lang="es-ES">No se pueden ~r~volar aviones ~s~en baja altitud en esta zona.</String>
        <String xml:lang="pl-PL">Nie możesz ~r~latać samolotami ~s~tak nisko w tej strefie.</String>
        <String xml:lang="pt-BR">Não é possível ~r~voar aeronaves ~s~em baixa altitude nessa área.</String>
        <String xml:lang="ar-001">لا يمكنك ~r~الطيران بالطائرات ~s~على ارتفاع منخفض في هذه المنطقة.</String>
        <String xml:lang="th-TH">คุณไม่สามารถ ~r~บินเครื่องบิน ~s~ที่ระดับความสูงต่ำในบริเวณนี้ได้</String>
        <String xml:lang="id-ID">Anda tidak dapat ~r~menerbangkan pesawat ~s~dengan ketinggian yang terlalu rendah di area ini.</String>
        <String xml:lang="hi-Latn">Iss area mein ~r~airplanes ~s~kam uchai par udhana allowed nahi hai.</String>
    </Entry>

    <!-- ========================= -->
    <!-- Redzones -->
    <!-- ========================= -->
    <Entry Id="redzone_entered">
        <String xml:lang="en-US">~y~Warning! ~s~You just entered a ~r~redzone~s~. Civilians and criminals are allowed to kill anyone on sight here.</String>
        <String xml:lang="nl-NL">~y~Waarschuwing! ~s~Je bent zojuist een ~r~rode zone~s~ betreden. Burgers en verdachten zijn toegestaan om iedereen hier te vermoorden.</String>
        <String xml:lang="fr-FR">~y~Avertissement! ~s~Tu viens d'entrer dans une ~r~zone rouge~s~. Les civils et les criminels sont autorisés à tuer n'importe qui à vue ici.</String>
        <String xml:lang="it-IT">~y~Attenzione! ~s~Sei appena entrato in una ~r~zona rossa~s~. I civili e criminali qui sono autorizzati ad uccidere chiunque a vista.</String>
        <String xml:lang="de-DE">~y~Achtung! ~s~Du hast gerade eine ~r~rote Zone~s~ betreten. Zivilisten und Kriminelle dürfen jeden bei Sichtkontakt töten.</String>
        <String xml:lang="es-ES">~y~¡Advertencia! ~s~Acabas de entrar en una ~r~zona roja~s~. Los civiles y los criminales pueden matar a cualquiera que vean aquí.</String>
        <String xml:lang="pl-PL">~y~Ostrzeżenie! ~s~Weszłeś do ~r~strefy zagrożonej~s~. Cywile i kryminaliści mogą zabijać tu zabijać wszystkich.</String>
        <String xml:lang="pt-BR">~y~viso! ~s~Vocês acabaram de entrar em uma ~r~zona vermelha~s~. Os civis e criminosos podem matar qualquer pessoa que virem aqui.</String>
        <String xml:lang="ar-001">~y~تحذير! ~s~لقد دخلت للتو إلى ~r~المنطقة الحمراء~s~. يُسمح للمدنيين والمجرمين بقتل أي شخص يراه هنا.</String>
        <String xml:lang="th-TH">~y~คำเตือน! ~s~คุณเพิ่งเข้าสู่ ~r~เรดโซน~s~ พลเรือนและอาชญากรได้รับอนุญาตให้สังหารใครก็ตามที่เห็นได้ที่นี่</String>
        <String xml:lang="id-ID">~y~Peringatan! ~s~Anda baru saja memasuki ~r~zona merah~s~. Warga dan kriminal diperbolehkan membunuh siapapun yang dilihat.</String>
        <String xml:lang="hi-Latn">~y~Warning! ~s~Aapne abhi ek ~r~redzone ~s~mein enter kiya hai. Yahan civilians aur criminals ko kisi ko bhi maarne ki permission hai.</String>
    </Entry>

    <Entry Id="redzone_entered_cop">
        <String xml:lang="en-US">1.5x bonus for ~b~arresting ~s~and ~r~killing ~s~criminals in this zone.</String>
        <String xml:lang="nl-NL">1.5x bonus voor het ~b~arresteren ~s~en ~r~vermoorden ~s~van criminelen in deze zone.</String>
        <String xml:lang="fr-FR">x1,5 bonus pour ~b~l'arrestation ~s~et le ~r~meurtre ~s~de criminels dans cette zone.</String>
    </Entry>

    <Entry Id="redzone_entered_ems">
        <String xml:lang="en-US">1.5x bonus for ~p~reviving ~s~and ~r~healing ~s~patients in this zone.</String>
        <String xml:lang="nl-NL">1.5x bonus voor ~p~reanimeren ~s~en ~r~genezen ~s~van patienten in deze zone.</String>
        <String xml:lang="fr-FR">x1,5 bonus pour la ~p~réanimation ~s~et le ~r~soin ~s~des blessés dans cette zone.</String>
    </Entry>
    
    <Entry Id="redzone_entered_crim">
        <String xml:lang="en-US">Killing ~b~police officers ~s~and ~p~paramedics ~s~in this zone is rewarded.</String>
        <String xml:lang="nl-NL">Het vermoorden van ~b~politie agenten ~s~en ~p~ambulanciers ~s~in deze zone word beloond.</String>
        <String xml:lang="fr-FR">Tuer des ~b~policiers ~s~et des ~p~ambulanciers ~s~dans cette zone est récompensé.</String>
    </Entry>

    
    <Entry Id="redzone_announcement">
        <String xml:lang="en-US">(C)Redzones:(/C) the active redzone is now (C){0}(/C).</String>
        <String xml:lang="nl-NL">(C)Rode zone:(/C) de actieve rode zone is nu (C){0}(/C).</String>
        <String xml:lang="fr-FR">(C)Zones rouges:(/C) la zone rouge active est maintenant à (C){0}(/C).</String>
    </Entry>
    
    <Entry Id="redzone_announcement_cop">
        <String xml:lang="en-US">Arrest and kill criminals in redzones for a 1.5x bonus.</String>
        <String xml:lang="nl-NL">Arresteer en vermoord criminelen in rode zones voor een 1.5x bonus.</String>
        <String xml:lang="fr-FR">Arrêter et tuer les criminels dans les zones rouges pour un bonus x1,5.</String>
    </Entry>
    
    <Entry Id="redzone_announcement_ems">
        <String xml:lang="en-US">Revive and heal patients in redzones for a 1.5x bonus.</String>
        <String xml:lang="nl-NL">Reanimeer en genees patienten in rode zones voor een 1.5x bonus.</String>
        <String xml:lang="fr-FR">Ranimer et soigner les blessés dans les zones rouges pour un bonus x1,5.</String>
    </Entry>
    
    <Entry Id="redzone_announcement_crim">
        <String xml:lang="en-US">Kill cops and medics inside redzones for a reward.</String>
        <String xml:lang="nl-NL">Vermoord politieagenten en ambulanciers binnen in rode zones voor een beloning.</String>
        <String xml:lang="fr-FR">Tuer des policiers et des ambulanciers dans les zones rouges pour obtenir une récompense.</String>
    </Entry>
    

    <Entry Id="redzone_left">
        <String xml:lang="en-US">You left the ~r~redzone~s~.</String>
        <String xml:lang="nl-NL">Je hebt de ~r~rode zone~s~ verlaten.</String>
        <String xml:lang="fr-FR">Tu as quitté la ~r~zone rouge~s~.</String>
    </Entry>

    <Entry Id="redzone_command">
        <String xml:lang="en-US">The current redzone is ~r~{0}~s~.</String>
        <String xml:lang="nl-NL">De huidige rode zone is ~r~{0}~s~.</String>
        <String xml:lang="fr-FR">La zone rouge actuelle est à ~r~{0}~s~.</String>
    </Entry>

    <Entry Id="redzone_will_change">
        <String xml:lang="en-US">(C)Redzones:(/C) the active redzone will change ~y~{0}~s~.</String>
<<<<<<< HEAD
        <String xml:lang="nl-NL">(C)Rode zones:(/C) de actieve rode zone verandert elke ~y~{0}~s~.</String>
        <String xml:lang="fr-FR">(C)Zones rouges:(/C) la zone rouge active va changer dans ~y~{0}~s~.</String>
=======
        <String xml:lang="nl-NL">(C)Rode zones:(/C) de actieve rode zone verandert ~y~{0}~s~.</String>
>>>>>>> a0955642
    </Entry>

    <Entry Id="redzone_changed">
        <String xml:lang="en-US">~r~Redzone changed</String>
        <String xml:lang="nl-NL">~r~Rode zone is verandert</String>
        <String xml:lang="fr-FR">~r~Changement de zone rouge</String>
    </Entry>

    <!-- ========================= -->
    <!-- Report -->
    <!-- ========================= -->
    <Entry Id="report_submitted">
        <String xml:lang="en-US">Your ~g~report ~s~on ~r~{0} ~s~has been submitted.</String>
        <String xml:lang="nl-NL">Je ~g~rapport ~s~op ~r~{0} ~s~is verstuurd.</String>
        <String xml:lang="fr-FR">Ton ~g~signalement ~s~sur ~r~{0} ~s~a été envoyé.</String>
        <String xml:lang="it-IT">La tua ~g~segnalazione ~s~su ~r~{0} ~s~è stata inviata.</String>
        <String xml:lang="pl-PL">Twoje ~g~zgłoszenie ~r~{0} ~s~zostało przyjęte.</String>
        <String xml:lang="es-ES">Su ~g~informe ~s~sobre ~r~{0} ~s~ha sido presentado.</String>
        <String xml:lang="pt-BR">Seu ~g~report ~s~sobre ~r~{0} ~s~foi enviado.</String>
        <String xml:lang="de-DE">Deine ~g~Meldung gegem ~r~{0} ~s~wurde eingereicht.</String>
        <String xml:lang="ar-001">تم إرسال الشكوى ~g~s~s~on ~r~{0} ~s~الخاص بك.</String>
        <String xml:lang="th-TH">~g~รายงาน ~s~บน ~r~{0} ~s~ของคุณถูกส่งไปแล้ว</String>
        <String xml:lang="id-ID">~g~Laporan anda ~s~terhadap ~r~{0} ~s~telah berhasil dikirimkan</String>
        <String xml:lang="hi-Latn">Aapki ~g~report ~s~inn par ~r~{0} ~s~submit ho gayi hai.</String>
    </Entry>

    <Entry Id="report_cant_report_player_that_soon">
        <String xml:lang="en-US">~r~You cannot report the same player that soon.</String>
        <String xml:lang="nl-NL">~r~Je kan niet dezelfde speler zo kort achter elkaar rapporteren.</String>
        <String xml:lang="fr-FR">~r~Tu ne peux pas signaler le même joueur aussi rapidement.</String>
        <String xml:lang="it-IT">~r~Non puoi segnalare lo stesso giocatore così presto.</String>
        <String xml:lang="pl-PL">~r~Nie możesz tak szybko zgłosić tego samego gracza.</String>
        <String xml:lang="es-ES">~r~No se puede denunciar al mismo jugador tan pronto.</String>
        <String xml:lang="pt-BR">~r~O mesmo jogador não pode ser denunciado tão cedo.</String>
        <String xml:lang="de-DE">~r~Du kannst denselben Spieler so schnell nicht noch einmal melden.</String>
        <String xml:lang="ar-001">~r~لا يمكنك الإبلاغ عن نفس اللاعب بهذه السرعة.</String>
        <String xml:lang="th-TH">~r~คุณไม่สามารถรายงานผู้เล่นคนเดียวกันได้ในเร็วๆ นี้</String>
        <String xml:lang="id-ID">~r~Anda tidak dapat melaporkan pemain yang sama secepat itu.</String>
        <String xml:lang="hi-Latn">~r~Itni jaldi wapas usi player ko report nahi kar sakte ho.</String>
    </Entry>

    <Entry Id="report_cmd_suggestion_help">
        <String xml:lang="en-US">Report a player for breaking the game rules or ToS.</String>
        <String xml:lang="nl-NL">Geef een speler aan voor het overtreden van de spelregels of gebruikersvoorwaarden.</String>
        <String xml:lang="de-DE">Melde einen Spieler für das Brechen der Spielregeln oder ToS.</String>
        <String xml:lang="it-IT">Segnala un giocatore per violazione delle regole di gioco o dei ToS.</String>
        <String xml:lang="fr-FR">Signaler un joueur qui enfreint les règles du jeu ou les CGU.</String>
        <String xml:lang="id-ID">Laporkan pemain yang melanggar aturan atau ToS.</String>
    </Entry>

    <Entry Id="report_cmd_suggestion_param_name">
        <String xml:lang="en-US">player id</String>
        <String xml:lang="nl-NL">speler ID</String>
        <String xml:lang="de-DE">Spieler ID</String>
        <String xml:lang="it-IT">ID giocatore</String>
        <String xml:lang="fr-FR">ID du joueur</String>
        <String xml:lang="id-ID">Id pemain</String>
    </Entry>

    <Entry Id="report_cmd_suggestion_param_help">
        <String xml:lang="en-US">The id of the player you want to report.</String>
        <String xml:lang="nl-NL">Het ID van de speler waarvan je aangifte wilt doen.</String>
        <String xml:lang="de-DE">Die ID des Spielers, den du melden willst.</String>
        <String xml:lang="it-IT">L'ID del giocatore che desideri segnalare.</String>
        <String xml:lang="fr-FR">L'ID du joueur que tu souhaites signaler.</String>
        <String xml:lang="id-ID">Id pemain yang akan dilaporkan.</String>
    </Entry>

    <Entry Id="input_report_warning">
        <String xml:lang="en-US">You are about to report ~r~{0} ~s~for {1}.\nFalsely reporting another user will result in ~r~you being banned ~s~instead. Do you want to proceed?</String>
        <String xml:lang="nl-NL">Je staat op het punt om ~r~{0} ~s~aangifte te doen voor {1}.\nOnterecht aangifte doen van een andere speler zal resulteren in ~r~een ban voor jou~s~. Wil je doorgaan?</String>
        <String xml:lang="de-DE">Du bist dabei, ~r~{0} ~s~für {1} ~s~zu melden.\nFalsches Melden eines anderen Spieler wird dazu führen, dass du stattdessen ~r~gebannt wirst~s~. Möchtest du fortfahren?</String>
        <String xml:lang="it-IT">Stai per segnalare ~r~{0} ~s~per {1}.\nSegnalare falsamente un altro utente comporterà ~r~il tuo ban~s~. Vuoi procedere?</String>
        <String xml:lang="fr-FR">Tu es sur le point de signaler ~r~{0} ~s~pour {1}.\nSi tu signales faussement un autre utilisateur, ~r~tu seras banni ~s~à sa place. Veux-tu continuer?</String>
        <String xml:lang="id-ID">Kamu akan melaporkan ~r~{0} ~s~untuk {1}.\nLaporan yang salah terhadap pemain lain akan ~r~membuatmu diban~s~. Apakah kamu ingin melanjutkan laporanmu?</String>
    </Entry>

    <!-- ========================= -->
    <!-- Services / Linking -->
    <!-- ========================= -->
    <Entry Id="service_cant_unlink_all">
        <String xml:lang="en-US">~r~You cannot unlink all services. There must be at least one service linked.</String>
        <String xml:lang="nl-NL">~r~Je kan niet alle services verwijderen. Er moet minimaal één service gelinkt zijn.</String>
        <String xml:lang="fr-FR">~r~Tu ne peux pas dissocier tous les services. Il doit y avoir au moins un service lié.</String>
        <String xml:lang="it-IT">~r~Non puoi scollegare tutti i servizi. Almeno un servizio deve restare collegato.</String>
        <String xml:lang="pl-PL">~r~Nie możesz odpiąć wszystkich usług. Co najmniej jedna usługa musi być podpięta.</String>
        <String xml:lang="es-ES">~r~No se pueden desvincular todos los servicios. Debe haber al menos un servicio vinculado.</String>
        <String xml:lang="pt-BR">~r~Nem todos os serviços podem ser desvinculados. Deve haver pelo menos um serviço vinculado.</String>
        <String xml:lang="de-DE">~r~Du kannst nicht alle Dienste entkoppeln. Es muss mindestens einen verknüpften Dienst geben.</String>
        <String xml:lang="ar-001">~r~لا يمكنك إلغاء ربط كافة الخدمات. يجب أن تكون هناك خدمة واحدة مرتبطة على الأقل.</String>
        <String xml:lang="th-TH">~r~คุณไม่สามารถยกเลิกการเชื่อมโยงบริการทั้งหมดได้ จะต้องมีการเชื่อมโยงอย่างน้อยหนึ่งบริการ</String>
        <String xml:lang="id-ID">~r~Anda tidak dapat memutuskan seluruh akun. Wajib ada satu akun yang tersambung. </String>
        <String xml:lang="hi-Latn">~r~Aap sabhi services ko unlink nahi kar sakte. Kam se kam ek service ko link rakhna hoga.</String>
    </Entry>

    <!-- {0} = Service name (Discord; FiveM; Steam; ...) -->
    <Entry Id="service_unlinked">
        <String xml:lang="en-US">You ~g~successfully ~s~unlinked {0} from your account.</String>
        <String xml:lang="nl-NL">Je hebt ~g~succesvol ~s~{0} verwijderd van je account.</String>
        <String xml:lang="fr-FR">Tu as ~g~réussi ~s~à dissocier {0} de ton compte.</String>
        <String xml:lang="it-IT">Hai scollegato con ~g~successo ~s~{0} dal tuo account.</String>
        <String xml:lang="pl-PL">~g~Udało ci się ~s~odpiąć {0} od twojego konta.</String>
        <String xml:lang="es-ES">Has ~g~desvinculado ~s~con éxito {0} de tu cuenta.</String>
        <String xml:lang="pt-BR">Você ~g~desvinculou ~s~com sucesso {0} de sua conta.</String>
        <String xml:lang="de-DE">Du hast die {0}-Verknüpfung ~g~erfolgreich ~s~von deinem Account aufgehoben.</String>
        <String xml:lang="ar-001">لقد ~g~نجحت في ~s~إلغاء ربط {0} بحسابك.</String>
        <String xml:lang="th-TH">คุณ ~g~สำเร็จ ~s~ยกเลิกการเชื่อมโยง {0} จากบัญชีของคุณ</String>
        <String xml:lang="id-ID">Anda ~g~telah berhasil ~s~melepaskan {0} dari akun anda.</String>
        <String xml:lang="hi-Latn">Aapne ~g~successfully ~s~apne account se {0} ko unlink kar diya hai.</String>
    </Entry>

    <Entry Id="service_linked">
        <String xml:lang="en-US">You've ~g~successfully ~s~linked ~b~{0} ~s~to your account.</String>
        <String xml:lang="nl-NL">Je hebt ~g~succesvol ~b~{0} ~s~gelinkt aan je account.</String>
        <String xml:lang="fr-FR">Tu as ~g~réussi ~s~à lier ~b~{0} ~s~à ton compte.</String>
        <String xml:lang="it-IT">Hai collegato con ~g~successo ~b~{0} ~s~al tuo account.</String>
        <String xml:lang="pl-PL">~g~Udało ci się ~s~podpiąć ~b~{0} ~s~do twojego konta.</String>
        <String xml:lang="es-ES">Usted ha ~g~con éxito ~s~vinculado ~b~{0} ~s~a su cuenta.</String>
        <String xml:lang="pt-BR">Você foi ~g~sucessivamente ~s~vinculado ~b~{0} ~s~à sua conta.</String>
        <String xml:lang="de-DE">Du hast ~g~erfolgreich~s~ ~b~{0} ~s~mit deinem Account verknüpft.</String>
        <String xml:lang="ar-001">لقد ~g~نجحت في ~s~ربط ~b~{0} ~s~بحسابك.</String>
        <String xml:lang="th-TH">คุณได้ ~g~สำเร็จ ~s~เชื่อมโยง ~b~{0} ~s~กับบัญชีของคุณ</String>
        <String xml:lang="id-ID">Anda telah ~g~berhasil ~s~menyambungkan ~b~{0} ~s~kepada akun anda.</String>
        <String xml:lang="hi-Latn">Aapne ~g~successfully ~s~apne account se ~b~{0} ~s~ko link kar diya hai.</String>
    </Entry>

    <Entry Id="service_mail_already_linked">
        <String xml:lang="en-US">~r~This email address is already linked to another account.</String>
        <String xml:lang="nl-NL">~r~Dit email adres is al gelinkt aan een ander account.</String>
        <String xml:lang="fr-FR">~r~Cette adresse email est déjà liée à un autre compte.</String>
        <String xml:lang="it-IT">~r~Questo indirizzo email è già collegato ad un altro account.</String>
        <String xml:lang="pl-PL">~r~Ten adres email jest już podpięty do innego konta.</String>
        <String xml:lang="es-ES">~r~Su dirección de correo electrónico ya está vinculada a otra cuenta.</String>
        <String xml:lang="pt-BR">~r~Seu endereço de e-mail já está vinculado a outra conta.</String>
        <String xml:lang="de-DE">~r~Diese Email-Adresse ist bereits mit einem anderen Account verknüpft.</String>
        <String xml:lang="ar-001">~r~البريد الإلكتروني هذا مرتبط بالفعل بحساب آخر.</String>
        <String xml:lang="th-TH">~r~ที่อยู่อีเมลนี้เชื่อมโยงกับบัญชีอื่นแล้ว</String>
        <String xml:lang="id-ID">~r~Email ini sudah terhubung dengan akun lain.</String>
        <String xml:lang="hi-Latn">~r~Yeh email address pehle se hi doosre account se link hai.</String>
    </Entry>

    <Entry Id="service_mail_cooldown">
        <String xml:lang="en-US">~r~You must wait 2 minutes between email change attempts.</String>
        <String xml:lang="nl-NL">~r~Je moet 2 minuten wachten tussen email aanpassingen.</String>
        <String xml:lang="fr-FR">~r~Tu dois attendre 2 minutes entre les tentatives de changement d'adresse email.</String>
        <String xml:lang="it-IT">~r~Devi aspettare 2 minuti tra i tentativi di cambio dell'indirizzo email.</String>
        <String xml:lang="pl-PL">~r~Musisz poczekać 2 minuty pomiędzy zmianami emaila.</String>
        <String xml:lang="es-ES">~r~Debe esperar 2 minutos entre los intentos de cambio de correo electrónico.</String>
        <String xml:lang="pt-BR">~r~É necessário aguardar 2 minutos entre as tentativas de alteração de e-mail.</String>
        <String xml:lang="de-DE">~r~Du musst 2 Minuten zwischen Email-Änderungsversuchen warten.</String>
        <String xml:lang="ar-001">~r~يجب عليك الانتظار لمدة دقيقتين بين محاولات تغيير البريد الإلكتروني.</String>
        <String xml:lang="th-TH">~r~คุณต้องรอ 2 นาทีระหว่างการพยายามเปลี่ยนอีเมล</String>
        <String xml:lang="id-ID">~r~Anda harus menunggu 2 menit untuk setiap percobaan penggantian email.</String>
        <String xml:lang="hi-Latn">~r~Aapko email change karne ke attempts ke beech mein 2 minutes ka wait karna hoga.</String>
    </Entry>

    <Entry Id="service_mail_invalid">
        <String xml:lang="en-US">~r~{0} is not a valid email address.</String>
        <String xml:lang="nl-NL">~r~{0} is niet een geldig email adres.</String>
        <String xml:lang="fr-FR">~r~{0} n'est pas une adresse email valide.</String>
        <String xml:lang="it-IT">~r~{0} non è un indirizzo email valido.</String>
        <String xml:lang="pl-PL">~r~{0} nie jest prawidłowym adresem email.</String>
        <String xml:lang="es-ES">~r~{0} no es una dirección de correo electrónico válida.</String>
        <String xml:lang="pt-BR">~r~{0} não é um endereço de e-mail válido.</String>
        <String xml:lang="de-DE">~r~{0} ist keine gültige Email-Adresse.</String>
        <String xml:lang="ar-001">~r~{0} ليس بريد إلكتروني صالحًا.</String>
        <String xml:lang="th-TH">~r~{0} ไม่ใช่ที่อยู่อีเมลที่ถูกต้อง</String>
        <String xml:lang="id-ID">~r~{0} bukan alamat email yang valid</String>
        <String xml:lang="hi-Latn">~r~{0} ek valid email address nahi hai.</String>
    </Entry>

    <!-- {0} = both the same -> Service name (Discord; FiveM; Steam; ...) -->
    <Entry Id="service_account_not_found_restart">
        <String xml:lang="en-US">{0} account not found. Make sure your {0} desktop app is running, then restart FiveM and retry.</String>
        <String xml:lang="nl-NL">{0} account niet gevonden. Zorg ervoor dat de {0} desktop app aan staat, herstart FiveM en probeer opnieuw.</String>
        <String xml:lang="fr-FR">Le compte {0} n'a pas été trouvé. Assure-toi que ton application de bureau {0} fonctionne, puis redémarre FiveM et réessaye.</String>
        <String xml:lang="it-IT">Account {0} non trovato. Assicurati che l'applicazione {0} sia in esecuzione sul desktop, poi riavvia FiveM e riprova.</String>
        <String xml:lang="pl-PL">{0} konto nie znalezione. Upewnij się że aplikacja {0} jest uruchomiona, a potem zrestartuj FiveM i spróbuj ponownie.</String>
        <String xml:lang="es-ES">{0} cuenta no encontrada. Asegúrese de que su aplicación de escritorio {0} se está ejecutando, reinicie FiveM y vuelva a intentarlo.</String>
        <String xml:lang="pt-BR">{0} cuenta no encontrada. Asegúrese de que su aplicación de escritorio {0} se está ejecutando, reinicie FiveM y vuelva a intentarlo.</String>
        <String xml:lang="de-DE">{0} Account wurde nicht gefunden. Stelle sicher, dass deine {0} Desktop-App läuft, starte danach FiveM neu und versuche es erneut.</String>
        <String xml:lang="ar-001">لم يتم العثور على حساب {0}. تأكد من تشغيل التطبيق علي سطح المكتب {0}، ثم أعد تشغيل FiveM وأعد المحاولة.</String>
        <String xml:lang="th-TH">ไม่พบบัญชี {0} ตรวจสอบให้แน่ใจว่าแอปเดสก์ท็อป {0} ของคุณทำงานอยู่ จากนั้นรีสตาร์ท FiveM แล้วลองอีกครั้ง</String>
        <String xml:lang="id-ID">{0} akun tidak ditemukan. Pastikan aplikasi desktop {0} anda berjalan, lalu restart FiveM dan coba kembali.</String>
        <String xml:lang="hi-Latn">{0} account nahi mila. Check kare ki aapka {0} desktop app chal raha hai, phir FiveM restart karo aur retry karo.</String>
    </Entry>

    <Entry Id="service_account_not_found_disconnect">
        <String xml:lang="en-US">{0} account not found. Disconnect and go back to the FiveM launcher, then log in to your FiveM account and retry.</String>
        <String xml:lang="nl-NL">{0} account niet gevonden. Disconnect en ga terug naar de FiveM laucnher, log in op de FiveM account en probeer opnieuw.</String>
        <String xml:lang="fr-FR">Le compte {0} n'a pas été trouvé. Déconnecte-toi et retourne au launcher FiveM, puis connecte-toi à ton compte FiveM et réessaye.</String>
        <String xml:lang="it-IT">Account {0} non trovato. Disconnettiti e torna al launcher di FiveM, poi effettua l'accesso al tuo account FiveM e riprova.</String>
        <String xml:lang="pl-PL">{0} konto nie znalezione. Rozłącz się i zrestartuj FiveM, potem zaloguj się do konta FiveM i spróbuj ponownie.</String>
        <String xml:lang="es-ES">{0} cuenta no encontrada. Desconéctese y vuelva al lanzador FiveM, luego inicie sesión en su cuenta FiveM y vuelva a intentarlo.</String>
        <String xml:lang="pt-BR">{0} conta não encontrada. Faça logout e retorne ao inicializador do FiveM, depois faça login na sua conta do FiveM e tente novamente.</String>
        <String xml:lang="de-DE">{0} Account wurde nicht gefunden. Trenne die Verbindung und gehe zurück in den FiveM Launcher, logge dich in deinen FiveM Account ein und versuche es erneut.</String>
        <String xml:lang="ar-001">لم يتم العثور على حساب {0}. اقطع الاتصال وارجع إلى مشغل FiveM، ثم قم بتسجيل الدخول إلى حساب FiveM الخاص بك وأعد المحاولة.</String>
        <String xml:lang="th-TH">ไม่พบบัญชี {0} ยกเลิกการเชื่อมต่อและกลับไปที่ FiveM Launcher จากนั้นเข้าสู่ระบบบัญชี FiveM ของคุณแล้วลองอีกครั้ง</String>
        <String xml:lang="id-ID">{0} akun tidak ditemukan. Silahkan keluar dari server dan kembali ke menu utama FiveM, lalu login akun FiveM anda dan coba kembali.</String>
        <String xml:lang="hi-Latn">{0} account nahi mila. Disconnect karo aur FiveM launcher mein wapas jao, phir apne FiveM account mein login karo aur retry karo.</String>
    </Entry>

    <Entry Id="server_processing_request">
        <String xml:lang="en-US">~r~The server is still processing your previous request. Please, wait before sending another one.</String>
        <String xml:lang="nl-NL">~r~De server is nog je vorige aanvraag aan het verwerken. Wacht alstublieft voordat je een nieuwe stuurt.</String>
        <String xml:lang="fr-FR">~r~Le serveur est en train de traiter ta demande précédente. Merci de patienter avant d'en envoyer une autre.</String>
        <String xml:lang="it-IT">~r~Il server sta ancora elaborando la tua richiesta precedente. Per favore, attendi prima di inviarne un'altra.</String>
        <String xml:lang="pl-PL">~r~Serwer nadal przetwarza twoją ostatnią akcję. Poczekaj zanim wykonasz kolejną.</String>
        <String xml:lang="es-ES">~r~El servidor aún está procesando su solicitud anterior. Por favor, espere antes de enviar otra.</String>
        <String xml:lang="pt-BR">~r~O servidor ainda está processando sua solicitação anterior. Aguarde antes de enviar outra.</String>
        <String xml:lang="de-DE">~r~Der Server verarbeitet immernoch deine vorherige Anfrage. Bitte warte, bevor du eine weitere sendes.</String>
        <String xml:lang="ar-001">~r~يزال السيرفر يعالج طلبك السابق. من فضلك، انتظر قبل إرسال واحد أخر.</String>
        <String xml:lang="th-TH">~r~เซิร์ฟเวอร์ยังคงประมวลผลคำขอก่อนหน้าของคุณ กรุณารอก่อนที่จะส่งอีก</String>
        <String xml:lang="id-ID">~r~Server ini masih memproses permintaan sebelumnya. Mohon tunggu, sebelum mengirimkan permintaan kembali.</String>
        <String xml:lang="hi-Latn">~r~Server abhi bhi aapka pehla request process kar raha hai. Ek aur request bhejne se pehle thoda wait karo.</String>
    </Entry>

    <Entry Id="entered_password_too_short">
        <String xml:lang="en-US">~r~The entered password is too short (min 8 characters). Operation canceled.</String>
        <String xml:lang="nl-NL">~r~Het ingevoerde wachtwoord is te kort (min 8 karakters). Operatie geannuleerd.</String>
        <String xml:lang="fr-FR">~r~Le mot de passe saisi est trop court (minimum 8 caractères). L'opération est annulée.</String>
        <String xml:lang="it-IT">~r~La password inserita è troppo corta (minimo 8 caratteri). Operazione annullata.</String>
        <String xml:lang="pl-PL">~r~Hasło jest za krótkie (minimum 8 znaków). Operacja anulowana.</String>
        <String xml:lang="es-ES">~r~La contraseña introducida es demasiado corta (mínimo 8 caracteres). Operación cancelada.</String>
        <String xml:lang="pt-BR">~r~A senha digitada é muito curta (mínimo de 8 caracteres). Operação cancelada.</String>
        <String xml:lang="de-DE">~r~Das eingegebene Passwort ist zu kurz (mindestens 8 Zeichen). Vorgang abgebrochen.</String>
        <String xml:lang="ar-001">~r~كلمة المرور التي تم إدخالها قصيرة جدًا (8 أحرف على الأقل). تم إلغاء العملية</String>
        <String xml:lang="th-TH">~r~รหัสผ่านที่ป้อนสั้นเกินไป (ขั้นต่ำ 8 ตัวอักษร) การดำเนินการถูกยกเลิก</String>
        <String xml:lang="id-ID">~r~Kata sandi yang anda masukkan terlalu pendek (min 8 karakter). Pengerjaan dibatalkan.</String>
        <String xml:lang="hi-Latn">~r~Enter kiya gaya password bahut chhota hai (minimum 8 characters). Operation cancel ho gaya hai.</String>
    </Entry>

    <Entry Id="entered_password_dont_match">
        <String xml:lang="en-US">~r~The entered passwords don't match. Operation canceled.</String>
        <String xml:lang="nl-NL">~r~De ingevoerde wachtwoorden zijn incorrect. Operatie geannuleerd.</String>
        <String xml:lang="fr-FR">~r~Les mots de passe saisis ne correspondent pas. L'opération est annulée.</String>
        <String xml:lang="it-IT">~r~Le password inserite non corrispondono. Operazione annullata.</String>
        <String xml:lang="pl-PL">~r~Hasła się nie zgadzają. Operacja anulowana.</String>
        <String xml:lang="es-ES">~r~Las contraseñas introducidas no coinciden. Operación cancelada.</String>
        <String xml:lang="pt-BR">~r~As senhas inseridas não correspondem. Operação cancelada.</String>
        <String xml:lang="de-DE">~r~Die eingegebenen Passwörter stimmen nicht überein. Vorgang abgebrochen.</String>
        <String xml:lang="ar-001">~r~كلمات المرور المدخلة غير متطابقة. تم إلغاء العملية.</String>
        <String xml:lang="th-TH">~r~รหัสผ่านที่ป้อนไม่ตรงกัน การดำเนินการถูกยกเลิก</String>
        <String xml:lang="id-ID">~r~Kata sandi yang anda masukkan tidak sesuai. Pengerjaan dibatalkan.</String>
        <String xml:lang="hi-Latn">~r~Enter kiye gaye passwords match nahi karte. Operation cancel ho gaya hai.</String>
    </Entry>

    <Entry Id="password_changed">
        <String xml:lang="en-US">Your ~b~password ~s~has been ~g~successfully changed~s~.</String>
        <String xml:lang="nl-NL">Je ~b~wachtwoord ~s~is ~g~succesvol aangepast~s~.</String>
        <String xml:lang="fr-FR">Ton ~b~mot de passe ~s~a été ~g~changé avec succès~s~.</String>
        <String xml:lang="it-IT">La tua ~b~password ~s~è stata ~g~cambiata con successo~s~.</String>
        <String xml:lang="pl-PL">Twoje ~b~hasło ~s~zostało ~g~pomyślnie zmienione~s~.</String>
        <String xml:lang="es-ES">Su ~b~contraseña ~s~ha sido ~g~cambiada con éxito~s~.</String>
        <String xml:lang="pt-BR">Sua ~b~senha ~s~foi ~g~alterada com sucesso~s~.</String>
        <String xml:lang="de-DE">Dein ~b~Passwort ~s~wurde ~g~erfolgreich geändert~s~.</String>
        <String xml:lang="ar-001">لقد تم ~g~تغيير بنجاح~s~ ~b~كلمة المرور~s~.</String>
        <String xml:lang="th-TH">~b~รหัสผ่าน ~s~ของคุณได้ถูกเปลี่ยน ~g~เรียบร้อยแล้ว~s~</String>
        <String xml:lang="id-ID">~b~Kata sandi anda ~s~sudah ~g~berhasil diganti~s~.</String>
        <String xml:lang="hi-Latn">Aapka ~b~password ~s~ho chuka hai ~g~successfully change~s~.</String>
    </Entry>

    <Entry Id="cant_do_while_fake_username">
        <String xml:lang="en-US">~r~You cannot do this while you're using a fake username.</String>
        <String xml:lang="nl-NL">~r~Je kan dit niet doen terwijl je een fake username gebruikt.</String>
        <String xml:lang="fr-FR">~r~Tu ne peux pas faire cela lorsque tu utilises un faux nom d'utilisateur.</String>
        <String xml:lang="it-IT">~r~Non puoi farlo mentre stai usando un nome utente falso.</String>
        <String xml:lang="pl-PL">~r~Nie możesz tego zrobić gdy używasz fałszywego nicku.</String>
        <String xml:lang="es-ES">~r~No puedes hacer esto mientras estés usando un nombre de usuario falso.</String>
        <String xml:lang="pt-BR">~r~Não é possível fazer isso enquanto estiver usando um nome de usuário falso.</String>
        <String xml:lang="de-DE">~r~Du kannst das nicht tun, während du einen Fake-Username nutzt.</String>
        <String xml:lang="ar-001">~r~لا يمكنك القيام بذلك أثناء استخدام اسم مستخدم مزيف.</String>
        <String xml:lang="th-TH">~r~คุณไม่สามารถทำเช่นนี้ได้ในขณะที่คุณใช้ชื่อผู้ใช้ปลอม</String>
        <String xml:lang="id-ID">~r~Anda tidak dapat melakukan ini dengan menggunakan nama panggilan palsu</String>
        <String xml:lang="hi-Latn">~r~Aap fake username use karte hue ye nahi kar sakte.</String>
    </Entry>

    <Entry Id="cant_do_when_dead">
        <String xml:lang="en-US">~r~You can't do this when you are dead.</String>
        <String xml:lang="nl-NL">~r~Je kan dit niet doen wanneer je dood bent.</String>
        <String xml:lang="hi-Latn">~r~Jab aap mare hue ho tab aap ye nahi kar sakte..</String>
        <String xml:lang="fr-FR">~r~Tu ne peux pas faire ça quand tu es mort.</String>
        <String xml:lang="de-DE">~r~Du kannst das nicht tun, wenn du tot bist.</String>
        <String xml:lang="it-IT">~r~Non puoi fare questo quando sei morto.</String>
        <String xml:lang="id-ID">~r~Tidak dapat melakukan ini ketika kamu mati.</String>
    </Entry>

    <!-- {0} = Item name -->
    <Entry Id="cant_use_when_cuffed">
        <String xml:lang="en-US">~r~You can't use a {0} when you are cuffed.</String>
        <String xml:lang="nl-NL">~r~Je kan geen {0} gebruiken wanneer je geboeid bent.</String>
        <String xml:lang="hi-Latn">~r~Aap jab handcuffed ho tab aap {0} use nahi kar sakte.</String>
        <String xml:lang="fr-FR">~r~Tu ne peux pas utiliser un {0} lorsque tu es menotté.</String>
        <String xml:lang="de-DE">~r~Du kannst kein {0} nutzen, wenn du gefesselt bist.</String>
        <String xml:lang="it-IT">~r~Non puoi usare un {0} quando sei ammanettato.</String>
        <String xml:lang="id-ID">~r~Tidak dapat menggunakan {0} ketika kamu terborgol.</String>
    </Entry>

    <!-- {0} = Item name -->
    <Entry Id="cant_use_when_in_custody">
        <String xml:lang="en-US">~r~You can't use a {0} when you are in police custody.</String>
        <String xml:lang="nl-NL">~r~Je kan geen {0} gebruiken wanneer de politie je staande houdt.</String>
        <String xml:lang="fr-FR">~r~Tu ne peux pas utiliser un {0} lorsque tu es en état d'arrestation.</String>
        <String xml:lang="id-ID">~r~Kamu tidak dapat menggunakan {0} ketika sedang ditahan kepolisian.</String>
        <String xml:lang="it-IT">~r~Non puoi usare un {0} quando sei in custodia della polizia.</String>
        <String xml:lang="de-DE">~r~Du kannst kein {0} benutzen, wenn du dich in Polizeigewahrsam befindest.</String>
    </Entry>

    <!-- {0} = Item name (Membership, Name-change token, ...) -->
    <Entry Id="successfully_activated_item">
        <String xml:lang="en-US">You successfully activated your ~p~{0}~s~.</String>
        <String xml:lang="nl-NL">Je hebt met succes je ~p~{0}~s~ gebruikt.</String>
        <String xml:lang="fr-FR">Tu as réussi à activer ton ~p~{0}~s~.</String>
        <String xml:lang="it-IT">Hai attivato con successo il tuo ~p~{0}~s~.</String>
        <String xml:lang="pl-PL">Pomyślnie aktywowałeś swój ~p~{0}~s~.</String>
        <String xml:lang="es-ES">Ha activado correctamente su~p~{0}~s~.</String>
        <String xml:lang="pt-BR">Você ativou com sucesso seu~p~{0}~s~.</String>
        <String xml:lang="de-DE">Du hast dein ~p~{0} ~s~erfolgreich aktiviert.</String>
        <String xml:lang="ar-001">لقد قمت بتنشيط ~p~{0}~s~ بنجاح.</String>
        <String xml:lang="th-TH">คุณเปิดใช้งาน ~p~{0}~s~ สำเร็จแล้ว</String>
        <String xml:lang="id-ID">Anda telah berhasil mengaktifkan ~p~{0}~s~ anda.</String>
        <String xml:lang="hi-Latn">Tumne apna ~p~{0} ~s~successfully activate kar liya hai.</String>
    </Entry>

    <Entry Id="already_active_subscription">
        <String xml:lang="en-US">~r~You already have an active subscription. If you need help, open a support ticket on our Discord.</String>
        <String xml:lang="nl-NL">~r~Je hebt al een actieve subscriptie. Als je hulp nodig hebt, maak een support ticket in onze Discord.</String>
        <String xml:lang="fr-FR">~r~Tu as déjà un abonnement actif. Si tu as besoin d'aide, ouvre un ticket d'assistance sur notre Discord.</String>
        <String xml:lang="it-IT">~r~Hai già un abbonamento attivo. Se hai bisogno di aiuto, apri un support ticket sul nostro Discord.</String>
        <String xml:lang="pl-PL">~r~Masz już aktywną subskrypcję. Jeśli potrzebujesz pomocy, otwórz ticket w naszym Discordzie.</String>
        <String xml:lang="es-ES">~r~Ya tienes una suscripción activa. Si necesitas ayuda, abre un ticket de soporte en nuestro Discord..</String>
        <String xml:lang="pt-BR">~r~Você já tem uma assinatura ativa. Se precisar de ajuda, abra um tíquete de suporte em nosso Discord..</String>
        <String xml:lang="de-DE">~r~Du hast bereits ein aktives Abonnement. Falls du Hilfe benötigst, kannst du ein Ticket auf unserem Discord öffnen.</String>
        <String xml:lang="ar-001">~r~لديك اشتراك نشط بالفعل. إذا كنت بحاجة إلى مساعدة، فافتح تذكرة دعم على الديسكورد الخاص بنا.</String>
        <String xml:lang="th-TH">~r~คุณมีการสมัครใช้งานอยู่แล้ว หากคุณต้องการความช่วยเหลือ ให้เปิดตั๋วสนับสนุนบน Discord ของเรา</String>
        <String xml:lang="id-ID">~r~Anda sudah memiliki paket langganan yang aktif. Jika membutuhkan bantuan, silahkan buka support tiket di Discord kami.</String>
        <String xml:lang="hi-Latn">~r~Aapke paas already ek active subscription hai. Agar help chahiye toh hamare Discord pe support ticket kholo.</String>
    </Entry>

    <Entry Id="unable_deactivate_silver_membership">
        <String xml:lang="en-US">~r~Unable to deactivate your current Silver Membership to upgrade. If the error persists, please open a support ticket on our Discord.</String>
        <String xml:lang="nl-NL">~r~Niet gelukt om je Silver Membership te upgraden. Als deze error blijft voorkomen, maak alstublieft een support ticket in onze Discord.</String>
        <String xml:lang="fr-FR">~r~Impossible de désactiver ton abonnement Silver actuel pour le mettre à niveau. Si l'erreur persiste, merci d'ouvrir un ticket d'assistance sur notre Discord.</String>
        <String xml:lang="it-IT">~r~Impossibile disattivare la tua l'iscrizione all'abbonamento Silver per l'aggiornamento. Se l'errore persiste, apri un support ticket sul nostro Discord.</String>
        <String xml:lang="pl-PL">~r~Deaktywacja twego obecnego Srebrnego Członkostwa nie powiodła się. Jeśli błąd dalej będzie występował, otwórz ticket na naszym Discordzie.</String>
        <String xml:lang="es-ES">~r~No se ha podido desactivar la suscripción Silver actual para actualizarla. Si el error persiste, por favor abra un ticket de soporte en nuestro Discord.</String>
        <String xml:lang="pt-BR">~r~A assinatura Silver atual não pôde ser desativada para upgrade. Se o erro persistir, abra um tíquete de suporte em nosso Discord.</String>
        <String xml:lang="de-DE">~r~Du kannst deine aktuelle Silber-Mitgliedschaft nicht deaktivieren, um upzugraden. Falls dieser Fehler weiterhin auftritt öffne bitte ein Ticket auf unserem Discord.</String>
        <String xml:lang="ar-001">~r~غير قادر على إلغاء تنشيط عضويتك الفضية الحالية للترقية. إذا استمر الخطأ، يرجى فتح تذكرة دعم على الديسكورد الخاص بنا.</String>
        <String xml:lang="th-TH">~r~ไม่สามารถปิดการใช้งาน Silver Membership ปัจจุบันของคุณเพื่ออัปเกรดได้ หากข้อผิดพลาดยังคงอยู่ โปรดเปิดตั๋วสนับสนุนบน Discord ของเรา</String>
        <String xml:lang="id-ID">~r~Tidak dapat menonaktifkan paket langganan silver anda untuk peningkatan paket. Jika masih terjadi error, silahkan buka support tiket di Discord kami.</String>
        <String xml:lang="hi-Latn">~r~Aapke current Silver Membership ko upgrade karne mein problem aa rahi hai. Agar error aata rehta hai, toh Discord pe support ticket kholo.</String>
    </Entry>

    <Entry Id="visit_hospital_plastic_surgery">
        <String xml:lang="en-US">Visit a ~r~hospital ~s~to get a ~p~plastic surgery~s~.</String>
        <String xml:lang="nl-NL">Bezoek een ~r~ziekenhuis ~s~om ~p~plastische chirurgie~s~ te krijgen.</String>
        <String xml:lang="fr-FR">Visite un ~r~hôpital ~s~pour obtenir une ~p~chirurgie plastique~s~.</String>
        <String xml:lang="it-IT">Visita un ~r~ospedale ~s~per effetuare una ~p~chirurgia plastica~s~.</String>
        <String xml:lang="pl-PL">Odwiedź ~r~szpital ~s~aby wykonać ~p~operację plastyczną~s~.</String>
        <String xml:lang="es-ES">Visita un ~r~hospital ~s~para obtener una ~p~cirugía plástica~s~.</String>
        <String xml:lang="pt-BR">Visite um ~r~hospital ~s~para fazer uma ~p~cirurgia plástica~s~.</String>
        <String xml:lang="de-DE">Bersuche ein ~r~Krankenhaus ~s~um eine ~p~Schönheitsoperation ~s~vorzunehmen.</String>
        <String xml:lang="ar-001">قم بزيارة أحد ~r~المستشفيات ~s~لإجراء ~p~جراحة تجميلية~s~.</String>
        <String xml:lang="th-TH">เยี่ยมชม ~r~โรงพยาบาล ~s~เพื่อรับ ~p~ศัลยกรรมพลาสติก~s~</String>
        <String xml:lang="id-ID">Kunjungi ~r~rumah sakit ~s~untuk mendapatkan ~p~operasi plastik~s~.</String>
        <String xml:lang="hi-Latn">Visit kare ek ~r~hospital ~s~apni ~p~plastic surgery ~s~karwane ke liye.</String>
    </Entry>

    <Entry Id="operation_canceled">
        <String xml:lang="en-US">~r~Operation canceled.</String>
        <String xml:lang="nl-NL">~r~Operatie geannuleerd.</String>
        <String xml:lang="fr-FR">~r~Opération annulée.</String>
        <String xml:lang="it-IT">~r~Operazione annullata.</String>
        <String xml:lang="pl-PL">~r~Operacja anulowana.</String>
        <String xml:lang="es-ES">~r~Operación cancelada.</String>
        <String xml:lang="pt-BR">~r~Operação cancelada.</String>
        <String xml:lang="de-DE">~r~Vorgang wurde abgebrochen.</String>
        <String xml:lang="ar-001">~r~تم إلغاء العملية.</String>
        <String xml:lang="th-TH">~r~การดำเนินการถูกยกเลิก</String>
        <String xml:lang="id-ID">~r~Operasi dibatalkan.</String>
        <String xml:lang="hi-Latn">~r~Operation cancel ho gaya hai.</String>
    </Entry>

    <Entry Id="account_menu_change_username">
        <String xml:lang="en-US">Go back to the ~b~Account ~s~menu to change your username.</String>
        <String xml:lang="nl-NL">Ga terug naar het ~b~Account ~s~menu om je gebruikersnaam aan te passen.</String>
        <String xml:lang="fr-FR">Retourne dans le menu ~b~Compte ~s~pour changer ton nom d'utilisateur.</String>
        <String xml:lang="it-IT">Torna nel menu ~b~Account ~s~per cambiare il tuo nome utente.</String>
        <String xml:lang="pl-PL">Wróć do ~s~Menu ~b~Konta~s~ aby zmienić swój nick.</String>
        <String xml:lang="es-ES">Vuelve al menú de ~b~Cuenta ~s~para cambiar tu nombre de usuario.</String>
        <String xml:lang="pt-BR">Volte ao menu ~b~Account ~s~para alterar seu nome de usuário.</String>
        <String xml:lang="de-DE">Gehe zurück zum ~b~Account ~s~Menü, um deinen Nutzernamen zu ändern.</String>
        <String xml:lang="ar-001">ارجع إلى قائمة ~b~الحساب ~s~لتغيير اسم المستخدم الخاص بك.</String>
        <String xml:lang="th-TH">กลับไปที่เมนู ~b~บัญชี ~s~เพื่อเปลี่ยนชื่อผู้ใช้ของคุณ</String>
        <String xml:lang="id-ID">Kembali ke ~b~Akun ~s~menu untuk mengganti nama panggilan anda.</String>
        <String xml:lang="hi-Latn">Apna username change karne ke liye ~b~Account ~s~menu mein jaao.</String>
    </Entry>

    <Entry Id="item_cant_used">
        <String xml:lang="en-US">This kind of item ~r~cannot be used~s~.</String>
        <String xml:lang="nl-NL">Dit type item ~r~kan niet worden gebruikt~s~.</String>
        <String xml:lang="fr-FR">Ce type d'objet ~r~ne peut pas être utilisé~s~.</String>
        <String xml:lang="it-IT">Questo tipo di oggetto ~r~non può essere utilizzato~s~.</String>
        <String xml:lang="pl-PL">Przedmiot tego typu nie może ~r~zostać użyty~s~.</String>
        <String xml:lang="es-ES">Este tipo de artículo ~r~no se puede utilizar~s~.</String>
        <String xml:lang="pt-BR">Esse tipo de artigo ~r~não pode ser usado~s~.</String>
        <String xml:lang="de-DE">Diese Art von Items ~r~kann nicht benutzt werden~s~.</String>
        <String xml:lang="ar-001">هذا النوع من العناصر ~r~لا يمكن استخدامه~s~.</String>
        <String xml:lang="th-TH">ไอเทมประเภทนี้ ~r~ไม่สามารถใช้ได้~s~</String>
        <String xml:lang="id-ID">Item seperti ini ~r~tidak dapat digunakan~s~.</String>
        <String xml:lang="hi-Latn">Ye item ~r~use nahi ~s~kiya ja sakta.</String>
    </Entry>

    <Entry Id="username_change_cooldown">
        <String xml:lang="en-US">You need to ~r~wait ~s~before changing your ~b~username ~s~again.</String>
        <String xml:lang="nl-NL">Je moet nog even ~r~wachten ~s~voordat je opnieuw je ~b~gebruikersnaam ~s~weer kan aanpassen.</String>
        <String xml:lang="fr-FR">Tu dois ~r~attendre ~s~avant de changer ton ~b~nom d'utilisateur ~s~de nouveau.</String>
        <String xml:lang="it-IT">Devi ~r~aspettare ~s~prima di cambiare di nuovo il tuo ~b~nome utente~s~.</String>
        <String xml:lang="pl-PL">Musisz ~r~poczekać ~s~zanim ponownie zmienisz swój ~b~nick~s~.</String>
        <String xml:lang="es-ES">Tienes que ~r~esperar ~s~antes de cambiar tu ~b~nombre de usuario ~s~de nuevo.</String>
        <String xml:lang="pt-BR">Você deve ~r~esperar ~s~antes de alterar seu ~b~nome de usuário ~s~novamente.</String>
        <String xml:lang="de-DE">Du musst ~r~warten~s~, bevor du deinen ~b~Nutzernamen ~s~erneut ändern kannst.</String>
        <String xml:lang="ar-001">أنت بحاجة إلى ~r~الأنتظار ~s~قبل تغيير ~b~اسم المستخدم ~s~الخاص بك مرة أخرى.</String>
        <String xml:lang="th-TH">คุณต้อง ~r~รอ ~s~ก่อนที่จะเปลี่ยน ~b~ชื่อผู้ใช้ ~s~อีกครั้ง</String>
        <String xml:lang="id-ID">Anda harus ~r~menunggu ~s~sebelum mengganti ~b~nama panggilan anda ~s~lagi.</String>
        <String xml:lang="hi-Latn">Tumhe apna ~b~username ~s~dobara change karne se pehle thoda ~r~wait ~s~karna hoga.</String>
    </Entry>

    <!-- {0} = New username -->
    <Entry Id="username_new_already_taken">
        <String xml:lang="en-US">The name ~b~{0} ~s~is already taken.</String>
        <String xml:lang="nl-NL">De naam ~b~{0} ~s~is al in gebruik.</String>
        <String xml:lang="fr-FR">Le nom ~b~{0} ~s~est déjà pris.</String>
        <String xml:lang="it-IT">Il nome ~b~{0} ~s~è già stato scelto.</String>
        <String xml:lang="pl-PL">Nick ~b~{0} ~s~jest już zajęty.</String>
        <String xml:lang="es-ES">El nombre ~b~{0} ~s~ya está tomado.</String>
        <String xml:lang="pt-BR">O nome ~b~{0} ~s~já está sendo usado.</String>
        <String xml:lang="de-DE">Der Name ~b~{0} ~s~wird bereits verwendet.</String>
        <String xml:lang="ar-001">الاسم ~b~{0} ~s~مأخوذ بالفعل.</String>
        <String xml:lang="th-TH">ชื่อ ~b~{0} ~s~ถูกใช้ไปแล้ว</String>
        <String xml:lang="id-ID">Nama ini ~b~{0} ~s~sudah dipakai.</String>
        <String xml:lang="hi-Latn">Naam ~b~{0} ~s~pehle se hi liya gaya hai.</String>
    </Entry>

    <!-- {0} = Discord -->
    <Entry Id="staff_name_change">
        <String xml:lang="en-US">~g~Staff members ~s~must contact an admin or manager for a ~b~name change~s~. The admin must make sure that the in-game name matches the name on {0} and is not obscene or vulgar.</String>
        <String xml:lang="nl-NL">~g~Staffleden ~s~moeten een admin of manager contacteren voor een ~b~naamswijziging~s~. De admin moet checken dat de in-game name matcht met de naam op {0} en dat de naam niet onzedelijk of grof is.</String>
        <String xml:lang="fr-FR">~g~Les membres du staff ~s~doivent contacter un administrateur ou un responsable pour un ~b~changement de nom~s~. L'administrateur doit s'assurer que le nom dans le jeu correspond au nom sur {0} et qu'il n'est pas obscène ou vulgaire.</String>
        <String xml:lang="it-IT">~g~I membri dello staff ~s~devono contattare un admin o un manager per ~b~cambiare il nome~s~. L'admin deve assicurarsi che il nome in gioco corrisponda al nome su {0} e che non sia osceno o volgare.</String>
        <String xml:lang="pl-PL">~g~Staff musi skontaktować się z adminem lub managerem dla ~b~zmiany nicku~s~. Admin musi się upewnić że nick w grze jest taki sam jak w {0} i nie jest wulgarny lub nieodpowiedni.</String>
        <String xml:lang="es-ES">~g~Los miembros del staff ~s~deben contactar con un admin o manager para un ~b~cambio de nombre~s~. El administrador debe asegurarse de que el nombre en el juego coincide con el nombre en {0} y no es obsceno o vulgar.</String>
        <String xml:lang="pt-BR">~g~Os membros da equipe ~s~devem entrar em contato com um administrador ou gerente para uma ~b~alteração de nome~s~. O administrador deve garantir que o nome no jogo corresponda ao nome em {0} e não seja obsceno ou vulgar.</String>
        <String xml:lang="de-DE">~g~Teammitglieder müssen einen Admin oder Manager kontaktieren, bevor sie ihren ~b~Namen ändern~s~. Der Admin muss sicherstellen, dass der Ingame-Name mit dem Namen auf {0} übereinstimmt und nicht obszön oder vulgär ist.</String>
        <String xml:lang="ar-001">~g~يجب على أعضاء فريق العمل ~s~الاتصال بالمسؤول أو المدير لإجراء ~b~تغيير الاسم~s~. يجب على المسؤول التأكد من أن الاسم الموجود في اللعبة يطابق الاسم الموجود في {0} وأنه ليس فاحشًا أو مبتذلاً.</String>
        <String xml:lang="th-TH">~g~พนักงาน ~s~ต้องติดต่อผู้ดูแลระบบหรือผู้จัดการเพื่อขอ ~b~การเปลี่ยนชื่อ~s~ ผู้ดูแลระบบต้องตรวจสอบให้แน่ใจว่าชื่อในเกมตรงกับชื่อบน {0} และไม่ลามกอนาจารหรือหยาบคาย</String>
        <String xml:lang="id-ID">~g~Member staf ~s~harus menghubungi admin atau manager untuk ~b~mengganti nama~s~. Admin harus memastikan bahwa nama didalam game sama dengan {0} dan tidak menggunakan kata kata cabul dan vulgar.</String>
        <String xml:lang="hi-Latn">~g~Staff members ~s~ko ~b~name change ~s~ke liye admin ya manager se contact karna hoga. Admin ko yeh ensure karna hoga ki in-game naam {0} ke naam se match karta hai aur obscene ya vulgar nahi hai.</String>
    </Entry>

    <Entry Id="entered_code_incorrect">
        <String xml:lang="en-US">~r~The code you entered is incorrect.</String>
        <String xml:lang="nl-NL">~r~De ingevoerde code is incorrect.</String>
        <String xml:lang="fr-FR">~r~Le code que tu as entré est incorrect.</String>
        <String xml:lang="it-IT">~r~Il codice che hai inserito non è corretto.</String>
        <String xml:lang="pl-PL">~r~Kod który wpisałeś jest nieprawidłowy.</String>
        <String xml:lang="es-ES">~r~El código introducido es incorrecto.</String>
        <String xml:lang="pt-BR">~r~O código inserido está incorreto.</String>
        <String xml:lang="de-DE">~r~Der eingegebene Code ist nicht vollständig.</String>
        <String xml:lang="ar-001">~r~الرمز الذي أدخلته غير صحيح.</String>
        <String xml:lang="th-TH">~r~รหัสที่คุณป้อนไม่ถูกต้อง</String>
        <String xml:lang="id-ID">~r~Kode yang anda masukkan salah.</String>
        <String xml:lang="hi-Latn">~r~Aapne jo code enter kiya hai wo galat hai.</String>
    </Entry>

    <Entry Id="entered_code_expired">
        <String xml:lang="en-US">~r~The code has expired.</String>
        <String xml:lang="nl-NL">~r~De code is verlopen.</String>
        <String xml:lang="fr-FR">~r~Le code a expiré.</String>
        <String xml:lang="it-IT">~r~Il codice è scaduto.</String>
        <String xml:lang="pl-PL">~r~Kod wygasł.</String>
        <String xml:lang="es-ES">~r~TEl código ha caducado.</String>
        <String xml:lang="pt-BR">~r~O código expirou.</String>
        <String xml:lang="de-DE">~r~Der Code ist abgelaufen.</String>
        <String xml:lang="ar-001">~r~لقد انتهت صلاحية الرمز.</String>
        <String xml:lang="th-TH">~r~รหัสหมดอายุแล้ว</String>
        <String xml:lang="id-ID">~r~Kode sudah kedaluwarsa.</String>
        <String xml:lang="hi-Latn">~r~Code expire ho gaya hai.</String>
    </Entry>

    <!-- {0} = Amount -->
    <!-- {1} = Item -->
    <!-- {2} = User's name -->
    <Entry Id="successfully_transferred">
        <String xml:lang="en-US">You successfully transferred {0} ~p~{1} ~s~to ~y~{2}~s~.</String>
        <String xml:lang="nl-NL">Je hebt succesvol {0} ~p~{1} ~s~overgedragen aan ~y~{2}~s~.</String>
        <String xml:lang="fr-FR">Tu as transféré avec succès {0} ~p~{1} ~s~à ~y~{2}~s~.</String>
        <String xml:lang="it-IT">Hai trasferito con successo {0} ~p~{1} ~s~a ~y~{2}~s~.</String>
        <String xml:lang="pl-PL">Pomyślnie przekazałeś {0} ~p~{1} ~s~do ~y~{2}~s~.</String>
        <String xml:lang="es-ES">Has transferido con éxito {0} ~p~{1} ~s~a ~y~{2}~s~.</String>
        <String xml:lang="pt-BR">Você transferiu com sucesso {0} ~p~{1} ~s~a ~y~{2}~s~.</String>
        <String xml:lang="de-DE">Du hast {0} ~p~{1} ~s~erfolgreich zu ~y~{2}~s~ übertragen.</String>
        <String xml:lang="ar-001">لقد نجحت في نقل {0} ~p~{1} ~s~إلى ~y~{2}~s~.</String>
        <String xml:lang="th-TH">คุณโอน {0} ~p~{1} ~s~to ~y~{2}~s~ สำเร็จแล้ว</String>
        <String xml:lang="id-ID">Anda berhasil mengirimkan {0} ~p~{1} ~s~kepada ~y~{2}~s~.</String>
        <String xml:lang="hi-Latn">Tumne successfully {0} ~p~{1} ~s~ko ~y~{2} ~s~ko transfer kar diya hai.</String>
    </Entry>

    <Entry Id="unable_to_find_player">
        <String xml:lang="en-US">~r~The server is unable to find the specified player.</String>
        <String xml:lang="nl-NL">~r~De server kan de opgegeven speler niet vinden.</String>
        <String xml:lang="fr-FR">~r~Le serveur ne parvient pas à trouver le joueur spécifié.</String>
        <String xml:lang="it-IT">~r~Il server non ha potuto trovare il giocatore specificato.</String>
        <String xml:lang="pl-PL">~r~Serwer nie mógł znaleść podanego gracza.</String>
        <String xml:lang="es-ES">~r~El servidor no puede encontrar al jugador especificado.</String>
        <String xml:lang="pt-BR">~r~O servidor não consegue encontrar o jogador especificado.</String>
        <String xml:lang="de-DE">~r~Der Server ist nicht in der Lage, diesen bestimmten Spieler zu finden.</String>
        <String xml:lang="ar-001">~r~السيرفر غير قادر على العثور على اللاعب المحدد.</String>
        <String xml:lang="th-TH">~r~เซิร์ฟเวอร์ไม่พบผู้เล่นที่ระบุ</String>
        <String xml:lang="id-ID">~r~Server tidak dapat menemukan player yang dituju.</String>
        <String xml:lang="hi-Latn">~r~Server bataye gaye player ko dhund nahi paa raha hai.</String>
    </Entry>

    <Entry Id="cant_send_gift_yourself">
        <String xml:lang="en-US">~r~You can't send a gift to yourself.</String>
        <String xml:lang="nl-NL">~r~Je kan geen gift aan jezelf geven.</String>
        <String xml:lang="fr-FR">~r~Tu ne peux pas t'envoyer un cadeau à toi-même.</String>
        <String xml:lang="it-IT">~r~Non puoi inviare un regalo a te stesso.</String>
        <String xml:lang="pl-PL">~r~Nie możesz wysłać sobie prezentu.</String>
        <String xml:lang="es-ES">~r~No puedes enviarte un regalo a ti mismo.</String>
        <String xml:lang="pt-BR">~r~Não é possível enviar um presente para você mesmo.</String>
        <String xml:lang="de-DE">~r~Du kannst dir selbst keine Geschenke schicken.</String>
        <String xml:lang="ar-001">~r~لا يمكنك إرسال هدية لنفسك.</String>
        <String xml:lang="th-TH">~r~คุณไม่สามารถส่งของขวัญให้ตัวเองได้</String>
        <String xml:lang="id-ID">~r~Anda tidak dapat mengirimkan hadiah kepada diri anda sendiri.</String>
        <String xml:lang="hi-Latn">~r~Tum apne aap ko gift nahi kar sakte.</String>
    </Entry>

    <Entry Id="too_far_from_player">
        <String xml:lang="en-US">You're ~r~too far ~s~from the player!</String>
        <String xml:lang="nl-NL">Je bent ~r~te ver weg ~s~van de speler!</String>
        <String xml:lang="fr-FR">Tu es ~r~trop loin ~s~du joueur!</String>
        <String xml:lang="it-IT">Sei ~r~troppo lontano ~s~dal giocatore!</String>
        <String xml:lang="pl-PL">Jesteś ~r~za daleko ~s~od gracza!</String>
        <String xml:lang="es-ES">¡Estás ~r~demasiado ~s~lejos del jugador!</String>
        <String xml:lang="pt-BR">Você está ~r~muito longe ~s~do jogador!</String>
        <String xml:lang="de-DE">Du bist ~r~zu weit ~s~von diesem Spieler ~r~sentfernt~s~!</String>
        <String xml:lang="ar-001">أنت ~r~بعيد جدًا ~s~عن اللاعب!</String>
        <String xml:lang="th-TH">คุณ ~r~ไกลเกินไป ~s~จากผู้เล่น!</String>
        <String xml:lang="id-ID">Anda ~r~terlalu jauh ~s~dari player tersebut!</String>
        <String xml:lang="hi-Latn">Tum player se ~r~bahut door ~s~ho!</String>
    </Entry>

    <Entry Id="too_far_from_recipient">
        <String xml:lang="en-US">You are ~r~too far ~s~from the recipient.</String>
        <String xml:lang="nl-NL">Je bent ~r~te ver weg ~s~van de ontvanger.</String>
        <String xml:lang="fr-FR">Tu es ~r~trop loin ~s~du destinataire.</String>
        <String xml:lang="it-IT">Sei ~r~troppo lontano ~s~dal destinatario.</String>
        <String xml:lang="pl-PL">Jesteś ~r~za daleko ~s~od odbiorcy!</String>
        <String xml:lang="es-ES">Estás ~r~demasiado lejos ~s~del destinatario.</String>
        <String xml:lang="pt-BR">Você está ~r~muito longe do ~s~do destinatário.</String>
        <String xml:lang="de-DE">Du bist ~r~zu weit~s~ von dem Empfänger ~r~entfernt~s~.</String>
        <String xml:lang="ar-001">أنت ~r~بعيد جدًا ~s~عن المستلم.</String>
        <String xml:lang="th-TH">คุณอยู่ ~r~~s~จากผู้รับมากเกินไป</String>
        <String xml:lang="id-ID">Anda ~r~terlalu jauh ~s~dari penerima.</String>
        <String xml:lang="hi-Latn">Tum recipient se ~r~bahut ~s~door ho.</String>
    </Entry>

    <!-- {0} = Max-Amount -->
    <Entry Id="player_only_send_at_a_time">
        <String xml:lang="en-US">You can only send ~r~{0} ~s~at a time.</String>
        <String xml:lang="nl-NL">Je kan maar ~r~{0} ~s~tegelijk sturen.</String>
        <String xml:lang="fr-FR">Tu ne peux envoyer que ~r~{0} ~s~à la fois.</String>
        <String xml:lang="it-IT">Puoi inviarne solo ~r~{0} ~s~alla volta.</String>
        <String xml:lang="pl-PL">Możesz tylko wysłać ~r~{0} ~s~na raz.</String>
        <String xml:lang="es-ES">Sólo puede enviar ~r~{0} ~s~a la vez.</String>
        <String xml:lang="pt-BR">Só pode enviar ~r~{0} ~s~de cada vez.</String>
        <String xml:lang="de-DE">Du kannst nur ~r~{0} ~s~zur gleichen Zeit senden.</String>
        <String xml:lang="ar-001">يمكنك فقط إرسال ~r~{0} ~s~في المرة الواحدة.</String>
        <String xml:lang="th-TH">คุณสามารถส่งได้ครั้งละ ~r~{0} ~s~เท่านั้น</String>
        <String xml:lang="id-ID">Anda hanya dapat mengirimkan ~r~{0} ~s~dalam satu waktu.</String>
        <String xml:lang="hi-Latn">Aap ek baar mein sirf ~r~{0} ~s~bhej sakte ho.</String>
    </Entry>

    <!-- {0} = Player -->
    <!-- {1} = Amount money -->
    <Entry Id="you_gave_currency">
        <String xml:lang="en-US">You gave {0} ~r~{1}~s~.</String>
        <String xml:lang="nl-NL">Je geeft {0} ~r~{1}~s~.</String>
        <String xml:lang="fr-FR">Tu as donné à {0} ~r~{1}~s~.</String>
        <String xml:lang="it-IT">Hai dato a {0} ~r~{1}~s~.</String>
        <String xml:lang="pl-PL">Przekazałeś {0} ~r~{1}~s~.</String>
        <String xml:lang="es-ES">Le diste a {0} ~r~{1}~s~.</String>
        <String xml:lang="pt-BR">Você deu a {0} ~r~{1}~s~.</String>
        <String xml:lang="de-DE">Du hast {0} ~r~{1}~s~ gegeben.</String>
        <String xml:lang="ar-001">لقد أعطيت {0} ~r~{1}~s~.</String>
        <String xml:lang="th-TH">คุณให้ {0} ~r~{1}~s~</String>
        <String xml:lang="id-ID">Anda memberikan {0} ~r~{1}~s~.</String>
        <String xml:lang="hi-Latn">Aapne {0} ko ~r~{1} ~s~diya.</String>
    </Entry>

    <Entry Id="amount_entered_invalid">
        <String xml:lang="en-US">The amount you entered is ~r~invalid~s~!</String>
        <String xml:lang="nl-NL">Het aantal dat je hebt ingevoerd is ~r~ongeldig~s~!</String>
        <String xml:lang="fr-FR">Le montant que tu as saisi est ~r~invalide~s~!</String>
        <String xml:lang="it-IT">La quantità che hai inserito ~r~non è valida~s~!</String>
        <String xml:lang="pl-PL">Podana wartość jest ~r~nieprawidłowa~s~!</String>
        <String xml:lang="es-ES">La cantidad que ha introducido ~r~no es válida~s~!</String>
        <String xml:lang="pt-BR">A quantidade que você inseriu ~r~não é válida~s~!</String>
        <String xml:lang="de-DE">Der Betrag, den du eingegeben hast, ist ~r~ungültig~s~.</String>
        <String xml:lang="ar-001">المبلغ الذي أدخلته ~r~غير صالح~s~!</String>
        <String xml:lang="th-TH">จำนวนเงินที่คุณป้อนคือ ~r~invalid~s~!</String>
        <String xml:lang="id-ID">Jumlah yang anda masukan ~r~tidak valid~s~!</String>
        <String xml:lang="hi-Latn">Aapne jo amount enter kiya hai wo ~r~invalid ~s~hai!</String>
    </Entry>

    <Entry Id="recipient_no_longer_online">
        <String xml:lang="en-US">The recipient is ~r~no longer online~s~.</String>
        <String xml:lang="nl-NL">De ontvanger is ~r~niet meer online~s~.</String>
        <String xml:lang="fr-FR">Le destinataire n'est ~r~plus en ligne~s~.</String>
        <String xml:lang="it-IT">Il destinatario non è ~r~più online~s~.</String>
        <String xml:lang="pl-PL">Odbiorca ~r~nie jest już online~s~.</String>
        <String xml:lang="es-ES">El destinatario ya ~r~no está conectado~s~.</String>
        <String xml:lang="pt-BR">O destinatário ~r~não está mais on-line~s~.</String>
        <String xml:lang="de-DE">Der Empfänger ist ~r~nicht länger online~s~.</String>
        <String xml:lang="ar-001">المستلم ~r~لم يعد متصلاً~s~.</String>
        <String xml:lang="th-TH">ผู้รับ ~r~ไม่ออนไลน์แล้ว~s~</String>
        <String xml:lang="id-ID">Penerima sudah ~r~tidak online~s~.</String>
        <String xml:lang="hi-Latn">Recipient ab ~r~online nahi ~s~hai.</String>
    </Entry>

    <Entry Id="dont_have_required_level_transfer_money">
        <String xml:lang="en-US">You don't have the ~r~required level ~s~to transfer money to other players.</String>
        <String xml:lang="nl-NL">Je hebt niet het ~r~vereiste level ~s~om geld over te schrijven naar andere spelers.</String>
        <String xml:lang="fr-FR">Tu n'as pas le ~r~niveau requis ~s~pour transférer de l'argent à d'autres joueurs.</String>
        <String xml:lang="it-IT">Non hai il ~r~livello richiesto ~s~per trasferire denaro ad altri giocatori.</String>
        <String xml:lang="pl-PL">Nie masz ~r~wymaganego poziomu ~s~do przekazywania pieniędzy graczom.</String>
        <String xml:lang="es-ES">No tienes el nivel ~r~necesario ~s~para transferir dinero a otros jugadores.</String>
        <String xml:lang="pt-BR">Você não tem o nível ~r~necessário ~s~para transferir dinheiro para outros jogadores.</String>
        <String xml:lang="de-DE">Du besitzt nicht das ~r~benötigte Level~s~, um Geld an andere Spieler zu übergeben.</String>
        <String xml:lang="ar-001">ليس لديك ~r~المستوى المطلوب ~s~لتحويل الأموال إلى لاعبين آخرين.</String>
        <String xml:lang="th-TH">คุณไม่มีระดับ ~r~ที่ต้องการ ~s~ในการโอนเงินให้กับผู้เล่นอื่น</String>
        <String xml:lang="id-ID">Anda tidak memenuhi ~r~syarat level ~s~untuk mengirimkan uang kepada pemain lain.</String>
        <String xml:lang="hi-Latn">Aapke paas dusre players ko paise transfer karne ke liye ~r~required level ~s~nahi hai.</String>
    </Entry>

    <Entry Id="sent_too_much_money_another_session">
        <String xml:lang="en-US">You sent ~r~too much money~s~. Please, retry in ~r~another session~s~.</String>
        <String xml:lang="nl-NL">Je hebt ~r~te veel geld~s~ verstuurd. Probeer het alstublieft opnieuw in een ~r~andere sessie~s~.</String>
        <String xml:lang="fr-FR">Tu as envoyé ~r~trop d'argent~s~. Merci de réessayer dans ~r~une autre session~s~.</String>
        <String xml:lang="it-IT">Hai inviato ~r~troppo denaro~s~. Per favore, riprova in ~r~un'altra sessione~s~.</String>
        <String xml:lang="pl-PL">Wysłałeś ~r~za dużo pieniędzy~s~. Proszę, spróbuj w ~r~innej sesji~s~.</String>
        <String xml:lang="es-ES">Usted envió ~r~demasiado dinero~s~. Por favor, vuelva a intentarlo en ~r~otra sesión~s~.</String>
        <String xml:lang="pt-BR">Você enviou ~r~muito dinheiro~s~. Tente novamente em ~r~outra sessão~s~.</String>
        <String xml:lang="de-DE">Du hast ~r~zu viel Geld ~s~verschickt. Bitte versuche es in einer ~r~anderen Spielsitzung ~s~erneut.</String>
        <String xml:lang="ar-001">لقد أرسلت ~r~الكثير من المال~s~. من فضلك، أعد المحاولة في ~r~جلسة أخرى~s~.</String>
        <String xml:lang="th-TH">คุณส่ง ~r~เงินมากเกินไป~s~ โปรดลองอีกครั้งใน ~r~เซสชันอื่น~s~</String>
        <String xml:lang="id-ID">properti</String>
        <String xml:lang="hi-Latn">Aapne ~r~bahut zyada paise ~s~bheje hain. Please, ~r~doosre session ~s~mein retry karo.</String>
    </Entry>

    <Entry Id="sending_money_too_fast">
        <String xml:lang="en-US">You are sending ~r~money too fast~s~. Please, ~r~wait ~s~before sending money again.</String>
        <String xml:lang="nl-NL">Je verzendt ~r~geld te snel~s~. ~r~Wacht ~s~voordat je opnieuw geld verzendt.</String>
        <String xml:lang="fr-FR">Tu envoies de ~r~l'argent trop vite~s~. Merci d'~r~attendre ~s~avant d'envoyer à nouveau de l'argent.</String>
        <String xml:lang="it-IT">Stai inviando ~r~denaro troppo velocemente~s~. Per favore, ~r~aspetta~s~ prima di inviare denaro di nuovo.</String>
        <String xml:lang="pl-PL">Wysyłasz ~r~pieniądze za szybko~s~. Proszę, ~r~poczekaj ~s~zanim wyślesz pieniądze ponownie.</String>
        <String xml:lang="es-ES">Está enviando ~r~dinero demasiado rápido~s~. Por favor, ~r~espera ~s~antes de volver a enviar dinero.</String>
        <String xml:lang="pt-BR">Você enviou ~r~muito dinheiro~s~. Tente novamente em outra sessão.</String>
        <String xml:lang="de-DE">Du sendest das ~r~Geld zu schnell~s~. Bite ~r~warte~s~, bevor du erneut Geld sendest.</String>
        <String xml:lang="ar-001">أنت ترسل ~r~الأموال بسرعة كبيرة~s~. من فضلك ~r~انتظر~s~قبل إرسال الأموال مرة أخرى.</String>
        <String xml:lang="th-TH">คุณกำลังส่ง ~r~เงินเร็วเกินไป~s~ กรุณา ~r~รอ ~s~ก่อนที่จะส่งเงินอีกครั้ง</String>
        <String xml:lang="id-ID">Anda mengirimkan ~r~uang terlalu cepat~s~. Mohon, ~r~tunggu ~s~sebelum mengirimkan uang lagi.</String>
        <String xml:lang="hi-Latn">Aap ~r~paise bahut tezi ~s~se bhej rahe ho. Please, dobara paise bhejne se pehle thoda ~r~wait ~s~karo.</String>
    </Entry>

    <Entry Id="player_received_too_much_money">
        <String xml:lang="en-US">This player has received ~r~too much money~s~. Please, try again ~r~later~s~.</String>
        <String xml:lang="nl-NL">Deze speler heeft ~r~te veel geld~s~ ontvangen. Probeer het ~r~later~s~ opnieuw.</String>
        <String xml:lang="fr-FR">Ce joueur a reçu ~r~trop d'argent~s~. Merci de réessayer ~r~plus tard~s~.</String>
        <String xml:lang="it-IT">Questo giocatore ha ricevuto ~r~troppo denaro~s~. Per favore, prova ~r~più tardi~s~.</String>
        <String xml:lang="pl-PL">Ten gracz otrzymał ~r~za dużo pieniędzy~s~. Proszę, spróbuj ponownie ~r~później~s~.</String>
        <String xml:lang="es-ES">Este jugador ha recibido ~r~demasiado dinero~s~. Por favor, inténtelo de nuevo ~r~más tarde~s~.</String>
        <String xml:lang="pt-BR">Este jogador recebeu ~r~muito dinheiro~s~. Por favor, tente novamente ~r~mais tarde~s~.</String>
        <String xml:lang="de-DE">Dieser Spieler hat ~r~zu viel Geld ~s~erhalten. Bitte versuche es ~r~später erneut~s~.</String>
        <String xml:lang="ar-001">لقد تلقى هذا اللاعب ~r~الكثير من المال~s~. من فضلك، حاول مرة أخرى ~r~لاحقًا~s~.</String>
        <String xml:lang="th-TH">ผู้เล่นรายนี้ได้รับ ~r~เงินมากเกินไป~s~ กรุณาลองอีกครั้ง ~r~ภายหลัง~s~</String>
        <String xml:lang="id-ID">Pemain ini menerima ~r~terlalu banyak uang~s~. Mohon, untuk mencoba lagi ~r~nanti~s~.</String>
        <String xml:lang="hi-Latn">Iss player ne ~r~bahut zyada paise ~s~receive kiye hain. Please, ~r~baad mein ~s~phir se try karo.</String>
    </Entry>

    <Entry Id="player_received_money_recently">
        <String xml:lang="en-US">This player has ~r~recently ~s~received money. Please, try again ~r~later~s~.</String>
        <String xml:lang="nl-NL">Deze speler heeft ~r~recent ~s~al geld ontvangen. Probeer het ~r~later~s~ opnieuw.</String>
        <String xml:lang="fr-FR">Ce joueur a ~r~récemment ~s~reçu de l'argent. Merci de réessayer ~r~plus tard~s~.</String>
        <String xml:lang="it-IT">Questo giocatore ha ~r~recentemente ~s~ricevuto denaro. Per favore, prova ~r~più tardi~s~.</String>
        <String xml:lang="pl-PL">Ten gracz otrzymał ~r~przed chwilą ~s~pieniądze. Proszę, spróbuj ponownie ~r~później~s~.</String>
        <String xml:lang="es-ES">Este jugador ha ~r~recientemente ~s~recibido dinero. Por favor, inténtelo de nuevo ~r~más tarde~s~.</String>
        <String xml:lang="pt-BR">Este jogador ~r~recebeu dinheiro recentemente~s~. Por favor, tente novamente ~r~mais tarde~s~.</String>
        <String xml:lang="de-DE">Dieser Spieler hat ~r~vor Kurzem ~s~Geld erhalten. Bitte warte versuche es ~r~später erneut~s~.</String>
        <String xml:lang="ar-001">لقد تلقى هذا اللاعب أموالاً ~r~مؤخرًا~s~ من فضلك، حاول مرة أخرى ~r~لاحقًا~s~.</String>
        <String xml:lang="th-TH">ผู้เล่นรายนี้มี ~r~เมื่อเร็วๆ นี้ ~s~ได้รับเงิน กรุณาลองอีกครั้ง ~r~ภายหลัง~s~</String>
        <String xml:lang="id-ID">Pemain ini ~r~baru saja ~s~menerima uang. Mohon, untuk mencoba lagi ~r~nanti~s~.</String>
        <String xml:lang="hi-Latn">Iss player ne ~r~abhi haal hi mein ~s~paise receive kiye hain. Please, ~r~baad mein ~s~phir se try karo.</String>
    </Entry>

    <Entry Id="dont_have_vehicle_with_plate">
        <String xml:lang="en-US">~r~You don't have a vehicle with that license plate.</String>
        <String xml:lang="nl-NL">~r~Je hebt geen voertuig met dat kentekenplaat.</String>
        <String xml:lang="fr-FR">~r~Tu n'as pas de véhicule avec cette plaque d'immatriculation.</String>
        <String xml:lang="it-IT">~r~Non possiedi un veicolo con quella targa.</String>
        <String xml:lang="pl-PL">~r~Nie masz pojazdu z tą tablicą rejestracyjną.</String>
        <String xml:lang="es-ES">~r~Usted no tiene un vehículo con esa matrícula.</String>
        <String xml:lang="pt-BR">~r~Você não tem um veículo com esse registro.</String>
        <String xml:lang="de-DE">~r~Du hast kein Fahrzeug mit diesem Kennzeichen.</String>
        <String xml:lang="ar-001">~r~ليس لديك سيارة تحمل لوحة الترخيص تلك.</String>
        <String xml:lang="th-TH">~r~คุณไม่มีรถที่มีป้ายทะเบียนนั้น</String>
        <String xml:lang="id-ID">~r~Anda tidak memiliki kendaraan dengan plat nomer itu.</String>
        <String xml:lang="hi-Latn">~r~Aapke paas us license plate wale vehicle nahi hai.</String>
    </Entry>

    <!-- {0} = vehicle_recalled_valid_name or vehicle_recalled_invalid_name -->
    <Entry Id="vehicle_recalled">
        <String xml:lang="en-US">{0} ~s~has been officially ~r~recalled ~s~by CnR V. You can sell this vehicle for the ~g~FULL ~s~original price below.</String>
        <String xml:lang="nl-NL">{0} ~s~is officieel ~r~teruggeroepen ~s~door CnR V. Je kan dit voertuig verkopen voor de ~g~VOLLEDIGE ~s~originele prijs hieronder.</String>
        <String xml:lang="fr-FR">{0} ~s~a été officiellement ~r~rappelé ~s~par CnR V. Tu peux vendre ce véhicule au prix ~g~TOTAL ~s~d'origine ci-dessous.</String>
        <String xml:lang="it-IT">{0} ~s~è stato ufficialmente ~r~richiamato ~s~da CnR V. Puoi vendere questo veicolo per il prezzo ~g~ORIGINALE COMPLETO~s~ qui sotto.</String>
        <String xml:lang="pl-PL">{0} ~s~został ~r~wycofany ~s~przez CnR V. Możesz sprzedać ten pojazd za ~g~PEŁNĄ ~s~oryginalną cenę poniżej.</String>
        <String xml:lang="es-ES">{0} ~s~ha sido oficialmente ~r~retirado ~s~por CnR V. Usted puede vender este vehículo por el precio ~g~COMPLETO ~s~original a continuación.</String>
        <String xml:lang="pt-BR">{0} ~s~foi oficialmente ~r~retirado ~s~pela CnR V. Você pode vender esse veículo pelo preço ~g~COMPLETO ~s~original da seguinte forma.</String>
        <String xml:lang="de-DE">{0} ~s~wurde offiziell von CnR V ~r~zurückgerufen~s~. Du kannst dieses Fahrzeug für den ~g~VOLLEN~s~, Originalpreis unten verkaufen.</String>
        <String xml:lang="ar-001">{0} ~r~تم استدعاء ~s~رسميًا ~s~بواسطة CnR V.يمكنك بيع هذه السيارة ~g~بالسعر الأصلي أدناه~s~.</String>
        <String xml:lang="th-TH">{0} ~s~ได้รับการ ~r~เรียกคืน ~s~อย่างเป็นทางการโดย CnR V คุณสามารถขายรถคันนี้ได้ในราคา ~g~เต็ม ~s~ราคาเดิมด้านล่าง</String>
        <String xml:lang="id-ID">{0} ~s~secara resmi ~r~ditarik kembali ~s~oleh CnR V. Anda dapat menjual kendaraan tersebut dengan ~g~harga penuh ~s~harga asli dibawah.</String>
        <String xml:lang="hi-Latn">{0} ~s~ko official ~r~recall kiya gaya hai ~s~CnR V dwara. Aap iss vehicle ko ~g~full ~s~original price par sell kar sakte ho.</String>
    </Entry>

    <!-- {0} = Vehicle name -->
    <Entry Id="vehicle_recalled_valid_name">
        <String xml:lang="en-US">The ~y~{0}</String>
        <String xml:lang="nl-NL">De ~y~{0}</String>
        <String xml:lang="fr-FR">La ~y~{0}</String>
        <String xml:lang="de-DE">Der ~y~{0}</String>
        <String xml:lang="it-IT">Il ~y~{0}</String>
        <String xml:lang="id-ID">~y~{0}</String>
    </Entry>

    <Entry Id="vehicle_recalled_invalid_name">
        <String xml:lang="en-US">This vehicle</String>
        <String xml:lang="nl-NL">Dit voertuig</String>
        <String xml:lang="hi-Latn">Yeh vehicle</String>
        <String xml:lang="fr-FR">Ce véhicule</String>
        <String xml:lang="de-DE">Dieses Fahrzeug</String>
        <String xml:lang="it-IT">Questo veicolo</String>
        <String xml:lang="id-ID">Kendaraan ini</String>
    </Entry>

    <Entry Id="unable_to_deliver_move">
        <String xml:lang="en-US">~r~Unable to deliver a vehicle here! Please, move to another location.</String>
        <String xml:lang="nl-NL">~r~Kan hier geen voertuig afleveren! Verplaats naar een andere locatie, aub.</String>
        <String xml:lang="fr-FR">~r~Impossible de livrer un véhicule ici! Merci de changer d'endroit.</String>
        <String xml:lang="it-IT">~r~Impossibile consegnare un veicolo qui! Per favore, spostati in un'altra posizione.</String>
        <String xml:lang="pl-PL">~r~Nie można dostarczyć tu pojazdu! Proszę, pójdź do innej lokalizacji.</String>
        <String xml:lang="es-ES">~r~¡No se puede entregar un vehículo aquí! Por favor, desplácese a otra ubicación.</String>
        <String xml:lang="pt-BR">~r~Um veículo não pode ser entregue aqui! Por favor, vá para outro local.</String>
        <String xml:lang="de-DE">~r~Hier kann kein Fahrzeug geliefert werden! Bitte gehe zu einer anderen Position.</String>
        <String xml:lang="ar-001">~r~غير قادر على تسليم السيارة هنا! من فضلك، انتقل إلى مكان آخر.</String>
        <String xml:lang="th-TH">~r~ไม่สามารถส่งมอบยานพาหนะได้ที่นี่! กรุณาย้ายไปยังสถานที่อื่น</String>
        <String xml:lang="id-ID">~r~Tidak dapat mengirimkan kendaraan kesini! Mohon, pindahkan ke lokasi lain.</String>
        <String xml:lang="hi-Latn">~r~Iss jagah vehicle deliver nahi kiya ja sakta! Please, kisi aur location pe move karo.</String>
    </Entry>

    <!-- {0} = Vehicle name -->
    <Entry Id="vehicle_on_the_way">
        <String xml:lang="en-US">Your ~b~{0} ~s~is on the way! Please, stay in the area.</String>
        <String xml:lang="nl-NL">Je ~b~{0} ~s~is onderweg! Blijf in de buurt, aub.</String>
        <String xml:lang="fr-FR">Ta ~b~{0} ~s~est en route! Merci de rester dans la zone.</String>
        <String xml:lang="it-IT">La tua ~b~{0} ~s~è in arrivo! Per favore, rimani nell'area.</String>
        <String xml:lang="pl-PL">Twój ~b~{0} ~s~jest w drodze! Proszę, pozostań w okolicy.</String>
        <String xml:lang="es-ES">¡Su ~b~{0} ~s~está en camino! Por favor, quédate en la zona.</String>
        <String xml:lang="pt-BR">Seu ~b~{0} ~s~está a caminho! Por favor, permaneça na área.</String>
        <String xml:lang="de-DE">Dein ~b~{0} ~s~ist auf dem Weg! Bitte bleibe in der Umgebung.</String>
        <String xml:lang="ar-001">~b~{0} ~s~الخاص بك في الطريق! من فضلك، البقاء في المنطقة.</String>
        <String xml:lang="th-TH">~b~{0} ~s~ของคุณมาแล้ว! กรุณาอยู่ในพื้นที่</String>
        <String xml:lang="id-ID">~b~{0} anda ~s~dalam perjalanan! Mohon, tidak meninggalkan area.</String>
        <String xml:lang="hi-Latn">Aapki ~b~{0} ~s~raste mein hai! Please, area mein hi raho.</String>
    </Entry>

    <Entry Id="cant_deliver_here">
        <String xml:lang="en-US">~r~You can't get a vehicle delivered here!</String>
        <String xml:lang="nl-NL">~r~Je kunt hier geen voertuig laten bezorgen!</String>
        <String xml:lang="fr-FR">~r~Tu ne peux pas te faire livrer un véhicule ici!</String>
        <String xml:lang="it-IT">~r~Il tuo veicolo non può essere consegnato qui!</String>
        <String xml:lang="pl-PL">~r~Pojazd nie może być tu dostarczony!</String>
        <String xml:lang="es-ES">~r~¡No puedes conseguir que te entreguen un vehículo aquí!</String>
        <String xml:lang="pt-BR">~r~Você não pode receber um veículo entregue aqui!</String>
        <String xml:lang="de-DE">~r~Du kannst hier kein Fahrzeug geliefert bekommen!</String>
        <String xml:lang="ar-001">~r~لا يمكنك تسليم مركبة هنا!</String>
        <String xml:lang="th-TH">~r~คุณไม่สามารถส่งรถมาที่นี่ได้!</String>
        <String xml:lang="id-ID">~r~Anda tidak dapat meminta mengirim kendaraan kesini!</String>
        <String xml:lang="hi-Latn">~r~Aap yahan vehicle deliver nahi karwa sakte!</String>
    </Entry>

    <!-- {0} = Current job -->
    <Entry Id="cant_get_delivered_as_job">
        <String xml:lang="en-US">~r~You can't get this vehicle delivered as a ~s~{0}~r~!</String>
        <String xml:lang="nl-NL">~r~Je kan dit voertuig niet laten bezorgen als een ~s~{0}~r~!</String>
        <String xml:lang="fr-FR">~r~Tu ne peux pas faire livrer ce véhicule en tant que ~s~{0}~r~!</String>
        <String xml:lang="it-IT">~r~Non puoi ricevere la consegna di questo veicolo come ~s~{0}~r~!</String>
        <String xml:lang="pl-PL">~r~Nie możesz zlecić dostarczenia tego pojazdu jako ~s~{0}~r~!</String>
        <String xml:lang="es-ES">~r~Usted no puede conseguir este vehículo entregado como un ~s~{0}~r~!</String>
        <String xml:lang="pt-BR">~r~Você não pode receber esse veículo como um ~s~{0}~r~!</String>
        <String xml:lang="de-DE">~r~Du kannst dieses Fahrzeug nicht als ~s~{0}~r~ geliefert bekommen!</String>
        <String xml:lang="ar-001">~r~لا يمكنك تسليم هذه السيارة كـ ~s~{0}~r~!</String>
        <String xml:lang="th-TH">~r~คุณไม่สามารถส่งรถมาที่นี่ได้ ~s~{0}~r~!</String>
        <String xml:lang="id-ID">~r~Anda tidak dapat meminta kendaraan ini dikirim sebagai ~s~{0}~r~!</String>
        <String xml:lang="hi-Latn">~r~Aap ye vehicle deliver nahi karwa sakte is roop mein ~s~{0}~r~!</String>
    </Entry>

    <Entry Id="vehicle_attached_to_tow_truck">
        <String xml:lang="en-US">~r~Your current vehicle is attached to a tow truck!</String>
        <String xml:lang="nl-NL">~r~Je huidige voertuig is gekoppeld aan een takelwagen!</String>
        <String xml:lang="fr-FR">~r~Ton véhicule actuel est attaché à une dépanneuse!</String>
        <String xml:lang="it-IT">~r~Il tuo veicolo attuale è attaccato ad un carro attrezzi!</String>
        <String xml:lang="pl-PL">~r~Twój obecny pojazd jest na lawecie!</String>
        <String xml:lang="es-ES">~r~¡Su vehículo actual está enganchado a una grúa!</String>
        <String xml:lang="pt-BR">~r~Seu veículo atual está conectado a um caminhão de reboque!</String>
        <String xml:lang="de-DE">~r~Dein aktuelles Fahrzeug ist an einem Abschlepper angehakt!</String>
        <String xml:lang="ar-001">~r~سيارتك الحالية متصلة بشاحنة سحب!</String>
        <String xml:lang="th-TH">~r~ยานพาหนะปัจจุบันของคุณติดอยู่กับรถบรรทุกพ่วง!</String>
        <String xml:lang="id-ID">~r~Kendaraan anda saat ini sedang diderek mobil towing!</String>
        <String xml:lang="hi-Latn">~r~Aap ye vehicle deliver nahi karwa sakte is roop mein!</String>
    </Entry>

    <Entry Id="vehicle_rent_expired">
        <String xml:lang="en-US">~r~The rent of this vehicle has expired!</String>
        <String xml:lang="nl-NL">~r~De huur van dit voertuig is verlopen!</String>
        <String xml:lang="hi-Latn">~r~Iss vehicle ka rent khatam ho gaya hai!</String>
        <String xml:lang="fr-FR">~r~La location de ce véhicule a expiré!</String>
        <String xml:lang="de-DE">~r~Die Miete von diesem Fahrzeug ist abgelaufen!</String>
        <String xml:lang="it-IT">~r~Il noleggio di questo veicolo è scaduto!</String>
        <String xml:lang="id-ID">~r~Rental kendaraan ini sudah selesai.</String>
    </Entry>

    <Entry Id="unable_to_deliver_vehicle">
        <String xml:lang="en-US">Unable to deliver your vehicle</String>
        <String xml:lang="nl-NL">Levering van je voertuig is mislukt</String>
        <String xml:lang="hi-Latn">Aapki vehicle deliver nahi kiya ja sakta</String>
        <String xml:lang="fr-FR">Impossible de livrer ton véhicule</String>
        <String xml:lang="de-DE">Dein Fahrzeug kann nicht geliefert werden</String>
        <String xml:lang="it-IT">Impossibile consegnare il tuo veicolo</String>
        <String xml:lang="id-ID">Tidak dapat mengirimkan kendaraanmu</String>
    </Entry>

    <!-- Shown instead of the vehicle name if it cannot be found (fallback value) -->
    <Entry Id="vehicle_maintenance_completed_invalid_name">
        <String xml:lang="en-US">vehicle</String>
        <String xml:lang="nl-NL">voertuig</String>
        <String xml:lang="fr-FR">véhicule</String>
        <String xml:lang="de-DE">Fahrzeug</String>
        <String xml:lang="it-IT">veicolo</String>
        <String xml:lang="id-ID">Kendaraan</String>
    </Entry>

    <Entry Id="cant_store_vehicle_when_inside">
        <String xml:lang="en-US">~r~You can't store your personal vehicle while you're inside it!</String>
        <String xml:lang="nl-NL">~r~Je kan je persoonlijke voertuig niet opslaan wanneer je erin zit!</String>
        <String xml:lang="fr-FR">~r~Tu ne peux pas ranger ton véhicule personnel lorsque tu es à l'intérieur!</String>
        <String xml:lang="it-IT">~r~Non puoi riporre il tuo veicolo personale mentre sei dentro di esso!</String>
        <String xml:lang="pl-PL">~r~Nie możesz schować swojego pojazdu osobistego gdy w nim jesteś!</String>
        <String xml:lang="es-ES">~r~No puedes guardar tu vehículo personal mientras estés dentro de él.</String>
        <String xml:lang="pt-BR">~r~Você não pode guardar seu veículo pessoal enquanto estiver dentro dele.</String>
        <String xml:lang="de-DE">~r~Du kannst dein persönliches Fahrzeug nicht einlagern, während du dich darin befindest!</String>
        <String xml:lang="ar-001">~r~لا يمكنك تخزين سيارتك الشخصية أثناء تواجدك بداخلها!</String>
        <String xml:lang="th-TH">~r~คุณไม่สามารถเก็บยานพาหนะส่วนตัวของคุณในขณะที่อยู่ภายในรถได้!</String>
        <String xml:lang="id-ID">~r~Anda tidak dapat menaruh kendaraan pribadi ketika anda berada didalamnya!</String>
        <String xml:lang="hi-Latn">~r~Aap apne personal vehicle ko store nahi kar sakte jab tak aap andar baithe ho!</String>
    </Entry>

    <Entry Id="cant_store_vehicle_when_part_of_mission">
        <String xml:lang="en-US">~r~You can't store your personal vehicle when it's being used as part of a mission!</String>
        <String xml:lang="nl-NL">~r~Je kan je persoonlijke voertuig niet opslaan wanneer het wordt gebruikt als onderdeel van een missie!</String>
        <String xml:lang="fr-FR">~r~Tu ne peux pas stocker ton véhicule personnel lorsqu'il est utilisé dans le cadre d'une mission!</String>
        <String xml:lang="id-ID">~r~Kamu tidak bisa menyimpan kendaraan pribadi ketika sedang digunakan untuk sebuah misi!</String>
        <String xml:lang="it-IT">~r~Non puoi depositare il tuo veicolo personale quando è utilizzato in una missione!</String>
        <String xml:lang="de-DE">~r~Du kannst dein persönliches Fahrzeug nicht einlagern, wenn es als Teil einer Mission genutzt wird.</String>
    </Entry>

    <Entry Id="cant_maintenance_vehicle_when_part_of_mission">
        <String xml:lang="en-US">~r~You can't send your personal vehicle to maintenance when it's being used as part of a mission!</String>
        <String xml:lang="nl-NL">~r~Je kan je persoonlijke voertuig niet naar onderhoud sturen wanneer het wordt gebruikt als onderdeel van een missie!</String>
        <String xml:lang="fr-FR">~r~Tu ne peux pas envoyer ton véhicule personnel en maintenance lorsqu'il est utilisé dans le cadre d'une mission!</String>
        <String xml:lang="id-ID">~r~Kamu tidak bisa mengirimkan kendaraan pribadi untuk perbaikan ketika sedang digunakan untuk misi!</String>
        <String xml:lang="it-IT">~r~Non puoi inviare il tuo veicolo personale in manutenzione quando è utilizzato in una missione!</String>
        <String xml:lang="de-DE">~r~Du kannst dein persönliches Fahrzeug nicht zur Wartung schicken, wenn es als Teil einer Mission genutzt wird!</String>
    </Entry>

    <Entry Id="cant_summon_vehicle_when_part_of_mission">
        <String xml:lang="en-US">~r~You can't get a vehicle delivered when your current one is being used as part of a mission!</String>
        <String xml:lang="nl-NL">~r~Je kan geen voertuig laten bezorgen wanneer je huidige voertuig wordt gebruikt als onderdeel van een missie!</String>
        <String xml:lang="fr-FR">~r~Tu ne peux pas te faire livrer un véhicule alors que ton véhicule actuel est utilisé dans le cadre d'une mission!</String>
        <String xml:lang="id-ID">~r~Kamu tidak meminta mengirimkan kendaraan ketika kendaraan yang sedang digunakan saat ini masih digunakan untuk misi!</String>
        <String xml:lang="it-IT">~r~Non puoi richiedere la consegna di un veicolo quando quello attuale è utilizzato in una missione!</String>
        <String xml:lang="de-DE">~r~ Du kannst kein Fahrzeug geliefert bekommen, wenn dein aktuelles Fahrzeug als Teil einer Mission benutzt wird!</String>
    </Entry>

    <Entry Id="changed_jobs_delivery_canceled">
        <String xml:lang="en-US">You have changed your ~b~job~s~. Your vehicle delivery has been ~r~canceled~s~.</String>
        <String xml:lang="nl-NL">Je hebt je ~b~baan~s~ veranderd. Je voertuig levering is ~r~geannuleerd~s~.</String>
        <String xml:lang="fr-FR">Tu as changé de ~b~travail~s~. La livraison de ton véhicule a été ~r~annulée~s~.</String>
        <String xml:lang="it-IT">Hai cambiato ~b~lavoro~s~. La consegna del tuo veicolo è stata ~r~annullata~s~.</String>
        <String xml:lang="pl-PL">Zmieniłeś ~b~pracę~s~. Dostawa pojazdu została ~r~anulowana~s~.</String>
        <String xml:lang="es-ES">Usted ha cambiado su ~b~trabajo~s~. La entrega de su vehículo ha sido ~r~canceladado~s~.</String>
        <String xml:lang="pt-BR">Você mudou de ~b~emprego~s~. A entrega de seu veículo foi ~r~cancelada~s~.</String>
        <String xml:lang="de-DE">Du hast deinen ~b~Job ~s~gewechselt. Deine Fahrzeuglieferung wurde ~r~abgebrochen~s~.</String>
        <String xml:lang="ar-001">لقد قمت بتغيير ~b~وظيفتك~s~.لقد تم ~r~إلغاء~s~ تسليم سيارتك.</String>
        <String xml:lang="th-TH">คุณเปลี่ยน ~b~งาน~s~ ของคุณแล้ว การส่งมอบยานพาหนะของคุณ ~r~ยกเลิก~s~</String>
        <String xml:lang="id-ID">Anda mengubah ~b~pekerjaan~s~. Pengiriman kendaraan anda ~r~dibatalkan~s~.</String>
        <String xml:lang="hi-Latn">Aapne apni ~b~job ~s~change kar liya hai. Toh aapki vehicle delivery ~r~cancel ho gaya hai~s~.</String>
    </Entry>

    <Entry Id="area_left_delivery_canceled">
        <String xml:lang="en-US">You ~r~left the area~s~. Your vehicle delivery has been ~r~canceled~s~.</String>
        <String xml:lang="nl-NL">Je ~r~hebt het gebied verlaten~s~. Je voertuig levering is ~r~geannuleerd~s~.</String>
        <String xml:lang="fr-FR">Tu as ~r~quitté la zone~s~. La livraison de ton véhicule a été ~r~annulée~s~.</String>
        <String xml:lang="it-IT">Hai ~r~lasciato l'area~s~. La consegna del tuo veicolo è stata ~r~annullata~s~.</String>
        <String xml:lang="pl-PL">~r~Opuściłeś okolicę~s~. Dostawa pojazdu została ~r~anulowana~s~.</String>
        <String xml:lang="es-ES">Ha ~r~abandonado la zona~s~. La entrega de su vehículo ha sido ~r~cancelada~s~.</String>
        <String xml:lang="pt-BR">Você ~r~abandonou a área~s~. A entrega de seu veículo foi ~r~cancelada~s~.</String>
        <String xml:lang="de-DE">Du hast den ~r~Bereich verlassen~s~. Deine Fahrzeuglieferung wurde ~r~abgebrochen~s~.</String>
        <String xml:lang="ar-001">لقد ~r~غادرت المنطقة~s~. لقد تم ~r~إلغاء~s~ تسليم سيارتك.</String>
        <String xml:lang="th-TH">คุณ ~r~ออกจากพื้นที่~s~ การส่งมอบยานพาหนะของคุณ ~r~ยกเลิก~s~</String>
        <String xml:lang="id-ID">Anda ~r~meninggalkan area~s~. Pengiriman kendaraan anda ~r~dibatalkan~s~.</String>
        <String xml:lang="hi-Latn">Aap ~r~area se chale gaye ~s~ho. Toh aapki vehicle delivery ~r~cancel ho gayi hai~s~.</String>
    </Entry>

    <Entry Id="valet_killed_delivery_canceled">
        <String xml:lang="en-US">Your valet has been ~r~killed~s~. Your vehicle delivery has been ~r~canceled~s~.</String>
        <String xml:lang="nl-NL">Je bezorger is ~r~vermoord~s~. Je voertuig levering is ~r~geannuleerd~s~.</String>
        <String xml:lang="fr-FR">Ton valet a été ~r~tué~s~. La livraison de ton véhicule a été ~r~annulée~s~.</String>
        <String xml:lang="it-IT">Il tuo parcheggiatore è stato ~r~ucciso~s~. La consegna del tuo veicolo è stata ~r~annullata~s~.</String>
        <String xml:lang="pl-PL">Twój parkingowy został ~r~zabity~s~. Dostawa pojazdu została ~r~anulowana~s~.</String>
        <String xml:lang="es-ES">Su valet ha sido ~r~asesinado~s~. La entrega de su vehículo ha sido ~r~cancelada~s~.</String>
        <String xml:lang="pt-BR">Seu manobrista foi ~r~assassinado~s~. A entrega de seu veículo foi ~r~cancelada~s~.</String>
        <String xml:lang="de-DE">Dein Lieferant wurde ~r~getötet~s~. Deine Fahrzeuglieferung wurde ~r~abgebrochen~s~.</String>
        <String xml:lang="ar-001">لقد تم ~r~قتل~s~ خادمك. لقد تم ~r~إلغاء~s~ تسليم سيارتك.</String>
        <String xml:lang="th-TH">คนรับใช้ของคุณถูก ~r~killed~s~ การส่งมอบยานพาหนะของคุณ ~r~ยกเลิก~s~</String>
        <String xml:lang="id-ID">Pegawai vallet anda telah ~r~dibunuh~s~. Pengiriman kendaraan anda ~r~dibatalkan~s~.</String>
        <String xml:lang="hi-Latn">Aapka valet ~r~maar diya gaya ~s~hai. Toh aapki vehicle delivery ~r~cancel ho gayi hai~s~.</String>
    </Entry>

    <Entry Id="too_far_from_road_delivery_canceled">
        <String xml:lang="en-US">~r~You're too far from any road. Your vehicle delivery has been canceled.</String>
        <String xml:lang="nl-NL">~r~Je bent te ver weg van de wegen. Je voertuig levering is geannuleerd.</String>
        <String xml:lang="fr-FR">~r~Tu es trop loin d'une route. La livraison de ton véhicule a été annulée.</String>
        <String xml:lang="it-IT">~r~Sei troppo lontano da qualsiasi strada. La consegna del tuo veicolo è stata annullata.</String>
        <String xml:lang="pl-PL">~r~Jesteś za daleko od jakiejkolwiek drogi. Dostawa pojazdu została anulowana.</String>
        <String xml:lang="es-ES">~r~Estás demasiado lejos de cualquier carretera. Se ha cancelado la entrega de tu vehículo.</String>
        <String xml:lang="pt-BR">~r~Você está muito longe de qualquer estrada. A entrega de seu veículo foi cancelada.</String>
        <String xml:lang="de-DE">~r~Du bist zu weit von einer Straße entfernt. Deine Fahrzeuglieferung wurde abgebrochen.</String>
        <String xml:lang="ar-001">~r~أنت بعيد جدًا عن أي طريق. لقد تم إلغاء تسليم سيارتك.</String>
        <String xml:lang="th-TH">"~r~คุณอยู่ไกลจากถนนใดๆ มากเกินไป การส่งมอบรถของคุณถูกยกเลิกแล้ว</String>
        <String xml:lang="id-ID">~r~Anda terlalu jauh dari jalan manapun. Pengiriman kendaraan anda sudah dibatalkan.</String>
        <String xml:lang="hi-Latn">~r~Aap road se bahut door ho. Aapki vehicle delivery cancel ho gayi hai.</String>
    </Entry>

    <!-- {0} = Attempts/MaxAttempts -->
    <Entry Id="unable_to_download_vehicle_model">
        <String xml:lang="en-US">Unable to download the ~y~vehicle model~s~. Retrying ({0})...</String>
        <String xml:lang="nl-NL">Kan het ~y~voertuig model~s~ niet downloaden. Opnieuw proberen ({0})...</String>
        <String xml:lang="fr-FR">Impossible de télécharger le ~y~modèle de véhicule~s~. Nouvelle tentative ({0})...</String>
        <String xml:lang="it-IT">Impossibile scaricare il ~y~modello del veicolo~s~. Sto riprovando ({0})...</String>
        <String xml:lang="pl-PL">Nie udało się pobrać ~y~modelu pojazdu~s~. Ponawianie ({0})...</String>
        <String xml:lang="es-ES">No se han podido descargar los modelos de los ~y~vehículos~s~. Reintentando ({0})...</String>
        <String xml:lang="pt-BR">Não foi possível fazer o download dos modelos do ~y~veículos~s~. Nova tentativa ({0})...</String>
        <String xml:lang="de-DE">Dieses ~y~Fahrzeug-Modell~s~ kann nicht geladen werden. Erneuter Versuch ({0})...</String>
        <String xml:lang="ar-001">غير قادر على تنزيل ~y~طراز السيارة~s~. جارٍ إعادة المحاولة ({0})...</String>
        <String xml:lang="th-TH">ไม่สามารถดาวน์โหลด ~y~รุ่นยานพาหนะ~s~ กำลังลองอีกครั้ง ({0})...</String>
        <String xml:lang="id-ID">Tidak dapat mengunduh ~y~model kendaraan~s~. Mencoba kembali ({0})...</String>
        <String xml:lang="hi-Latn">Kisi karan se ~y~Vehicle model ~s~download nahi ho raha. Retry kar rahe hai ({0})...</String>
    </Entry>

    <Entry Id="unable_to_download_vehicle_model_5c_3">
        <String xml:lang="en-US">~r~Unable to load the vehicle model (0x5C-3). Please, try again later later.</String>
        <String xml:lang="nl-NL">~r~Kan het voertuig model niet downloaden (0x5C-3). Probeer het later nog eens.</String>
        <String xml:lang="fr-FR">~r~Impossible de charger le modèle de véhicule (0x5C-3). Merci de réessayer plus tard.</String>
        <String xml:lang="it-IT">~r~Impossibile caricare il modello del veicolo (0x5C-3). Per favore, prova di nuovo più tardi.</String>
        <String xml:lang="pl-PL">~r~Pobranie modelu pojazdu niepomyślne (0x5C-3). Spróbuj ponownie później.</String>
        <String xml:lang="es-ES">~r~No se ha podido cargar el modelo de vehículo (0x5C-3). Por favor, inténtelo de nuevo más tarde.</String>
        <String xml:lang="pt-BR">~r~O modelo do veículo (0x5C-3) não pôde ser carregado. Tente novamente mais tarde.</String>
        <String xml:lang="de-DE">~r~Dieses Fahrzeug-Modell kann nicht geladen werden (0x5C-3). Bitte versuche es später erneut.</String>
        <String xml:lang="ar-001">~r~غير قادر على تحميل طراز المركبة (0x5C-3). من فضلك حاول مرة أخرى لاحقا.</String>
        <String xml:lang="th-TH">~r~ไม่สามารถโหลดโมเดลยานพาหนะได้ (0x5C-3) กรุณาลองอีกครั้งในภายหลัง</String>
        <String xml:lang="id-ID">~r~Tidak dapat memuat model kendaraan (0x5C-3). Mohon, coba kembali nanti.</String>
        <String xml:lang="hi-Latn">~r~Vehicle model load nahi ho raha (0x5C-3). Please, baad mein phir se try kariye.</String>
    </Entry>

    <Entry Id="unable_to_download_vehicle_model_5c_4">
        <String xml:lang="en-US">~r~Unable to obtain vehicle network id (0x5C-4). Please, try again later later.</String>
        <String xml:lang="nl-NL">~r~Kan het voertuig netwerk id niet verkrijgen (0x5C-4). Probeer het later nog eens.</String>
        <String xml:lang="fr-FR">~r~Impossible d'obtenir l'identifiant réseau du véhicule (0x5C-4). Merci de réessayer plus tard.</String>
        <String xml:lang="it-IT">~r~Impossibile ottenere l'ID di rete del veicolo (0x5C-4). Per favore, prova di nuovo più tardi.</String>
        <String xml:lang="pl-PL">~r~Pobranie ID sieciowego pojazdu niepomyślne (0x5C-4). Spróbuj ponownie później.</String>
        <String xml:lang="es-ES">~r~No se ha podido obtener el identificador de red del vehículo (0x5C-4). Por favor, inténtelo de nuevo más tarde.</String>
        <String xml:lang="pt-BR">~r~Não foi possível obter o identificador de rede do veículo (0x5C-4). Tente novamente mais tarde.</String>
        <String xml:lang="de-DE">~r~Diese Fahrzeug Netzwerk-ID kann nicht geladen werden (0x5C-4). Bitte versuche es später erneut.</String>
        <String xml:lang="ar-001">~r~غير قادر على الحصول على معرف شبكة المركبة (0x5C-4). من فضلك حاول مرة أخرى لاحقا.</String>
        <String xml:lang="th-TH">~r~ไม่สามารถรับรหัสเครือข่ายยานพาหนะ (0x5C-4) กรุณาลองอีกครั้งในภายหลัง</String>
        <String xml:lang="id-ID">~r~Tidak dapat memperoleh id jaringan kendaraan (0x5C-4). Mohon, coba kembali nanti.</String>
        <String xml:lang="hi-Latn">~r~Vehicle network id obtain nahi ho paa rahi (0x5C-4). Please, baad mein phir se try kariye.</String>
    </Entry>

    <Entry Id="cant_use_wardrobe_not_gtao_character">
        <String xml:lang="en-US">~r~You can't use the wardrobe when you're not the GTA:O character.</String>
        <String xml:lang="nl-NL">~r~Je kan de garderobe niet gebruiken wanneer je niet de GTA:O karakter bent.</String>
        <String xml:lang="fr-FR">~r~Tu ne peux pas utiliser la garde-robe quand tu n'es pas un personnage de GTA:O.</String>
        <String xml:lang="it-IT">~r~Non puoi usare l'armadio quando non sei il personaggio di GTA:O.</String>
        <String xml:lang="pl-PL">~r~Nie możesz uzywać garderoby gdy nie jesteś postacią z GTA:O.</String>
        <String xml:lang="es-ES">~r~No puedes usar el armario cuando no eres el personaje de GTA:O.</String>
        <String xml:lang="pt-BR">~r~Não é possível usar o armário quando você não é o personagem do GTA:O.</String>
        <String xml:lang="de-DE">~r~Du kannst den Kleiderschrank nicht nutzen, wenn du kein GTA:O Charakter bist.</String>
        <String xml:lang="ar-001">~r~لا يمكنك استخدام خزانة الملابس عندما لا تكون شخصية GTA:O.</String>
        <String xml:lang="th-TH">~r~คุณไม่สามารถใช้ตู้เสื้อผ้าได้ เมื่อคุณไม่ใช่ตัวละคร GTA:O</String>
        <String xml:lang="id-ID">~r~Anda tidak dapat menggunakan lemari pakaian jika anda buka karakter GTA:0.</String>
        <String xml:lang="hi-Latn">~r~Aap GTA:O character nahi hain toh aap wardrobe use nahi kar sakte.</String>
    </Entry>

    <Entry Id="ptt_spam_time_out_radio">
        <String xml:lang="en-US">~r~Spamming ~s~the PTT key will cause you to be ~r~timed out ~s~from the ~b~radio~s~.</String>
        <String xml:lang="nl-NL">~r~Spammen ~s~van de PTT-toets zal ervoor zorgen dat je een ~r~time-out krijgt ~s~van de ~b~radio~s~.</String>
        <String xml:lang="fr-FR">~s~Si tu utilises la touche PTT de manière ~r~abusive~s~, tu seras ~r~déconnecté ~s~de la ~b~radio~s~.</String>
        <String xml:lang="it-IT">~s~Lo ~r~spam ~s~del tasto PTT ti causerà un ~r~time out ~s~dalla ~b~radio~s~.</String>
        <String xml:lang="pl-PL">~r~Spamowanie ~s~przycisku PTT spowoduje ~r~zablokowanie ~s~możliwości użytku ~b~radia~s~.</String>
        <String xml:lang="es-ES">~r~Spamear ~s~la tecla PTT hará que usted sea ~r~muteado ~s~de la radio ~b~radio~s~.</String>
        <String xml:lang="pt-BR">~r~Pressionar ~s~a tecla PTT fará com que você seja ~r~desligado ~s~do rádio ~b~rádio~s~.</String>
        <String xml:lang="de-DE">~r~Das Spammen ~s~der PTT-Taste wird dafür sorgen, dass du vom ~b~Funk~s~ ~r~temporär gesperrt ~s~wirst.</String>
        <String xml:lang="ar-001">~r~كثرة استخدام ~s~زر ال PTT سوف يتسبب في ~r~فصلك ~s~من ~b~الراديو~s~.</String>
        <String xml:lang="th-TH">~r~สแปม ~s~ปุ่ม PTT จะทำให้คุณ ~r~หมดเวลา ~s~จาก ~b~วิทยุ~s~</String>
        <String xml:lang="id-ID">~r~spam ~s~tombol PTT akan menyebabkan anda ~r~dikeluarkan ~s~dari ~b~radio~s~.</String>
        <String xml:lang="hi-Latn">~r~Spam ~s~karoge PTT key, toh aapko ~r~time-out ~s~kar diya jayega ~b~radio ~s~se.</String>
    </Entry>

    <Entry Id="radio_cooldown">
        <String xml:lang="en-US">You must wait ~r~{0} seconds ~s~before turning your radio on again.</String>
        <String xml:lang="nl-NL">Je moet ~r~{0} seconden ~s~wachten voordat je je radio weer aan kan doen.</String>
        <String xml:lang="fr-FR">Tu dois attendre ~r~{0} secondes ~s~avant de rallumer ta radio.</String>
        <String xml:lang="it-IT">Devi aspettare ~r~{0} secondi ~s~prima di riaccendere la tua radio.</String>
        <String xml:lang="pl-PL">Musisz poczekać ~r~{0} sekund ~s~przed ponownym włączeniem radia.</String>
        <String xml:lang="es-ES">Usted debe esperar ~r~{0} segundos ~s~antes de encender su radio de nuevo.</String>
        <String xml:lang="pt-BR">Você deve esperar ~r~{0} segundos ~s~antes de ligar o rádio novamente.</String>
        <String xml:lang="de-DE">Du musst ~r~{0} Sekunden ~s~warten, bevor du deinen Funk erneut einschalten kannst.</String>
        <String xml:lang="ar-001">يجب عليك الانتظار ~r~{0} ثانية ~s~قبل تشغيل الراديو مرة أخرى.</String>
        <String xml:lang="th-TH">คุณต้องรอ ~r~{0} วินาที ~s~ก่อนที่จะเปิดวิทยุอีกครั้ง</String>
        <String xml:lang="id-ID">Anda harus menunggu ~r~{0} detik ~s~sebelum mencoba memasuki radio kembali.</String>
        <String xml:lang="hi-Latn">Aapko apna radio dobara on karne se pehle ~r~{0} seconds ~s~wait karna hoga.</String>
    </Entry>

    <!-- {0} = Item name -->
    <Entry Id="overdosed_need_medic">
        <String xml:lang="en-US">You ~r~overdosed ~s~{0} and you need ~p~medical attention~s~.</String>
        <String xml:lang="nl-NL">Je hebt een ~r~overdosis ~s~{0} genomen en je hebt ~p~medische hulp~s~ nodig.</String>
        <String xml:lang="fr-FR">Tu as fait une ~r~overdose ~s~de {0} et tu as besoin ~p~de soins médicaux~s~.</String>
        <String xml:lang="it-IT">Hia fatto un'~r~overdose ~s~di {0} e hai bisogno di ~p~assistenza medica~s~.</String>
        <String xml:lang="pl-PL">~r~Przedawkowałeś ~s~{0} i potrzebujesz ~p~pomocy medycznej~s~.</String>
        <String xml:lang="es-ES">Usted tiene ~r~sobredosis ~s~{0} y necesita ~p~atención médica~s~.</String>
        <String xml:lang="pt-BR">Você teve uma ~r~overdose de ~s~{0} e precisa de ~p~atenção médica~s~.</String>
        <String xml:lang="de-DE">Du erleidest eine ~r~Überdosis ~s~{0} und du benötigst ~p~medizinische Versorgung~s~.</String>
        <String xml:lang="ar-001">لقد ~r~تناولت جرعة زائدة من ~s~{0} وتحتاج إلى ~p~رعاية طبية~s~.</String>
        <String xml:lang="th-TH">คุณ ~r~ใช้ยาเกินขนาด ~s~{0} และคุณต้องการ ~p~การรักษาพยาบาล~s~</String>
        <String xml:lang="id-ID">Anda ~r~overdosis ~s~{0} dan anda butuh ~p~bantuan medis~s~.</String>
        <String xml:lang="hi-Latn">Aap {0} ~r~overdose ~s~ho kar liye ho aur aapko ~p~medical attention ~s~ki zarurat hai.</String>
    </Entry>

    <Entry Id="wanted_by_police">
        <String xml:lang="en-US">~r~You are wanted by the police. Come back when you're clean!</String>
        <String xml:lang="nl-NL">~r~Je wordt gezocht door de politie. Kom terug wanneer je niet meer gezocht word!</String>
        <String xml:lang="fr-FR">~r~Tu es recherché par la police. Reviens quand tu seras en règle!</String>
        <String xml:lang="it-IT">~r~Sei ricercato dalla polizia. Torna quando sarai pulito!</String>
        <String xml:lang="pl-PL">~r~Jesteś poszukiwany przez policję. Wróć gdy ich zgubisz!</String>
        <String xml:lang="es-ES">~r~Te busca la policía. ¡Vuelve cuando estés limpio!</String>
        <String xml:lang="pt-BR">~r~A polícia está procurando por você. Volte quando estiver limpo!</String>
        <String xml:lang="de-DE">~r~Du wirst von der Polizei gesucht. Komm zurück, wenn du sauber bist!</String>
        <String xml:lang="ar-001">~r~أنت مطلوب من قبل الشرطة. عود عندما تكون نظيف!</String>
        <String xml:lang="th-TH">~r~คุณเป็นที่ต้องการของตำรวจ กลับมาเมื่อคุณสะอาด!</String>
        <String xml:lang="id-ID">~r~Anda buronan kepolisian. Silahkan kembali ketika sudah tidak buron!</String>
        <String xml:lang="hi-Latn">~r~Police aapko dhoondh rahi hai. Wapas aana jab tak aap clean nahi ho!</String>
    </Entry>

    <!-- ========================= -->
    <!-- Emotes -->
    <!-- ========================= -->
    <Entry Id="menu_emotes_title">
        <String xml:lang="en-US">Emotes</String>
        <String xml:lang="nl-NL">Emoties</String>
        <String xml:lang="fr-FR">Emotes</String>
        <String xml:lang="pl-PL">Emotki</String>
        <String xml:lang="it-IT">Emotes</String>
        <String xml:lang="de-DE">Emotes</String>
        <String xml:lang="es-ES">Emotes</String>
        <String xml:lang="pt-BR">Emotes</String>
        <String xml:lang="ar-001">العواطف</String>
        <String xml:lang="th-TH">อารมณ์</String>
        <String xml:lang="id-ID">Emotes</String>
        <String xml:lang="hi-Latn">Emotes</String>
    </Entry>

    <Entry Id="menu_emotes_subtitle">
        <String xml:lang="en-US">Play animations.</String>
        <String xml:lang="nl-NL">Speel animaties.</String>
        <String xml:lang="fr-FR">Jouer des animations.</String>
        <String xml:lang="pl-PL">Odtwarzaj animacje.</String>
        <String xml:lang="it-IT">Riproduci le animazioni.</String>
        <String xml:lang="de-DE">Spiele Animationen.</String>
        <String xml:lang="es-ES">Reproducir animaciones.</String>
        <String xml:lang="pt-BR">Reproduzir animações.</String>
        <String xml:lang="ar-001">تشغيل حركات</String>
        <String xml:lang="th-TH">เล่นภาพเคลื่อนไหว</String>
        <String xml:lang="id-ID">Tampilkan animasi</String>
        <String xml:lang="hi-Latn">Animations play karo.</String>
    </Entry>

    <!-- ========================= -->
    <!-- Help menu -->
    <!-- ========================= -->
    <Entry Id="menu_help_title">
        <String xml:lang="en-US">Help Center</String>
        <String xml:lang="nl-NL">Hulpcentrum</String>
        <String xml:lang="fr-FR">Centre d'aide</String>
        <String xml:lang="pl-PL">Centrum Pomocy</String>
        <String xml:lang="it-IT">Centro assistenza</String>
        <String xml:lang="de-DE">Hilfszentrum</String>
        <String xml:lang="es-ES">Centro de ayuda</String>
        <String xml:lang="pt-BR">Central de ajuda</String>
        <String xml:lang="ar-001">مركز المساعدة</String>
        <String xml:lang="th-TH">ศูนย์ช่วยเหลือ</String>
        <String xml:lang="id-ID">Pusat bantuan</String>
        <String xml:lang="hi-Latn">Help Center</String>
    </Entry>

    <Entry Id="menu_help_subtitle">
        <String xml:lang="en-US">CnR V Help Center</String>
        <String xml:lang="nl-NL">CnR V Hulpcentrum</String>
        <String xml:lang="fr-FR">Centre d'aide CnR V</String>
        <String xml:lang="pl-PL">Centrum Pomocy CnR V</String>
        <String xml:lang="it-IT">Centro assistenza di CnR V</String>
        <String xml:lang="de-DE">CnR V Hilfszentrum</String>
        <String xml:lang="es-ES">CnR V Centro de ayuda</String>
        <String xml:lang="pt-BR">CnR V Central de ajuda</String>
        <String xml:lang="ar-001">مركز مساعدة CnR V</String>
        <String xml:lang="th-TH">ศูนย์ช่วยเหลือ CnR V</String>
        <String xml:lang="id-ID">Pusat bantuan CnR V</String>
        <String xml:lang="hi-Latn">CnR V Help Center</String>
    </Entry>

    <!-- ========================= -->
    <!-- Report -->
    <!-- ========================= -->
    <Entry Id="menu_report_title">
        <String xml:lang="en-US">Report</String>
        <String xml:lang="nl-NL">Rapporteren</String>
        <String xml:lang="fr-FR">Signalement</String>
        <String xml:lang="pl-PL">Zgłoś</String>
        <String xml:lang="it-IT">Segnala</String>
        <String xml:lang="de-DE">Meldung</String>
        <String xml:lang="es-ES">Reportar</String>
        <String xml:lang="pt-BR">Denunciar</String>
        <String xml:lang="ar-001">بلاغ</String>
        <String xml:lang="th-TH">รายงาน</String>
        <String xml:lang="id-ID">Laporan</String>
        <String xml:lang="hi-Latn">Report</String>
    </Entry>

    <Entry Id="menu_report_subtitle">
        <String xml:lang="en-US">Reporting player</String>
        <String xml:lang="nl-NL">Speler rapporteren</String>
        <String xml:lang="fr-FR">Joueur signalé</String>
        <String xml:lang="pl-PL">Zgłaszanie gracza</String>
        <String xml:lang="it-IT">Segnalando il giocatore</String>
        <String xml:lang="de-DE">Melde einen Spieler</String>
        <String xml:lang="es-ES">Jugador reportado</String>
        <String xml:lang="pt-BR">Jogador denunciado</String>
        <String xml:lang="ar-001">الابلاغ عن لاعب</String>
        <String xml:lang="th-TH">รายงานผู้เล่น</String>
        <String xml:lang="id-ID">Melaporkan pemain</String>
        <String xml:lang="hi-Latn">Player ko report kar rahe</String>
    </Entry>

    <Entry Id="menu_reports_title">
        <String xml:lang="en-US">Reports</String>
        <String xml:lang="nl-NL">Rapporten</String>
        <String xml:lang="fr-FR">Signalements</String>
        <String xml:lang="pl-PL">Zgłoszenia</String>
        <String xml:lang="it-IT">Segnalazioni</String>
        <String xml:lang="de-DE">Meldungen</String>
        <String xml:lang="es-ES">Reportes</String>
        <String xml:lang="pt-BR">Denuncias</String>
        <String xml:lang="ar-001">البلاغات</String>
        <String xml:lang="th-TH">รายงาน</String>
        <String xml:lang="id-ID">Laporan</String>
        <String xml:lang="hi-Latn">Reports</String>
    </Entry>

    <Entry Id="menu_reports_subtitle">
        <String xml:lang="en-US">View the status of your reports</String>
        <String xml:lang="nl-NL">Bekijk de status van je rapporten</String>
        <String xml:lang="fr-FR">Consulter le statut de tes signalements</String>
        <String xml:lang="pl-PL">Sprawdź status swoich zgłoszeń</String>
        <String xml:lang="it-IT">Visualizza lo stato delle tue segnalazioni</String>
        <String xml:lang="de-DE">Sieh dir den Statur deiner Meldungen an</String>
        <String xml:lang="es-ES">Ver el estado de sus reportes</String>
        <String xml:lang="pt-BR">Visualizar o status de seus denuncias</String>
        <String xml:lang="ar-001">عرض حالة البلاغات الخاصة بك</String>
        <String xml:lang="th-TH">ดูสถานะของรายงานของคุณ</String>
        <String xml:lang="id-ID">Lihat situasi dari laporan anda.</String>
        <String xml:lang="hi-Latn">Apni reports ka status dekhe</String>
    </Entry>

    <Entry Id="menu_report_reporting_subtitle">
        <String xml:lang="en-US">Reporting ~r~{0}</String>
        <String xml:lang="nl-NL">Aangifte ~r~{0}</String>
        <String xml:lang="de-DE">Du meldest ~r~{0}</String>
        <String xml:lang="it-IT">Segnalazione ~r~{0}</String>
        <String xml:lang="fr-FR">Signalement ~r~{0}</String>
        <String xml:lang="id-ID">Melaporkan ~r~{0}</String>
    </Entry>

    <Entry Id="menu_reports_info_description">
        <String xml:lang="en-US">~b~Date and time: ~s~{0}\n~b~Reason: ~s~{1} ~s~- ~b~Details: ~s~{2}</String>
        <String xml:lang="nl-NL">~b~Datum en tijd: ~s~{0}\n~b~Reden: ~s~{1} ~s~- ~b~Details: ~s~{2}</String>
        <String xml:lang="de-DE">~b~Datum und Zeit: ~s~{0}\n~b~Grund: ~s~{1} ~s~- ~b~Details: ~s~{2}</String>
        <String xml:lang="it-IT">~b~Data e ora: ~s~{0}\n~b~Motivo: ~s~{1} ~s~- ~b~Dettagli: ~s~{2}</String>
        <String xml:lang="fr-FR">~b~Date et heure: ~s~{0}\n~b~Raison: ~s~{1} ~s~- ~b~Détails: ~s~{2}</String>
        <String xml:lang="id-ID">~b~Tanggal dan waktu: ~s~{0}\n~b~Alasan: ~s~{1} ~s~- ~b~Detail: ~s~{2}</String>
    </Entry>

    <Entry Id="menu_reports_info_response">
        <String xml:lang="en-US">~b~Response by {0}: ~s~{1}</String>
        <String xml:lang="nl-NL">~b~Reactie van {0}: ~s~{1}</String>
        <String xml:lang="de-DE">~b~Antwort von {0}: ~s~{1}</String>
        <String xml:lang="it-IT">~b~Risposto da {0}: ~s~{1}</String>
        <String xml:lang="fr-FR">~b~Réponse de {0}: ~s~{1}</String>
        <String xml:lang="id-ID">~b~Tanggapan oleh {0}: ~s~{1}</String>
    </Entry>

    <Entry Id="menu_reports_info_assigned">
        <String xml:lang="en-US">~b~Assigned to: ~s~{0}</String>
        <String xml:lang="nl-NL">~b~Toegewezen aan: ~s~{0}</String>
        <String xml:lang="de-DE">~b~Zugeordnet zu: ~s~{0}</String>
        <String xml:lang="it-IT">~b~Assegnato a: ~s~{0}</String>
        <String xml:lang="fr-FR">~b~Assigné à: ~s~{0}</String>
        <String xml:lang="id-ID">~b~Ditugaskan kepada: ~s~{0}</String>
    </Entry>

    <Entry Id="menu_reports_info_subtitle">
        <String xml:lang="en-US">{0} reports in the past month</String>
        <String xml:lang="nl-NL">{0} aangiftes in de afgelopen maand</String>
        <String xml:lang="de-DE">{0} Meldungen im letzten Monat</String>
        <String xml:lang="it-IT">{0} segnalazioni nell'ultimo mese</String>
        <String xml:lang="fr-FR">{0} signalements au cours du dernier mois</String>
        <String xml:lang="id-ID">{0} Laporan dalam sebbulan terakhir</String>
    </Entry>

    <Entry Id="menu_reports_info_no_recent_text">
        <String xml:lang="en-US">No recent reports :(</String>
        <String xml:lang="nl-NL">Geen recente aangiftes :(</String>
        <String xml:lang="de-DE">Keine aktuellen Meldungen :(</String>
        <String xml:lang="it-IT">Nessuna segnalazione recente :(</String>
        <String xml:lang="fr-FR">Aucun signalement récent :(</String>
        <String xml:lang="id-ID">Tidak ada laporan terbaru :(</String>
    </Entry>

    <Entry Id="menu_reports_info_no_recent_description">
        <String xml:lang="en-US">You didn't send any report recently.</String>
        <String xml:lang="nl-NL">Je hebt de afgelopen tijd geen aangiftes gedaan.</String>
        <String xml:lang="de-DE">Du hast kürzlich keine Meldungen eingereicht.</String>
        <String xml:lang="it-IT">Non hai inviato nessuna segnalazione di recente.</String>
        <String xml:lang="fr-FR">Tu n'as pas envoyé de signalement récemment.</String>
        <String xml:lang="id-ID">Kamu tidak mengirimkan laporan apapun baru-baru ini.</String>
    </Entry>

    <!-- ========================= -->
    <!-- Options menu -->
    <!-- ========================= -->
    <Entry Id="menu_options_title">
        <String xml:lang="en-US">Options</String>
        <String xml:lang="nl-NL">Opties</String>
        <String xml:lang="fr-FR">Options</String>
        <String xml:lang="pl-PL">Opcje</String>
        <String xml:lang="it-IT">Opzioni</String>
        <String xml:lang="de-DE">Optionen</String>
        <String xml:lang="es-ES">Opciones</String>
        <String xml:lang="pt-BR">Opções</String>
        <String xml:lang="ar-001">الخيارات</String>
        <String xml:lang="th-TH">ตัวเลือก</String>
        <String xml:lang="id-ID">Opsi</String>
        <String xml:lang="hi-Latn">Options</String>
    </Entry>

    <Entry Id="menu_options_subtitle">
        <String xml:lang="en-US">Customize your CnR experience</String>
        <String xml:lang="nl-NL">Pas je CnR ervaring aan</String>
        <String xml:lang="fr-FR">Personnalise ton expérience sur CnR</String>
        <String xml:lang="pl-PL">Dostosuj swoje doświadczenie na CnR V</String>
        <String xml:lang="it-IT">Personalizza la tua esperienza in CnR</String>
        <String xml:lang="de-DE">Individualisiere deine CnR Erfahrung</String>
        <String xml:lang="es-ES">Personalice su experiencia en CnR</String>
        <String xml:lang="pt-BR">Personalize sua experiência no CnR</String>
        <String xml:lang="ar-001">قم بتخصيص تجربة CnR الخاصة بك</String>
        <String xml:lang="th-TH">ปรับแต่งประสบการณ์ CnR ของคุณ</String>
        <String xml:lang="id-ID">Sesuaikan pengalaman CnR anda</String>
        <String xml:lang="hi-Latn">Apne CnR experience ko customize kare</String>
    </Entry>

    <Entry Id="menu_options_account_title">
        <String xml:lang="en-US">Account</String>
        <String xml:lang="nl-NL">Account</String>
        <String xml:lang="fr-FR">Compte</String>
        <String xml:lang="pl-PL">Konto</String>
        <String xml:lang="it-IT">Account</String>
        <String xml:lang="es-ES">Cuenta</String>
        <String xml:lang="pt-BR">Conta</String>
        <String xml:lang="ar-001">الحساب</String>
        <String xml:lang="th-TH">บัญชี</String>
        <String xml:lang="id-ID">Akun</String>
        <String xml:lang="hi-Latn">Account</String>
        <String xml:lang="de-DE">Account</String>
    </Entry>

    <Entry Id="menu_options_account_subhistory_subtitle">
        <String xml:lang="en-US">Subscription History</String>
        <String xml:lang="nl-NL">Abonnement Geschiedenis</String>
        <String xml:lang="fr-FR">Historique des abonnements</String>
        <String xml:lang="pl-PL">Historia Subskrypcji</String>
        <String xml:lang="it-IT">Storico degli abbonamenti</String>
        <String xml:lang="de-DE">Abonnementshistorie</String>
        <String xml:lang="es-ES">Historial de suscripciones</String>
        <String xml:lang="pt-BR">Histórico de assinaturas</String>
        <String xml:lang="ar-001">تاريخ الاشتراك</String>
        <String xml:lang="th-TH">ประวัติการสมัครสมาชิก</String>
        <String xml:lang="id-ID">Sejarah berlangganan</String>
        <String xml:lang="hi-Latn">Subscription History</String>
    </Entry>

    <Entry Id="menu_options_account_purchases_subtitle">
        <String xml:lang="en-US">Purchases</String>
        <String xml:lang="nl-NL">Aankopen</String>
        <String xml:lang="fr-FR">Achats</String>
        <String xml:lang="pl-PL">Zakupy</String>
        <String xml:lang="it-IT">Acquisti</String>
        <String xml:lang="de-DE">Einkäufe</String>
        <String xml:lang="es-ES">Compras</String>
        <String xml:lang="pt-BR">Compras</String>
        <String xml:lang="ar-001">المشتريات</String>
        <String xml:lang="th-TH">การซื้อ</String>
        <String xml:lang="id-ID">Pembelian</String>
        <String xml:lang="hi-Latn">Purchases</String>
    </Entry>

    <Entry Id="menu_options_account_linkedservices_subtitle">
        <String xml:lang="en-US">Linked Services</String>
        <String xml:lang="nl-NL">Gelinkte Diensten</String>
        <String xml:lang="fr-FR">Services liés</String>
        <String xml:lang="pl-PL">Połączone Usługi</String>
        <String xml:lang="it-IT">Servizi collegati</String>
        <String xml:lang="de-DE">Verknüpfte Dienste</String>
        <String xml:lang="es-ES">Servicios vinculados</String>
        <String xml:lang="pt-BR">Serviços vinculados</String>
        <String xml:lang="ar-001">الخدمات المرتبطة</String>
        <String xml:lang="th-TH">บริการที่เชื่อมโยง</String>
        <String xml:lang="id-ID">Servis yang terhubung</String>
        <String xml:lang="hi-Latn">Linked Services</String>
    </Entry>

    <Entry Id="menu_options_display_title">
        <String xml:lang="en-US">Display</String>
        <String xml:lang="nl-NL">Weergave</String>
        <String xml:lang="fr-FR">Affichage</String>
        <String xml:lang="pl-PL">Wyświetlanie</String>
        <String xml:lang="it-IT">Schermo</String>
        <String xml:lang="de-DE">Anzeige</String>
        <String xml:lang="es-ES">Pantalla</String>
        <String xml:lang="pt-BR">Exibição</String>
        <String xml:lang="ar-001">العرض</String>
        <String xml:lang="th-TH">หน้าจอ</String>
        <String xml:lang="id-ID">Tampilan</String>
        <String xml:lang="hi-Latn">Display</String>
    </Entry>

    <Entry Id="menu_options_display_subtitle">
        <String xml:lang="en-US">Change display settings</String>
        <String xml:lang="nl-NL">Pas weergave instellinge aan</String>
        <String xml:lang="fr-FR">Modifier les paramètres d'affichage</String>
        <String xml:lang="pl-PL">Zmień ustawienia wyświetlania</String>
        <String xml:lang="it-IT">Cambia le impostazioni dello schermo</String>
        <String xml:lang="de-DE">Ändere deine Anzeigeeinstellungen</String>
        <String xml:lang="es-ES">Cambiar la configuración de la pantalla</String>
        <String xml:lang="pt-BR">Alterar as configurações de exibição</String>
        <String xml:lang="ar-001">تغيير إعدادات العرض</String>
        <String xml:lang="th-TH">เปลี่ยนการตั้งค่าการแสดงผล</String>
        <String xml:lang="id-ID">Ubah pengaturan tampilan</String>
        <String xml:lang="hi-Latn">Display settings change karo</String>
    </Entry>

    <Entry Id="menu_options_accessibility_title">
        <String xml:lang="en-US">Accessibility</String>
        <String xml:lang="nl-NL">Toegankelijkheid</String>
        <String xml:lang="fr-FR">Accessibilité</String>
        <String xml:lang="pl-PL">Dostępność</String>
        <String xml:lang="it-IT">Accessibilità</String>
        <String xml:lang="de-DE">Barrierefreiheit</String>
        <String xml:lang="es-ES">Accesibilidad</String>
        <String xml:lang="pt-BR">Acessibilidade</String>
        <String xml:lang="ar-001">إمكانية الوصول</String>
        <String xml:lang="th-TH">การเข้าถึง</String>
        <String xml:lang="id-ID">Aksesibilitas</String>
        <String xml:lang="hi-Latn">Accessibility</String>
    </Entry>

    <Entry Id="menu_options_accessibility_subtitle">
        <String xml:lang="en-US">Accessibility settings</String>
        <String xml:lang="nl-NL">Toegankelijkheid instellingen</String>
        <String xml:lang="fr-FR">Paramètres de l'accessibilité</String>
        <String xml:lang="pl-PL">Ustawinia dostępności</String>
        <String xml:lang="it-IT">Impostazioni di accessibilità</String>
        <String xml:lang="de-DE">Einstellungen zur Barrierefreiheit</String>
        <String xml:lang="es-ES">Ajustes de accesibilidad</String>
        <String xml:lang="pt-BR">Configurações de acessibilidade</String>
        <String xml:lang="ar-001">إعدادات إمكانية الوصول</String>
        <String xml:lang="th-TH">การตั้งค่าการเข้าถึง</String>
        <String xml:lang="id-ID">Pengaturan aksesibilitas</String>
        <String xml:lang="hi-Latn">Accessibility ki settings</String>
    </Entry>

    <Entry Id="menu_options_hotkeys_title">
        <String xml:lang="en-US">Hotkeys</String>
        <String xml:lang="nl-NL">Sneltoetsen</String>
        <String xml:lang="fr-FR">Raccourcis clavier</String>
        <String xml:lang="pl-PL">Bindy</String>
        <String xml:lang="it-IT">Tasti di scelta rapida</String>
        <String xml:lang="de-DE">Tastenkombinationen</String>
        <String xml:lang="es-ES">Teclas de acceso rápido</String>
        <String xml:lang="pt-BR">Teclas de atalho</String>
        <String xml:lang="ar-001">مفاتيح الاختصار</String>
        <String xml:lang="th-TH">ปุ่มลัด</String>
        <String xml:lang="id-ID">Tombol pintas</String>
        <String xml:lang="hi-Latn">Hotkeys</String>
    </Entry>

    <Entry Id="menu_options_chotkeys_subtitle">
        <String xml:lang="en-US">Custom hotkeys</String>
        <String xml:lang="nl-NL">Eigen sneltoetsen</String>
        <String xml:lang="fr-FR">Raccourcis clavier personnalisés</String>
        <String xml:lang="pl-PL">Personalizowane bindy</String>
        <String xml:lang="it-IT">Personalizza i tasti di scelta rapida</String>
        <String xml:lang="de-DE">Benutzerdefinierte Tastenkombinationen</String>
        <String xml:lang="es-ES">Teclas de acceso rápido personalizadas</String>
        <String xml:lang="pt-BR">Teclas de atalho personalizadas personalizadas</String>
        <String xml:lang="ar-001">مفاتيح الاختصار المخصصة</String>
        <String xml:lang="th-TH">ปุ่มลัดแบบกำหนดเอง</String>
        <String xml:lang="id-ID">Pengaturan pribadi tombol pintas</String>
        <String xml:lang="hi-Latn">Custom hotkeys</String>
    </Entry>

    <Entry Id="menu_options_hotkeys_subtitle">
        <String xml:lang="en-US">Select an action type</String>
        <String xml:lang="nl-NL">Selecteer eenn actie type</String>
        <String xml:lang="fr-FR">Sélectionne un type d'action</String>
        <String xml:lang="pl-PL">Wybierz typ akcji</String>
        <String xml:lang="it-IT">Seleziona un tipo di azione</String>
        <String xml:lang="de-DE">Wählen Sie eine Aktionsart</String>
        <String xml:lang="es-ES">Seleccione un tipo de acción</String>
        <String xml:lang="pt-BR">Selecione um tipo de ação</String>
        <String xml:lang="ar-001">حدد نوع الإجراء</String>
        <String xml:lang="th-TH">เลือกประเภทการดำเนินการ</String>
        <String xml:lang="id-ID">Pilih tipe aksi</String>
        <String xml:lang="hi-Latn">Select an action type</String>
    </Entry>

    <Entry Id="menu_options_weapons_title">
        <String xml:lang="en-US">Weapons</String>
        <String xml:lang="nl-NL">Wapens</String>
        <String xml:lang="fr-FR">Armes</String>
        <String xml:lang="pl-PL">Bronie</String>
        <String xml:lang="it-IT">Armi</String>
        <String xml:lang="de-DE">Waffen</String>
        <String xml:lang="es-ES">Armas</String>
        <String xml:lang="pt-BR">Armamento</String>
        <String xml:lang="ar-001">الأسلحة</String>
        <String xml:lang="th-TH">อาวุธ</String>
        <String xml:lang="id-ID">Senjata</String>
        <String xml:lang="hi-Latn">Weapons</String>
    </Entry>

    <Entry Id="menu_options_weapons_subtitle">
        <String xml:lang="en-US">Select a weapon to equip</String>
        <String xml:lang="nl-NL">Selecteer een weapon om te pakken</String>
        <String xml:lang="fr-FR">Sélectionne une arme à équiper</String>
        <String xml:lang="pl-PL">Wybierz broń do wyposażenia</String>
        <String xml:lang="it-IT">Seleziona un'arma da equipaggiare</String>
        <String xml:lang="de-DE">Wähle eine Waffe zum Ausrüsten</String>
        <String xml:lang="es-ES">Selecciona un arma para equipar</String>
        <String xml:lang="pt-BR">Selecione uma arma para equipar</String>
        <String xml:lang="ar-001">اختر سلاحًا للأستخدام</String>
        <String xml:lang="th-TH">เลือกอาวุธที่จะสวมใส่</String>
        <String xml:lang="id-ID">Pilih senjata untuk digunakan</String>
        <String xml:lang="hi-Latn">Equip karne ke liye weapon select karo</String>
    </Entry>

    <Entry Id="menu_options_items_title">
        <String xml:lang="en-US">Items</String>
        <String xml:lang="nl-NL">Voorwerpen</String>
        <String xml:lang="fr-FR">Objets</String>
        <String xml:lang="pl-PL">Przedmioty</String>
        <String xml:lang="it-IT">Oggetti</String>
        <String xml:lang="de-DE">Gegenstände</String>
        <String xml:lang="es-ES">Artículos</String>
        <String xml:lang="pt-BR">Items</String>
        <String xml:lang="ar-001">أغراض</String>
        <String xml:lang="th-TH">สิ่งของ</String>
        <String xml:lang="id-ID">Barang</String>
        <String xml:lang="hi-Latn">Items</String>
    </Entry>

    <Entry Id="menu_options_items_subtitle">
        <String xml:lang="en-US">Select an item to use</String>
        <String xml:lang="nl-NL">Selecteer een voorwerp om te gebruiken</String>
        <String xml:lang="fr-FR">Sélectionne un objet à utiliser</String>
        <String xml:lang="pl-PL">Wybierz przedmiot do użycia</String>
        <String xml:lang="it-IT">Seleziona un oggetto da utilizzare</String>
        <String xml:lang="de-DE">Wähle ein Element zur Verwendung</String>
        <String xml:lang="es-ES">Seleccione un elemento para utilizar</String>
        <String xml:lang="pt-BR">Selecione um item para usar</String>
        <String xml:lang="ar-001">حدد غرض لاستخدامه</String>
        <String xml:lang="th-TH">เลือกสิ่งของที่จะใช้</String>
        <String xml:lang="id-ID">Pilih barang untuk digunakan</String>
        <String xml:lang="hi-Latn">Use karne ke liye item select karo</String>
    </Entry>

    <Entry Id="menu_options_misc_title">
        <String xml:lang="en-US">Miscellaneous</String>
        <String xml:lang="nl-NL">Overige</String>
        <String xml:lang="fr-FR">Divers</String>
        <String xml:lang="pl-PL">Różne</String>
        <String xml:lang="it-IT">Miscellaneo</String>
        <String xml:lang="de-DE">Sonstiges</String>
        <String xml:lang="es-ES">Varios</String>
        <String xml:lang="pt-BR">Diversos</String>
        <String xml:lang="ar-001">متنوع</String>
        <String xml:lang="th-TH">เบ็ดเตล็ด</String>
        <String xml:lang="id-ID">Hal lainnya</String>
        <String xml:lang="hi-Latn">Miscellaneous</String>
    </Entry>

    <Entry Id="menu_options_misc_subtitle">
        <String xml:lang="en-US">Other settings</String>
        <String xml:lang="nl-NL">Overige instellingen</String>
        <String xml:lang="fr-FR">Autres paramètres</String>
        <String xml:lang="pl-PL">Inne ustawienia</String>
        <String xml:lang="it-IT">Altre impostazioni</String>
        <String xml:lang="de-DE">Andere Einstellungen</String>
        <String xml:lang="es-ES">Otros ajustes</String>
        <String xml:lang="pt-BR">Outros ajustes</String>
        <String xml:lang="ar-001">اعدادات اخرى</String>
        <String xml:lang="th-TH">การตั้งค่าอื่นๆ</String>
        <String xml:lang="id-ID">pengaturan lainnya</String>
        <String xml:lang="hi-Latn">Other settings</String>
    </Entry>

    <Entry Id="menu_options_experimental_title">
        <String xml:lang="en-US">Experimental</String>
        <String xml:lang="nl-NL">Experimenteel</String>
        <String xml:lang="fr-FR">Expérimental</String>
        <String xml:lang="pl-PL">Eksperymenty</String>
        <String xml:lang="it-IT">Sperimentale</String>
        <String xml:lang="de-DE">Experimentelles</String>
        <String xml:lang="es-ES">Experimental</String>
        <String xml:lang="pt-BR">Experimental</String>
        <String xml:lang="ar-001">تجريبي</String>
        <String xml:lang="th-TH">การทดลอง</String>
        <String xml:lang="id-ID">eksperiment</String>
        <String xml:lang="hi-Latn">Experimental</String>
    </Entry>

    <Entry Id="menu_options_experimental_subtitle">
        <String xml:lang="en-US">Experimental settings</String>
        <String xml:lang="nl-NL">Experimentele instellingen</String>
        <String xml:lang="fr-FR">Paramètres expérimentaux</String>
        <String xml:lang="pl-PL">Ustawienia eksperymentalne</String>
        <String xml:lang="it-IT">Impostazioni sperimentali</String>
        <String xml:lang="de-DE">Experimentelle Einstellungen</String>
        <String xml:lang="es-ES">Ajustes experimentales</String>
        <String xml:lang="pt-BR">Configurações experimentais</String>
        <String xml:lang="ar-001">الإعدادات التجريبية</String>
        <String xml:lang="th-TH">การตั้งค่าการทดลอง</String>
        <String xml:lang="id-ID">pengaturan eksperiment</String>
        <String xml:lang="hi-Latn">Experimental settings</String>
    </Entry>

    <!-- ========================= -->
    <!-- Player menu -->
    <!-- ========================= -->
    <Entry Id="menu_playermenu_title">
        <String xml:lang="en-US">Player Menu</String>
        <String xml:lang="nl-NL">Speler Menu</String>
        <String xml:lang="fr-FR">Menu du joueur</String>
        <String xml:lang="pl-PL">Menu Gracza</String>
        <String xml:lang="it-IT">Menu del giocatore</String>
        <String xml:lang="es-ES">Menú del jugador</String>
        <String xml:lang="pt-BR">Menu do jogador</String>
        <String xml:lang="ar-001">قائمة اللاعب</String>
        <String xml:lang="th-TH">เมนูผู้เล่น</String>
        <String xml:lang="id-ID">Menu pemain</String>
        <String xml:lang="hi-Latn">Player Menu</String>
        <String xml:lang="de-DE">Spielermenü</String>
    </Entry>

    <Entry Id="menu_playermenu_subtitle">
        <String xml:lang="en-US">Interact with {0}</String>
        <String xml:lang="nl-NL">Interacties met {0}</String>
        <String xml:lang="hi-Latn">Interact kare {0}</String>
        <String xml:lang="fr-FR">Interagir avec {0}</String>
        <String xml:lang="de-DE">Interagiere mit {0}</String>
        <String xml:lang="it-IT">Interagisci con {0}</String>
        <String xml:lang="id-ID">Interaksi dengan {0}</String>
    </Entry>

    <Entry Id="menu_playermenu_bribe_not_wanted">
        <String xml:lang="en-US">~r~You are not wanted by the police.</String>
        <String xml:lang="nl-NL">~r~Je word niet gezocht door de politie.</String>
        <String xml:lang="hi-Latn">~r~Aap wanted nahi ho police dwara.</String>
        <String xml:lang="fr-FR">~r~Tu n'es pas recherché par la police.</String>
        <String xml:lang="de-DE">~r~Du wirst nicht von der Polizei gesucht.</String>
        <String xml:lang="it-IT">~r~Non sei ricercato dalla polizia.</String>
        <String xml:lang="id-ID">~r~Kamu tidak diburu oleh polisi.</String>
    </Entry>

    <Entry Id="menu_playermenu_bribe_most_wanted">
        <String xml:lang="en-US">~r~You cannot bribe the police when you are most wanted.</String>
        <String xml:lang="nl-NL">~r~Je kan de politie niet omkopen als je de meest gezochte verdachte bent.</String>
        <String xml:lang="hi-Latn">~r~Aap bribe nahi kar sakte police ko jab aap most wanted ho.</String>
        <String xml:lang="fr-FR">~r~Tu ne peux pas donner de pots-de-vin à la police quand tu es le plus recherché.</String>
        <String xml:lang="de-DE">~r~Du kannst die Polizei nicht bestechen, wenn du meisgesucht bist.</String>
        <String xml:lang="it-IT">~r~Non puoi corrompere la polizia se sei il più ricercato.</String>
        <String xml:lang="id-ID">~r~Kamu tidak dapat menyuap polisi ketika kamu sedang menjadi buronan paling dicari.</String>
    </Entry>

    <Entry Id="menu_playermenu_bribe_text">
        <String xml:lang="en-US">~o~Bribe</String>
        <String xml:lang="nl-NL">~o~Omkopen</String>
        <String xml:lang="hi-Latn">~o~Bribe</String>
        <String xml:lang="fr-FR">~o~Pot-de-vin</String>
        <String xml:lang="de-DE">~o~Bestechen</String>
        <String xml:lang="it-IT">~o~Corrompi</String>
        <String xml:lang="id-ID">~o~Suap</String>
    </Entry>

    <Entry Id="menu_playermenu_bribe_description">
        <String xml:lang="en-US">Offer this ~b~officer ~s~a ~o~bribe ~s~and lose your wanted level.</String>
        <String xml:lang="nl-NL">Bied deze ~b~agent ~s~een ~o~omkoping ~s~aan en verlies je wanted level.</String>
        <String xml:lang="hi-Latn">Offer kare iss ~b~officer ~s~ko ek ~o~bribe ~s~aur apna wanted level lose kare.</String>
        <String xml:lang="fr-FR">Offrir un ~o~pot-de-vin ~s~à cet ~b~agent ~s~et perdre son niveau de recherche.</String>
        <String xml:lang="de-DE">Biete diesem ~b~Polizisten ~s~eine ~o~Bestechung ~s~und verliere dein Fahndungslevel.</String>
        <String xml:lang="it-IT">Offri a questo ~b~agente ~s~delle ~o~mazzette ~s~per ridurre il tuo livello di ricerca.</String>
        <String xml:lang="id-ID">Tawarkan ~b~petugas ~s~ini sebuah ~o~suap ~s~dan menghilangkan level buronanmu.</String>
    </Entry>

    <Entry Id="menu_playermenu_uncuff">
        <String xml:lang="en-US">~o~Uncuff</String>
        <String xml:lang="nl-NL">~o~Ontboeien</String>
        <String xml:lang="hi-Latn">~o~Uncuff</String>
        <String xml:lang="fr-FR">~o~Démenotter</String>
        <String xml:lang="de-DE">~o~Entfesseln</String>
        <String xml:lang="it-IT">~o~Libera</String>
        <String xml:lang="id-ID">~o~Membuka borgol</String>
    </Entry>

    <Entry Id="menu_playermenu_uncuff_description">
        <String xml:lang="en-US">Free this cuffed player using a ~y~lockpick~s~.</String>
        <String xml:lang="nl-NL">Bevrijd deze geboeide speler met een ~y~slothaak~s~.</String>
        <String xml:lang="hi-Latn">Iss cuffed player ko free kardo ek ~y~lockpick ~s~use kar ke.</String>
        <String xml:lang="fr-FR">Libérer ce joueur menotté à l'aide d'un ~y~lockpick~s~.</String>
        <String xml:lang="de-DE">Befreie diesen gefesselten Spieler, indem du ~y~Dietriche~s~ benutzt.</String>
        <String xml:lang="it-IT">Libera questo giocatore ammanettato utilizzando un ~y~grimaldello~s~.</String>
        <String xml:lang="id-ID">Buka pemain yang terborgol ini menggunakan ~y~lockpick~s~.</String>
    </Entry>

    <Entry Id="menu_playermenu_offer_drugs">
        <String xml:lang="en-US">Offer ~r~drugs~s~</String>
        <String xml:lang="nl-NL">Bied ~r~drugs~s~ aan</String>
        <String xml:lang="hi-Latn">Offer kare ~r~drugs~s~</String>
        <String xml:lang="fr-FR">Proposer des ~r~drogues~s~</String>
        <String xml:lang="de-DE">Biete ~r~Drogen~s~ an</String>
        <String xml:lang="it-IT">Offri ~r~droghe~s~</String>
        <String xml:lang="id-ID">Tawarkan ~r~narkoba~s~</String>
    </Entry>

    <Entry Id="menu_playermenu_offer_drugs_description">
        <String xml:lang="en-US">Offer ~r~drugs~s~ to this player.</String>
        <String xml:lang="nl-NL">Verkoop ~r~drugs~s~ aan deze speler.</String>
        <String xml:lang="hi-Latn">Offer kare ~r~drugs~s~ iss player ko.</String>
        <String xml:lang="fr-FR">Proposer des ~r~drogues~s~ à ce joueur.</String>
        <String xml:lang="de-DE">Biete diesem Spieler ~r~Drogen~s~ an.</String>
        <String xml:lang="it-IT">Offri ~r~droghe~s~ a questo giocatore.</String>
        <String xml:lang="id-ID">Tawarkan ~r~narkoba~s~ kepada pemain ini.</String>
    </Entry>

    <Entry Id="menu_playermenu_offer_services">
        <String xml:lang="en-US">Offer ~y~services~s~</String>
        <String xml:lang="nl-NL">Bied ~y~diensten~s~ aan</String>
        <String xml:lang="hi-Latn">Offer kare ~y~services~s~</String>
        <String xml:lang="fr-FR">Proposer des ~y~services~s~</String>
        <String xml:lang="de-DE">Biete ~y~Leistungen~s~ an</String>
        <String xml:lang="it-IT">Offri ~y~servizi~s~</String>
        <String xml:lang="id-ID">Tawarkan ~y~layanan~s~</String>
    </Entry>

    <Entry Id="menu_playermenu_offer_services_description">
        <String xml:lang="en-US">Offer ~y~services~s~ to this player.</String>
        <String xml:lang="nl-NL">Bied ~y~diensten~s~ aan deze speler.</String>
        <String xml:lang="hi-Latn">Offer kare ~y~services~s~ iss player ko.</String>
        <String xml:lang="fr-FR">Proposer des ~y~services~s~ à ce joueur.</String>
        <String xml:lang="de-DE">Biete diesem Spieler ~y~Leistungen~s~ an.</String>
        <String xml:lang="it-IT">Offri ~y~servizi~s~ a questo giocatore.</String>
        <String xml:lang="id-ID">Tawarkan ~y~layanan~s~ kepada pemain ini.</String>
    </Entry>

    <Entry Id="menu_playermenu_arrest">
        <String xml:lang="en-US">~b~Arrest menu</String>
        <String xml:lang="nl-NL">~b~Arrestanten menu</String>
        <String xml:lang="hi-Latn">~b~Arrest menu</String>
        <String xml:lang="fr-FR">~b~Menu Arrestation</String>
        <String xml:lang="de-DE">~b~Arrest-Menü</String>
        <String xml:lang="it-IT">~b~Menu di Arresto</String>
        <String xml:lang="id-ID">~b~Menu penangkapan</String>
    </Entry>

    <Entry Id="menu_playermenu_custody">
        <String xml:lang="en-US">~b~Hold in custody</String>
        <String xml:lang="nl-NL">~b~Houd staande</String>
        <String xml:lang="hi-Latn">~b~Custody me lo</String>
        <String xml:lang="fr-FR">~b~Maintenir en état d'arrestation</String>
        <String xml:lang="de-DE">~b~In Gewahrsam halten</String>
        <String xml:lang="it-IT">~b~Tieni in custodia</String>
        <String xml:lang="id-ID">~b~tahan dalam penahanan</String>
    </Entry>

    <Entry Id="menu_playermenu_cuff">
        <String xml:lang="en-US">~b~Cuff</String>
        <String xml:lang="nl-NL">~b~Vastboeien</String>
        <String xml:lang="hi-Latn">~b~Cuff</String>
        <String xml:lang="fr-FR">~b~Menotter</String>
        <String xml:lang="de-DE">~b~Fesseln</String>
        <String xml:lang="it-IT">~b~Ammanetta</String>
        <String xml:lang="id-ID">~b~Borgol</String>
    </Entry>

    <Entry Id="menu_playermenu_give_ticket">
        <String xml:lang="en-US">~b~Give ticket</String>
        <String xml:lang="nl-NL">~b~Geef bekeuring</String>
        <String xml:lang="id-ID">~b~Berikan tiket</String>
        <String xml:lang="it-IT">~b~Dai una multa</String>
        <String xml:lang="fr-FR">~b~Donner une contravention</String>
        <String xml:lang="de-DE">~b~Strafzettel ausstellen</String>
    </Entry>

    <Entry Id="menu_playermenu_break_window">
        <String xml:lang="en-US">~b~Break window</String>
        <String xml:lang="nl-NL">~b~Raam inslaan</String>
        <String xml:lang="hi-Latn">~b~Break kare window</String>
        <String xml:lang="fr-FR">~b~Briser la fenêtre</String>
        <String xml:lang="de-DE">~b~Scheibe einschlagen</String>
        <String xml:lang="it-IT">~b~Rompi finestra</String>
        <String xml:lang="id-ID">~b~Pecahkan kaca</String>
    </Entry>

    <Entry Id="menu_playermenu_break_window_no_item">
        <String xml:lang="en-US">You need a ~y~{0}~s~ to break a ~o~suspect~s~'s window.</String>
        <String xml:lang="nl-NL">Je hebt een ~y~{0}~s~ nodig om een raam van een ~o~verdachte~s~ in te slaan.</String>
        <String xml:lang="hi-Latn">Aapko chahiye hoga ek ~y~{0}~s~ ek ~o~suspect~s~ki window todd ne ke liye.</String>
        <String xml:lang="fr-FR">Tu as besoin d'un ~y~{0}~s~ pour casser la fenêtre d'un ~o~suspect~s~.</String>
        <String xml:lang="de-DE">Du brauchst ein ~y~{0}~s~ um das Fenster des ~o~Verdächtigen~s~ einzuschlagen.</String>
        <String xml:lang="it-IT">Hai bisogno di un ~y~{0}~s~ per rompere la finestra di un ~o~sospetto~s~.</String>
        <String xml:lang="id-ID">Kamu membutuhkan ~y~{0}~s~ untuk memecahkan kaca ~o~pelaku~s~.</String>
    </Entry>

    <Entry Id="menu_playermenu_suggest_bribe">
        <String xml:lang="en-US">~o~Suggest bribe</String>
        <String xml:lang="nl-NL">~o~Bied omkoping aan</String>
        <String xml:lang="hi-Latn">~o~Bribe suggest karo</String>
        <String xml:lang="fr-FR">~o~Suggérer un pot-de-vin</String>
        <String xml:lang="de-DE">~o~Bestechung vorschlagen</String>
        <String xml:lang="it-IT">~o~Suggerisci corruzione</String>
        <String xml:lang="id-ID">~o~Menyarankan suap</String>
    </Entry>

    <Entry Id="menu_playermenu_suggest_bribe_description">
        <String xml:lang="en-US">Ask the ~o~suspect~s~ to pay you.</String>
        <String xml:lang="nl-NL">Vraag de ~o~verdachte~s~ om je te om te kopen.</String>
        <String xml:lang="hi-Latn">Pucho ~o~suspect~s~ ko aapko pay karne ke liye.</String>
        <String xml:lang="fr-FR">Demander au ~o~suspect~s~ de te payer.</String>
        <String xml:lang="de-DE">Frage den ~o~Verdächtigen~s~, ob er dich bezahlen will.</String>
        <String xml:lang="it-IT">Chiedi al ~o~sospetto~s~ di pagarti.</String>
        <String xml:lang="id-ID">Minta ~o~pelaku~s~ untuk membayarmu.</String>
    </Entry>

    <Entry Id="menu_playermenu_suggest_bribe_most_wanted">
        <String xml:lang="en-US">~r~Most wanted suspects cannot bribe the police.</String>
        <String xml:lang="nl-NL">~r~De meest gezochte verdachten kunnen de politie niet omkopen.</String>
        <String xml:lang="hi-Latn">~r~Most wanted suspects bribe nahi kar sakte police ko.</String>
        <String xml:lang="fr-FR">~r~Les suspects les plus recherchés ne peuvent pas verser de pots-de-vin à la police.</String>
        <String xml:lang="de-DE">~r~Meistgesuchte Verdächtige können die Polizei nicht bestechen.</String>
        <String xml:lang="it-IT">~r~I sospetti più ricercati non possono corrompere la polizia.</String>
        <String xml:lang="id-ID">~r~Buronan paling dicari tidak dapat menyuap polisi.</String>
    </Entry>

    <Entry Id="menu_playermenu_give_antidote">
        <String xml:lang="en-US">~p~Give antidote</String>
        <String xml:lang="nl-NL">~p~Geef tegengif</String>
        <String xml:lang="hi-Latn">~p~Antidote do</String>
        <String xml:lang="fr-FR">~p~Donner un antidote</String>
        <String xml:lang="de-DE">~p~Gegengift geben</String>
        <String xml:lang="it-IT">~p~Dai antidoto</String>
        <String xml:lang="id-ID">~p~Berikan obat penawar</String>
    </Entry>

    <Entry Id="menu_playermenu_give_antidote_description">
        <String xml:lang="en-US">This player is on a ~r~drug overdose~s~. Select this option to give them the ~p~antidote~s~.</String>
        <String xml:lang="nl-NL">Deze speler heeft een ~r~drug overdosis~s~. Selecteer deze optie om hem ~p~tegengif~s~ te geven.</String>
        <String xml:lang="hi-Latn">Yeh player ~r~drug overdose ~s~ho chuke hain. Yeh option select karke unhe ek ~p~antidote ~s~do.</String>
        <String xml:lang="fr-FR">Ce joueur est en train de faire une ~r~overdose~s~. Sélectionne cette option pour lui donner l'~p~antidote~s~.</String>
        <String xml:lang="de-DE">Dieser Spieler leidet an einer ~r~Drogenüberdosis~s~. Wähle diese Option, um ihm das ~p~Gegengift~s~ zu geben.</String>
        <String xml:lang="it-IT">Questo giocatore è in ~r~overdose~s~ di droghe. Seleziona questa opzione per dargli l'~p~antidoto~s~.</String>
        <String xml:lang="id-ID">Pemain ini sedang ~r~keracunan narkoba~s~. Pilih opsi ini untuk memberikan mereka ~p~obat penawar~s~.</String>
    </Entry>

    <Entry Id="menu_playermenu_give_antidote_no_item">
        <String xml:lang="en-US">You need ~y~{0}~s~ to reverse someone's ~r~overdose~s~.</String>
        <String xml:lang="nl-NL">Je hebt ~y~{0}~s~ nodig om iemand zijn ~r~overdosis~s~ te stoppen.</String>
        <String xml:lang="hi-Latn">Aapko chahiye ho ga ~y~{0}~s~ kisi ka ~r~overdose ~s~reverse karne ke liye.</String>
        <String xml:lang="fr-FR">Tu as besoin de ~y~{0}~s~ pour arrêter l'~r~overdose~s~ de quelqu'un.</String>
        <String xml:lang="de-DE">Du benötigst ~y~{0}~s~, um die ~r~Überdosis~s~ rückgängig zu machen.</String>
        <String xml:lang="it-IT">Hai bisogno di ~y~{0}~s~ per annullare l'~r~overdose~s~ di qualcuno.</String>
        <String xml:lang="id-ID">Kamu membutuhkan ~y~{0}~s~ untuk membalikkan ~r~keracunan~s~ seseorang.</String>
    </Entry>

    <Entry Id="menu_playermenu_give_cash">
        <String xml:lang="en-US">Give cash</String>
        <String xml:lang="nl-NL">Geef contant geld</String>
        <String xml:lang="hi-Latn">Cash do</String>
        <String xml:lang="fr-FR">Donner de l'argent</String>
        <String xml:lang="de-DE">Bargeld geben</String>
        <String xml:lang="it-IT">Dai contante</String>
        <String xml:lang="id-ID">Berikan uang</String>
    </Entry>

    <Entry Id="menu_playermenu_give_cash_description">
        <String xml:lang="en-US">Give (C){0}(/C) cash from your wallet.~n~~y~Warning:~s~ trade ~r~at your own risk~s~, we don't guarantee that you will receive anything in exchange for this transaction.</String>
        <String xml:lang="nl-NL">Geef (C){0}(/C) contant geld uit je portemonnee.~n~~y~Waarschuwing:~s~ handel ~r~op eigen risico~s~, we garanderen niet dat je iets zult ontvangen in ruil voor deze transactie.</String>
        <String xml:lang="hi-Latn">Dijiye (C){0}(/C) cash apne wallet se.~n~~y~Warning:~s~ trade ~r~kare apne own risk pe~s~, ham aapko guarantee nahi de sakte ki aapko badle mein kuch milega ye trasaction karke.</String>
        <String xml:lang="fr-FR">Donner à (C){0}(/C) d'argent de ton portefeuille.~n~~y~Avertissement:~s~ échange ~r~à tes risques et périls~s~, nous ne garantissons pas que tu recevras quoi que ce soit en échange de cette transaction.</String>
        <String xml:lang="de-DE">Gib (C){0}(/C) Bargeld aus deinem Portemonnaie.~n~~y~Warnung:~s~ Handle ~r~auf eigene Gefahr~s~, wir garantieren nicht, dass du etwas im Austausch für diese Transaktion erhälst.</String>
        <String xml:lang="it-IT">Dai (C){0}(/C) il contante dal tuo portafoglio.~n~~y~Attenzione:~s~ scambio ~r~a tuo rischio~s~, non garantiamo che riceverai qualcosa in cambio per questa transazione.</String>
        <String xml:lang="id-ID">Berikan (C){0}(/C) uang dari sakumu.~n~~y~Perhatian:~s~ resiko trading ~r~ditanggung masing-masing~s~, kami tidak dapat menjamin kamu mendapatkan apapun sebagai imbalan dari transaksi ini.</String>
    </Entry>

    <Entry Id="menu_playermenu_give_cash_level">
        <String xml:lang="en-US">~r~You must be level {0} to give other players cash.</String>
        <String xml:lang="nl-NL">~r~Je moet level {0} zijn om andere spelers contant geld te geven.</String>
        <String xml:lang="hi-Latn">~r~Aapko kam se kam level {0} ka hona padega doosre players ko cash dene ke liye.</String>
        <String xml:lang="fr-FR">~r~Tu dois être niveau {0} pour donner de l'argent aux autres joueurs.</String>
        <String xml:lang="de-DE">~r~Du musst Level {0} sein, um anderen Spielern Geld zu geben.</String>
        <String xml:lang="it-IT">~r~Devi essere di livello {0} per dare contante ad altri giocatori.</String>
        <String xml:lang="id-ID">~r~Kamu harus level {0} untuk bisa memberikan uang kepada pemain lain.</String>
    </Entry>

    <Entry Id="menu_playermenu_give_item">
        <String xml:lang="en-US">Give item</String>
        <String xml:lang="nl-NL">Geef voorwerp</String>
        <String xml:lang="hi-Latn">Item do</String>
        <String xml:lang="fr-FR">Donner un objet</String>
        <String xml:lang="de-DE">Gegenstand geben</String>
        <String xml:lang="it-IT">Consegna oggetto</String>
        <String xml:lang="id-ID">Berikan barang</String>
    </Entry>

    <Entry Id="menu_playermenu_give_item_description">
        <String xml:lang="en-US">Give (C){0}(/C) an item from your inventory.~n~~y~Warning:~s~ trade ~r~at your own risk~s~, we don't guarantee that you will receive anything in exchange for this transaction.</String>
        <String xml:lang="nl-NL">Geef (C){0}(/C) een voorwerp uit je inventaris.~n~~y~Waarschuwing:~s~ handel ~r~op eigen risico~s~, we garanderen niet dat je iets zult ontvangen in ruil voor deze transactie.</String>
        <String xml:lang="hi-Latn">Dijiye (C){0}(/C) ek item apni inventory se.~n~~y~Warning:~s~ trade ~r~kare apne own risk pe~s~,ham aapko guarantee nahi de sakte ki aapko badle mein kuch milega ye trasaction karke.</String>
        <String xml:lang="fr-FR">Donner à (C){0}(/C) un objet de ton inventaire.~n~~y~Avertissement:~s~ échange ~r~à tes risques et périls~s~, nous ne garantissons pas que tu recevras quoi que ce soit en échange de cette transaction.</String>
        <String xml:lang="de-DE">Gib (C){0}(/C) einen Gegenstand aus deinem Inventar.~n~~y~Warnung:~s~ Handle ~r~auf eigene Gefahr~s~, wir garantieren nicht, dass du etwas im Austausch für diese Transaktion erhälst.</String>
        <String xml:lang="it-IT">Dai a (C){0}(/C) un oggetto dal tuo inventario.~n~~y~Attenzione:~s~ scambio ~r~a tuo rischio~s~, non garantiamo che riceverai qualcosa in cambio per questa transazione.</String>
        <String xml:lang="id-ID">Berikan (C){0}(/C) item dari inventarismu. ~n~~y~Perhatian:~s~ resiko trading ~r~ditanggung masing-masing~s~, kami tidak dapat menjamin kamu mendapatkan apapun sebagai imbalan dari transaksi ini.</String>
    </Entry>

    <Entry Id="menu_playermenu_give_keys">
        <String xml:lang="en-US">Give keys</String>
        <String xml:lang="nl-NL">Geef sleutels</String>
        <String xml:lang="hi-Latn">Chabiyan dijiye</String>
        <String xml:lang="fr-FR">Donner des clés</String>
        <String xml:lang="de-DE">Schlüssel geben</String>
        <String xml:lang="it-IT">Consegna chiavi</String>
        <String xml:lang="id-ID">Berikan kunci</String>
    </Entry>

    <Entry Id="menu_playermenu_give_keys_description">
        <String xml:lang="en-US">Give this player keys to your property.</String>
        <String xml:lang="nl-NL">Geef deze speler sleutels tot je eigendom.</String>
        <String xml:lang="hi-Latn">Iss player ko apni propertu ki chaabi de.</String>
        <String xml:lang="fr-FR">Donner à ce joueur les clés de ta propriété.</String>
        <String xml:lang="de-DE">Gib diesem Spieler Schlüssel zu deinem Eigentum.</String>
        <String xml:lang="it-IT">Dai a questo giocatore le chiavi della tua proprietà.</String>
        <String xml:lang="id-ID">Berikan pemain ini kunci propertimu</String>
    </Entry>

    <Entry Id="menu_playermenu_offer_trade">
        <String xml:lang="en-US">Offer trade</String>
        <String xml:lang="nl-NL">Bied ruil aan</String>
        <String xml:lang="hi-Latn">Trade offer kare</String>
        <String xml:lang="fr-FR">Offre d'échange</String>
        <String xml:lang="de-DE">Handel anbieten</String>
        <String xml:lang="it-IT">Offri uno scambio</String>
        <String xml:lang="id-ID">Tawarkan trading</String>
    </Entry>

    <Entry Id="menu_playermenu_offer_trade_description">
        <String xml:lang="en-US">Offer this player a trade.</String>
        <String xml:lang="nl-NL">Bied deze speler een ruil aan.</String>
        <String xml:lang="hi-Latn">Iss player ko trade offer kare.</String>
        <String xml:lang="fr-FR">Proposer un échange à ce joueur.</String>
        <String xml:lang="de-DE">Biete diesem Spieler einen Handel an.</String>
        <String xml:lang="it-IT">Offri a questo giocatore uno scambio.</String>
        <String xml:lang="id-ID">Tawarkan pemain ini trading.</String>
    </Entry>

    <Entry Id="menu_playermenu_no_actions">
        <String xml:lang="en-US">No actions :(</String>
        <String xml:lang="nl-NL">Geen acties :(</String>
        <String xml:lang="hi-Latn">No actions :(</String>
        <String xml:lang="fr-FR">Pas d'actions :(</String>
        <String xml:lang="de-DE">Keine Aktionen :(</String>
        <String xml:lang="it-IT">Nessuna azione :(</String>
        <String xml:lang="id-ID">Tidak ada aksi :(</String>
    </Entry>

    <Entry Id="menu_playermenu_no_actions_description">
        <String xml:lang="en-US">There are no actions for this player.</String>
        <String xml:lang="nl-NL">Er zijn geen acties voor deze speler.</String>
        <String xml:lang="hi-Latn">Yaha koi actions nahi hai iss player ke liye.</String>
        <String xml:lang="fr-FR">Il n'y a pas d'actions pour ce joueur.</String>
        <String xml:lang="de-DE">Es gibt keine Aktionen für diesen Spieler</String>
        <String xml:lang="it-IT">Non ci sono azioni per questo giocatore.</String>
        <String xml:lang="id-ID">Tidak ada aksi untuk pemain ini.</String>
    </Entry>

    <Entry Id="gave_antidote">
        <String xml:lang="en-US">You gave {0} the ~p~antidote ~s~and treated their ~r~drug overdose~s~.</String>
        <String xml:lang="nl-NL">Je hebt {0} ~p~tegengif ~s~gegeven en hun ~r~drug overdosis~s~ behandeld.</String>
        <String xml:lang="hi-Latn">Aap diye {0} ko ek ~p~antidote ~s~aur theek kiye unka ~r~drug overdose~s~.</String>
        <String xml:lang="fr-FR">Tu as donné à {0} l'~p~antidote ~s~et traité son ~r~overdose~s~.</String>
        <String xml:lang="de-DE">Du hast {0} das ~p~Gegengift ~s~gegeben und dessen ~r~Drogenüberdosis~s~ behandelt.</String>
        <String xml:lang="it-IT">Hai dato a {0} l'~p~antidoto ~s~e trattato la loro ~r~overdose~s~ di droghe.</String>
        <String xml:lang="id-ID">Kamu memberikan {0} ~p~obat penawar~s~ dan menyembuhkan ~r~keracunan narkobanya~s~ mereka.</String>
    </Entry>

    <Entry Id="menu_playermenu_suggest_bribe_requested">
        <String xml:lang="en-US">REQUESTED</String>
        <String xml:lang="nl-NL">AANGEVRAAGD</String>
        <String xml:lang="hi-Latn">REQUESTED</String>
        <String xml:lang="fr-FR">DEMANDÉ</String>
        <String xml:lang="de-DE">ANGEFRAGT</String>
        <String xml:lang="it-IT">RICHIESTO</String>
        <String xml:lang="id-ID">MEMINTA</String>
    </Entry>

    <Entry Id="input_playermenu_give_cash">
        <String xml:lang="en-US">Give Cash</String>
        <String xml:lang="nl-NL">Geef contant geld</String>
        <String xml:lang="hi-Latn">Cash Do</String>
        <String xml:lang="fr-FR">Donner de l'argent</String>
        <String xml:lang="de-DE">Geld geben</String>
        <String xml:lang="it-IT">Dai contante</String>
        <String xml:lang="id-ID">Berikan uang</String>
    </Entry>

    <Entry Id="input_playermenu_give_cash_text">
        <String xml:lang="en-US">Enter the amount of money to send {0}.</String>
        <String xml:lang="nl-NL">Voer het bedrag in dat je wilt verzenden {0}.</String>
        <String xml:lang="hi-Latn">Enter karo money amount send karne ke liye {0}.</String>
        <String xml:lang="fr-FR">Saisir le montant à envoyer {0}.</String>
        <String xml:lang="de-DE">Gib den Betrag des Geldes ein, den du {0} übergeben willst.</String>
        <String xml:lang="it-IT">Inserisci l'importo di denaro da inviare a {0}.</String>
        <String xml:lang="id-ID">Masukkan jumlah yang akan diberikan kepada {0}</String>
    </Entry>

    <!-- ========================= -->
    <!--Stats menu -->
    <!-- ========================= -->
    <Entry Id="menu_stats_title">
        <String xml:lang="en-US">Statistics</String>
        <String xml:lang="nl-NL">Statistieken</String>
        <String xml:lang="fr-FR">Statistiques</String>
        <String xml:lang="pl-PL">Statystyki</String>
        <String xml:lang="it-IT">Statistiche</String>
        <String xml:lang="es-ES">Estadísticas</String>
        <String xml:lang="pt-BR">Estatísticas</String>
        <String xml:lang="ar-001">احصائيات</String>
        <String xml:lang="th-TH">สถิติ</String>
        <String xml:lang="id-ID">Statistik</String>
        <String xml:lang="hi-Latn">Statistics</String>
        <String xml:lang="de-DE">Statistik</String>
    </Entry>

    <Entry Id="menu_stats_subtitle">
        <String xml:lang="en-US">Stats</String>
        <String xml:lang="nl-NL">Stats</String>
        <String xml:lang="fr-FR">Statistiques</String>
        <String xml:lang="pl-PL">Statystyki</String>
        <String xml:lang="it-IT">Statistiche</String>
        <String xml:lang="es-ES">Estadísticas</String>
        <String xml:lang="pt-BR">Estatísticas</String>
        <String xml:lang="ar-001">احصائيات</String>
        <String xml:lang="th-TH">สถานะ</String>
        <String xml:lang="id-ID">Status</String>
        <String xml:lang="hi-Latn">Stats</String>
        <String xml:lang="de-DE">Stats</String>
    </Entry>

    <!-- ========================= -->
    <!-- Wardrobe menu -->
    <!-- ========================= -->
    <Entry Id="menu_wardrobe_title">
        <String xml:lang="en-US">Wardrobe</String>
        <String xml:lang="nl-NL">Garderobe</String>
        <String xml:lang="fr-FR">Garde-robe</String>
        <String xml:lang="pl-PL">Garderoba</String>
        <String xml:lang="it-IT">Guardaroba</String>
        <String xml:lang="es-ES">Vestimenta</String>
        <String xml:lang="pt-BR">Vestuário</String>
        <String xml:lang="ar-001">خزانة الملابس</String>
        <String xml:lang="th-TH">ตู้เสื้อผ้า</String>
        <String xml:lang="id-ID">Lemari pakaian</String>
        <String xml:lang="hi-Latn">Wardrobe</String>
        <String xml:lang="de-DE">Garderobe</String>
    </Entry>

    <Entry Id="menu_wardrobe_subtitle">
        <String xml:lang="en-US">Select a category</String>
        <String xml:lang="nl-NL">Selecteer een categorie</String>
        <String xml:lang="fr-FR">Sélectionne une catégorie</String>
        <String xml:lang="pl-PL">Wybierz kategorię</String>
        <String xml:lang="it-IT">Seleziona una categoria</String>
        <String xml:lang="es-ES">Seleccione una categoría</String>
        <String xml:lang="pt-BR">Selecione uma categoria</String>
        <String xml:lang="ar-001">اختر تصنيف</String>
        <String xml:lang="th-TH">เลือกหมวดหมู่</String>
        <String xml:lang="id-ID">Pilih kategori</String>
        <String xml:lang="hi-Latn">Category select kare</String>
        <String xml:lang="de-DE">Wähle eine Kategorie</String>
    </Entry>

    <Entry Id="menu_wardrobe_clear_text">
        <String xml:lang="en-US">~b~Remove all</String>
        <String xml:lang="nl-NL">~b~Verwijder alles</String>
        <String xml:lang="de-DE">~b~Entferne alles</String>
        <String xml:lang="it-IT">~b~Rimuovi tutto</String>
        <String xml:lang="fr-FR">~b~Supprimer tout</String>
        <String xml:lang="id-ID">~b~Hilangkan semua</String>
    </Entry>

    <Entry Id="menu_wardrobe_clear_description">
        <String xml:lang="en-US">Take all your ~b~clothes ~s~and ~b~makeup ~s~off your character.</String>
        <String xml:lang="nl-NL">Haal al je ~b~kleding ~s~en ~b~make-up ~s~van je karakter af.</String>
        <String xml:lang="de-DE">Nimm all deine ~b~Kleidung ~s~und ~b~Make-Up ~s~von deinem Charakter.</String>
        <String xml:lang="it-IT">Rimuovi tutti i tuoi ~b~vestiti ~s~e ~b~trucco ~s~dal tuo personaggio.</String>
        <String xml:lang="fr-FR">Enlève tous tes ~b~vêtements ~s~et ~b~maquillage ~s~de ton personnage.</String>
        <String xml:lang="id-ID">Hilangkan semua ~b~pakaian ~s~dan ~b~makeup ~s~dari karaktermu.</String>
    </Entry>

    <Entry Id="btn_wardrobe_wear">
        <String xml:lang="en-US">Wear</String>
        <String xml:lang="nl-NL">Dragen</String>
        <String xml:lang="de-DE">Tragen</String>
        <String xml:lang="it-IT">Indossa</String>
        <String xml:lang="fr-FR">Porter</String>
        <String xml:lang="id-ID">Pakai</String>
    </Entry>

    <Entry Id="btn_wardrobe_browse">
        <String xml:lang="en-US">Browse</String>
        <String xml:lang="nl-NL">Bladeren</String>
        <String xml:lang="de-DE">Durchsuchen</String>
        <String xml:lang="it-IT">Sfoglia</String>
        <String xml:lang="fr-FR">Parcourir</String>
        <String xml:lang="id-ID">Telusuri</String>
    </Entry>

    <Entry Id="btn_wardrobe_remove">
        <String xml:lang="en-US">Remove</String>
        <String xml:lang="nl-NL">Verwijderen</String>
        <String xml:lang="de-DE">Entfernen</String>
        <String xml:lang="it-IT">Rimuovi</String>
        <String xml:lang="fr-FR">Retirer</String>
        <String xml:lang="id-ID">Lepaskan</String>
    </Entry>

    <Entry Id="input_wardrobe_search_title">
        <String xml:lang="en-US">Search</String>
        <String xml:lang="nl-NL">Zoeken</String>
        <String xml:lang="de-DE">Suchen</String>
        <String xml:lang="it-IT">Cerca</String>
        <String xml:lang="fr-FR">Rechercher</String>
        <String xml:lang="id-ID">Mencari</String>
    </Entry>

    <Entry Id="input_wardrobe_search_text">
        <String xml:lang="en-US">Enter an item's name or part of it</String>
        <String xml:lang="nl-NL">Voer de naam van een item in of een deel ervan</String>
        <String xml:lang="de-DE">Gib den Namen eines Gegenstanden oder einen Teil vom Namen ein</String>
        <String xml:lang="it-IT">Inserisci il nome di un oggetto o una parte di esso</String>
        <String xml:lang="fr-FR">Saisir le nom d'un article ou une partie de celui-ci</String>
        <String xml:lang="id-ID">Masukkan nama item atau bagian dari item.</String>
    </Entry>

    <Entry Id="menu_wardrobe_search_subtitle">
        <String xml:lang="en-US">Search: ''{0}''</String>
        <String xml:lang="nl-NL">Zoeken: ''{0}''</String>
        <String xml:lang="de-DE">Suche: ''{0}''</String>
        <String xml:lang="it-IT">Ricerca: ''{0}''</String>
        <String xml:lang="fr-FR">Rechercher: ''{0}''</String>
        <String xml:lang="id-ID">Mencari: ''{0}''</String>
    </Entry>


    <!-- ========================= -->
    <!-- Trading System -->
    <!-- ========================= -->
    <Entry Id="trading_state_started">
        <String xml:lang="en-US">Started</String>
        <String xml:lang="nl-NL">Gestart</String>
        <String xml:lang="hi-Latn">Start ho gaya hai</String>
        <String xml:lang="fr-FR">Commencé</String>
        <String xml:lang="de-DE">gestartet</String>
        <String xml:lang="it-IT">Iniziato</String>
        <String xml:lang="id-ID">Dimulai</String>
    </Entry>

    <Entry Id="trading_state_confirmed">
        <String xml:lang="en-US">Confirmed</String>
        <String xml:lang="nl-NL">Bevestigd</String>
        <String xml:lang="hi-Latn">Confirm ho gaya hai</String>
        <String xml:lang="fr-FR">Confirmé</String>
        <String xml:lang="de-DE">bestätigt</String>
        <String xml:lang="it-IT">Confermato</String>
        <String xml:lang="id-ID">Konfirmasi</String>
    </Entry>

    <Entry Id="trading_state_finalized">
        <String xml:lang="en-US">Finalized</String>
        <String xml:lang="nl-NL">Afgerond</String>
        <String xml:lang="hi-Latn">Khatam ho gaya</String>
        <String xml:lang="fr-FR">Finalisé</String>
        <String xml:lang="de-DE">Abgeschlossen</String>
        <String xml:lang="it-IT">Completato</String>
        <String xml:lang="id-ID">Finalisasi</String>
    </Entry>

    <Entry Id="menu_trading_current_state">
        <String xml:lang="en-US">State: {0}</String>
        <String xml:lang="nl-NL">Status: {0}</String>
        <String xml:lang="hi-Latn">Status: {0}</String>
        <String xml:lang="fr-FR">Statut: {0}</String>
        <String xml:lang="de-DE">Status: {0}</String>
        <String xml:lang="it-IT">Stato: {0}</String>
        <String xml:lang="id-ID">Status: {0}</String>
    </Entry>

    <Entry Id="menu_trading_title">
        <String xml:lang="en-US">Trading</String>
        <String xml:lang="nl-NL">Handelen</String>
        <String xml:lang="hi-Latn">Trading(lena-dena)</String>
        <String xml:lang="fr-FR">Echange</String>
        <String xml:lang="de-DE">Handeln</String>
        <String xml:lang="it-IT">Commercio</String>
        <String xml:lang="id-ID">Trading</String>
    </Entry>

    <Entry Id="menu_trading_my_offer_text">
        <String xml:lang="en-US">My offer</String>
        <String xml:lang="nl-NL">Mijn aanbod</String>
        <String xml:lang="hi-Latn">Mera offer</String>
        <String xml:lang="fr-FR">Mon offre</String>
        <String xml:lang="de-DE">Mein Angebot</String>
        <String xml:lang="it-IT">La mia offerta</String>
        <String xml:lang="id-ID">Penawaran saya</String>
    </Entry>

    <Entry Id="menu_trading_my_offer_title">
        <String xml:lang="en-US">Offer</String>
        <String xml:lang="nl-NL">Aanbod</String>
        <String xml:lang="hi-Latn">Offer</String>
        <String xml:lang="fr-FR">Offre</String>
        <String xml:lang="de-DE">Angebot</String>
        <String xml:lang="it-IT">Offerta</String>
        <String xml:lang="id-ID">Tawar</String>
    </Entry>

    <Entry Id="menu_trading_my_offer_subtitle">
        <String xml:lang="en-US">My offer</String>
        <String xml:lang="nl-NL">Mijn aanbod</String>
        <String xml:lang="hi-Latn">Mera offer</String>
        <String xml:lang="fr-FR">Mon offre</String>
        <String xml:lang="de-DE">Mein Angebot</String>
        <String xml:lang="it-IT">La mia offerta</String>
        <String xml:lang="id-ID">Penawaran saya</String>
    </Entry>

    <Entry Id="menu_trading_other_offer_text">
        <String xml:lang="en-US">Other player's offer</String>
        <String xml:lang="nl-NL">Andere speler's aanbod</String>
        <String xml:lang="hi-Latn">Doosre player ka offer</String>
        <String xml:lang="fr-FR">Offre de l'autre joueur</String>
        <String xml:lang="de-DE">Angebot des anderen Spielers</String>
        <String xml:lang="it-IT">Offerta dell'altro giocatore</String>
        <String xml:lang="id-ID">Penawaran pemain lain</String>
    </Entry>

    <Entry Id="menu_trading_other_offer_title">
        <String xml:lang="en-US">Offer</String>
        <String xml:lang="nl-NL">Aanbod</String>
        <String xml:lang="hi-Latn">Offer</String>
        <String xml:lang="fr-FR">Offre</String>
        <String xml:lang="de-DE">Angebot</String>
        <String xml:lang="it-IT">Offerta</String>
        <String xml:lang="id-ID">Tawar</String>
    </Entry>

    <Entry Id="menu_trading_other_offer_subtitle">
        <String xml:lang="en-US">Other player's offer</String>
        <String xml:lang="nl-NL">Andere speler's aanbod</String>
        <String xml:lang="hi-Latn">Doosre player ka offer</String>
        <String xml:lang="fr-FR">Offre de l'autre joueur</String>
        <String xml:lang="de-DE">Angebot des anderen Spielers</String>
        <String xml:lang="it-IT">Offerta dell'altro giocatore</String>
        <String xml:lang="id-ID">Penawaran pemain lain</String>
    </Entry>

    <Entry Id="menu_trading_confirm_text">
        <String xml:lang="en-US">Confirm</String>
        <String xml:lang="nl-NL">Bevestigen</String>
        <String xml:lang="hi-Latn">Confirm kare</String>
        <String xml:lang="fr-FR">Confirmer</String>
        <String xml:lang="de-DE">Bestätigen</String>
        <String xml:lang="it-IT">Conferma</String>
        <String xml:lang="id-ID">Konfirmasi</String>
    </Entry>

    <Entry Id="menu_trading_confirm_description">
        <String xml:lang="en-US">Pressing this button will progress current state</String>
        <String xml:lang="nl-NL">Door deze knop in te drukken bevestig je de transactie</String>
        <String xml:lang="hi-Latn">Yeh button press karte hi process start ho jayegi</String>
        <String xml:lang="fr-FR">Appuyer sur ce bouton fait progresser l'état actuel</String>
        <String xml:lang="de-DE">Durch Drücken dieser Taste wird der aktuelle Status aktualisiert</String>
        <String xml:lang="it-IT">Premendo questo pulsante si progredirà nello stato attuale</String>
        <String xml:lang="id-ID">Menekan tombol ini akan melanjutkan status ini</String>
    </Entry>

    <Entry Id="trading_changed_offer">
        <String xml:lang="en-US">{0} has changed their offer.</String>
        <String xml:lang="nl-NL">{0} heeft zijn aanbod aangepast.</String>
        <String xml:lang="hi-Latn">{0} change kar diye apna offer.</String>
        <String xml:lang="fr-FR">{0} a changé son offre.</String>
        <String xml:lang="de-DE">{0} hat sein Angebot verändert.</String>
        <String xml:lang="it-IT">{0} ha modificato la sua offerta.</String>
        <String xml:lang="id-ID">{0} telah mengganti penawaran mereka.</String>
    </Entry>

    <Entry Id="trading_offered">
        <String xml:lang="en-US">You've sent your ~y~trade request~s~ to {0}.</String>
        <String xml:lang="nl-NL">Je hebt een ~y~ruilverzoek~s~ gestuurd naar {0}.</String>
        <String xml:lang="hi-Latn">Aapne apni ~y~trade request ~s~bheji {0} ko.</String>
        <String xml:lang="fr-FR">Tu as envoyé ta ~y~demande d'échange~s~ à {0}.</String>
        <String xml:lang="de-DE">Du hast deine ~y~Handelsanfrage~s~ an {0} gesendet.</String>
        <String xml:lang="it-IT">Hai inviato la tua ~y~richiesta di scambio~s~ a {0}.</String>
        <String xml:lang="id-ID">Kamu telah mengirimkan ~y~penawaran trading~s~ kepada {0}.</String>
    </Entry>

    <!-- {0} = Player -->
    <!-- {1} = Input instructions -->
    <Entry Id="trading_got_offer">
        <String xml:lang="en-US">{0} sent you a trade request. {1} to view trading menu.</String>
        <String xml:lang="nl-NL">{0} heeft je een ruilverzoek gestuurd. {1} om het menu te bekijken.</String>
        <String xml:lang="hi-Latn">{0} ne aapko trading request bheji. {1} dabaye trading menu dekhne ke liye.</String>
        <String xml:lang="fr-FR">{0} t'a envoyé une demande d'échange. {1} pour afficher le menu d'échange.</String>
        <String xml:lang="de-DE">{0} hat dir eine Handelsanfrage gesendet. {1} um das Handelsmenü zu zeigen.</String>
        <String xml:lang="it-IT">{0} ti ha inviato una richiesta di scambio. {1} per visualizzare il menu di scambio.</String>
        <String xml:lang="id-ID">{0} mengirimkan permintaan untuk trading. {1} untuk melihat menu trading.</String>
    </Entry>

    <Entry Id="trading_other_confirmed">
        <String xml:lang="en-US">{0} has confirmed the trade.</String>
        <String xml:lang="nl-NL">{0} heeft de ruil bevestigd.</String>
        <String xml:lang="hi-Latn">{0} ne confirm kar diya trade.</String>
        <String xml:lang="fr-FR">{0} a confirmé l'échange.</String>
        <String xml:lang="de-DE">{0} hat den Handel bestätigt.</String>
        <String xml:lang="it-IT">{0} ha confermato lo scambio.</String>
        <String xml:lang="id-ID">{0} telah mengkonfirmasi trading.</String>
    </Entry>

    <Entry Id="menu_trading_cash_label">
        <String xml:lang="en-US">Cash: {0}</String>
        <String xml:lang="nl-NL">Geld: {0}</String>
        <String xml:lang="hi-Latn">Cash: {0}</String>
        <String xml:lang="fr-FR">Argent: {0}</String>
        <String xml:lang="de-DE">Geld: {0}</String>
        <String xml:lang="it-IT">Contanti: {0}</String>
        <String xml:lang="id-ID">Uang: {0}</String>
    </Entry>

    <Entry Id="menu_trading_cash_text">
        <String xml:lang="en-US">Cash</String>
        <String xml:lang="nl-NL">Geld</String>
        <String xml:lang="hi-Latn">Cash</String>
        <String xml:lang="fr-FR">Argent</String>
        <String xml:lang="de-DE">Geld</String>
        <String xml:lang="it-IT">Contanti</String>
        <String xml:lang="id-ID">Uang</String>
    </Entry>

    <Entry Id="menu_trading_add_item">
        <String xml:lang="en-US">Add Item</String>
        <String xml:lang="nl-NL">Voorwerp Toevoegen</String>
        <String xml:lang="hi-Latn">Add Item</String>
        <String xml:lang="fr-FR">Ajouter un objet</String>
        <String xml:lang="de-DE">Gegenstand hinzufügen</String>
        <String xml:lang="it-IT">Aggiungi Oggetto</String>
        <String xml:lang="id-ID">Tambahkan barang</String>
    </Entry>

    <Entry Id="menu_trading_add_purchaseable">
        <String xml:lang="en-US">Add Purchaseable</String>
        <String xml:lang="nl-NL">Tegoeden Toevoegen</String>
        <String xml:lang="hi-Latn">Add karo khareedne ke liye</String>
        <String xml:lang="fr-FR">Ajouter un objet achetable</String>
        <String xml:lang="de-DE">Erwerbbares hinzufügen</String>
        <String xml:lang="it-IT">Aggiungi Acquistabile</String>
        <String xml:lang="id-ID">Tambahkan barang yang dapat dibeli</String>
    </Entry>

    <Entry Id="trading_response_success">
        <String xml:lang="en-US">Trade completed.</String>
        <String xml:lang="nl-NL">Ruilen voltooid.</String>
        <String xml:lang="hi-Latn">Trade complete ho gaya.</String>
        <String xml:lang="fr-FR">Echange terminé.</String>
        <String xml:lang="de-DE">Handel abgeschlossen.</String>
        <String xml:lang="it-IT">Scambio completato.</String>
        <String xml:lang="id-ID">Trading berhasil.</String>
    </Entry>

    <Entry Id="trading_response_amount">
        <String xml:lang="en-US">~r~Insufficient amount to complete the trade.</String>
        <String xml:lang="nl-NL">~r~Aantal onvoldoende om de transactie te voltooien.</String>
        <String xml:lang="hi-Latn">~r~Amount kam hai trade complete karne ke liye.</String>
        <String xml:lang="fr-FR">~r~Montant insuffisant pour réaliser l'échange.</String>
        <String xml:lang="de-DE">~r~Unzureichender Betrag, um den Handel abzuschließen.</String>
        <String xml:lang="it-IT">~r~Importo insufficiente per completare lo scambio.</String>
        <String xml:lang="id-ID">~r~Jumlahnya tidak mencukupi untuk menyelesaikan trading.</String>
    </Entry>

    <Entry Id="trading_response_item">
        <String xml:lang="en-US">~r~Invalid item was found in the trade.</String>
        <String xml:lang="nl-NL">~r~Ongeldig voorwerp gevonden in transactie.</String>
        <String xml:lang="hi-Latn">~r~Trade mein galat item mila.</String>
        <String xml:lang="fr-FR">~r~Un objet non valide a été trouvé dans l'échange.</String>
        <String xml:lang="de-DE">~r~Ungültiger Gegenstand wurde im Handel gefunden.</String>
        <String xml:lang="it-IT">~r~Oggetto non valido trovato nello scambio.</String>
        <String xml:lang="id-ID">~r~Barang yang tidak valid ditemukan ditrading.</String>
    </Entry>

    <Entry Id="trading_response_item_limit">
        <String xml:lang="en-US">~r~Item limit reached, cannot complete the trade.</String>
        <String xml:lang="nl-NL">~r~Voorwerp limiet bereikt, kan de transactie niet voltooien.</String>
        <String xml:lang="hi-Latn">~r~Item ki limit ho chuki hai, trade complete nahi ho sakta.</String>
        <String xml:lang="fr-FR">~r~Limite d'objet atteinte, impossible de terminer l'échange.</String>
        <String xml:lang="de-DE">~r~Gegenstandslimit erreicht, der Handel kann nicht abgeschlossen werden.</String>
        <String xml:lang="it-IT">~r~Limite di oggetti raggiunto, non è possibile completare lo scambio.</String>
        <String xml:lang="id-ID">~r~Limit barang tercapai, tidak dapat menyelesaikan trading.</String>
    </Entry>

    <Entry Id="trading_response_not_transferable">
        <String xml:lang="en-US">~r~Item is not transferable.</String>
        <String xml:lang="nl-NL">~r~Dit voorwerp mag je niet ruilen.</String>
        <String xml:lang="hi-Latn">~r~Item trade nahi ho sakta.</String>
        <String xml:lang="fr-FR">~r~L'objet n'est pas transférable.</String>
        <String xml:lang="de-DE">~r~Gegenstand ist nicht übertragbar.</String>
        <String xml:lang="it-IT">~r~L'oggetto non è trasferibile.</String>
        <String xml:lang="id-ID">~r~Barang ini tidak dapat dipindah tangan.</String>
    </Entry>

    <Entry Id="trading_response_job">
        <String xml:lang="en-US">~r~Job not allowed to perform trade on this item.</String>
        <String xml:lang="nl-NL">~r~Je mag dit voorwerp niet ruilen met huidige baan.</String>
        <String xml:lang="hi-Latn">~r~Job aapko allow nahi kar raha aapko yeh item trade karne me.</String>
        <String xml:lang="fr-FR">~r~Travail non autorisé à effectuer des transactions sur cet objet.</String>
        <String xml:lang="de-DE">~r~Job erlaubt es nicht, einen Handel mit diesem Gegenstand durchzuführen.</String>
        <String xml:lang="it-IT">~r~Lavoro non autorizzato a eseguire scambi su questo oggetto.</String>
        <String xml:lang="id-ID">~r~Pekerjaan tidak mengijinkan untuk melakukan trading ini.</String>
    </Entry>

    <Entry Id="trading_response_no_space">
        <String xml:lang="en-US">~r~No space left to complete the trade.</String>
        <String xml:lang="nl-NL">~r~Geen ruimte meer om de transactie te voltooien.</String>
        <String xml:lang="hi-Latn">~r~Koi space khaali nahi hai yeh trade complete karne ke liye.</String>
        <String xml:lang="fr-FR">~r~Il n'y a plus d'espace pour compléter l'échange.</String>
        <String xml:lang="de-DE">~r~Kein Platz, um diesen Handel abzuschließen.</String>
        <String xml:lang="it-IT">~r~Non c'è più spazio per completare lo scambio.</String>
        <String xml:lang="id-ID">~r~Tidak ada tempat lagi untuk menyelesaikan trading.</String>
    </Entry>

    <Entry Id="trading_response_transfer_limit">
        <String xml:lang="en-US">~r~Money transfer limit of {0} or cooldown has been reached.</String>
        <String xml:lang="nl-NL">~r~Geldoverdrachtlimiet van {0} bereikt of afkoelperiode is nog niet verstreken.</String>
        <String xml:lang="hi-Latn">~r~Money transfer ki limit lag gayi hai {0} ki ya cooldown aagaya hai.</String>
        <String xml:lang="fr-FR">~r~La limite de transfert d'argent de {0} ou le délai d'attente a été atteint.</String>
        <String xml:lang="de-DE">~r~Geldtransferlimit von {0} oder der Cooldown wurden erreicht.</String>
        <String xml:lang="it-IT">~r~Limite di trasferimento di denaro di {0} raggiunto o tempo di attesa scaduto.</String>
        <String xml:lang="id-ID">~r~Batas transfer uang sebesar {0} atau cooldown telah tercapai.</String>
    </Entry>

    <Entry Id="trading_response_transaction">
        <String xml:lang="en-US">~r~Transaction error occurred.</String>
        <String xml:lang="nl-NL">~r~Transactiefout opgetreden.</String>
        <String xml:lang="hi-Latn">~r~Transaction mein error aagaya hai.</String>
        <String xml:lang="fr-FR">~r~Une erreur de transaction s'est produite.</String>
        <String xml:lang="de-DE">~r~Transaktionsfehler aufgetreten.</String>
        <String xml:lang="it-IT">~r~Errore durante la transazione.</String>
        <String xml:lang="id-ID">~r~Transaksi error terjadi.</String>
    </Entry>
</Entries><|MERGE_RESOLUTION|>--- conflicted
+++ resolved
@@ -197,12 +197,9 @@
 
     <Entry Id="redzone_will_change">
         <String xml:lang="en-US">(C)Redzones:(/C) the active redzone will change ~y~{0}~s~.</String>
-<<<<<<< HEAD
         <String xml:lang="nl-NL">(C)Rode zones:(/C) de actieve rode zone verandert elke ~y~{0}~s~.</String>
         <String xml:lang="fr-FR">(C)Zones rouges:(/C) la zone rouge active va changer dans ~y~{0}~s~.</String>
-=======
         <String xml:lang="nl-NL">(C)Rode zones:(/C) de actieve rode zone verandert ~y~{0}~s~.</String>
->>>>>>> a0955642
     </Entry>
 
     <Entry Id="redzone_changed">
