--- conflicted
+++ resolved
@@ -4036,210 +4036,141 @@
     <!-- === Racing Menu Items === -->
     <Entry Id="racing_menu_item_edit_tracks">
         <String xml:lang="en-US">Edit Tracks</String>
-<<<<<<< HEAD
         <String xml:lang="de-DE">Strecke bearbeiten</String>
-=======
         <String xml:lang="nl-NL">Bewerk Tracks</String>
->>>>>>> 6f2f60cf
     </Entry>
 
     <Entry Id="racing_menu_item_select_track">
         <String xml:lang="en-US">Select Track</String>
-<<<<<<< HEAD
         <String xml:lang="de-DE">Strecke auswählen</String>
-=======
         <String xml:lang="nl-NL">Selecteer Track</String>
->>>>>>> 6f2f60cf
     </Entry>
 
     <Entry Id="racing_menu_item_laps">
         <String xml:lang="en-US">Laps</String>
-<<<<<<< HEAD
         <String xml:lang="de-DE">Runden</String>
-=======
         <String xml:lang="nl-NL">Rondes</String>
->>>>>>> 6f2f60cf
     </Entry>
 
     <Entry Id="racing_menu_item_bet">
         <String xml:lang="en-US">Bet</String>
-<<<<<<< HEAD
         <String xml:lang="de-DE">Wette</String>
-=======
         <String xml:lang="nl-NL">Inzet</String>
->>>>>>> 6f2f60cf
     </Entry>
 
     <Entry Id="racing_menu_item_register_race">
         <String xml:lang="en-US">Register Race</String>
-<<<<<<< HEAD
         <String xml:lang="de-DE">Rennen registrieren</String>
-=======
         <String xml:lang="nl-NL">Registreer Race</String>
->>>>>>> 6f2f60cf
     </Entry>
 
     <Entry Id="racing_menu_item_invite_players">
         <String xml:lang="en-US">Invite Players</String>
-<<<<<<< HEAD
         <String xml:lang="de-DE">Spieler einladen</String>
-=======
         <String xml:lang="nl-NL">Nodig Spelers Uit</String>
->>>>>>> 6f2f60cf
     </Entry>
 
     <Entry Id="racing_menu_item_start_race">
         <String xml:lang="en-US">Start Race</String>
-<<<<<<< HEAD
         <String xml:lang="de-DE">Rennen starten</String>
-=======
         <String xml:lang="nl-NL">Start Race</String>
->>>>>>> 6f2f60cf
     </Entry>
 
     <Entry Id="racing_menu_item_join_race">
         <String xml:lang="en-US">Join Race</String>
-<<<<<<< HEAD
         <String xml:lang="de-DE">Rennen beitreten</String>
-=======
         <String xml:lang="nl-NL">Doe Mee Aan Race</String>
->>>>>>> 6f2f60cf
     </Entry>
 
     <Entry Id="racing_menu_item_leave_race">
         <String xml:lang="en-US">Leave Race</String>
-<<<<<<< HEAD
         <String xml:lang="de-DE">Rennen verlassen</String>
-=======
         <String xml:lang="nl-NL">Verlaat Race</String>
->>>>>>> 6f2f60cf
     </Entry>
 
     <Entry Id="racing_menu_item_checkpoints">
         <String xml:lang="en-US">Checkpoints</String>
-<<<<<<< HEAD
         <String xml:lang="de-DE">Kontrollpunkt</String>
-=======
         <String xml:lang="nl-NL">Checkpoints</String>
->>>>>>> 6f2f60cf
     </Entry>
 
     <Entry Id="racing_got_invited">
         <String xml:lang="en-US">{0} invited you to a race. ~y~{1}~s~ to view invitation.</String>
-<<<<<<< HEAD
         <String xml:lang="en-US">{0} hat dich zu einem Rennen eingeladen. ~y~{1}~s~ um die Einladung anzusehen.</String>
-=======
         <String xml:lang="nl-NL">{0} heeft je uitgenodigd voor een race. ~y~{1}~s~ om de uitnodiging te bekijken.</String>
->>>>>>> 6f2f60cf
     </Entry>
 
     <Entry Id="racing_join_error">
         <String xml:lang="en-US">~r~Failed to join this race: {0}</String>
-<<<<<<< HEAD
         <String xml:lang="en-US">~r~Beitritt zum Rennen fehlgeschlagen: {0}</String>
-=======
         <String xml:lang="nl-NL">~r~Kon niet deelnemen aan deze race: {0}</String>
->>>>>>> 6f2f60cf
     </Entry>
 
     <Entry Id="racing_error_no_vehicle">
         <String xml:lang="en-US">~r~You need to be inside a vehicle to take part in race!</String>
-<<<<<<< HEAD
         <String xml:lang="de-DE">~r~Du musst in einem Fahrzeug sitzen, um am Rennen teilzunehmen!</String>
-=======
         <String xml:lang="nl-NL">~r~Je moet in een voertuig zitten om deel te nemen aan deze race!</String>
->>>>>>> 6f2f60cf
     </Entry>
 
     <Entry Id="racing_error_wrong_vehicle">
         <String xml:lang="en-US">~r~You need to use the same vehicle model as you started this race in: ~y~{0}~s~!</String>
-<<<<<<< HEAD
         <String xml:lang="de-DE">~r~Du musst dasselbe Fahrzeugmodell verwenden, mit dem du das Rennen gestartet hast: ~y~{0}~s~!</String>
-=======
         <String xml:lang="nl-NL">~r~Je moet hetzelfde voertuigmodel gebruiken als waarmee je deze race bent gestart: ~y~{0}~s~!</String>
->>>>>>> 6f2f60cf
     </Entry>
 
     <Entry Id="racing_error_no_track_selected">
         <String xml:lang="en-US">~r~You need to select race track first!</String>
-<<<<<<< HEAD
          <String xml:lang="de-DE">~r~Du musst zuerst eine Rennstrecke auswählen!</String>
-=======
         <String xml:lang="nl-NL">~r~Je moet eerst een racetrack selecteren!</String>
->>>>>>> 6f2f60cf
     </Entry>
 
     <Entry Id="racing_error_too_far_from_first_checkpoint">
         <String xml:lang="en-US">~r~You are too far away from first checkpoint!</String>
-<<<<<<< HEAD
         <String xml:lang="de-DE">~r~Du bist zu weit vom ersten Kontrollpunkt entfernt!</String>
-=======
         <String xml:lang="nl-NL">~r~Je bent te ver weg van het eerste checkpoint!</String>
->>>>>>> 6f2f60cf
     </Entry>
 
     <Entry Id="racing_error_too_close_to_first_checkpoint">
         <String xml:lang="en-US">~r~You are too close to the first checkpoint!</String>
-<<<<<<< HEAD
         <String xml:lang="de-DE">~r~Du bist zu nah am ersten Kontrollpunkt!</String>
-=======
         <String xml:lang="nl-NL">~r~Je bent te dicht bij het eerste checkpoint!</String>
->>>>>>> 6f2f60cf
     </Entry>
 
     <Entry Id="racing_error_track_too_few_checkpoints">
         <String xml:lang="en-US">~r~Race track needs at least {0} checkpoints!</String>
-<<<<<<< HEAD
         <String xml:lang="de-DE">~r~Die Rennstrecke benötigt mindestens {0} Kontrollpunkte!</String>
-=======
         <String xml:lang="nl-NL">~r~Racetrack heeft minstens {0} checkpoints nodig!</String>
->>>>>>> 6f2f60cf
     </Entry>
 
     <Entry Id="racing_error_lap_distance_too_far">
         <String xml:lang="en-US">~r~Track start and finish are too far apart for multiple laps!</String>
-<<<<<<< HEAD
         <String xml:lang="de-DE">~r~Start und Ziel der Strecke sind für mehrere Runden zu weit auseinander!</String>
-=======
         <String xml:lang="nl-NL">~r~Het begin en einde van de track zijn te ver uit elkaar voor meerdere rondes!</String>
->>>>>>> 6f2f60cf
     </Entry>
 
     <Entry Id="racing_start_confirm_message">
         <String xml:lang="en-US">~y~Are you sure~s~ you want to start this race? You won't be able to use other vehicle than ~g~{0}~s~.</String>
-<<<<<<< HEAD
         <String xml:lang="de-DE">~y~Bist du sicher~s~, dass du dieses Rennen starten möchtest? Du kannst kein anderes Fahrzeug als ~g~{0}~s~ benutzen.</String>
-=======
         <String xml:lang="nl-NL">~y~Weet je het zeker~s~ dat je deze race wilt starten? Je kunt geen ander voertuig gebruiken dan ~g~{0}~s~.</String>
->>>>>>> 6f2f60cf
     </Entry>
 
     <Entry Id="racing_join_confirm_message">
         <String xml:lang="en-US">~y~Are you sure~s~ you want to join this race? You won't be able to use other vehicle than ~g~{0}~s~.</String>
-<<<<<<< HEAD
         <String xml:lang="de-DE">~y~Bist du sicher~s~, dass du diesem Rennen beitreten möchtest? Du kannst kein anderes Fahrzeug als ~g~{0}~s~ benutzen.</String>
-=======
         <String xml:lang="nl-NL">~y~Weet je het zeker~s~ dat je aan deze race wilt deelnemen? Je kunt geen ander voertuig gebruiken dan ~g~{0}~s~.</String>
->>>>>>> 6f2f60cf
     </Entry>
 
     <Entry Id="racing_leave_confirm_message">
         <String xml:lang="en-US">Are you sure you want to leave this race? You will lose your bet!</String>
-<<<<<<< HEAD
         <String xml:lang="de-DE">Bist du sicher, dass du dieses Rennen verlassen möchtest? Du wirst deine Wette verlieren!</String>
-=======
         <String xml:lang="nl-NL">Weet je zeker dat je deze race wilt verlaten? Je verliest je inzet!</String>
->>>>>>> 6f2f60cf
     </Entry>
 
     <!-- === Race Editor Menus === -->
     <Entry Id="racing_menu_editor_main">
         <String xml:lang="en-US">Tracks</String>
-<<<<<<< HEAD
         <String xml:lang="de-DE">Strecken</String>
-=======
         <String xml:lang="nl-NL">Tracks</String>
->>>>>>> 6f2f60cf
     </Entry>
 
     <Entry Id="racing_menu_editor_editor">
@@ -4250,201 +4181,135 @@
     <!-- === Race Editor Menu Items === -->
     <Entry Id="racing_menu_item_create_track">
         <String xml:lang="en-US">Create Track</String>
-<<<<<<< HEAD
         <String xml:lang="de-DE">Strecke erstellen</String>
-=======
         <String xml:lang="nl-NL">Maak Track</String>
->>>>>>> 6f2f60cf
     </Entry>
 
     <Entry Id="racing_menu_item_add_checkpoint_here">
         <String xml:lang="en-US">Add Checkpoint From Current Position</String>
-<<<<<<< HEAD
         <String xml:lang="en-US">Kontrollpunkt an aktueller Position hinzufügen</String>
-=======
         <String xml:lang="nl-NL">Voeg Checkpoint Toe Vanaf Huidige Positie</String>
->>>>>>> 6f2f60cf
     </Entry>
 
     <!-- === Race Editor Instructional Buttons === -->
     <Entry Id="racing_editor_instructions_replace">
         <String xml:lang="en-US">Replace</String>
-<<<<<<< HEAD
         <String xml:lang="de-DE">Ersetzen</String>
-=======
         <String xml:lang="nl-NL">Vervangen</String>
->>>>>>> 6f2f60cf
     </Entry>
 
     <Entry Id="racing_editor_instructions_move_here">
         <String xml:lang="en-US">Move Here</String>
-<<<<<<< HEAD
         <String xml:lang="de-DE">Hierhin verschieben</String>
-=======
         <String xml:lang="nl-NL">Verplaats Hiernaartoe</String>
->>>>>>> 6f2f60cf
     </Entry>
 
     <Entry Id="racing_editor_error_new_pos_too_close">
         <String xml:lang="en-US">~r~New checkpoint position is too close to another one!</String>
-<<<<<<< HEAD
         <String xml:lang="de-DE">~r~Der neue Kontrollpunkt ist zu nah an einem anderen!</String>
-=======
         <String xml:lang="nl-NL">~r~Nieuwe checkpoint positie is te dicht bij een andere!</String>
->>>>>>> 6f2f60cf
     </Entry>
 
     <Entry Id="racing_editor_error_new_pos_too_far_away">
         <String xml:lang="en-US">~r~New checkpoint position is too far away from previous one!</String>
-<<<<<<< HEAD
         <String xml:lang="de-DE">~r~Der neue Kontrollpunkt ist zu weit von der vorherigen entfernt!</String>
-=======
         <String xml:lang="nl-NL">~r~Nieuwe checkpoint positie is te ver weg van de vorige!</String>
->>>>>>> 6f2f60cf
     </Entry>
 
     <Entry Id="racing_editor_error_track_limit">
         <String xml:lang="en-US">~r~Only {0} tracks can be created!</String>
-<<<<<<< HEAD
         <String xml:lang="de-DE">~r~Es können nur {0} Strecken erstellt werden!</String>
-=======
         <String xml:lang="nl-NL">~r~Er kunnen maar {0} tracks worden gemaakt!</String>
->>>>>>> 6f2f60cf
     </Entry>
 
     <Entry Id="racing_editor_error_checkpoint_limit">
         <String xml:lang="en-US">~r~Only {0} checkpoints can be created!</String>
-<<<<<<< HEAD
         <String xml:lang="de-DE">~r~Es können nur {0} Kontrollpunkte erstellt werden!</String>
-=======
         <String xml:lang="nl-NL">~r~Er kunnen maar {0} checkpoints worden gemaakt!</String>
->>>>>>> 6f2f60cf
     </Entry>
 
     <Entry Id="racing_editor_error_driver">
         <String xml:lang="en-US">~r~You must be in a vehicle to create a checkpoint!</String>
-<<<<<<< HEAD
         <String xml:lang="de-DE">~r~Du musst in einem Fahrzeug sitzen, um einen Kontrollpunkt zu setzen!</String>
-=======
         <String xml:lang="nl-NL">~r~Je moet in een voertuig zitten om een checkpoint te maken!</String>
->>>>>>> 6f2f60cf
     </Entry>
 
     <Entry Id="racing_editor_error_ground">
         <String xml:lang="en-US">~r~You must be on the ground to create a checkpoint!</String>
-<<<<<<< HEAD
         <String xml:lang="de-DE">~r~Du musst auf dem Boden stehen, um einen Kontrollpunkt zu setzen!</String>
-=======
         <String xml:lang="nl-NL">~r~Je moet op de grond staan om een checkpoint te maken!</String>
->>>>>>> 6f2f60cf
     </Entry>
 
     <Entry Id="racing_track">
         <String xml:lang="en-US">Track #{0}</String>
-<<<<<<< HEAD
         <String xml:lang="de-DE">Strecke #{0}</String>
-=======
         <String xml:lang="nl-NL">Track #{0}</String>
->>>>>>> 6f2f60cf
     </Entry>
 
     <Entry Id="racing_checkpoint">
         <String xml:lang="en-US">Checkpoint #{0}</String>
-<<<<<<< HEAD
         <String xml:lang="de-DE">Kontrollpunkt #{0}</String>
-=======
         <String xml:lang="nl-NL">Checkpoint #{0}</String>
->>>>>>> 6f2f60cf
     </Entry>
 
     <!-- {0} = (for example: in 30 seconds) -->
     <Entry Id="racing_time_warning">
         <String xml:lang="en-US">~o~This race will end if nobody reaches next checkpoint {0}!</String>
-<<<<<<< HEAD
         <String xml:lang="de-DE">~o~Dieses Rennen endet, wenn niemand den nächsten Kontrollpunkt {0} erreicht!</String>
-=======
         <String xml:lang="nl-NL">~o~Deze race eindigt als niemand het volgende checkpoint bereikt {0}!</String>
->>>>>>> 6f2f60cf
     </Entry>
 
     <Entry Id="racing_timer_bar_checkpoint_label">
         <String xml:lang="en-US">Checkpoint</String>
-<<<<<<< HEAD
         <String xml:lang="de-DE">Kontrollpunkt</String>
-=======
         <String xml:lang="nl-NL">Checkpoint</String>
->>>>>>> 6f2f60cf
     </Entry>
 
     <Entry Id="racing_timer_bar_lap_label">
         <String xml:lang="en-US">Lap</String>
-<<<<<<< HEAD
         <String xml:lang="de-DE">Runde</String>
-=======
         <String xml:lang="nl-NL">Ronde</String>
->>>>>>> 6f2f60cf
     </Entry>
 
     <Entry Id="racing_timer_bar_participants_label">
         <String xml:lang="en-US">Participants</String>
-<<<<<<< HEAD
         <String xml:lang="de-DE">Teilnehmer</String>
-=======
         <String xml:lang="nl-NL">Deelnemers</String>
->>>>>>> 6f2f60cf
     </Entry>
 
     <Entry Id="racing_timer_bar_time_left_label">
         <String xml:lang="en-US">Time Left</String>
-<<<<<<< HEAD
         <String xml:lang="de-DE">Verbleibende Zeit</String>
-=======
         <String xml:lang="nl-NL">Resterende Tijd</String>
->>>>>>> 6f2f60cf
     </Entry>
 
     <Entry Id="racing_start_new_race">
         <String xml:lang="en-US">Start new race</String>
-<<<<<<< HEAD
         <String xml:lang="de-DE">Neues Rennen starten</String>
-=======
         <String xml:lang="nl-NL">Start nieuwe race</String>
->>>>>>> 6f2f60cf
     </Entry>
 
     <Entry Id="racing_participant_joined">
         <String xml:lang="en-US">{0} has joined this race</String>
-<<<<<<< HEAD
         <String xml:lang="de-DE">{0} ist dem Rennen beigetreten</String>
-=======
         <String xml:lang="nl-NL">{0} heeft zich aangemeld voor deze race</String>
->>>>>>> 6f2f60cf
     </Entry>
 
     <Entry Id="racing_participant_left">
         <String xml:lang="en-US">{0} has left this race</String>
-<<<<<<< HEAD
         <String xml:lang="de-DE">{0} hat das Rennen verlassen</String>
-=======
         <String xml:lang="nl-NL">{0} heeft deze race verlaten</String>
->>>>>>> 6f2f60cf
     </Entry>
 
     <Entry Id="racing_ignored_your_invite">
         <String xml:lang="en-US">{0} has ignored your invite to this race</String>
-<<<<<<< HEAD
         <String xml:lang="de-DE">{0} hat deine Einladung zu diesem Rennen ignoriert</String>
-=======
         <String xml:lang="nl-NL">{0} heeft je uitnodiging voor deze race genegeerd</String>
->>>>>>> 6f2f60cf
     </Entry>
 
     <Entry Id="racing_invite_expired">
         <String xml:lang="en-US">Invite to race from {0} has expired</String>
-<<<<<<< HEAD
         <String xml:lang="de-DE">Einladung zum Rennen von {0} ist abgelaufen</String>
-=======
         <String xml:lang="nl-NL">Uitnodiging voor race van {0} is verlopen</String>
->>>>>>> 6f2f60cf
     </Entry>
 </Entries>