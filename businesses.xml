<?xml version="1.0" encoding="UTF-8"?>

<Entries>
    <!-- ========================= -->
    <!-- Stores - Main strings -->
    <!-- ========================= -->
    <Entry Id="menu_store_title">
        <String xml:lang="en-US">Store</String>
        <String xml:lang="it-IT">Negozio</String>
        <String xml:lang="nl-NL">Winkel</String>
        <String xml:lang="pl-PL">Sklep</String>
        <String xml:lang="fr-FR">Magasin</String>
        <String xml:lang="tr-TR">Mağaza</String>
        <String xml:lang="zh-Hant">商店</String>
        <String xml:lang="es-ES">Tienda</String>
        <String xml:lang="pt-BR">Loja</String>
        <String xml:lang="ar-001">متجر</String>
        <String xml:lang="de-DE">Laden</String>
        <String xml:lang="th-TH">ร้านค้า</String>
        <String xml:lang="vi-VN">Cửa hàng</String>
        <String xml:lang="id-ID">Toko</String>
        <String xml:lang="hi-Latn">Dukaan</String>
        <String xml:lang="sv-SE">Affär</String>
        <String xml:lang="cs-CZ">Obchod</String>
        <String xml:lang="lv-LV">Veikals</String>
    </Entry>

    <Entry Id="menu_store_subtitle">
        <String xml:lang="en-US">Select an item</String>
        <String xml:lang="it-IT">Seleziona un elemento</String>
        <String xml:lang="nl-NL">Selecteer een artikel</String>
        <String xml:lang="tr-TR">Bir öğe seçiniz</String>
        <String xml:lang="fr-FR">Sélectionner un article</String>
        <String xml:lang="th-TH">เลือกรายการ</String>
        <String xml:lang="pl-PL">Wybierz przedmiot</String>
        <String xml:lang="hi-Latn">Ek item select kare</String>
        <String xml:lang="de-DE">Wähle einen Gegenstand aus</String>
        <String xml:lang="id-ID">Pilih barang</String>
        <String xml:lang="sv-SE">Välj en artikel</String>
        <String xml:lang="cs-CZ">Vyber předmět</String>
        <String xml:lang="lv-LV">Izvēlieties priekšmetu</String>
        <String xml:lang="ar-001">اختر عنصرا</String>
    </Entry>

    <!-- ========================= -->
    <!-- Gift Cards -->
    <!-- ========================= -->
    <Entry Id="menu_store_redeem_gift_cards">
        <String xml:lang="en-US">Redeem Gift Cards</String>
        <String xml:lang="nl-NL">Cadeaubonnen inwisselen</String>
        <String xml:lang="it-IT">Riscatta Buoni Regalo</String>
        <String xml:lang="pl-PL">Używaj Karty Podarunkowe</String>
        <String xml:lang="fr-FR">Échanger des cartes-cadeaux</String>
        <String xml:lang="tr-TR">Hediye Kartlarını Kullan</String>
        <String xml:lang="zh-Hant">獲取點數卡</String>
        <String xml:lang="es-ES">Canjear tarjetas de regalo</String>
        <String xml:lang="pt-BR">Resgatar cartões-presente</String>
        <String xml:lang="ar-001">استرداد بطاقات الهدايا</String>
        <String xml:lang="de-DE">Löse Geschenkkarten ein</String>
        <String xml:lang="th-TH">แลกบัตรของขวัญ</String>
        <String xml:lang="vi-VN">Đổi thẻ quà tặng</String>
        <String xml:lang="id-ID">Tukarkan kartu hadiah</String>
        <String xml:lang="hi-Latn">Redeem kare gift Cards</String>
        <String xml:lang="sv-SE"> Utlös presentkort</String>
        <String xml:lang="cs-CZ">Uplatnit dárkové karty</String>
        <String xml:lang="lv-LV">Izmantot Dāvanu Kartes</String>
    </Entry>

    <!-- {0} = Current balance -->
    <Entry Id="menu_store_gift_card_balance">
        <String xml:lang="en-US">GIFT CARD: {0}</String>
        <String xml:lang="it-IT">BUONI REGALO: {0}</String>
        <String xml:lang="nl-NL">CADEAUBON: {0}</String>
        <String xml:lang="th-TH">บัตรของขวัญ: {0}</String>
        <String xml:lang="fr-FR">CARTE CADEAU: {0}</String>
        <String xml:lang="pl-PL">KARTA PODARUNKOWA: {0}</String>
        <String xml:lang="tr-TR">HEDİYE KARTI: {0}</String>
        <String xml:lang="hi-Latn">GIFT CARD: {0}</String>
        <String xml:lang="de-DE">GESCHENKKARTE: {0}</String>
        <String xml:lang="id-ID">Kartu Hadiah: {0}</String>
        <String xml:lang="sv-SE">Presentkort: {0}</String>
        <String xml:lang="cs-CZ">DÁRKOVÁ KARTA: {0}</String>
        <String xml:lang="lv-LV">DĀVANU KARTES: {0}</String>
        <String xml:lang="ar-001">بطاقة الهدايا: {0} </String>
    </Entry>

    <!-- ========================= -->
    <!-- When a store menu is empty -->
    <!-- ========================= -->

    <Entry Id="menu_store_no_items_text">
        <String xml:lang="en-US">No items :(</String>
        <String xml:lang="it-IT">Nessun articolo :(</String>
        <String xml:lang="nl-NL">Geen artikelen :(</String>
        <String xml:lang="th-TH">ไม่มีรายการ :(</String>
        <String xml:lang="fr-FR">Pas d'articles :(</String>
        <String xml:lang="pl-PL">Brak przedmiotów :(</String>
        <String xml:lang="tr-TR">Eşyalar yok :(</String>
        <String xml:lang="hi-Latn">No items :(</String>
        <String xml:lang="de-DE">Keine Gegenstände :(</String>
        <String xml:lang="id-ID">Tidak ada barang :(</String>
        <String xml:lang="sv-SE">Inga artiklar :(</String>
        <String xml:lang="cs-CZ">Žádné předměty :(</String>
        <String xml:lang="lv-LV">Nav priekšmetu :(</String>
        <String xml:lang="ar-001">لا يوجد عناصر :(</String>
    </Entry>

    <Entry Id="menu_store_no_items_desc">
        <String xml:lang="en-US">This business doesn't have any goods or services for sale.</String>
        <String xml:lang="it-IT">Questo negozio non ha beni o servizi in vendita.</String>
        <String xml:lang="nl-NL">Deze winkel heeft geen goederen of diensten te koop.</String>
        <String xml:lang="th-TH">ธุรกิจนี้ไม่มีสินค้าหรือบริการสำหรับขาย</String>
        <String xml:lang="fr-FR">Cette entreprise n'a ni biens ni services à vendre.</String>
        <String xml:lang="pl-PL">Ten biznes nie ma żadnych dóbr lub usług na sprzedaż.</String>
        <String xml:lang="tr-TR">Bu işletmenin satışa sunulan herhangi bir mal veya hizmeti yok.</String>
        <String xml:lang="hi-Latn">Iss business me sale ke liye koi samaan nahi hai.</String>
        <String xml:lang="de-DE">Dieses Geschäft hat keine Waren oder Dienstleistungen im Angebot.</String>
        <String xml:lang="id-ID">Bisnis ini tidak memiliki barang atau jasa untuk dijual</String>
        <String xml:lang="sv-SE">Detta företaget har inga varor eller tjänster till salu.</String>
        <String xml:lang="cs-CZ">Tento podnik nemá žádné zboží ani služby k prodeji.</String>
        <String xml:lang="lv-LV">Šim uzņēmumam nav pārdošanā nevienas preces vai pakalpojuma.</String>
        <String xml:lang="ar-001">لا يوجد في هذا المتجر اي سلع او خدمات للبيع</String>
    </Entry>

    <!-- ========================= -->
    <!-- Instructional buttons -->
    <!-- ========================= -->
    <Entry Id="menu_store_btn_purchase">
        <String xml:lang="en-US">Purchase</String>
        <String xml:lang="it-IT">Acquista</String>
        <String xml:lang="nl-NL">Koop</String>
        <String xml:lang="th-TH">ซื้อ</String>
        <String xml:lang="fr-FR">Achat</String>
        <String xml:lang="pl-PL">Kup</String>
        <String xml:lang="tr-TR">Satın Alım</String>
        <String xml:lang="hi-Latn">Purchase</String>
        <String xml:lang="de-DE">Kaufen</String>
        <String xml:lang="id-ID">Beli</String>
        <String xml:lang="sv-SE">Betala</String>
        <String xml:lang="cs-CZ">Koupit</String>
        <String xml:lang="lv-LV">Pirkt</String>
        <String xml:lang="ar-001">شراء</String>
    </Entry>

    <Entry Id="menu_store_btn_browse">
        <String xml:lang="en-US">Browse</String>
        <String xml:lang="it-IT">Sfoglia</String>
        <String xml:lang="nl-NL">Bladeren</String>
        <String xml:lang="th-TH">เรียกดู</String>
        <String xml:lang="fr-FR">Parcourir</String>
        <String xml:lang="pl-PL">Przeglądaj</String>
        <String xml:lang="tr-TR">Göz at</String>
        <String xml:lang="hi-Latn">Browse</String>
        <String xml:lang="de-DE">Durchsuchen</String>
        <String xml:lang="id-ID">Jelajahi</String>
        <String xml:lang="sv-SE">Bläddra</String>
        <String xml:lang="cs-CZ">Prohlédnout</String>
        <String xml:lang="lv-LV">Pārlūkot</String>
        <String xml:lang="ar-001">تصفح</String>
    </Entry>

    <Entry Id="menu_store_btn_steal">
        <String xml:lang="en-US">Steal</String>
        <String xml:lang="it-IT">Ruba</String>
        <String xml:lang="nl-NL">Stelen</String>
        <String xml:lang="th-TH">ขโมย</String>
        <String xml:lang="fr-FR">Voler</String>
        <String xml:lang="pl-PL">Ukradnij</String>
        <String xml:lang="tr-TR">Çal</String>
        <String xml:lang="hi-Latn">Steal</String>
        <String xml:lang="de-DE">Stehlen</String>
        <String xml:lang="id-ID">Mencuri</String>
        <String xml:lang="sv-SE">Stjäla</String>
        <String xml:lang="cs-CZ">Ukrást</String>
        <String xml:lang="lv-LV">Nozagt</String>
        <String xml:lang="ar-001">سرقة</String>
    </Entry>

    <!-- ========================= -->
    <!-- Item/Supply Attributes -->
    <!-- ========================= -->
    <!-- Shows up in shops when you focus on an item that you already have -->
    <Entry Id="item_attribute_owned">
        <String xml:lang="en-US">Owned</String>
        <String xml:lang="it-IT">Posseduto</String>
        <String xml:lang="nl-NL">Al in bezit</String>
        <String xml:lang="th-TH">เป็นเจ้าของ</String>
        <String xml:lang="fr-FR">Possédé</String>
        <String xml:lang="pl-PL">Posiadane</String>
        <String xml:lang="tr-TR">Sahipsin</String>
        <String xml:lang="hi-Latn">Owned</String>
        <String xml:lang="de-DE">Im Besitz</String>
        <String xml:lang="id-ID">Sudah memiliki</String>
        <String xml:lang="sv-SE">Ägande</String>
        <String xml:lang="cs-CZ">Vlastněno</String>
        <String xml:lang="lv-LV">Īpašumā</String>
        <String xml:lang="ar-001">مملوكة</String>
    </Entry>

    <!-- Shows up in red in the description of illegal items -->
    <Entry Id="item_attribute_illegal">
        <String xml:lang="en-US">ILLEGAL</String>
        <String xml:lang="it-IT">ILLEGALE</String>
        <String xml:lang="nl-NL">ILLEGAAL</String>
        <String xml:lang="th-TH">ผิดกฎหมาย</String>
        <String xml:lang="fr-FR">ILLÉGAL</String>
        <String xml:lang="pl-PL">NIELEGALNE</String>
        <String xml:lang="tr-TR">İLLEGAL</String>
        <String xml:lang="hi-Latn">ILLEGAL</String>
        <String xml:lang="de-DE">ILLEGAL</String>
        <String xml:lang="id-ID">ilegal</String>
        <String xml:lang="sv-SE">OLAGLIGT</String>
        <String xml:lang="cs-CZ">NELEGÁLNÍ</String>
        <String xml:lang="lv-LV">NELEGĀLS</String>
        <String xml:lang="ar-001">غير قانوني</String>
    </Entry>

    <!-- Shows up in yellow for newly added items -->
    <Entry Id="item_attribute_new">
        <String xml:lang="en-US">NEW!</String>
        <String xml:lang="it-IT">NUOVO!</String>
        <String xml:lang="nl-NL">NIEUW!</String>
        <String xml:lang="th-TH">ใหม่!</String>
        <String xml:lang="fr-FR">NOUVEAU!</String>
        <String xml:lang="pl-PL">NOWE!</String>
        <String xml:lang="tr-TR">YENİ!</String>
        <String xml:lang="hi-Latn">NEW!</String>
        <String xml:lang="de-DE">NEU!</String>
        <String xml:lang="id-ID">Baru!</String>
        <String xml:lang="sv-SE">NYTT!</String>
        <String xml:lang="cs-CZ">NOVÉ!</String>
        <String xml:lang="lv-LV">JAUNS!</String>
        <String xml:lang="ar-001">!جديد</String>
    </Entry>

    <!-- Shows up in red for items that are expiring soon -->
    <Entry Id="item_attribute_limited">
        <String xml:lang="en-US">LIMITED!</String>
        <String xml:lang="it-IT">LIMITATO!</String>
        <String xml:lang="nl-NL">TIJDELIJK BESCHIKBAAR!</String>
        <String xml:lang="th-TH">ลิมิเต็ด!</String>
        <String xml:lang="fr-FR">LIMITÉ!</String>
        <String xml:lang="pl-PL">OGRANICZONE!</String>
        <String xml:lang="tr-TR">SINIRLI SAYIDA!</String>
        <String xml:lang="hi-Latn">LIMITED!</String>
        <String xml:lang="de-DE">LIMITIERT!</String>
        <String xml:lang="id-ID">Terbatas!</String>
        <String xml:lang="sv-SE">BEGRÄNSAD!</String>
        <String xml:lang="cs-CZ">LIMITOVANÁ NABÍDKA!</String>
        <String xml:lang="lv-LV">IEROBEŽOTS!</String>
        <String xml:lang="ar-001">!محدود</String>
    </Entry>

    <!-- Shows up in yellow in the description of uncommon items -->
    <Entry Id="item_rarity_uncommon">
        <String xml:lang="en-US">UNCOMMON</String>
        <String xml:lang="nl-NL">ONGEWOON</String>
        <String xml:lang="fr-FR">NON COMMUN</String>
        <String xml:lang="de-DE">UNGEWÖHNLICH</String>
        <String xml:lang="it-IT">NON COMUNE</String>
        <String xml:lang="id-ID">TIDAK UMUM</String>
        <String xml:lang="hi-Latn">ASADHARAN</String>
        <String xml:lang="sv-SE">OVANLIGT</String>
        <String xml:lang="cs-CZ">NEOBVYKLÉ</String>
        <String xml:lang="lv-LV">NEPARASTS</String>
        <String xml:lang="ar-001">غير عادي</String>
        <String xml:lang="tr-TR">ALIŞILMAMIŞ</String>
    </Entry>

    <!-- Shows up in purple in the description of rare items -->
    <Entry Id="item_rarity_rare">
        <String xml:lang="en-US">RARE</String>
        <String xml:lang="nl-NL">ZELDZAAM</String>
        <String xml:lang="fr-FR">RARE</String>
        <String xml:lang="de-DE">SELTEN</String>
        <String xml:lang="it-IT">RARO</String>
        <String xml:lang="id-ID">LANGKA</String>
        <String xml:lang="hi-Latn">KAM</String>
        <String xml:lang="sv-SE">SÄLLSYNT</String>
        <String xml:lang="cs-CZ">VZÁCNÉ</String>
        <String xml:lang="lv-LV">RETS</String>
        <String xml:lang="ar-001">نادر</String>
        <String xml:lang="tr-TR">NADİR</String>
    </Entry>

    <!-- Shows up in purple in the description of very rare items -->
    <Entry Id="item_rarity_very_rare">
        <String xml:lang="en-US">VERY RARE</String>
        <String xml:lang="nl-NL">ZEER ZELDZAAM</String>
        <String xml:lang="fr-FR">TRÈS RARE</String>
        <String xml:lang="de-DE">SEHR SELTEN</String>
        <String xml:lang="it-IT">MOLTO RARO</String>
        <String xml:lang="id-ID">SANGAT LANGKA</String>
        <String xml:lang="hi-Latn">BOHOT KAM</String>
        <String xml:lang="sv-SE">MYCKET SÄLLSYNT</String>
        <String xml:lang="cs-CZ">VELMI VZÁCNÉ</String>
        <String xml:lang="lv-LV">ĻOTI RETS</String>
        <String xml:lang="ar-001">نادر جدا</String>
        <String xml:lang="tr-TR">ÇOK NADİR</String>
    </Entry>

    <!-- Shows up in blue in the description of legendary items -->
    <Entry Id="item_rarity_legendary">
        <String xml:lang="en-US">LEGENDARY</String>
        <String xml:lang="nl-NL">LEGENDARISCH</String>
        <String xml:lang="fr-FR">LÉGENDAIRE</String>
        <String xml:lang="de-DE">LEGENDÄR</String>
        <String xml:lang="it-IT">LEGGENDARIO</String>
        <String xml:lang="id-ID">LEGENDARIS</String>
        <String xml:lang="hi-Latn">KALPANIK</String>
        <String xml:lang="sv-SE">LEGENDARISK</String>
        <String xml:lang="cs-CZ">LEGENDÁRNÍ</String>
        <String xml:lang="lv-LV">LEĢENDĀRS</String>
        <String xml:lang="ar-001">أسطوري</String>
        <String xml:lang="tr-TR">EFSANEVİ</String>
    </Entry>

    <!-- Shows up in orange in the description of unique items -->
    <Entry Id="item_rarity_unique">
        <String xml:lang="en-US">UNIQUE</String>
        <String xml:lang="nl-NL">UNIEK</String>
        <String xml:lang="fr-FR">UNIQUE</String>
        <String xml:lang="de-DE">EINZIGARTIG</String>
        <String xml:lang="it-IT">UNICO</String>
        <String xml:lang="id-ID">UNIK</String>
        <String xml:lang="hi-Latn">ANOKHA</String>
        <String xml:lang="sv-SE">UNIK</String>
        <String xml:lang="cs-CZ">JEDINEČNÉ</String>
        <String xml:lang="lv-LV">UNIKĀLS</String>
        <String xml:lang="ar-001">فريد</String>
        <String xml:lang="tr-TR">EŞSİZ</String>
    </Entry>

    <!-- {0} = Date -->
    <Entry Id="item_attribute_limited_descr">
        <String xml:lang="en-US">~r~Limited time offer: ~s~available until ~r~{0}~s~.</String>
        <String xml:lang="it-IT">~r~Offerta a tempo limitato: ~s~disponibile fino al ~r~{0}~s~.</String>
        <String xml:lang="nl-NL">~r~Tijdelijk afgeprijsd: ~s~korting loopt tot ~r~{0}~s~.</String>
        <String xml:lang="th-TH">~r~ข้อเสนอมีเวลาจำกัด: ~s~ใช้ได้จนถึง ~r~{0}~s~</String>
        <String xml:lang="fr-FR">~r~Offre à durée limitée: ~s~disponible jusqu'au ~r~{0}~s~.</String>
        <String xml:lang="pl-PL">~r~Oferta ograniczona czasowo: ~s~dostępna do ~r~{0}~s~.</String>
        <String xml:lang="tr-TR">~r~Sınırlı süreli teklif: ~s~Şu zamana kadar mevcut ~r~{0}~s~.</String>
        <String xml:lang="hi-Latn">~r~Limited time offer: ~s~available hai ~r~{0} ~s~tak.</String>
        <String xml:lang="de-DE">~r~Zeitlich begrenztes Angebot: ~s~verfügbar bist zum ~r~{0}~s~.</String>
        <String xml:lang="id-ID">~r~Penawaran terbatas: ~s~Tersedia hingga ~r~{0}~s~.</String>
        <String xml:lang="sv-SE">~r~Begränsads tid offer: ~s~Tillgänglig tills ~r~{0}~s~.</String>
        <String xml:lang="cs-CZ">~r~Limitovaná nabídka: ~s~dostupná do ~r~{0}~s~.</String>
        <String xml:lang="lv-LV">~r~Ierobežota laika piedāvājums: ~s~pieejams līdz ~r~{0}~s~.</String>
        <String xml:lang="ar-001">عرض لفترة محدودة : ~s~متاح حتي ~r~{0}~s~.</String>
    </Entry>

    <!-- Shows up for items who require a certain minimum level -->
    <!-- {0} = Level -->
    <Entry Id="item_attribute_unlock_level">
        <String xml:lang="en-US">Unlocked at level {0}</String>
        <String xml:lang="it-IT">Sbloccato al livello {0}</String>
        <String xml:lang="nl-NL">Ontgrendeld op level {0}</String>
        <String xml:lang="th-TH">ปลดล็อคที่เลเวล {0}</String>
        <String xml:lang="fr-FR">Débloqué au niveau {0}</String>
        <String xml:lang="pl-PL">Odblokowane na poziomie {0}</String>
        <String xml:lang="tr-TR">Şu seviyede açılır {0}</String>
        <String xml:lang="hi-Latn">Is level par unlock hoga {0}</String>
        <String xml:lang="de-DE">Freigeschalten ab Level {0}</String>
        <String xml:lang="id-ID">Terbuka pada level {0}</String>
        <String xml:lang="sv-SE">Olåst vid level {0}</String>
        <String xml:lang="cs-CZ">Odemčeno na levelu {0}</String>
        <String xml:lang="lv-LV">Atbloķēts {0}. līmenī</String>
        <String xml:lang="ar-001">مقفله حتي المستوي {0}</String>
    </Entry>

    <!-- Shows up for items who require a membership -->
    <!-- {0} = Membership Tier -->
    <!-- {1} = Website URL -->
    <Entry Id="item_attribute_requires_membership">
        <String xml:lang="en-US">Requires {0}~n~~s~Purchase at ~b~{1}</String>
        <String xml:lang="it-IT">Richiede {0}~n~~s~Acquista su ~b~{1}</String>
        <String xml:lang="nl-NL">Vereist {0}~n~~s~Koop op ~b~{1}</String>
        <String xml:lang="th-TH">ต้องการ {0}~n~~s~ซื้อที่ ~b~{1}</String>
        <String xml:lang="fr-FR">Nécessite {0}~n~~s~Acheter sur ~b~{1}</String>
        <String xml:lang="pl-PL">Wymaga {0}~n~~s~Zakup na ~b~{1}</String>
        <String xml:lang="tr-TR">{0} Gerekli~n~~s~Şu adresten satın al ~b~{1}</String>
        <String xml:lang="hi-Latn">Zarurat hai {0}~n~ ~s~ki, purchase kare ~b~{1}</String>
        <String xml:lang="de-DE">Erfordert {0}~n~~s~Kaufe auf ~b~{1}</String>
        <String xml:lang="id-ID">Membutuhkan {0}~n~~s~Dapat dibeli di ~b~{1}</String>
         <String xml:lang="sv-SE">Kräver {0}~n~~s~betalning hos ~b~{1}</String>
        <String xml:lang="cs-CZ">Vyžaduje {0}~n~~s~Zakup na ~b~{1}</String>
        <String xml:lang="lv-LV">Nepieciešams {0}~n~~s~Pērciet vietnē ~b~{1}</String>
        <String xml:lang="ar-001">{0}~n~~s~اشتريه في~b~{1} يحتاج الي </String>
    </Entry>

    <!-- Shows up for items who require a membership, and you have that membership tier or higher -->
    <!-- {0} = Membership Tier -->
    <Entry Id="item_attribute_unlocked_with_membership">
        <String xml:lang="en-US">Unlocked with your {0}</String>
        <String xml:lang="it-IT">Sbloccato con il tuo {0}</String>
        <String xml:lang="nl-NL">Ontgrendeld met je {0}</String>
        <String xml:lang="th-TH">ปลดล็อคด้วย {0} ของคุณ</String>
        <String xml:lang="fr-FR">Débloqué avec ton {0}</String>
        <String xml:lang="pl-PL">Odblokowane z {0}</String>
        <String xml:lang="tr-TR">{0} İle açılır</String>
        <String xml:lang="hi-Latn">Unlocked hai aapke {0}</String>
        <String xml:lang="de-DE">Freigeschalten mit deiner {0}</String>
        <String xml:lang="id-ID">Terbuka dengan {0}</String>
        <String xml:lang="sv-SE">Olåst med din {0}</String>
        <String xml:lang="cs-CZ">Odemčeno díky tvému {0}</String>
        <String xml:lang="lv-LV">Atbloķēts ar jūsu {0}</String>
        <String xml:lang="ar-001">مفتوحه مع {0}</String>
    </Entry>

    <!-- Shows up after the previous string when you have a tier higher than the required one (e.g. you have Gold and the item is Silver) -->
    <!-- {0} = Membership Tier -->
    <Entry Id="item_attribute_unlocked_with_membership_requires_lower_tier">
        <String xml:lang="en-US">(requires {0})</String>
        <String xml:lang="it-IT">(richiede {0})</String>
        <String xml:lang="nl-NL">(vereist {0})</String>
        <String xml:lang="th-TH">(ต้องการ {0})</String>
        <String xml:lang="fr-FR">(nécessite {0})</String>
        <String xml:lang="pl-PL">(wymaga {0})</String>
        <String xml:lang="tr-TR">(gerekli {0})</String>
        <String xml:lang="hi-Latn">(Zarurat hai {0})</String>
        <String xml:lang="de-DE">(erfordert {0})</String>
        <String xml:lang="id-ID">(membutuhkan {0})</String>
        <String xml:lang="sv-SE">(Kräver {0})</String>
        <String xml:lang="cs-CZ">(vyžaduje {0})</String>
        <String xml:lang="lv-LV">(nepieciešams {0})</String>
        <String xml:lang="ar-001">(يحتاج الي {0})</String>
    </Entry>

    <Entry Id="item_attribute_unlocked_with_membership_reminder">
        <String xml:lang="en-US">~y~Reminder: ~s~keep your subscription active to keep using this item.</String>
        <String xml:lang="nl-NL">~y~Herinnering: ~s~Je hebt een actief abonnement nodig om dit item te blijven gebruiken.</String>
        <String xml:lang="de-DE">~y~Erinnerung: ~s~halte dein Abonnement aktiv, um diesen Gegenstand weiterhin verwenden zu können.</String>
        <String xml:lang="it-IT">~y~Promemoria: ~s~mantieni attivo il tuo abbonamento per continuare a utilizzare questo oggetto.</String>
        <String xml:lang="id-ID">~y~Pengingat: ~s~Harap terus berlangganan agar dapat terus menggunakan item ini.</String>
        <String xml:lang="fr-FR">~y~Rappel: ~s~garde ton abonnement actif pour continuer à utiliser cet objet.</String>
        <String xml:lang="hi-Latn">~y~Reminder: ~s~Iss item ko use karte rehne ke liye apni subscription active rakhein.</String>
        <String xml:lang="sv-SE">~y~Påminnelse: ~s~Behåll ditt Medlemskap aktivt för att fortsätta använda denna artikeln.</String>
        <String xml:lang="cs-CZ">~y~Nezapomeň: ~s~udržuj aktivní předplatné, abys mohl dál používat tento předmět.</String>
        <String xml:lang="lv-LV">~y~Atgādinājums: ~s~saglabājiet savu abonementu aktīvu, lai turpinātu lietot šo priekšmeetu.</String>
        <String xml:lang="ar-001">~y~تذكير: ~s~حافظ علي اشتراكك موفعل حتي تستمر في استخدام هذا العنصر</String>
        <String xml:lang="tr-TR">~y~Hatırlatma: ~s~bu öğeyi kullanmaya devam etmek için aboneliğinizi aktif tutun.</String>
    </Entry>

    <!-- ========================= -->
    <!-- Store Restrictions and Cooldowns -->
    <!-- ========================= -->
    <!-- {0} = Cooldown/time left. -->
    <!-- Please don't add a time word like minutes/seconds/hours... Assume it can be any of those, that's for some other Entry. -->
    <Entry Id="menu_store_shoplifting_cooldown">
        <String xml:lang="en-US">You have been caught ~r~shoplifting ~s~here. Come back in ~y~{0}~s~.</String>
        <String xml:lang="nl-NL">Je bent gepakt voor ~r~stelen ~s~hier. Kom terug in ~y~{0}~s~.</String>
        <String xml:lang="it-IT">Sei stato colto in flagrante mentre ~r~rubavi ~s~qui. Torna in ~y~{0}~s~.</String>
        <String xml:lang="de-DE">Du wurdest hier beim ~r~Ladendiebstahl~s~ erwischt. Komm in ~y~{0}~s~ zurück.</String>
        <String xml:lang="es-ES">Te han pillado ~r~robando ~s~aquí. Vuelve en ~y~{0}~s~.</String>
        <String xml:lang="pl-PL">Zostałeś złapany tu na ~r~kradzieży~s~. Wróć za ~y~{0}~s~.</String>
        <String xml:lang="pt-BR">Você foi pego ~r~roubando ~s~aqui. Volte para dentro ~y~{0}~s~.</String>
        <String xml:lang="th-TH">คุณถูกจับได้ว่า ~r~ขโมยของในร้าน ~s~ที่นี่ กลับมาใน ~y~{0}~s~</String>
        <String xml:lang="fr-FR">Tu as été pris en flagrant délit de ~r~vol à l'étalage ~s~ici. Reviens dans ~y~{0}~s~.</String>
        <String xml:lang="tr-TR">Bu ~r~mağazada hırsızlık ~s~yaparken yakalandın. ~y~{0} ~s~Daha sonra tekrar gel.</String>
        <String xml:lang="hi-Latn">Aap pakde gaye hain ~r~dukan se chori ~s~karte hue. Wapas aaiega is waqt ke baad ~y~{0}~s~.</String>
        <String xml:lang="id-ID">Kamu sudah pernah tertangkap ~r~mencuri barang toko ~s~disini. Kembali lagi dalam ~y~{0}~s~.</String>
        <String xml:lang="sv-SE">Du har blivit tagen på ~r~snatteri ~s~här. Kom tillbaka in om ~y~{0}~s~.</String>
        <String xml:lang="cs-CZ">Byl jsi přistižen při ~r~krádeži ~s~na tomto místě. Vrať se za ~y~{0}~s~.</String>
        <String xml:lang="lv-LV">Jūs tika pieķerts ~r~zādzībā ~s~šeit. Atgriezieties pēc ~y~{0}~s~.</String>
        <String xml:lang="ar-001">لقد تم القبض عليك وانت~r~تسرق ~s~هنا. تعال بعد ~y~{0}~s~.</String>
95    </Entry>

    <Entry Id="menu_store_shoplifting_cooldown_simple">
        <String xml:lang="en-US">Wait before attempting to ~r~shoplift ~s~again.</String>
        <String xml:lang="fr-FR">Attends avant de tenter un ~r~vol à l'étalage ~s~à nouveau.</String>
        <String xml:lang="nl-NL">Je moet wachten voordat je weer een ~r~winkeldiefstal ~s~probeert.</String>
        <String xml:lang="hi-Latn">Intezaar karien wapas ~r~chori ~s~karne se pehle.</String>
        <String xml:lang="de-DE">Warte, bevor du erneut probierst, den Laden erneut ~r~auszurauben~s~.</String>
        <String xml:lang="it-IT">Attendi prima di tentare nuovamente un ~r~furto ~s~nel negozio.</String>
        <String xml:lang="id-ID">harap tunggu sebelum mencoba untuk ~r~mencuri barang toko~s~ lagi</String>
         <String xml:lang="sv-SE">Vänta innan att försöka ~r~snatta ~s~igen.</String>
        <String xml:lang="cs-CZ">Počkej, než se pokusíš ~r~vykrádat ~s~again.</String>
        <String xml:lang="lv-LV">Uzgaidiet, pirms mēģināt ~r~zagt ~s~vēlreiz.</String>
        <String xml:lang="ar-001">انتظر قبل ما تحاول ~r~السرقه ~s~مره اخره. </String>
        <String xml:lang="tr-TR">Mağazadan tekrar ~r~hırsızlık ~s~yapmak için önce bekle.</String>
    </Entry>

    <Entry Id="menu_store_bounty">
        <String xml:lang="en-US">You cannot shop at gun stores when you have a ~r~bounty~s~.</String>
        <String xml:lang="nl-NL">Je kan niet winkelen bij wapenwinkels wanneer je een ~r~bounty~s~ hebt.</String>
        <String xml:lang="it-IT">Non puoi fare acquisti nelle armerie mentre è presente una ~r~taglia~s~ su di te!</String>
        <String xml:lang="de-DE">Du kannst nicht bei Waffenläden einkaufen, wenn du ein ~r~Kopfgeld~s~ hast.</String>
        <String xml:lang="es-ES">No puedes comprar en tiendas de armas cuando tienes una ~r~recompensa~s~.</String>
        <String xml:lang="pl-PL">Nie możesz kupować w sklepach z bronią z ~r~nagrodą za głowę~s~.</String>
        <String xml:lang="pt-BR">Você não pode comprar em lojas de armas quando tiver uma ~r~recompensa~s~. </String>
        <String xml:lang="th-TH">คุณไม่สามารถซื้อของที่ร้านขายปืนได้ถ้าคุณมี ~r~ค่าหัว~s~</String>
        <String xml:lang="fr-FR">Tu ne peux pas faire des achats dans les magasins d'armes lorsque tu as une ~r~prime~s~.</String>
        <String xml:lang="tr-TR">Başınızda ~r~ödül~s~ varken silah mağazasında alışveriş yapamazsınız.</String>
        <String xml:lang="hi-Latn">Aap gun stores se kharidaari nahi kar sakte jab aap pe ~r~bounty ~s~lagi ho.</String>
        <String xml:lang="id-ID">Kamu tidak bisa berbelanja di toko senjata ketika memiliki ~r~bounty~s~.</String>
        <String xml:lang="sv-SE">Du kan inte fortsätta handla hos en vapenaffär när du har en ~r~bounty~s~.</String>
        <String xml:lang="lv-LV">Jūs nevarat iepirkties ieroču veikalos, kāmēr jums ir piešķirta ~r~atlīdzība~s~.</String>
        <String xml:lang="ar-001">لا يمكنك التسوق من متجر الاسلحه عندما يكون لديك ~r~مكافأة~s~.</String>
        
    </Entry>

    <Entry Id="menu_store_duty">
        <String xml:lang="en-US">You cannot shop at this store when you are ~b~on-duty~s~.</String>
        <String xml:lang="nl-NL">Je kan niet winkelen bij deze winkel wanneer je ~b~in dienst~s~ bent.</String>
        <String xml:lang="it-IT">Non puoi fare acquisti in questo negozio mentre sei ~b~in servizio~s~!</String>
        <String xml:lang="de-DE">Du kannst bei diesem Laden nicht einkaufen, wenn du ~b~im Dienst~s~ bist.</String>
        <String xml:lang="es-ES">No puedes comprar en esta tienda cuando estás ~b~de servicio~s~.</String>
        <String xml:lang="pl-PL">Nie możesz kupować w tym sklepie ~b~na służbie~s~.</String>
        <String xml:lang="pt-BR">Você não pode fazer compras nesta loja quando ~b~estiver em serviço~s~.</String>
        <String xml:lang="th-TH">คุณไม่สามารถซื้อสินค้าที่ร้านนี้ได้เมื่อคุณ ~b~ปฏิบัติหน้าที่~s~</String>
        <String xml:lang="fr-FR">Tu ne peux pas faire des achats dans ce magasin lorsque tu es ~b~en service~s~.</String>
        <String xml:lang="tr-TR">~b~Görevdeyken ~s~bu mağazadan alışveriş yapmazsınız.</String>
        <String xml:lang="hi-Latn">Jab aap ~b~ON-Duty ~s~toh aap is store pe kharidaari nahi kar sakte.</String>
        <String xml:lang="id-ID">Kamu tidak dapat belanja ditoko ini ketika sedang ~b~bertugas~s~.</String>
        <String xml:lang="sv-SE">Du kan inte handla vid denna affären när du är i ~b~tjänst~s~.</String>
        <String xml:lang="lv-LV">Jūs nevarat iepirkties šajā veikalā, kāmēr jūs esat ~b~dežūrā~s~.</String>
        <String xml:lang="ar-001">لا يمكنك التسوق في هذا المتجر عندما تكون ~b~في الخدمه~s~.</String>
    </Entry>

    <Entry Id="menu_store_cops_only">
        <String xml:lang="en-US">Only ~b~police officers ~s~can shop at this store.</String>
        <String xml:lang="nl-NL">Alleen ~b~politieagenten ~s~kunnen winkelen bij deze winkel.</String>
        <String xml:lang="it-IT">Solo gli ~b~agenti di polizia ~s~possono fare acquisti in questo negozio!</String>
        <String xml:lang="de-DE">Ausschließlich ~b~Polizisten ~s~können in diesem Laden einkaufen.</String>
        <String xml:lang="es-ES">Solo ~b~los agentes de policía ~s~pueden comprar en esta tienda.</String>
        <String xml:lang="pl-PL">Tylko ~b~gliniarze ~s~mogą kupować w tym sklepie.</String>
        <String xml:lang="pt-BR">Somente ~b~policiais ~s~podem fazer compras nessa loja.</String>
        <String xml:lang="th-TH">มีเพียง ~b~เจ้าหน้าที่ตำรวจ ~s~เท่านั้นที่สามารถซื้อสินค้าที่ร้านนี้ได้</String>
        <String xml:lang="fr-FR">Seuls les ~b~agents de police ~s~peuvent faire des achats dans ce magasin.</String>
        <String xml:lang="tr-TR">Sadece ~b~polis memurları ~s~bu mağazadan alışveriş yapabilir.</String>
        <String xml:lang="hi-Latn">Sirf ~b~police officers ~s~is dukaan pe kharidaari kar sakte hain.</String>
        <String xml:lang="id-ID">Hanya ~b~Petugas kepolisian ~s~yang dapat belanja ditoko ini.</String>
        <String xml:lang="lv-LV">Tikai ~b~policisti ~s~var iepirkties šajā veikalā.</String>
        <String xml:lang="ar-001">فقط~b~الشرطة ~s~يمكنهم التسوق في هذا المتجر</String>
        
    </Entry>

    <!-- {0} = Required level -->
    <Entry Id="menu_store_level">
        <String xml:lang="en-US">You need to be ~b~level {0} ~s~or above to use this ~r~store~s~.</String>
        <String xml:lang="nl-NL">Je moet ~b~level {0} ~s~of hoger zijn om hier te mogen ~r~winkelen~s~.</String>
        <String xml:lang="fr-FR">Tu dois être ~b~niveau {0} ~s~ou plus pour utiliser ce ~r~magasin~s~.</String>
        <String xml:lang="hi-Latn">Aapko ~b~level {0} ~s~ya isse zyada ka hona pafega iss ~r~dukaan ~s~se saman lene ke liye.</String>
        <String xml:lang="de-DE">Du musst mindestens ~b~Level {0}~s~, oder höher sein, um diesen ~r~Laden~s~ zu nutzen.</String>
        <String xml:lang="it-IT">Devi essere un ricercato di ~b~livello {0} ~s~o superiore per utilizzare questo ~r~negozio~s~.</String>
        <String xml:lang="id-ID">Kamu harus di ~b~level {0} ~s~atau diatasnya untuk dapat menggunakan ~r~toko~s~ ini.</String>
        <String xml:lang="lv-LV">Jums ir jabūt ~b~{0}. līmenī ~s~vai augstāk, lai iepērktos šajā ~r~veikalā~s~.</String>
        <String xml:lang="ar-001">تحتاج ان تكون في ~b~المستويv{0} ~s~او اعلي حتي تستخدم هذا ~r~المتجر~s~.</String>
        <String xml:lang="tr-TR">~r~Bu mağazayı ~s~kullanabilmek için ~b~seviyeniz {0} ~s~veya üzeri olmanız gerekir.</String>
    </Entry>

    <!-- ========================= -->
    <!-- Gun Store -->
    <!-- ========================= -->
    <!-- {0} = Item name -->
    <Entry Id="menu_store_cant_purchase_more">
        <String xml:lang="en-US">You can't ~r~purchase ~s~any more ~y~{0}~s~.</String>
        <String xml:lang="it-IT">Non puoi ~r~acquistare ~s~altri ~y~{0}~s~.</String>
        <String xml:lang="nl-NL">Je kan ~r~geen ~y~{0} ~s~meer kopen.</String>
        <String xml:lang="th-TH">คุณไม่สามารถ ~r~ซื้อ ~s~อีกต่อไป ~y~{0}~s~</String>
        <String xml:lang="pl-PL">Nie możesz ~r~kupić ~s~więcej ~y~{0}~s~.</String>
        <String xml:lang="fr-FR">Tu ne peux pas ~r~acheter ~s~plus de ~y~{0}~s~.</String>
        <String xml:lang="tr-TR">Daha fazla ~y~{0} ~r~satın ~s~alamazsın.</String>
        <String xml:lang="hi-Latn">Aap aur nahi ~r~kareed ~s~sakte ~y~{0}~s~.</String>
        <String xml:lang="de-DE">Du kannst nicht mehr von ~y~{0}~s~ ~r~kaufen~s~.</String>
        <String xml:lang="id-ID">Kamu tidak bisa ~r~membeli ~s~lebih banyak ~y~{0}~s~.</String>
        <String xml:lang="lv-LV">Jūs nevarat ~r~iegādāties ~s~vairāk ~y~{0}~s~.</String>
        <String xml:lang="ar-001">لا يمكنك ~r~شراء ~s~اكثر من ذلك ~y~{0}~s~</String>

    </Entry>

    <Entry Id="menu_store_no_gun_for_ammo_type">
        <String xml:lang="en-US">You don't have any gun that can use this type of ammo.</String>
        <String xml:lang="it-IT">Non hai nessun'arma che può usare questo tipo di munizioni.</String>
        <String xml:lang="nl-NL">Je hebt geen wapen dat dit type munitie kan gebruiken.</String>
        <String xml:lang="th-TH">คุณไม่มีปืนที่สามารถใช้กระสุนประเภทนี้ได้</String>
        <String xml:lang="pl-PL">Nie posiadasz broni na ten typ amunicji.</String>
        <String xml:lang="fr-FR">Tu n'as pas d'arme qui puisse utiliser ce type de munitions.</String>
        <String xml:lang="tr-TR">Bu tip mermiyi kullanacak herhangi bir silahınız yok.</String>
        <String xml:lang="hi-Latn">Aapke paas koi gun nahi hai jo iss type ka ammo use kare.</String>
        <String xml:lang="de-DE">Du hast keine Waffe, welche diesen Munitionstyp verwendet.</String>
        <String xml:lang="id-ID">Kamu tidak punya senjata dengan tipe peluru ini</String>
        <String xml:lang="lv-LV">Jums nav neviena ieroča kas izmanto šī tipa ammunīciju.</String>
        <String xml:lang="ar-001">ليس لديك أي سلاح يمكنه استخدام هذا النوع من الذخيرة.</String>
    </Entry>

    <Entry Id="already_own_weapon">
        <String xml:lang="en-US">~r~You already own this weapon!</String>
        <String xml:lang="nl-NL">~r~Je hebt dit wapen al!</String>
        <String xml:lang="it-IT">~r~Possiedi già quest'arma!</String>
        <String xml:lang="de-DE">~r~Du besitzt diese Waffe bereits!</String>
        <String xml:lang="es-ES">~r~¡Ya tienes este arma!</String>
        <String xml:lang="pl-PL">~r~Masz już tą broń!</String>
        <String xml:lang="pt-BR">~r~Você já tem essa arma!</String>
        <String xml:lang="th-TH">~r~คุณเป็นเจ้าของอาวุธนี้แล้ว!</String>
        <String xml:lang="fr-FR">~r~Tu possèdes déjà cette arme!</String>
        <String xml:lang="tr-TR">~r~Bu silaha zaten sahipsin!</String>
        <String xml:lang="hi-Latn">~r~Ye weapon aapke paas pehle se hi hai.</String>
        <String xml:lang="id-ID">~r~Kamu sudah memiliki senjata ini!</String>
        <String xml:lang="lv-LV">~r~Jums jau pieder šīs ierocis!</String>
        <String xml:lang="ar-001">~r~ انت تمتلك هذا السلاح بالفعل</String>
    </Entry>

    <Entry Id="already_own_attachment">
        <String xml:lang="en-US">~r~You already own this attachment!</String>
        <String xml:lang="nl-NL">~r~Je hebt dit accessoire al!</String>
        <String xml:lang="it-IT">~r~Possiedi già questo accessorio!</String>
        <String xml:lang="de-DE">~r~Du besitzt dieses Zubehör bereits!</String>
        <String xml:lang="es-ES">~r~¡Ya posee este accesorio!</String>
        <String xml:lang="pl-PL">~r~Masz już ten dodatek!</String>
        <String xml:lang="pt-BR">~r~Já possui esse acessório!</String>
        <String xml:lang="th-TH">~r~คุณเป็นเจ้าของของแต่งนี้แล้ว!</String>
        <String xml:lang="fr-FR">~r~Tu possèdes déjà cet accessoire!</String>
        <String xml:lang="tr-TR">~r~Bu eklentiye zaten sahipsin!</String>
        <String xml:lang="hi-Latn">~r~Ye attachment aapke paas pehle se hi hai.</String>
        <String xml:lang="id-ID">~r~Kamu sudah memiliki perlengkapan ini!</String>
        <String xml:lang="lv-LV">~r~Jums jau pieder šīs ieroča piederums!</String>
        <String xml:lang="ar-001">~r~انت تمتلك هذا المرفق بالفعل</String>
    </Entry>

    <!-- {0} = Weapon Attachment -->
    <Entry Id="menu_store_attachment_warning">
        <String xml:lang="en-US">If you buy this attachment you will lose your ~y~{0} ~s~on this weapon. Do you want to proceed?</String>
        <String xml:lang="it-IT">Se acquisti questo accessorio, perderai il tuo ~y~{0} ~s~su quest'arma. Vuoi procedere?</String>
        <String xml:lang="nl-NL">Als je deze accessoire koopt, verlies je je ~y~{0} ~s~op dit wapen. Weet je het zeker?</String>
        <String xml:lang="th-TH">หากคุณซื้อเอกสารแนบนี้ คุณจะสูญเสีย ~y~{0} ~s~บนอาวุธนี้ คุณต้องการดำเนินการต่อหรือไม่?</String>
        <String xml:lang="pl-PL">Zakupując ten dodatek utracisz ~y~{0} ~s~na tej broni. Czy chcesz kontynuować?</String>
        <String xml:lang="fr-FR">Si tu achètes cet accessoire, tu perdras ton ~y~{0} ~s~sur cette arme. Veux-tu continuer?</String>
        <String xml:lang="tr-TR">Eğer bu eklentiyi satın alırsan bu silahtaki ~y~{0} ~s~eklentisini kaybedeceksin. Devam etmek istiyor musun?</String>
        <String xml:lang="hi-Latn">Agar aap ye attachment khareed te hain, toh aap apka purana ~y~{0} ~s~hat jayega us weapon ka. Proceed karna chahte hain?</String>
        <String xml:lang="de-DE">Wenn du diese Erweiterung kaufst, verlierst du ~y~{0} ~s~an dieser Waffe. Möchtest du fortfahren?</String>
        <String xml:lang="id-ID">Jika kamu membeli perlengkapan ini kamu akan kehilangan ~y~{0} ~s~yang terpasang di senjata ini. Apakah kamu ingin melanjutkan?</String>
        <String xml:lang="lv-LV">Ja iegādāsieties šo piederumu, jūs zaudēsiet jūsu ~y~{0} ~s~uz šī ieroča. Vai velāties turpināt?</String>
        <String xml:lang="ar-001">اذا اشتريت هذا المرفق سوف تخسر ~y~{0} ~s~في هذا السلاح هل تريد المتابعه</String>
    </Entry>

    <!-- ========================= -->
    <!-- Store Pricing -->
    <!-- ========================= -->
    <!-- This is shown in shop menus when you can purchase more of a certain items -->
    <!-- Example: Heavy Armor        2 for $2500 -->
    <!-- {0} = Amount -->
    <!-- {1} = Price -->
    <Entry Id="menu_store_amount_for_price">
        <String xml:lang="en-US">{0} for {1}</String>
        <String xml:lang="it-IT">{0} per {1}</String>
        <String xml:lang="nl-NL">{0} voor {1}</String>
        <String xml:lang="th-TH">{0} สำหรับ {1}</String>
        <String xml:lang="pl-PL">{0} za {1}</String>
        <String xml:lang="fr-FR">{0} pour {1}</String>
        <String xml:lang="tr-TR">{0} için {1}</String>
        <String xml:lang="hi-Latn">{0} for {1}</String>
        <String xml:lang="de-DE">{0} für {1}</String>
        <String xml:lang="id-ID">{0} diharga {1}</String>
        <String xml:lang="ar-001">{0} بـ {1}</String>
        <String xml:lang="lv-LV">{0} par {1}</String>
    </Entry>

    <!-- Displays the unit price in the description -->
    <!-- Example: Price: $1250/piece -->
    <!-- {0} = Price -->
    <!-- {1} = Unit -->
    <Entry Id="menu_store_unit_price">
        <String xml:lang="en-US">Price: {0}/{1}</String>
        <String xml:lang="it-IT">Prezzo: {0}/{1}</String>
        <String xml:lang="nl-NL">Prijs: {0}/{1}</String>
        <String xml:lang="th-TH">ราคา: {0}/{1}</String>
        <String xml:lang="pl-PL">Cena: {0}/{1}</String>
        <String xml:lang="fr-FR">Prix: {0}/{1}</String>
        <String xml:lang="tr-TR">Fiyat: {0}/{1}</String>
        <String xml:lang="hi-Latn">Price: {0}/{1}</String>
        <String xml:lang="de-DE">Preis: {0}/{1}</String>
        <String xml:lang="id-ID">{0} diharga {1}</String>
        <String xml:lang="ar-001">لسعر: {0}/{1}</String>
        <String xml:lang="lv-LV">Cena: {0}/{1}</String>
    </Entry>

    <!-- Example: You purchased a ~p~Standard Armor ~s~for ~r~$2500. -->
    <!-- {0} = Adjective -->
    <!-- {1} = Name -->
    <!-- {2} = Cash amount -->
    <Entry Id="menu_store_purchased_cash">
        <String xml:lang="en-US">You purchased {0} ~p~{1} ~s~for ~r~{2}.</String>
        <String xml:lang="nl-NL">Je hebt {0} ~p~{1} ~s~gekocht voor ~r~{2}.</String>
        <String xml:lang="fr-FR">Tu as acheté {0} ~p~{1} ~s~pour ~r~{2}.</String>
        <String xml:lang="tr-TR">Bir {0} ~p~{1} ~s~için ~r~{2} ödediniz.</String>
        <String xml:lang="hi-Latn">Aapne khareeda {0} ~p~{1} ~s~for ~r~{2}.</String>
        <String xml:lang="de-DE">Du hast {0} ~p~{1} ~s~f+r ~r~{2}~s~ gekauft.~r~</String>
        <String xml:lang="it-IT">Hai acquistato {0} ~p~{1} ~s~per ~r~{2}.</String>
        <String xml:lang="id-ID">Kamu telah membeli {0} ~p~{1} ~s~diharga ~r~{2}.</String>
        <String xml:lang="ar-001">لقد قمت بشراء {0} ~p~{1} ~s~لـ ~r~{2}.</String>
        <String xml:lang="lv-LV">Jūs iegādājaties {0} ~p~{1} ~s~par ~r~{2}.</String>
    </Entry>

    <!-- Example: You purchased a ~p~Standard Armor ~s~for ~r~$2000 ~s~in gift card balance and ~r~$500 ~s~in cash. -->
    <!-- {0} = Adjective -->
    <!-- {1} = Name -->
    <!-- {2} = Gift card amount -->
    <!-- {3} = Cash amount -->
    <Entry Id="menu_store_purchased_gift_card">
        <String xml:lang="en-US">You purchased {0} ~p~{1} ~s~for ~b~{2} ~s~in gift card balance and ~r~{3} ~s~in cash.</String>
        <String xml:lang="nl-NL">Je hebt {0} ~p~{1} ~s~gekocht voor ~b~{2} ~s~met cadeaubonnen en ~r~{3} ~s~in cash.</String>
        <String xml:lang="fr-FR">Tu as acheté {0} ~p~{1} ~s~pour ~b~{2} ~s~en solde de carte cadeau et ~r~{3} ~s~en espèces.</String>
        <String xml:lang="tr-TR">{0} ~p~{1}~s~, ~b~{2} ~s~hediye kartı bakiyesi ve ~r~{3} ~s~nakit ile satın aldınız.</String>
        <String xml:lang="hi-Latn">Aapne khareeda {0} ~p~{1} ~s~for ~b~{2} ~s~apne gift card ke balance aur ~r~{3} ~s~cash se.</String>
        <String xml:lang="de-DE">Du hast {0} ~p~{1} ~s~für ~b~{2} ~s~mit Guthaben der Geschenkkarten und ~r~{3} ~s~in bar gekauft.</String>
        <String xml:lang="it-IT">Hai acquistato {0} ~p~{1} ~s~per ~b~{2} ~s~con il saldo della carta regalo e ~r~{3} ~s~in contanti.</String>
        <String xml:lang="id-ID">Kamu telah membeli {0} ~p~{1} ~s~diharga ~b~{2} ~s~dalam bentuk saldo kartu hadiah dan ~r~{3} ~s~dalam bentuk tunai.</String>
        <String xml:lang="ar-001">لقد اشتريت {0} ~p~{1} ~s~مقابل ~b~{2} ~s~برصيد بطاقة الهدايا و ~r~{3} ~s~نقدًا.</String>
        <String xml:lang="lv-LV">Jūs iegādājaties {0} ~p~{1} ~s~par ~b~{2} ~s~no dāvanu kartes bilances un ~r~{3} ~s~skaidrā naudā.</String>
    </Entry>

    <!-- ========================= -->
    <!-- Menu for Job Supplies-->
    <!-- ========================= -->
    <!-- {0} = Job name -->
    <!-- Example: "Mechanic Supplies" at the Hardware Store -->
    <Entry Id="menu_store_job_supplies">
        <String xml:lang="en-US">{0} Supplies</String>
        <String xml:lang="it-IT">Provviste {0}</String>
        <String xml:lang="nl-NL">{0} spullen</String>
        <String xml:lang="ar-001">{0} لوازم</String>
        <String xml:lang="de-DE">{0} Vorräte</String>
        <String xml:lang="es-ES">Suministros {0}</String>
        <String xml:lang="pt-BR">Suprimentos {0}</String>
        <String xml:lang="pl-PL">Zasoby {0}</String>
        <String xml:lang="th-TH">{0} จำนวน</String>
        <String xml:lang="zh-Hant">{0}補給品</String>
        <String xml:lang="fr-FR">{0} Matériel</String>
        <String xml:lang="tr-TR">{0} Malzemesi</String>
        <String xml:lang="hi-Latn">{0} Supplies</String>
        <String xml:lang="id-ID">Perlengkapan {0}</String>
        <String xml:lang="lv-LV">{0} Materiāli</String>
    </Entry>

    <!-- ========================= -->
    <!-- Crimes Menu-->
    <!-- ========================= -->
    <Entry Id="menu_crime_committed_title">
        <String xml:lang="en-US">Crimes</String>
        <String xml:lang="it-IT">Crimini</String>
        <String xml:lang="nl-NL">Misdaden</String>
        <String xml:lang="ar-001">جرائم</String>
        <String xml:lang="de-DE">Verbrechen</String>
        <String xml:lang="es-ES">Delitos</String>
        <String xml:lang="pt-BR">Delitos</String>
        <String xml:lang="pl-PL">Przestępstwa</String>
        <String xml:lang="th-TH">อาชญากรรม</String>
        <String xml:lang="zh-Hant">犯罪</String>
        <String xml:lang="fr-FR">Crimes</String>
        <String xml:lang="tr-TR">Suçlar</String>
        <String xml:lang="hi-Latn">Crimes</String>
        <String xml:lang="id-ID">Kejahatan</String>
        <String xml:lang="lv-LV">Noziegumi</String>
    </Entry>

    <Entry Id="menu_crime_committed_subtitle">
        <String xml:lang="en-US">Crimes committed in this session</String>
        <String xml:lang="it-IT">Crimini commessi in questa sessione</String>
        <String xml:lang="nl-NL">Misdaden gepleegd in deze sessie</String>
        <String xml:lang="ar-001">الجرائم المرتكبة في هذا السيرفر</String>
        <String xml:lang="de-DE">Verbrechen, welche in dieser Spielsitzung begangen wurden</String>
        <String xml:lang="es-ES">Delitos cometidos en esta sesión</String>
        <String xml:lang="pt-BR">Delitos cometidos nesta sessão</String>
        <String xml:lang="pl-PL">Przestępstwa popełnione w tej sesji</String>
        <String xml:lang="th-TH">อาชญากรรมที่เกิดขึ้นในเซสชั่นนี้</String>
        <String xml:lang="zh-Hant">在此層級發生的犯罪</String>
        <String xml:lang="fr-FR">Crimes commis au cours de cette session</String>
        <String xml:lang="tr-TR">Bu oturumda işlenmiş suçlar</String>
        <String xml:lang="hi-Latn">Is session me hue crimes.</String>
        <String xml:lang="id-ID">Kejahatan yang dilakukan disesi ini</String>
        <String xml:lang="lv-LV">Šajā sesijā izdarītie noziegumi</String>
    </Entry>

    <Entry Id="menu_crime_committed_suggestion">
        <String xml:lang="en-US">Shows you the list of your most recent crimes.</String>
        <String xml:lang="nl-NL">Laat je de lijst zien van jouw meest recente misdaden.</String>
        <String xml:lang="fr-FR">Affiche la liste de tes crimes les plus récents.</String>
        <String xml:lang="tr-TR">En son işlediğiniz suçlarınızın listesini gösterir.</String>
        <String xml:lang="hi-Latn">Aapko aapke recent crimes ki list dikhata hai.</String>
        <String xml:lang="de-DE">Zeigt die Liste mit deinen kürzlich begangenen Straftaten.</String>
        <String xml:lang="it-IT">Ti mostra l'elenco dei tuoi crimini più recenti.</String>
        <String xml:lang="id-ID">Menampilkan daftar kejahatan terbaru kamu.</String>
        <String xml:lang="ar-001">يظهر لك قائمة بأحدث جرائمك.</String>
        <String xml:lang="lv-LV">Rāda jūsu nesen izdarīto noziegumu sarakstu.</String>
    </Entry>

    <!-- ========================= -->
    <!-- Crews Menu-->
    <!-- ========================= -->
    <Entry Id="menu_crews_title">
        <String xml:lang="en-US">Crews</String>
        <String xml:lang="it-IT">Crews</String>
        <String xml:lang="nl-NL">Crews</String>
        <String xml:lang="ar-001">طاقم</String>
        <String xml:lang="de-DE">Crews</String>
        <String xml:lang="es-ES">Crews</String>
        <String xml:lang="pt-BR">Crews</String>
        <String xml:lang="pl-PL">Ekipy</String>
        <String xml:lang="th-TH">แก็ง</String>
        <String xml:lang="zh-Hant">隊伍</String>
        <String xml:lang="fr-FR">Crews</String>
        <String xml:lang="tr-TR">Ekipler</String>
        <String xml:lang="hi-Latn">Crews</String>
        <String xml:lang="id-ID">Kru</String>
        <String xml:lang="lv-LV">Crews</String>
    </Entry>

    <Entry Id="menu_crews_subtitle">
        <String xml:lang="en-US">Crew Menu</String>
        <String xml:lang="it-IT">Menu Crew</String>
        <String xml:lang="nl-NL">Crew Menu</String>
        <String xml:lang="ar-001">قائمة الطاقم</String>
        <String xml:lang="de-DE">Crew-Menü</String>
        <String xml:lang="es-ES">Crew Menu</String>
        <String xml:lang="pt-BR">Crew Menu</String>
        <String xml:lang="pl-PL">Menu Ekip</String>
        <String xml:lang="th-TH">เมนูแก็ง</String>
        <String xml:lang="zh-Hant">隊伍菜單</String>
        <String xml:lang="fr-FR">Menu Crew</String>
        <String xml:lang="tr-TR">Ekip Menüsü</String>
        <String xml:lang="hi-Latn">Crew Menu</String>
        <String xml:lang="id-ID">Menu Kru</String>
        <String xml:lang="lv-LV">Crew Izvēlne</String>
    </Entry>

    <Entry Id="menu_crews_apply_subtitle">
        <String xml:lang="en-US">Select a crew to apply for.</String>
        <String xml:lang="it-IT">Seleziona una crew per cui candicarsi.</String>
        <String xml:lang="nl-NL">Selecteer een crew om je voor aan te melden.</String>
        <String xml:lang="ar-001">.اختر الطاقم الذي ستتقدم إليه</String>
        <String xml:lang="de-DE">Wähle eine Crew, für die du dich bewerben möchtest.</String>
        <String xml:lang="es-ES">Seleccione una crew para postularte.</String>
        <String xml:lang="pt-BR">Selecione uma crew para se candidatar.</String>
        <String xml:lang="pl-PL">Wybierz ekipę do której chcesz aplikować.</String>
        <String xml:lang="th-TH">เลือกแก็งที่จะสมัคร</String>
        <String xml:lang="zh-Hant">選擇一個隊伍申請加入</String>
        <String xml:lang="fr-FR">Sélectionner un crew pour lequel poser sa candidature.</String>
        <String xml:lang="tr-TR">Başvuru yapmak için bir ekip seçin.</String>
        <String xml:lang="hi-Latn">Apply karne ke liye ek crew select karein.</String>
        <String xml:lang="id-ID">Pilih kru yang akan dilamar.</String>
        <String xml:lang="lv-LV">Izvēlieties crew kurai gribat pieteikties.</String>
    </Entry>

    <Entry Id="menu_crews_application_subtitle">
        <String xml:lang="en-US">Crew Application</String>
        <String xml:lang="it-IT">Candidature Crew</String>
        <String xml:lang="nl-NL">Crew Sollicitatie</String>
        <String xml:lang="ar-001">طلب دخول الطاقم</String>
        <String xml:lang="de-DE">Crew-Bewerbungen</String>
        <String xml:lang="es-ES">Solucitudes de crew</String>
        <String xml:lang="pt-BR">Solicitação da crew</String>
        <String xml:lang="pl-PL">Aplikacja do Ekipy</String>
        <String xml:lang="th-TH">ใบสมัครแก็ง</String>
        <String xml:lang="zh-Hant">隊伍申請</String>
        <String xml:lang="fr-FR">Candidature Crew</String>
        <String xml:lang="tr-TR">Ekip Başvurusu</String>
        <String xml:lang="hi-Latn">Crew Application</String>
        <String xml:lang="id-ID">Kandidat Kru</String>
        <String xml:lang="lv-LV">Crew Pieteikums</String>
    </Entry>

    <Entry Id="menu_crews_members_subtitle">
        <String xml:lang="en-US">Members</String>
        <String xml:lang="it-IT">Membri</String>
        <String xml:lang="nl-NL">Leden</String>
        <String xml:lang="ar-001">أعضاء</String>
        <String xml:lang="de-DE">Mitglieder</String>
        <String xml:lang="es-ES">Miembros</String>
        <String xml:lang="pt-BR">Membros</String>
        <String xml:lang="pl-PL">Członkowie</String>
        <String xml:lang="th-TH">สมาชิก</String>
        <String xml:lang="zh-Hant">成員</String>
        <String xml:lang="fr-FR">Membres</String>
        <String xml:lang="tr-TR">Üyeler</String>
        <String xml:lang="hi-Latn">Members</String>
        <String xml:lang="id-ID">Anggota</String>
        <String xml:lang="lv-LV">Biedri</String>
    </Entry>

    <Entry Id="menu_crews_action_subtitle">
        <String xml:lang="en-US">Select an action</String>
        <String xml:lang="it-IT">Selezionare un'azione</String>
        <String xml:lang="nl-NL">Selecteer een actie</String>
        <String xml:lang="ar-001">حدد إجراءً</String>
        <String xml:lang="de-DE">Wähle eine Aktion.</String>
        <String xml:lang="es-ES">Seleccione una acción</String>
        <String xml:lang="pt-BR">Selecione uma ação</String>
        <String xml:lang="pl-PL">Wybierz akcję</String>
        <String xml:lang="th-TH">เลือกการกระทำ</String>
        <String xml:lang="zh-Hant">選擇一個行動</String>
        <String xml:lang="fr-FR">Sélectionner une action</String>
        <String xml:lang="tr-TR">Bir eylem seçin</String>
        <String xml:lang="hi-Latn">Select an action</String>
        <String xml:lang="id-ID">Pilih salah satu aksi</String>
        <String xml:lang="lv-LV">Izvēlieties darbību</String>
    </Entry>

    <Entry Id="menu_crews_rank_subtitle">
        <String xml:lang="en-US">Rank</String>
        <String xml:lang="it-IT">Grado</String>
        <String xml:lang="nl-NL">Rang</String>
        <String xml:lang="ar-001">رتبة</String>
        <String xml:lang="de-DE">Rang</String>
        <String xml:lang="es-ES">Rango</String>
        <String xml:lang="pt-BR">Escalão</String>
        <String xml:lang="pl-PL">Ranga</String>
        <String xml:lang="th-TH">ระดับ</String>
        <String xml:lang="zh-Hant">層級</String>
        <String xml:lang="fr-FR">Rang</String>
        <String xml:lang="tr-TR">Rütbe</String>
        <String xml:lang="hi-Latn">Rank</String>
        <String xml:lang="id-ID">Peringkat</String>
        <String xml:lang="lv-LV">Rangs</String>
    </Entry>

    <!-- ========================= -->
    <!-- Arms Dealer Menu-->
    <!-- ========================= -->
    <Entry Id="menu_armsdealer_title">
        <String xml:lang="en-US">Arms Dealer</String>
        <String xml:lang="it-IT">Trafficante d'Armi</String>
        <String xml:lang="nl-NL">Wapenhandelaar</String>
        <String xml:lang="ar-001">تاجر أسلحة</String>
        <String xml:lang="de-DE">Waffenhändler</String>
        <String xml:lang="es-ES">Vendedor de armas</String>
        <String xml:lang="pt-BR">Vendedor de armas</String>
        <String xml:lang="pl-PL">Handlarz Bronią</String>
        <String xml:lang="th-TH">พ่อค้าอาวุธ</String>
        <String xml:lang="zh-Hant">武裝賣家</String>
        <String xml:lang="fr-FR">Marchand d'armes</String>
        <String xml:lang="tr-TR">Silah Tüccarı</String>
        <String xml:lang="hi-Latn">Hathiyaar Dealer</String>
        <String xml:lang="id-ID">Penjual Senjata</String>
        <String xml:lang="lv-LV">Ieroču Tirgotājs</String>
    </Entry>

    <!-- ========================= -->
    <!-- Dispatch Menu-->
    <!-- ========================= -->
    <Entry Id="jobmenu_calls">
        <String xml:lang="en-US">Calls</String>
        <String xml:lang="it-IT">Chiamate</String>
        <String xml:lang="nl-NL">Meldingen</String>
        <String xml:lang="ar-001">المكالمات</String>
        <String xml:lang="de-DE">Anrufe</String>
        <String xml:lang="es-ES">Llamadas</String>
        <String xml:lang="pt-BR">Chamadas</String>
        <String xml:lang="pl-PL">Wezwania</String>
        <String xml:lang="th-TH">โทร</String>
        <String xml:lang="zh-Hant">來電</String>
        <String xml:lang="fr-FR">Appels</String>
        <String xml:lang="tr-TR">Çağrılar</String>
        <String xml:lang="hi-Latn">Calls</String>
        <String xml:lang="id-ID">Panggilan</String>
        <String xml:lang="lv-LV">Izsaukumi</String>
    </Entry>

    <Entry Id="jobmenu_calls_sub">
        <String xml:lang="en-US">Recent calls</String>
        <String xml:lang="it-IT">Chiamate recenti</String>
        <String xml:lang="nl-NL">Recente meldingen</String>
        <String xml:lang="ar-001">المكالمات الأخيرة</String>
        <String xml:lang="de-DE">Aktuelle Anrufe</String>
        <String xml:lang="pt-BR">Chamadas recentes</String>
        <String xml:lang="es-ES">Llamadas recientes</String>
        <String xml:lang="pl-PL">Ostatnie wezwania</String>
        <String xml:lang="th-TH">โทรล่าสุด</String>
        <String xml:lang="zh-Hant">近期來電</String>
        <String xml:lang="fr-FR">Appels récents</String>
        <String xml:lang="tr-TR">Son çağrılar</String>
        <String xml:lang="hi-Latn">Recent ki calls</String>
        <String xml:lang="id-ID">Panggilan terbaru</String>
        <String xml:lang="lv-LV">Nesenie izsaukumi</String>
    </Entry>
    
    <!-- ========================= -->
    <!-- Services-->
    <!-- ========================= -->
    <Entry Id="jobmenu_services">
        <String xml:lang="en-US">Services</String>
        <String xml:lang="it-IT">Servizi</String>
        <String xml:lang="nl-NL">Diensten</String>
        <String xml:lang="de-DE">Services</String>
        <String xml:lang="es-ES">Servicios</String>
        <String xml:lang="pt-BR">Serviços</String>
        <String xml:lang="th-TH">บริการ</String>
        <String xml:lang="vi-VN">Dịch vụ</String>
        <String xml:lang="id-ID">Layanan</String>
        <String xml:lang="zh-Hant">服務</String>
        <String xml:lang="pl-PL">Usługi</String>
        <String xml:lang="fr-FR">Services</String>
        <String xml:lang="tr-TR">Hizmetler</String>
        <String xml:lang="hi-Latn">Services</String>
        <String xml:lang="ar-001">الخدمات</String>
        <String xml:lang="lv-LV">Pakalpojumi</String>
    </Entry>

    <Entry Id="jobmenu_services_descr">
        <String xml:lang="en-US">Manage your services.</String>
        <String xml:lang="nl-NL">Beheer je diensten.</String>
        <String xml:lang="fr-FR">Gérer tes services.</String>
        <String xml:lang="tr-TR">Hizmetlerinizi yönetin.</String>
        <String xml:lang="hi-Latn">Apni services manage kare.</String>
        <String xml:lang="de-DE">Verwalte deine Dienstleistungen.</String>
        <String xml:lang="it-IT">Gestisci i tuoi servizi.</String>
        <String xml:lang="id-ID">Kelola layanan kamu.</String>
        <String xml:lang="ar-001">إدارة الخدمات الخاصة بك.</String>
        <String xml:lang="lv-LV">Pārvaldiet savus pakalpojumus.</String>
    </Entry>

    <Entry Id="jobmenu_recent_sales_sub">
        <String xml:lang="en-US">Recent sales</String>
        <String xml:lang="it-IT">Ultime vendite</String>
        <String xml:lang="nl-NL">Recente bestellingen</String>
        <String xml:lang="de-DE">Aktuelle Anrufe</String>
        <String xml:lang="es-ES">Ventas recientes</String>
        <String xml:lang="pt-BR">Vendas recentes</String>
        <String xml:lang="pl-PL">Ostatnie sprzedaże</String>
        <String xml:lang="th-TH">ขายล่าสุด</String>
        <String xml:lang="zh-Hant">近期來電</String>
        <String xml:lang="fr-FR">Ventes récentes</String>
        <String xml:lang="tr-TR">Son satışlar</String>
        <String xml:lang="hi-Latn">Recent ki sales</String>
        <String xml:lang="id-ID">Penjualan terbaru</String>
        <String xml:lang="ar-001">المبيعات الأخيرة</String>
        <String xml:lang="lv-LV">Nesenās pārdošanas</String>
    </Entry>

    <Entry Id="jobmenu_recent_sales_descr">
        <String xml:lang="en-US">View your sales in the current session.</String>
        <String xml:lang="nl-NL">Overzicht van bestellingen in huidige sessie.</String>
        <String xml:lang="fr-FR">Consulter tes ventes de la session en cours.</String>
        <String xml:lang="tr-TR">Mevcut oturumdaki satışlarınızı görüntüleyin.</String>
        <String xml:lang="hi-Latn">Apne current session ki sales dekhe.</String>
        <String xml:lang="de-DE">Zeigt deine Verkäufe in der aktuellen Sitzung.</String>
        <String xml:lang="it-IT">Visualizza le tue vendite nella sessione corrente.</String>
        <String xml:lang="id-ID">Lihat penjualan kamu di sesi ini.</String>
        <String xml:lang="ar-001">عرض مبيعاتك في السيرفر الحالي.</String>
        <String xml:lang="lv-LV">Skatiet savas pārdošanas pašreizējā sesijā.</String>
    </Entry>

    <!-- ========================= -->
    <!-- Drug Menu-->
    <!-- ========================= -->
    <Entry Id="menu_npcoffer_title">
        <String xml:lang="en-US">NPC Offer</String>
        <String xml:lang="it-IT">Offerta NPC</String>
        <String xml:lang="nl-NL">NPC Aanbod</String>
        <String xml:lang="ar-001">عرض الشخصية الافتراضية</String>
        <String xml:lang="de-DE">NPC-Angebote</String>
        <String xml:lang="es-ES">Oferta del NPC</String>
        <String xml:lang="pt-BR">Oferta da NPC</String>
        <String xml:lang="pl-PL">Oferta dla bota</String>
        <String xml:lang="th-TH">ข้อเสนอ NPC</String>
        <String xml:lang="zh-Hant">NPC的提議</String>
        <String xml:lang="fr-FR">Offre PNJ</String>
        <String xml:lang="tr-TR">NPC Teklifi</String>
        <String xml:lang="hi-Latn">NPC Offer</String>
        <String xml:lang="id-ID">NPC menawarakan</String>
        <String xml:lang="lv-LV">Piedāvāt NPC</String>
    </Entry>

    <Entry Id="menu_npcoffer_subtitle">
        <String xml:lang="en-US">Make the NPC an offer</String>
        <String xml:lang="it-IT">Fai un offerta all'NPC</String>
        <String xml:lang="nl-NL">Doe een aanbod aan deze NPC</String>
        <String xml:lang="ar-001">اعرض عرض علي الشخصية الافتراضية</String>
        <String xml:lang="de-DE">Erstelle ein NPC-Angebot</String>
        <String xml:lang="es-ES">Haz una oferta al NPC</String>
        <String xml:lang="pt-BR">Fazer uma oferta ao NPC</String>
        <String xml:lang="pl-PL">Stwórz ofertę dla bota</String>
        <String xml:lang="th-TH">ให้ NPC ยื่นข้อเสนอ</String>
        <String xml:lang="zh-Hant">給NPC一個提議</String>
        <String xml:lang="fr-FR">Faire une offre au PNJ</String>
        <String xml:lang="tr-TR">NPC'ye bir teklif yap</String>
        <String xml:lang="hi-Latn">NPC ko ek offer de.</String>
        <String xml:lang="id-ID">Memberikan penawaran kepada NPC</String>
        <String xml:lang="lv-LV">Izdariet NPC piedāvājumu</String>
    </Entry>

    <Entry Id="menu_drugsupplier_title">
        <String xml:lang="en-US">Drug Supplier</String>
        <String xml:lang="it-IT">Rifornitore di Droga</String>
        <String xml:lang="nl-NL">Drugs Leverancier</String>
        <String xml:lang="ar-001">مورد المخدرات</String>
        <String xml:lang="de-DE">Drogenlieferant</String>
        <String xml:lang="es-ES">Proveedor de Drogas</String>
        <String xml:lang="pt-BR">Fornecedor de Drogas</String>
        <String xml:lang="pl-PL">Przemytnik Narkotyków</String>
        <String xml:lang="th-TH">ผู้จำหน่ายยาเสพติด</String>
        <String xml:lang="zh-Hant">毒品供應商</String>
        <String xml:lang="fr-FR">Fournisseur de drogues</String>
        <String xml:lang="tr-TR">Uyuşturucu Tedarikcisi</String>
        <String xml:lang="hi-Latn">Drug Supplier</String>
        <String xml:lang="id-ID">Pengedar Narkoba</String>
        <String xml:lang="lv-LV">Narkotiku Piegādātājs</String>
    </Entry>

    <Entry Id="menu_drugdealer_title">
        <String xml:lang="en-US">Drug Dealer</String>
        <String xml:lang="it-IT">Trafficante di Droga</String>
        <String xml:lang="nl-NL">Drug Dealer</String>
        <String xml:lang="de-DE">Drogenhändler</String>
        <String xml:lang="es-ES">Traficante de drogas</String>
        <String xml:lang="pt-BR">Traficante de drogas</String>
        <String xml:lang="pl-PL">Diler Narkotyków</String>
        <String xml:lang="th-TH">พ่อค้ายาเสพติด</String>
        <String xml:lang="zh-Hant">藥頭</String>
        <String xml:lang="fr-FR">Trafiquant de drogue</String>
        <String xml:lang="tr-TR">Uyuşturucu Satıcısı</String>
        <String xml:lang="hi-Latn">Drug Dealer</String>
        <String xml:lang="id-ID">Penjual Narkoba</String>
        <String xml:lang="ar-001">تاجر مخدرات</String>
        <String xml:lang="lv-LV">Narkotiku Tirgotājs</String>
    </Entry>

    <Entry Id="menu_drugdealer_calls_description">
        <String xml:lang="en-US">View recent calls for a drug dealer.</String>
        <String xml:lang="nl-NL">Bekijk de meeste recente drugdealer oproepen.</String>
        <String xml:lang="fr-FR">Voir les appels récents pour un trafiquant de drogue.</String>
        <String xml:lang="tr-TR">Son zamanlarda uyuşturucu satıcısı için yapılan aramalar.</String>
        <String xml:lang="hi-Latn">Drug dealer ke liye recent ki calls dekhe.</String>
        <String xml:lang="de-DE">Zeigt aktuelle Rufe für einen Drogenhändler.</String>
        <String xml:lang="it-IT">Visualizza le chiamate recenti per uno spacciatore.</String>
        <String xml:lang="id-ID">Lihat panggilan terbaru untuk penjual narkoba.</String>
        <String xml:lang="ar-001">عرض المكالمات الأخيرة لتاجر المخدرات.</String>
        <String xml:lang="lv-LV">Skatiet nesenos zvanus narkotiku tirgotājiem.</String>
    </Entry>

    <!-- ========================= -->
    <!-- Mechanic Menu -->
    <!-- ========================= -->
    <Entry Id="menu_impound_title">
        <String xml:lang="en-US">Impound</String>
        <String xml:lang="it-IT">Sequestri</String>
        <String xml:lang="nl-NL">Inbeslagname</String>
        <String xml:lang="ar-001">حجز</String>
        <String xml:lang="de-DE">Verwahrung</String>
        <String xml:lang="es-ES">Confiscados</String>
        <String xml:lang="pt-BR">Confiscados</String>
        <String xml:lang="th-TH">ยึด</String>
        <String xml:lang="zh-Hant">扣押</String>
        <String xml:lang="pl-PL">Konfiskata</String>
        <String xml:lang="fr-FR">Fourrière</String>
        <String xml:lang="tr-TR">El koymak</String>
        <String xml:lang="hi-Latn">Impound</String>
        <String xml:lang="id-ID">Penyitaan</String>
        <String xml:lang="lv-LV">Konfiscēts</String>
    </Entry>

    <Entry Id="menu_impound_subtitle">
        <String xml:lang="en-US">Impounded vehicles</String>
        <String xml:lang="it-IT">Veicoli Sequestrati</String>
        <String xml:lang="nl-NL">Inbeslaggenomen voertuigen</String>
        <String xml:lang="ar-001">المَركبات المحتجزة</String>
        <String xml:lang="de-DE">Verwahrte Fahrzeuge</String>
        <String xml:lang="es-ES">Vehículos confiscados</String>
        <String xml:lang="pt-BR">Veículos confiscados</String>
        <String xml:lang="th-TH">รถที่ถูกยึด</String>
        <String xml:lang="zh-Hant">扣押車輛</String>
        <String xml:lang="pl-PL">Skonfiskowane pojazdy</String>
        <String xml:lang="fr-FR">Véhicules mis en fourrière</String>
        <String xml:lang="tr-TR">El konulan araçlar</String>
        <String xml:lang="hi-Latn">Impund ki gayi gadiyan.</String>
        <String xml:lang="id-ID">Kendaraan yang disita</String>
        <String xml:lang="lv-LV">Konfiscēti transportlīdzekļi</String>
    </Entry>

    <Entry Id="menu_mechanic_title">
        <String xml:lang="en-US">Mechanic</String>
        <String xml:lang="it-IT">Meccanico</String>
        <String xml:lang="nl-NL">Monteur</String>
        <String xml:lang="ar-001">ميكانيكي</String>
        <String xml:lang="de-DE">Mechaniker</String>
        <String xml:lang="es-ES">Mecánico</String>
        <String xml:lang="pt-BR">Mecânico</String>
        <String xml:lang="th-TH">ช่าง</String>
        <String xml:lang="zh-Hant">修車工</String>
        <String xml:lang="pl-PL">Mechanik</String>
        <String xml:lang="fr-FR">Mécanicien</String>
        <String xml:lang="tr-TR">Mekanik</String>
        <String xml:lang="hi-Latn">Mechanic</String>
        <String xml:lang="id-ID">Mekanik</String>
        <String xml:lang="lv-LV">Mehāniķis</String>
    </Entry>

    <Entry Id="menu_mechanic_shop_pretext">
        <String xml:lang="en-US">SHOP FEE: {0}%</String>
        <String xml:lang="nl-NL">WINKELKOSTEN: {0}%</String>
        <String xml:lang="fr-FR">FRAIS D'ATELIER: {0}%</String>
        <String xml:lang="de-DE">LADENGEBÜHR: {0}%</String>
        <String xml:lang="it-IT">TASSA DEL NEGOZIO: {0}%</String>
        <String xml:lang="id-ID">BIAYA TOKO: {0}%</String>
        <String xml:lang="hi-Latn">SHOP KI FEES: {0}%</String>
        <String xml:lang="ar-001">رسوم المتجر: {0}%</String>
        <String xml:lang="lv-LV">SERVISA KOMISIJA: {0}%</String>
        <String xml:lang="tr-TR">ALIŞVERİŞ ÜCRETİ: {0}%</String>
    </Entry>

    <Entry Id="menu_mechanic_shop_plate">
        <String xml:lang="en-US">Vanity plate</String>
        <String xml:lang="nl-NL">Persoonlijk kenteken</String>
        <String xml:lang="fr-FR">Plaque personnalisée</String>
        <String xml:lang="de-DE">Wunschkennzeichen</String>
        <String xml:lang="it-IT">Targa personalizzata</String>
        <String xml:lang="id-ID">Plat Nomor Spesial</String>
        <String xml:lang="hi-Latn">Custom number plate</String>
        <String xml:lang="ar-001">لوحة مخصصة</String>
        <String xml:lang="lv-LV">Personalizēts numurs</String>
        <String xml:lang="tr-TR">Plaka</String>
    </Entry>

    <Entry Id="menu_mechanic_shop_more_services">
        <String xml:lang="en-US">More services</String>
        <String xml:lang="nl-NL">Meer diensten</String>
        <String xml:lang="fr-FR">Plus de services</String>
        <String xml:lang="de-DE">Weitere Dienstleistungen</String>
        <String xml:lang="it-IT">Altri servizi</String>
        <String xml:lang="id-ID">Layanan lainnya</String>
        <String xml:lang="hi-Latn">More services</String>
        <String xml:lang="ar-001">المزيد من الخدمات</String>
        <String xml:lang="lv-LV">Vairāk pakalpojumu</String>
        <String xml:lang="tr-TR">Diğer hizmetler</String>
    </Entry>

    <Entry Id="menu_mechanic_shop_no_players">
        <String xml:lang="en-US">There are no mechanic ~b~players~s~ in this shop. You can't customize your vehicle.</String>
        <String xml:lang="nl-NL">Er zijn geen aanwezige ~b~monteurs~s~ in deze werkplaats. Je kunt je voertuig niet aanpassen.</String>
        <String xml:lang="fr-FR">Il n'y a pas de mécanicien ~b~joueurs~s~ dans cet atelier. Tu ne peux pas personnaliser ton véhicule.</String>
        <String xml:lang="de-DE">Es gibt keine ~b~Spieler als Mechaniker~s~ in diesem Laden. Du kannst dein Fahrzeug nicht personalisieren.</String>
        <String xml:lang="it-IT">Non ci sono ~b~meccanici~s~ in questa officina. Non puoi personalizzare il tuo veicolo.</String>
        <String xml:lang="id-ID">Tidak ada mekanik ~b~players~s~ di bengkel ini. Kamu tidak dapat memodifikasi kendaraan kamu.</String>
        <String xml:lang="hi-Latn">Is shop mein koi mechanic ~b~players~s~ nahi hain. Aap apni gaadi ko customize nahi kar sakte.</String>
        <String xml:lang="ar-001">لا يوجد ~b~لاعبون~s~ يعملون كميكانيكي في هذا المكان. لا يمكنك تعديل سيارتك</String>
        <String xml:lang="lv-LV">Šajā servisā nav ~b~mehāniķu~s~. Jūs nevarat pielāgot savu transportlīdzekli.</String>
        <String xml:lang="tr-TR">Bu dükkanda hiç ~b~tamirci~s~ yok. Aracınızı özelleştiremezsiniz.</String>
    </Entry>

    <Entry Id="menu_mechanic_shop_players">
        <String xml:lang="en-US">There are ~y~{0}~s~ mechanic ~b~players~s~ in this shop. Select this option to view their services.</String>
        <String xml:lang="nl-NL">Er zijn ~y~{0}~s~ ~b~monteurs~s~ in deze werkplaats. Selecteer deze optie om hun diensten te bekijken.</String>
        <String xml:lang="fr-FR">Il y a ~y~{0}~s~ mécanicien ~b~joueurs~s~ dans cet atelier. Sélectionne cette option pour voir leurs services.</String>
        <String xml:lang="de-DE">Es gibt ~y~{0} ~b~Spieler als Mechaniker~s~ in diesem Laden. Wähle diese Option, um ihre Dienstleistungen anzuzeigen.</String>
        <String xml:lang="it-IT">Ci sono ~y~{0}~s~ ~b~giocatori~s~ meccanici in questa officina. Seleziona questa opzione per vedere i loro servizi.</String>
        <String xml:lang="id-ID">Ada ~y~{0}~s~ ~b~pemain~s~ mekanik di bengkel ini. Pilih opsi ini untuk melihat layanan yang mereka sediakan.</String>
        <String xml:lang="hi-Latn">Iss shop mein ~y~{0}~s~ mechanic ~b~players~s~ hain. Unki services dekhne ke liye iss option ko select karein.</String>
        <String xml:lang="ar-001">يوجد ~y~{0}~s~ ~b~لاعبون~s~ يعملون كميكانيكي في هذا المكان. حدد هذا الخيار لعرض خدماتهم</String>
<<<<<<< HEAD
        <String xml:lang="lv-LV">Šajā servisā ir ~y~{0}~s~ ~b~mehāniki~s~. Izvēlēties šo opciju lai apskatītos viņu pakalpojumus.</String>
=======
        <String xml:lang="lv-LV">Šajā servisā ir ~y~{0}~s~ ~b~mehāniki~s~. Izvēlieties šo opciju lai apskatītos viņu pakalpojumus.</String>
>>>>>>> 3198ee0e
        <String xml:lang="tr-TR">Bu dükkanda ~y~{0}~s~ ~b~tamirci~s~ var. Hizmetlerini görmek için bu seçeneği seçin.</String>
    </Entry>

    <Entry Id="menu_mechanic_services_request_subtitle">
        <String xml:lang="en-US">Request a service</String>
        <String xml:lang="it-IT">Richiedi un servizio</String>
        <String xml:lang="nl-NL">Vraag om diensten</String>
        <String xml:lang="es-ES">Solicitar un servicio</String>
        <String xml:lang="pt-BR">Solicitar um serviço</String>
        <String xml:lang="th-TH">เรียกยานพาหนะ</String>
        <String xml:lang="vi-VN">Yêu cầu một dịch vụ</String>
        <String xml:lang="id-ID">Meminta layanan</String>
        <String xml:lang="zh-Hant">請求一個服務</String>
        <String xml:lang="pl-PL">Poproś o usługi</String>
        <String xml:lang="fr-FR">Demander un service</String>
        <String xml:lang="tr-TR">Bir hizmet talep et</String>
        <String xml:lang="hi-Latn">Service request kare.</String>
        <String xml:lang="de-DE">Eine Dienstleistung anfordern</String>
        <String xml:lang="ar-001">اطلب خدمة</String>
        <String xml:lang="lv-LV">Pieprasīt pakalpojumu</String>
    </Entry>

    <Entry Id="menu_mechanic_calls_description">
        <String xml:lang="en-US">View recent calls for a mechanic.</String>
        <String xml:lang="nl-NL">Bekijk de meeste recente monteur oproepen.</String>
        <String xml:lang="fr-FR">Voir les appels récents pour un mécanicien.</String>
        <String xml:lang="tr-TR">Son zamanlarda mekanik için yapılan aramalar.</String>
        <String xml:lang="hi-Latn">Mechanic ke liye recent ki calls dekhe.</String>
        <String xml:lang="de-DE">Zeige aktuelle Anrufe für einen Mechaniker an.</String>
        <String xml:lang="it-IT">Visualizza le chiamate recenti per un meccanico.</String>
        <String xml:lang="id-ID">Melihat panggilan terbaru untuk mekanik.</String>
        <String xml:lang="ar-001">عرض المكالمات الأخيرة للميكانيكي.</String>
        <String xml:lang="lv-LV">Skatiet nesenos zvanus mehāniķiem.</String>
    </Entry>

    <Entry Id="menu_mechanic_available_subtitle">
        <String xml:lang="en-US">Available Mechanic</String>
        <String xml:lang="it-IT">Meccanici Disponibili</String>
        <String xml:lang="nl-NL">Beschikbare monteurs</String>
        <String xml:lang="ar-001">ميكانيكي متاح</String>
        <String xml:lang="de-DE">Verfügbare Mechaniker</String>
        <String xml:lang="es-ES">Mecánico disponible</String>
        <String xml:lang="pt-BR">Mecânico disponível</String>
        <String xml:lang="th-TH">มีช่าง</String>
        <String xml:lang="vi-VN">Thợ cơ khi đang có</String>
        <String xml:lang="id-ID">Mekanik yang tersedia</String>
        <String xml:lang="zh-Hant">有空的修車工</String>
        <String xml:lang="pl-PL">Dostępny Mechanik</String>
        <String xml:lang="fr-FR">Mécanicien disponible</String>
        <String xml:lang="tr-TR">Mevcut Mekanik</String>
        <String xml:lang="hi-Latn">Available Mechanic</String>
        <String xml:lang="lv-LV">Pieejams mehāniķis</String>
    </Entry>

    <Entry Id="menu_mechanic_mods_subtitle">
        <String xml:lang="en-US">Mods</String>
        <String xml:lang="it-IT">Modifiche</String>
        <String xml:lang="nl-NL">Aanpassingen</String>
        <String xml:lang="ar-001">تعديلات</String>
        <String xml:lang="de-DE">Modifikationen</String>
        <String xml:lang="es-ES">Modificaciones</String>
        <String xml:lang="pt-BR">Modificações</String>
        <String xml:lang="th-TH">แต่ง</String>
        <String xml:lang="vi-VN">Độ xe</String>
        <String xml:lang="id-ID">Modifikasi</String>
        <String xml:lang="zh-Hant">車輛配件/升級</String>
        <String xml:lang="pl-PL">Modyfikacje</String>
        <String xml:lang="fr-FR">Modifications</String>
        <String xml:lang="tr-TR">Modifikasyon</String>
        <String xml:lang="hi-Latn">Mods</String>
        <String xml:lang="lv-LV">Modifikācijas</String>
    </Entry>

    <Entry Id="menu_mechanic_tints_subtitle">
        <String xml:lang="en-US">Window Tints</String>
        <String xml:lang="de-DE">Fenstertönung</String>
        <String xml:lang="nl-NL">Raamfolie</String>
        <String xml:lang="lv-LV">Logu tonējums</String>
        <String xml:lang="hi-Latn">Window Tints</String>
        <String xml:lang="ar-001">لون النافذة</String>
        <String xml:lang="tr-TR">Cam filmi</String>
    </Entry>

    <Entry Id="menu_mechanic_respray_subtitle">
        <String xml:lang="en-US">Respray</String>
        <String xml:lang="it-IT">Riverniciatura</String>
        <String xml:lang="nl-NL">Overspuiten</String>
        <String xml:lang="ar-001">إعادة تلوين</String>
        <String xml:lang="de-DE">Umlackieren</String>
        <String xml:lang="es-ES">Repintado</String>
        <String xml:lang="pt-BR">Repintando</String>
        <String xml:lang="th-TH">เปลี่ยนสี</String>
        <String xml:lang="vi-VN">Sơn xe</String>
        <String xml:lang="id-ID">Ganti warna</String>
        <String xml:lang="zh-Hant">噴漆/車輛顏色</String>
        <String xml:lang="pl-PL">Przemaluj</String>
        <String xml:lang="fr-FR">Repeindre</String>
        <String xml:lang="tr-TR">Boyama</String>
        <String xml:lang="hi-Latn">Respray</String>
        <String xml:lang="lv-LV">Pārkrāsošana</String>
    </Entry>

    <Entry Id="menu_mechanic_primarycolor_subtitle">
        <String xml:lang="en-US">Primary Color</String>
        <String xml:lang="it-IT">Colore Primario</String>
        <String xml:lang="nl-NL">Primaire kleur</String>
        <String xml:lang="ar-001">اللون الأصلي</String>
        <String xml:lang="de-DE">Primärfarbe</String>
        <String xml:lang="es-ES">Color Principal</String>
        <String xml:lang="pt-BR">Cor Principal</String>
        <String xml:lang="th-TH">สีหลัก</String>
        <String xml:lang="vi-VN">Màu chính</String>
        <String xml:lang="id-ID">Warna utama</String>
        <String xml:lang="zh-Hant">主要車輛顏色</String>
        <String xml:lang="pl-PL">Kolor Podstawowy</String>
        <String xml:lang="fr-FR">Couleur primaire</String>
        <String xml:lang="tr-TR">Ana Renk</String>
        <String xml:lang="hi-Latn">Primary Color</String>
        <String xml:lang="lv-LV">Primārā krāsa</String>
    </Entry>

    <Entry Id="menu_mechanic_pearlescentcolor_subtitle">
        <String xml:lang="en-US">Pearlescent Color</String>
        <String xml:lang="nl-NL">Parelmoer kleuren</String>
        <String xml:lang="fr-FR">Couleur nacrée</String>
        <String xml:lang="de-DE">Perleffekt-Farbe</String>
        <String xml:lang="it-IT">Colore Perlescente</String>
        <String xml:lang="id-ID">Warna Pearlescent</String>
        <String xml:lang="hi-Latn">Pearlescent Color</String>
        <String xml:lang="ar-001">اللون اللؤلؤي</String>
        <String xml:lang="lv-LV">Perlamutra krāsa</String>
        <String xml:lang="tr-TR">Sedef rengi</String>
    </Entry>

    <Entry Id="menu_mechanic_secondarycolor_subtitle">
        <String xml:lang="en-US">Secondary Color</String>
        <String xml:lang="it-IT">Colore Secondario</String>
        <String xml:lang="nl-NL">Secundaire kleur</String>
        <String xml:lang="ar-001">اللون الثانوي</String>
        <String xml:lang="de-DE">Sekundärfarbe</String>
        <String xml:lang="es-ES">Color Secundario</String>
        <String xml:lang="pt-BR">Cor Secundária</String>
        <String xml:lang="th-TH">สีรอง</String>
        <String xml:lang="vi-VN">Màu phụ</String>
        <String xml:lang="id-ID">Warna sekunder</String>
        <String xml:lang="zh-Hant">次要車輛顏色</String>
        <String xml:lang="pl-PL">Kolor Dodatkowy</String>
        <String xml:lang="fr-FR">Couleur secondaire</String>
        <String xml:lang="tr-TR">İkinci Renk</String>
        <String xml:lang="hi-Latn">Secondary Color</String>
        <String xml:lang="lv-LV">Sekundārā krāsa</String>
    </Entry>

    <Entry Id="menu_mechanic_trimcolor_subtitle">
        <String xml:lang="en-US">Trim Color</String>
        <String xml:lang="it-IT">Colore Finiture</String>
        <String xml:lang="nl-NL">Bekleding kleur</String>
        <String xml:lang="ar-001">اللون الداخلي</String>
        <String xml:lang="de-DE">Ausstattungsfarbe</String>
        <String xml:lang="es-ES">Color de los acabados</String>
        <String xml:lang="pt-BR">Cor dos acabamentos</String>
        <String xml:lang="th-TH">สีล้อ</String>
        <String xml:lang="vi-VN">Thứ tự màu</String>
        <String xml:lang="id-ID">Warna Trim</String>
        <String xml:lang="zh-Hant">內飾顏色</String>
        <String xml:lang="pl-PL">Kolor Wykończenia</String>
        <String xml:lang="fr-FR">Couleur des finitions</String>
        <String xml:lang="tr-TR">Döşeme Rengi</String>
        <String xml:lang="hi-Latn">Trim Color</String>
        <String xml:lang="lv-LV">Interjera krāsa</String>
    </Entry>

    <Entry Id="menu_mechanic_dashboardcolor_subtitle">
        <String xml:lang="en-US">Dashboard Color</String>
        <String xml:lang="it-IT">Colore Cruscotto</String>
        <String xml:lang="nl-NL">Dashboard kleur</String>
        <String xml:lang="ar-001">لون الداخلية</String>
        <String xml:lang="de-DE">Farbe des Armaturenbretts</String>
        <String xml:lang="es-ES">Color del salpicadero</String>
        <String xml:lang="pt-BR">Cor do painel</String>
        <String xml:lang="th-TH">สีภายใน</String>
        <String xml:lang="vi-VN">Màu biển số</String>
        <String xml:lang="id-ID">Warna Dasbor</String>
        <String xml:lang="zh-Hant">儀錶板顏色</String>
        <String xml:lang="pl-PL">Kolor Podstawowy</String>
        <String xml:lang="fr-FR">Couleur du tableau de bord</String>
        <String xml:lang="tr-TR">Gösterge paneli Rengi</String>
        <String xml:lang="hi-Latn">Dashboard Color</String>
        <String xml:lang="lv-LV">Informācijas paneļa krāsa</String>
    </Entry>

    <Entry Id="menu_mechanic_liveries_subtitle">
        <String xml:lang="en-US">Liveries Color</String>
        <String xml:lang="it-IT">Colore Livrea</String>
        <String xml:lang="nl-NL">Livery kleur</String>
        <String xml:lang="ar-001">سكنات للمركبة</String>
        <String xml:lang="de-DE">Folierungsfarbe</String>
        <String xml:lang="es-ES">Color de la Pegatina</String>
        <String xml:lang="pt-BR">Cor do adesivo</String>
        <String xml:lang="th-TH">ลวดลาย</String>
        <String xml:lang="vi-VN">Màu Liveries</String>
        <String xml:lang="id-ID">Warna Livery</String>
        <String xml:lang="zh-Hant">車輛塗裝</String>
        <String xml:lang="pl-PL">Kolor Nalepek</String>
        <String xml:lang="fr-FR">Couleur des livrées</String>
        <String xml:lang="tr-TR">Çıkartma Rengi</String>
        <String xml:lang="hi-Latn">Liveries</String>
        <String xml:lang="lv-LV">Liveries krāsa</String>
    </Entry>
    <!-- ========================= -->
    <!-- Hospital Menu -->
    <!-- ========================= -->
    <Entry Id="menu_hospital_title">
        <String xml:lang="en-US">Hospital</String>
        <String xml:lang="it-IT">Ospedale</String>
        <String xml:lang="nl-NL">Ziekenhuis</String>
        <String xml:lang="ar-001">مستشفى</String>
        <String xml:lang="de-DE">Krankenhaus</String>
        <String xml:lang="es-ES">Hospital</String>
        <String xml:lang="pt-BR">Hospital</String>
        <String xml:lang="th-TH">โรงพยาบาล</String>
        <String xml:lang="vi-VN">Bệnh viện</String>
        <String xml:lang="id-ID">Rumah Sakit</String>
        <String xml:lang="zh-Hant">醫院</String>
        <String xml:lang="pl-PL">Szpital</String>
        <String xml:lang="fr-FR">Hôpital</String>
        <String xml:lang="tr-TR">Hastane</String>
        <String xml:lang="hi-Latn">Hospital</String>
        <String xml:lang="lv-LV">Slimnīca</String>
    </Entry>

    <Entry Id="menu_hospital_clothing_subtitle">
        <String xml:lang="en-US">Clothing</String>
        <String xml:lang="it-IT">Abbigliamento</String>
        <String xml:lang="nl-NL">Kleding</String>
        <String xml:lang="ar-001">ملابس</String>
        <String xml:lang="de-DE">Kleidung</String>
        <String xml:lang="es-ES">Ropa</String>
        <String xml:lang="pt-BR">Vestuário</String>
        <String xml:lang="th-TH">ชุด</String>
        <String xml:lang="vi-VN">Trang phục</String>
        <String xml:lang="id-ID">Pakaian</String>
        <String xml:lang="zh-Hant">服飾</String>
        <String xml:lang="pl-PL">Ubrania</String>
        <String xml:lang="fr-FR">Vêtements</String>
        <String xml:lang="tr-TR">Kıyafet</String>
        <String xml:lang="hi-Latn">Clothing</String>
        <String xml:lang="lv-LV">Apģērbs</String>
    </Entry>

    <!-- ========================= -->
    <!-- Arrest Menu -->
    <!-- ========================= -->
    <Entry Id="menu_arrest_title">
        <String xml:lang="en-US">Arrest Menu</String>
        <String xml:lang="it-IT">Menu Arresto</String>
        <String xml:lang="nl-NL">Arrestatie Menu</String>
        <String xml:lang="ar-001">قائمة الاعتقال</String>
        <String xml:lang="de-DE">Gefangenenmenü</String>
        <String xml:lang="es-ES">Menú de arrestos</String>
        <String xml:lang="pt-BR">Menu de detenções</String>
        <String xml:lang="th-TH">เมนูจับกลุม</String>
        <String xml:lang="vi-VN">Menu bắt giữ</String>
        <String xml:lang="id-ID">Menu penangkapan</String>
        <String xml:lang="zh-Hant">逮捕菜單</String>
        <String xml:lang="pl-PL">Menu Aresztu</String>
        <String xml:lang="fr-FR">Menu Arrestation</String>
        <String xml:lang="tr-TR">Tutuklama Menüsü</String>
        <String xml:lang="hi-Latn">Arrest Menu</String>
        <String xml:lang="lv-LV">Arestēšanas Izvēlne</String>
    </Entry>

    <Entry Id="menu_arrest_subtitle">
        <String xml:lang="en-US">Interact with the arrested player</String>
        <String xml:lang="it-IT">Interagisci con il giocatore arrestato</String>
        <String xml:lang="nl-NL">Praat met de gearresteerde speler</String>
        <String xml:lang="ar-001">التفاعل مع اللاعب المعتقل</String>
        <String xml:lang="de-DE">Interagiere mit einem verhafteten Spieler</String>
        <String xml:lang="es-ES">Interactuar con el jugador detenido</String>
        <String xml:lang="pt-BR">Interação com o jogador detido</String>
        <String xml:lang="th-TH">โต้ตอบกับผู้เล่นที่ถูกจับกุม</String>
        <String xml:lang="vi-VN">Tương tác với người bị bắt</String>
        <String xml:lang="id-ID">Berinteraksi dengan pemain yang tertangkap</String>
        <String xml:lang="zh-Hant">與被逮捕的玩家互動</String>
        <String xml:lang="pl-PL">Interaguj z aresztowanym graczem</String>
        <String xml:lang="fr-FR">Interagir avec le joueur arrêté</String>
        <String xml:lang="tr-TR">Tutuklanan oyuncuyla etkileşimde bulun</String>
        <String xml:lang="hi-Latn">Arrested player ke saath interact kare.</String>
        <String xml:lang="lv-LV">Mijiedarbojieties ar arestēto spēlētāju</String>
    </Entry>

    <Entry Id="menu_search_results_title">
        <String xml:lang="en-US">Search Results</String>
        <String xml:lang="it-IT">Risultato Perquisizione</String>
        <String xml:lang="nl-NL">Zoekresultaten</String>
        <String xml:lang="ar-001">نتائج البحث</String>
        <String xml:lang="de-DE">Durchsuchungsergebnisse</String>
        <String xml:lang="es-ES">Resultados de la búsqueda</String>
        <String xml:lang="pt-BR">Resultados da pesquisa</String>
        <String xml:lang="th-TH">ผลลับการค้นหา</String>
        <String xml:lang="vi-VN">Kết quả kiểm tra</String>
        <String xml:lang="id-ID">Hasil penggeledahan</String>
        <String xml:lang="zh-Hant">搜身成果</String>
        <String xml:lang="pl-PL">Wyniki Wyszukiwania</String>
        <String xml:lang="fr-FR">Résultats de la fouille</String>
        <String xml:lang="tr-TR">Arama Sonuçları</String>
        <String xml:lang="hi-Latn">Talashi ka result</String>
        <String xml:lang="lv-LV">Meklēšanas rezultāti</String>
    </Entry>

    <Entry Id="menu_bribe_title">
        <String xml:lang="en-US">Bribe</String>
        <String xml:lang="it-IT">Corrompi</String>
        <String xml:lang="nl-NL">Omkopen</String>
        <String xml:lang="ar-001">رشوة</String>
        <String xml:lang="de-DE">Bestechung</String>
        <String xml:lang="es-ES">Soborno</String>
        <String xml:lang="pt-BR">Suborno</String>
        <String xml:lang="th-TH">สินบน</String>
        <String xml:lang="vi-VN">Hối lộ</String>
        <String xml:lang="id-ID">Suap</String>
        <String xml:lang="zh-Hant">賄賂</String>
        <String xml:lang="pl-PL">Przekup</String>
        <String xml:lang="fr-FR">Pot-de-vin</String>
        <String xml:lang="tr-TR">Rüşvet</String>
        <String xml:lang="hi-Latn">Bribe</String>
        <String xml:lang="lv-LV">Kukulis</String>
    </Entry>

    <!-- ========================= -->
    <!-- Police Front Desk Menu -->
    <!-- ========================= -->
    <Entry Id="menu_policefd_station_title">
        <String xml:lang="en-US">Police Station</String>
        <String xml:lang="it-IT">Stazione di Polizia</String>
        <String xml:lang="nl-NL">Politiebureau</String>
        <String xml:lang="ar-001">قسم الشرطة</String>
        <String xml:lang="de-DE">Polizeistation</String>
        <String xml:lang="es-ES">Comisaría de policía</String>
        <String xml:lang="pt-BR">Delegacia de polícia</String>
        <String xml:lang="th-TH">สถานีตำรวจ</String>
        <String xml:lang="vi-VN">Trụ sở cảnh sát</String>
        <String xml:lang="id-ID">Kantor kepolisian</String>
        <String xml:lang="zh-Hant">警察局</String>
        <String xml:lang="pl-PL">Komisariat Policji</String>
        <String xml:lang="fr-FR">Poste de police</String>
        <String xml:lang="tr-TR">Polis İstasyonu</String>
        <String xml:lang="hi-Latn">Police Station</String>
        <String xml:lang="lv-LV">Policijas Iecirknis</String>
    </Entry>

    <Entry Id="menu_policefd_station_arrest_subtitle">
        <String xml:lang="en-US">Arrest Warrants</String>
        <String xml:lang="it-IT">Mandati d'Arresto</String>
        <String xml:lang="nl-NL">Gesignaleerde verdachten</String>
        <String xml:lang="ar-001">اعتقال المتهمين</String>
        <String xml:lang="de-DE">Haftbefehle</String>
        <String xml:lang="es-ES">Órdenes de detención</String>
        <String xml:lang="pt-BR">Mandados de prisão</String>
        <String xml:lang="th-TH">หมายจับ</String>
        <String xml:lang="vi-VN">Lệnh bắt giữ</String>
        <String xml:lang="id-ID">Daftar Buronan</String>
        <String xml:lang="zh-Hant">逮捕遭通緝玩家</String>
        <String xml:lang="pl-PL">Nakaz Aresztowania</String>
        <String xml:lang="fr-FR">Mandats d'arrêt</String>
        <String xml:lang="tr-TR">Tutuklama Emri</String>
        <String xml:lang="hi-Latn">Arrest Warrants</String>
        <String xml:lang="lv-LV">Arestēšanas Orderi</String>
    </Entry>

    <Entry Id="menu_policefd_station_mw_subtitle">
        <String xml:lang="en-US">Most Wanted Players</String>
        <String xml:lang="it-IT">I Giocatori Più Ricercati</String>
        <String xml:lang="nl-NL">Meest gezochte verdachten</String>
        <String xml:lang="ar-001">اللاعب الأكثر طلبا</String>
        <String xml:lang="de-DE">Meistgesuchte Spieler</String>
        <String xml:lang="es-ES">Jugadores más buscados</String>
        <String xml:lang="pt-BR">Jogadores mais procurados</String>
        <String xml:lang="th-TH">ผู้เล่นที่ต้องการตัวมากที่สุด</String>
        <String xml:lang="vi-VN">Người bị truy nã cao nhất</String>
        <String xml:lang="id-ID">Buronan paling dicari</String>
        <String xml:lang="zh-Hant">懸賞最高的玩家</String>
        <String xml:lang="pl-PL">Najbardziej Poszukiwani Gracze</String>
        <String xml:lang="fr-FR">Joueurs les plus recherchés</String>
        <String xml:lang="tr-TR">En çok aranan oyuncular</String>
        <String xml:lang="hi-Latn">Most Wanted Players</String>
        <String xml:lang="lv-LV">Most Wanted spēlētāji</String>
    </Entry>

    <Entry Id="menu_policefd_station_bounties_subtitle">
        <String xml:lang="en-US">Bounties</String>
        <String xml:lang="it-IT">Taglie</String>
        <String xml:lang="nl-NL">Beloningen</String>
        <String xml:lang="ar-001">مكفأت</String>
        <String xml:lang="de-DE">Kopfgelder</String>
        <String xml:lang="es-ES">Recompensas</String>
        <String xml:lang="pt-BR">Recompensas</String>
        <String xml:lang="th-TH">ค่าหัว</String>
        <String xml:lang="vi-VN">Tiền thưởng</String>
        <String xml:lang="id-ID">bounty</String>
        <String xml:lang="zh-Hant">懸賞</String>
        <String xml:lang="pl-PL">Nagrody</String>
        <String xml:lang="fr-FR">Primes</String>
        <String xml:lang="tr-TR">Ödüller</String>
        <String xml:lang="hi-Latn">Bounties</String>
        <String xml:lang="lv-LV">Atlīdzības</String>
    </Entry>

    <Entry Id="menu_policefd_station_clothing_subtitle">
        <String xml:lang="en-US">Clothing</String>
        <String xml:lang="it-IT">Abbigliamento</String>
        <String xml:lang="nl-NL">Kleding</String>
        <String xml:lang="ar-001">ملابس</String>
        <String xml:lang="de-DE">Kleidung</String>
        <String xml:lang="es-ES">Ropa</String>
        <String xml:lang="pt-BR">Vestuário</String>
        <String xml:lang="th-TH">ชุด</String>
        <String xml:lang="vi-VN">Trang phục</String>
        <String xml:lang="id-ID">Pakaian</String>
        <String xml:lang="zh-Hant">服飾</String>
        <String xml:lang="pl-PL">Ubrania</String>
        <String xml:lang="fr-FR">Vêtements</String>
        <String xml:lang="tr-TR">Kıyafetler</String>
        <String xml:lang="hi-Latn">Clothing</String>
        <String xml:lang="lv-LV">Apģērbs</String>
    </Entry>

    <!-- ========================= -->
    <!-- Sell To Player Menu -->
    <!-- ========================= -->
    <Entry Id="menu_stp_buy_title">
        <String xml:lang="en-US">Buy</String>
        <String xml:lang="it-IT">Compra</String>
        <String xml:lang="nl-NL">Kopen</String>
        <String xml:lang="ar-001">شراء</String>
        <String xml:lang="de-DE">Kaufen</String>
        <String xml:lang="es-ES">Comprar</String>
        <String xml:lang="pt-BR">Comprar</String>
        <String xml:lang="th-TH">ซื้อ</String>
        <String xml:lang="vi-VN">Mua</String>
        <String xml:lang="id-ID">Membeli</String>
        <String xml:lang="zh-Hant">買</String>
        <String xml:lang="pl-PL">Kup</String>
        <String xml:lang="fr-FR">Acheter</String>
        <String xml:lang="tr-TR">Satın al</String>
        <String xml:lang="hi-Latn">Buy</String>
        <String xml:lang="lv-LV">Pirkt</String>
    </Entry>

    <Entry Id="menu_stp_select_dest_subtitle">
        <String xml:lang="en-US">Select destination</String>
        <String xml:lang="it-IT">Seleziona la destinazione</String>
        <String xml:lang="nl-NL">Selecteer bestemming</String>
        <String xml:lang="ar-001">حدد وجهتك</String>
        <String xml:lang="de-DE">Wähle ein Ziel</String>
        <String xml:lang="es-ES">Seleccionar destino</String>
        <String xml:lang="pt-BR">Selecione o destino</String>
        <String xml:lang="th-TH">เลือกจุดหมายปลายทาง</String>
        <String xml:lang="vi-VN">Lựa nơi đến</String>
        <String xml:lang="id-ID">Pilih tujuan kamu</String>
        <String xml:lang="zh-Hant">選擇一個地點</String>
        <String xml:lang="pl-PL">Wybierz destynację</String>
        <String xml:lang="fr-FR">Sélectionner la destination</String>
        <String xml:lang="tr-TR">Varış yerini seç</String>
        <String xml:lang="hi-Latn">Select destination</String>
        <String xml:lang="lv-LV">Izvēlieties galamērķi</String>
    </Entry>

    <Entry Id="menu_stp_stock_text">
        <String xml:lang="en-US">~b~Stock</String>
        <String xml:lang="nl-NL">~b~Voorraad</String>
        <String xml:lang="fr-FR">~b~Stock</String>
        <String xml:lang="hi-Latn">~b~Stock</String>
        <String xml:lang="de-DE">~b~Vorrat</String>
        <String xml:lang="it-IT">~b~Scorta</String>
        <String xml:lang="id-ID">~b~Persediaan</String>
        <String xml:lang="ar-001">~b~مخزون</String>
        <String xml:lang="lv-LV">~b~Krājumi</String>
        <String xml:lang="tr-TR">~b~Stok</String>
    </Entry>

    <Entry Id="menu_stp_stock_description">
        <String xml:lang="en-US">Put items here if you want to ~g~sell them ~s~later.</String>
        <String xml:lang="nl-NL">Sla hier je voorwerpen op als je ze later ~g~wilt verkopen~s~.</String>
        <String xml:lang="fr-FR">Tu peux mettre des objets ici si tu veux les ~g~vendre ~s~plus tard.</String>
        <String xml:lang="hi-Latn">Agar aap in items ko baad mein ~g~bechna ~s~chahte hain to yahan rakhen.</String>
        <String xml:lang="de-DE">Lagere Gegenstände hier, wenn du sie später ~g~verkaufen ~s~willst.</String>
        <String xml:lang="it-IT">Metti gli oggetti qui se vuoi ~g~venderli ~s~in seguito.</String>
        <String xml:lang="id-ID">Masukkan barang kesini jika kamu mau ~g~menjualnya ~s~nanti.</String>
        <String xml:lang="ar-001">ضع الأشياء هنا التي تريد ~g~بيعها ~s~لاحقًا.</String>
        <String xml:lang="lv-LV">Ievietojiet priekšmetus šeit, ja vēlaties tos ~g~pārdot ~s~vēlāk.</String>
        <String xml:lang="tr-TR">Daha sonrasında ~g~satmak istediğiniz ~s~eşyaları buraya koyun.</String>
    </Entry>

    <Entry Id="menu_stp_inventory_text">
        <String xml:lang="en-US">Inventory</String>
        <String xml:lang="nl-NL">Inventaris</String>
        <String xml:lang="fr-FR">Inventaire</String>
        <String xml:lang="hi-Latn">Inventory</String>
        <String xml:lang="de-DE">Inventar</String>
        <String xml:lang="it-IT">Inventario</String>
        <String xml:lang="id-ID">Inventaris</String>
        <String xml:lang="ar-001">المخزون</String>
        <String xml:lang="lv-LV">Inventāris</String>
        <String xml:lang="tr-TR">Envanter</String>
    </Entry>

    <Entry Id="menu_stp_inventory_description">
        <String xml:lang="en-US">Put items here if you want to ~r~use them~s~.</String>
        <String xml:lang="nl-NL">Zet hier je voorwerpen neer als je ze ~r~wilt gebruiken~s~.</String>
        <String xml:lang="fr-FR">Tu peux mettre des objets ici si tu veux les ~r~utiliser~s~.</String>
        <String xml:lang="hi-Latn">Agar aap in items ko ~r~istemaal karna ~s~chahte hain to yahan rakhen.</String>
        <String xml:lang="de-DE">Lagere Gegenstände hier, wenn du sie ~r~verwenden ~s~willst.</String>
        <String xml:lang="it-IT">Metti gli oggetti qui se vuoi ~r~usarli~s~.</String>
        <String xml:lang="id-ID">Masukkan barang kesini jika kamu mau ~r~menggunakannya~s~.</String>
        <String xml:lang="ar-001">ضع الأشياء التي تريد أن ~r~تستخدمها~s~.</String>
        <String xml:lang="lv-LV">Ievietojiet priekšmetus šeit, ja vēlaties tos ~r~izmantot~s~.</String>
        <String xml:lang="tr-TR">~r~Kullanmak ~s~istediğiniz eşyaları buraya koyun.</String>
    </Entry>

    <Entry Id="btn_seller_buy">
        <String xml:lang="en-US">Buy</String>
        <String xml:lang="nl-NL">Koop</String>
        <String xml:lang="fr-FR">Acheter</String>
        <String xml:lang="hi-Latn">Buy</String>
        <String xml:lang="de-DE">Kaufen</String>
        <String xml:lang="it-IT">Acquista</String>
        <String xml:lang="id-ID">Beli</String>
        <String xml:lang="ar-001">شراء</String>
        <String xml:lang="lv-LV">Pirkt</String>
        <String xml:lang="tr-TR">Satın al</String>
    </Entry>

    <Entry Id="btn_seller_cancel">
        <String xml:lang="en-US">Cancel</String>
        <String xml:lang="nl-NL">Annuleer</String>
        <String xml:lang="fr-FR">Annuler</String>
        <String xml:lang="hi-Latn">Cancel</String>
        <String xml:lang="de-DE">Abbrechen</String>
        <String xml:lang="it-IT">Annulla</String>
        <String xml:lang="id-ID">Batal</String>
        <String xml:lang="ar-001">إلغاء</String>
        <String xml:lang="lv-LV">Atcelt</String>
        <String xml:lang="tr-TR">İptal</String>
    </Entry>

    <Entry Id="btn_stp_offer">
        <String xml:lang="en-US">Offer</String>
        <String xml:lang="nl-NL">Aanbieden</String>
        <String xml:lang="fr-FR">Offre</String>
        <String xml:lang="hi-Latn">Offer</String>
        <String xml:lang="de-DE">Anbieten</String>
        <String xml:lang="it-IT">Offri</String>
        <String xml:lang="id-ID">Tawar</String>
        <String xml:lang="ar-001">عرض</String>
        <String xml:lang="lv-LV">Piedāvāt</String>
        <String xml:lang="tr-TR">Teklif</String>
    </Entry>

    <!-- Example: Offer (hold) -->
    <!-- {0} = Label -->
    <Entry Id="btn_stp_label_hold">
        <String xml:lang="en-US">{0} (hold)</String>
        <String xml:lang="nl-NL">{0} (vasthouden)</String>
        <String xml:lang="fr-FR">{0} (maintenir)</String>
        <String xml:lang="hi-Latn">{0} (hold karo)</String>
        <String xml:lang="de-DE">{0} (halten)</String>
        <String xml:lang="it-IT">{0} (tieni premuto)</String>
        <String xml:lang="id-ID">{0} (tahan)</String>
        <String xml:lang="ar-001">{0} </String>
        <String xml:lang="lv-LV">{0} (turiet)</String>
        <String xml:lang="tr-TR">{0} (basılı tut)</String>
    </Entry>

    <Entry Id="stp_offered">
        <String xml:lang="en-US">You've offered your ~y~services ~s~to {0}~s~.</String>
        <String xml:lang="nl-NL">Je hebt je ~y~diensten ~s~aangeboden aan {0}~s~.</String>
        <String xml:lang="fr-FR">Tu as offert tes ~y~services ~s~à {0}~s~.</String>
        <String xml:lang="hi-Latn">Aapne apni ~y~services ~s~offer kari {0} ~s~ko.</String>
        <String xml:lang="de-DE">Du hast {0}~s~ deine ~y~Dienste~s~angeboten.</String>
        <String xml:lang="it-IT">Hai offerto i tuoi ~y~servizi ~s~a {0}~s~.</String>
        <String xml:lang="id-ID">Kamu telah menawarkan ~y~layananmu ~s~kepada {0}~s~.</String>
        <String xml:lang="ar-001">لقد عرضت ~y~خدماتك ~s~علي {0}~s~.</String>
        <String xml:lang="lv-LV">Jūs piedāvājat savus ~y~pakalpojumus ~s~{0}~s~.</String>
        <String xml:lang="tr-TR">{0} kişisine ~y~hizmetler~s~ini sundun.</String>
    </Entry>

    <!-- {0} = Button -->
    <Entry Id="stp_press">
        <String xml:lang="en-US">Press {0}</String>
        <String xml:lang="nl-NL">Druk {0}</String>
        <String xml:lang="fr-FR">Appuie {0}</String>
        <String xml:lang="hi-Latn">Press {0}</String>
        <String xml:lang="de-DE">Drücke {0}</String>
        <String xml:lang="it-IT">Premi {0}</String>
        <String xml:lang="id-ID">Tekan {0}</String>
        <String xml:lang="ar-001">اضغط على {0}</String>
        <String xml:lang="lv-LV">Spiediet {0}</String>
        <String xml:lang="tr-TR">Bas {0}</String>
    </Entry>

    <Entry Id="stp_hold">
        <String xml:lang="en-US">Hold {0}</String>
        <String xml:lang="nl-NL">Houdt {0} vast</String>
        <String xml:lang="fr-FR">Maintenir {0}</String>
        <String xml:lang="hi-Latn">Hold karo {0}</String>
        <String xml:lang="de-DE">Halte {0}</String>
        <String xml:lang="it-IT">Tieni premuto {0}</String>
        <String xml:lang="id-ID">Tahan {0}</String>
        <String xml:lang="ar-001">اضغط مع الاستمرار على {0}</String>
        <String xml:lang="lv-LV">Turiet {0}</String>
        <String xml:lang="tr-TR">Basılı tut {0}</String>
    </Entry>

    <!-- {0} = Job name -->
    <!-- {1} = Player -->
    <!-- {2} = Input instructions -->
    <Entry Id="stp_got_offer">
        <String xml:lang="en-US">{0} {1} ~s~has offered you ~y~their services~s~. {2} to view their menu.</String>
        <String xml:lang="nl-NL">{0} {1} ~s~heeft je ~y~zijn/haar diensten~s~ aangeboden. {2} om het menu te bekijken.</String>
        <String xml:lang="fr-FR">{0} {1} ~s~a proposé ~y~ses services~s~. {2} pour consulter son menu.</String>
        <String xml:lang="hi-Latn">{0} {1} ~s~ne offer kiya ~y~unki services~s~. {2} unka menu dekhne ke liye.</String>
        <String xml:lang="de-DE">{0} {1} ~s~hat dir ~y~seine Dienste~s~ angeboten. {2} um dessen Menü anzuzeigen.</String>
        <String xml:lang="it-IT">{0} {1} ~s~ti ha offerto i ~y~sui servizi~s~. {2} per visualizzare il suo menu.</String>
        <String xml:lang="id-ID">{0} {1} ~s~telah menawarakan kamu ~y~layanan mereka~s~. {2} untuk melihat menu mereka.</String>
        <String xml:lang="ar-001">{0} {1} ~s~عرضوا عليك ~y~خدماتهم~s~.{2} لعرض القائمة الخاصة بهم.</String>
        <String xml:lang="lv-LV">{0} {1} ~s~piedāvāja jums ~y~savus pakalpojumus~s~. {2} lai aplūkotu viņu menu.</String>
        <String xml:lang="tr-TR">{0} {1} ~s~size ~y~hizmetlerini ~s~sundu menülerini görüntülemek için {2}.</String>
    </Entry>

    <!-- {0} = Player -->
    <!-- {1} = Amount -->
    <!-- {2} = Item unit -->
    <!-- {3} = Item name -->
    <!-- {4} = Price -->
    <!-- Example: You sold Sasino (54) ~y~15g Cocaine~s~for ~g~$250,000~s~. -->
    <Entry Id="stp_sold">
        <String xml:lang="en-US">You sold {0} ~y~{1}{2} {3}~s~ for ~g~{4}~s~.</String>
        <String xml:lang="nl-NL">Je hebt {0} ~y~{1}{2} {3}~s~ verkocht voor ~g~{4}~s~.</String>
        <String xml:lang="fr-FR">Tu as vendu à {0} ~y~{1}{2} {3}~s~ pour ~g~{4}~s~.</String>
        <String xml:lang="hi-Latn">Aap beche {0} ko ~y~{1}{2} {3}~s~ sirf ~g~{4} ~s~mein.</String>
        <String xml:lang="de-DE">Du hast {0} ~y~{1}{2} {3}~s~ für ~g~{4}~s~ verkauft.</String>
        <String xml:lang="it-IT">Hai venduto a {0} ~y~{1}{2} {3}~s~ per ~g~{4}~s~.</String>
        <String xml:lang="id-ID">Anda menjual ke {0} ~y~{1}{2} {3}~s~ seharga ~g~{4}~s~.</String>
        <String xml:lang="ar-001">لقد قمت ببيع {0} ~y~{1}{2} {3}~s~ مقابل ~g~{4}~s~.</String>
        <String xml:lang="lv-LV">Jūs pārdevat {0} ~y~{1}{2} {3}~s~ par ~g~{4}~s~.</String>
        <String xml:lang="tr-TR">{0} kişisine ~g~{4}~s~ karşılığında ~y~{1}{2} {3}~s~ sattın.</String>
    </Entry>

    <!-- Example: Metallic Black Respray -->
    <!-- {0} = Color name -->
    <Entry Id="stp_sold_service_respray">
        <String xml:lang="en-US">{0} Respray</String>
        <String xml:lang="nl-NL">{0} Verf</String>
        <String xml:lang="fr-FR">{0} Repeindre</String>
        <String xml:lang="hi-Latn">{0} Respray</String>
        <String xml:lang="de-DE">{0} Lackierung</String>
        <String xml:lang="it-IT">Rivernicia con {0}</String>
        <String xml:lang="id-ID">Ganti warna {0}</String>
        <String xml:lang="ar-001">{0} إعادة الرش</String>
        <String xml:lang="lv-LV">{0} Pārkrāsošana</String>
    </Entry>

    <!-- {0} = Livery index -->
    <Entry Id="stp_sold_service_livery">
        <String xml:lang="en-US">Livery #{0} Respray</String>
        <String xml:lang="nl-NL">Livery #{0} Verf</String>
        <String xml:lang="fr-FR">Livrée #{0} Repeindre</String>
        <String xml:lang="hi-Latn">Livery #{0} Respray</String>
        <String xml:lang="de-DE">Beklebung #{0}</String>
        <String xml:lang="it-IT">Rivernicia con Livrea #{0}</String>
        <String xml:lang="id-ID">Ganti warna Livery#{0}</String>
        <String xml:lang="ar-001">إعادة رش الرسمة #{0}</String>
        <String xml:lang="lv-LV">Livery #{0} Pārkrāsošana</String>
    </Entry>

    <!-- {0} = Player -->
    <!-- {1} = Service name -->
    <!-- {2} = Price -->
    <Entry Id="stp_sold_service">
        <String xml:lang="en-US">You sold {0} a ~y~{1}~s~ for ~g~{2}~s~.</String>
        <String xml:lang="nl-NL">Je hebt {0} een ~y~{1}~s~ verkocht voor ~g~{2}~s~.</String>
        <String xml:lang="fr-FR">Tu as vendu à {0} un ~y~{1}~s~ pour ~g~{2}~s~.</String>
        <String xml:lang="hi-Latn">Aap beche {0} ko ek ~y~{1}~s~ sirf ~g~{2} ~s~mein.</String>
        <String xml:lang="de-DE">Du hast {0} ~y~{1}~s~ für ~g~{2}~s~ verkauft.</String>
        <String xml:lang="it-IT">Hai venduto a {0} un ~y~{1}~s~ per ~g~{2}~s~.</String>
        <String xml:lang="id-ID">Anda menjual ke {0} sebuah ~y~{1}~s~ seharga ~g~{2}~s~.</String>
        <String xml:lang="ar-001">لقد قمت ببيع {0} ~y~{1}~s~ مقابل ~g~{2}~s~.</String>
        <String xml:lang="lv-LV">Jūs pārdevat {0} ~y~{1}~s~ par ~g~{2}~s~.</String>
    </Entry>

    <!-- {0} = Fee -->
    <!-- {1} = Profit -->
    <Entry Id="stp_sold_service_fee">
        <String xml:lang="en-US">Shop fee: ~r~{0}~s~~n~Total earned: ~g~{1}</String>
        <String xml:lang="nl-NL">Winkeltoeslag: ~r~{0}~s~~n~Totaal verdient: ~g~{1}</String>
        <String xml:lang="fr-FR">Frais de vente: ~r~{0}~s~~n~Total gagné: ~g~{1}</String>
        <String xml:lang="hi-Latn">Shop ki fees: ~r~{0}~s~~n~Total earn kiye: ~g~{1}</String>
        <String xml:lang="de-DE">Ladengebühr: ~r~{0}~s~~n~Insgesamt verdient: ~g~{1}</String>
        <String xml:lang="it-IT">Tassa del negozio: ~r~{0}~s~~n~Totale guadagnato: ~g~{1}</String>
        <String xml:lang="id-ID">Biaya toko: ~r~{0}~s~~n~Total pendapatan: ~g~{1}</String>
        <String xml:lang="ar-001">رسوم المتجر: ~r~{0}~s~~n~الإجمالي المكتسب: ~g~{1}</String>
        <String xml:lang="lv-LV">Servisa komisija: ~r~{0}~s~~n~Kopā nopelnīts: ~g~{1}</String>
    </Entry>

    <!-- {0} = Player -->
    <Entry Id="stp_seller_too_far">
        <String xml:lang="en-US">{0} is ~r~too far ~s~from you.</String>
        <String xml:lang="nl-NL">{0} is ~r~te ver weg ~s~van jou.</String>
        <String xml:lang="fr-FR">{0} est ~r~trop loin ~s~de toi.</String>
        <String xml:lang="hi-Latn">{0} aapse ~r~bahut door ~s~hain.</String>
        <String xml:lang="de-DE">{0} ist ~r~zu weit ~s~von dir entfernt.</String>
        <String xml:lang="it-IT">{0} è ~r~troppo lontano ~s~da te.</String>
        <String xml:lang="id-ID">{0} terlalu ~r~jauh ~s~darimu.</String>
        <String xml:lang="ar-001">{0} ~r~بعيد جدًا ~s~عنك.</String>
        <String xml:lang="lv-LV">{0} ir ~r~pārāk tālu ~s~no jums.</String>
    </Entry>

    <!-- {0} = Player -->
    <Entry Id="menu_stp_seller_subtitle">
        <String xml:lang="en-US">Buying from {0}</String>
        <String xml:lang="nl-NL">Aan het kopen van {0}</String>
        <String xml:lang="fr-FR">Acheter à {0}</String>
        <String xml:lang="hi-Latn">Khareed rahe hain {0} se</String>
        <String xml:lang="de-DE">Kauf bei {0}</String>
        <String xml:lang="it-IT">Acquista da {0}</String>
        <String xml:lang="id-ID">Membeli dari {0}</String>
        <String xml:lang="ar-001">الشراء من {0}</String>
        <String xml:lang="lv-LV">Pērkat no {0}</String>
    </Entry>

    <Entry Id="stp_service_fix_na">
        <String xml:lang="en-US">UNDAMAGED</String>
        <String xml:lang="nl-NL">NIET BESCHADIGD</String>
        <String xml:lang="fr-FR">NON ENDOMMAGÉ</String>
        <String xml:lang="hi-Latn">DAMAGE NAHI HAI</String>
        <String xml:lang="de-DE">UNBESCHÄDIGT</String>
        <String xml:lang="it-IT">INTATTO</String>
        <String xml:lang="id-ID">Tidak ada kerusakan</String>
        <String xml:lang="ar-001">سليمة</String>
        <String xml:lang="lv-LV">NAV BOJĀTS</String>
    </Entry>

    <Entry Id="stp_service_wash_na">
        <String xml:lang="en-US">CLEAN</String>
        <String xml:lang="nl-NL">SCHOON</String>
        <String xml:lang="fr-FR">PROPRE</String>
        <String xml:lang="hi-Latn">SAAF</String>
        <String xml:lang="de-DE">SAUBER</String>
        <String xml:lang="it-IT">PULITO</String>
        <String xml:lang="id-ID">Bersih</String>
        <String xml:lang="ar-001">تنظيف</String>
        <String xml:lang="lv-LV">TĪRS</String>
    </Entry>

    <Entry Id="stp_service_error_no_tools">
        <String xml:lang="en-US">~y~The seller doesn't have the necessary items to provide this service.</String>
        <String xml:lang="nl-NL">~y~De verkoper heeft niet de juiste spullen om deze dienst te kunnen verlenen.</String>
        <String xml:lang="de-DE">~y~Der Verkäufer besitzt nicht die notwendigen Gegenstände, um diesen Service anzubieten.</String>
        <String xml:lang="lv-LV">~y~Šim pārdevējam nav nepieciešamo priekšmetu šī pakalpojuma sniegšanai.</String>
        <String xml:lang="hi-Latn">~y~Seller ke paas is service ke liye zaruri items nahi hain.</String>
        <String xml:lang="ar-001">~y~ هذا البائع لا يملك العناصر اللازمة من اجل هذه الخدمه</String>
    </Entry>

    <Entry Id="stp_service_error_not_certified">
        <String xml:lang="en-US">~y~The seller is not certified to provide this service.</String>
        <String xml:lang="nl-NL">~y~De verkoper is niet gecertificeerd om deze dienst te verlenen.</String>
        <String xml:lang="de-DE">~y~Der Verkäufer ist nicht dafür zertifiziert, diesen Service anzubieten.</String>
        <String xml:lang="lv-LV">~y~Pārdevējam nav vajadzīgās sertifikācijas, lai sniegtu šo pakalpojumu.</String>
        <String xml:lang="hi-Latn">~y~Seller is service ko dene ke liye certified nahi hai.</String>
        <String xml:lang="ar-001">~y~هذا البائع غير معتمد لتقديم هذه الخدمة</String>
    </Entry>

    <Entry Id="stp_service_error_no_license">
        <String xml:lang="en-US">~y~The seller is not licensed to sell this item.</String>
        <String xml:lang="nl-NL">~y~De verkoper is niet gelicenseerd om dit artikel te mogen verkopen.</String>
        <String xml:lang="de-DE">~y~Der Verkäufer ist nicht dazu lizensiert diesen Gegenstand zu verkaufen.</String>
        <String xml:lang="lv-LV">~y~Pārdevējam nav vajadzīgās licences, lai pārdotu šo preci.</String>
        <String xml:lang="hi-Latn">~y~Seller ke paas is item ko bechne ka license nahi hai.</String>
        <String xml:lang="ar-001">~y~ هذا البائع غير مرخص لبيع هذا العنصر</String>
    </Entry>

    <Entry Id="stp_service_error_no_vehicle">
        <String xml:lang="en-US">~y~You don't have a vehicle.</String>
        <String xml:lang="nl-NL">~y~Je hebt geen voertuig.</String>
        <String xml:lang="fr-FR">~y~Tu n'as pas de véhicule.</String>
        <String xml:lang="hi-Latn">~y~Aapke paas gaadi nahi hai.</String>
        <String xml:lang="de-DE">~y~Du hast kein Fahrzeug.</String>
        <String xml:lang="it-IT">~y~Non hai un veicolo.</String>
        <String xml:lang="id-ID">~y~Anda tidak memiliki kendaraan.</String>
        <String xml:lang="ar-001">~y~ليس لديك مَركبة.</String>
        <String xml:lang="lv-LV">~y~Jums nav transportlīdzekļa.</String>
    </Entry>

    <Entry Id="stp_service_error_vehicle_not_owned">
        <String xml:lang="en-US">~y~You don't own this vehicle.</String>
        <String xml:lang="nl-NL">~y~Je bent niet de eigenaar van dit voertuig.</String>
        <String xml:lang="fr-FR">~y~Tu n'es pas propriétaire de ce véhicule.</String>
        <String xml:lang="hi-Latn">~y~Aap is gaadi ke malik nahi hain.</String>
        <String xml:lang="de-DE">~y~Du besitzt dieses Fahrzeug nicht.</String>
        <String xml:lang="it-IT">~y~Non possiedi questo veicolo.</String>
        <String xml:lang="id-ID">~y~Anda bukan pemilik mobil ini.</String>
        <String xml:lang="ar-001">~y~أنت لا تمتلك هذه المَركبة.</String>
        <String xml:lang="lv-LV">~y~Jums nepieder šis transportlīdzeklis.</String>
    </Entry>

    <Entry Id="stp_service_error_mod_shop">
        <String xml:lang="en-US">~y~You must be at a mod shop.</String>
        <String xml:lang="nl-NL">~y~Je moet bij een mod shop zijn.</String>
        <String xml:lang="fr-FR">~y~Tu dois être dans un magasin de modifications.</String>
        <String xml:lang="hi-Latn">~y~Aapko ek mod shop par hona chahiye.</String>
        <String xml:lang="de-DE">~y~Du musst dich bei einer Tuningwerkstatt befinden.</String>
        <String xml:lang="it-IT">~y~Devi essere in un officina.</String>
        <String xml:lang="id-ID">~y~Anda harus berada di bengkel modif.</String>
        <String xml:lang="ar-001">~y~يجب أن تكون في متجر تعديلات</String>
        <String xml:lang="lv-LV">~y~Jums ir jābūt autoservisā.</String>
    </Entry>

    <Entry Id="stp_service_error_wanted">
        <String xml:lang="en-US">~y~You cannot purchase this item when you have an arrest warrant.</String>
        <String xml:lang="nl-NL">~y~Je kan dit voorwerp niet kopen wanneer je gezocht bent.</String>
        <String xml:lang="fr-FR">~y~Tu ne peux pas acheter ce produit si tu es sous mandat d'arrêt.</String>
        <String xml:lang="hi-Latn">~y~Aap is item ko nahi kharid sakte jab aapke upar arrest warrant ho.</String>
        <String xml:lang="de-DE">~y~Du kannst diesen Gegenstand nicht kaufen, wenn es einen Haftbefehl gegen dich gibt.</String>
        <String xml:lang="it-IT">~y~Non puoi acquistare questo articolo se hai un mandato d'arresto.</String>
        <String xml:lang="id-ID">~y~Anda tidak dapat membeli item ini ketika sedang menjadi buronan.</String>
        <String xml:lang="ar-001">~y~لا يمكنك شراء هذا الشىء عندما يكون لديك مذكرة اعتقال.</String>
        <String xml:lang="lv-LV">~y~Jūs nevarat iegādāties šo preci, ja jums ir aresta orderis.</String>
    </Entry>

    <Entry Id="stp_service_error_vehicle_moving">
        <String xml:lang="en-US">~r~You can't purchase this service when the vehicle is moving.</String>
        <String xml:lang="nl-NL">~r~Je kan deze dienst niet kopen wanneer het voertuig aan het bewegen is.</String>
        <String xml:lang="fr-FR">~r~Tu ne peux pas acheter ce service lorsque le véhicule est en mouvement.</String>
        <String xml:lang="hi-Latn">~r~Aap yeh service nahi kharid sakte jab gaadi chal rahi ho.</String>
        <String xml:lang="de-DE">~r~Du kannst diese Leistung nicht kaufen, wenn das Fahrzeug sich bewegt.</String>
        <String xml:lang="it-IT">~r~Non puoi acquistare questo servizio mentre il veicolo è in movimento.</String>
        <String xml:lang="id-ID">~r~Anda tidak dapat membeli jasa ini ketika kendaraan sedang bergerak.</String>
        <String xml:lang="ar-001">~r~لا يمكنك شراء هذه الخدمة أثناء تحرك المَركبة.</String>
        <String xml:lang="lv-LV">~r~Jūs nevarat iegādāties šo pakalpojumu, kad transportlīdzeklis pārvietojas.</String>
    </Entry>

    <Entry Id="stp_service_error_seller_inside">
        <String xml:lang="en-US">~r~You can't purchase this service when the seller is inside a vehicle.</String>
        <String xml:lang="nl-NL">~r~Je kan deze dienst niet kopen wanneer de verkoper in een voertuig is.</String>
        <String xml:lang="fr-FR">~r~Tu ne peux pas acheter ce service lorsque le vendeur se trouve à l'intérieur d'un véhicule.</String>
        <String xml:lang="hi-Latn">~r~Aap yeh service nahi kharid sakte jab seller gaadi ke andar ho.</String>
        <String xml:lang="de-DE">~r~Du kannst diese Leistung nicht kaufen, solange sich der Verkäufer in einem Fahrzeug befindet.</String>
        <String xml:lang="it-IT">~r~Non puoi acquistare questo servizio quando il venditore è all'interno di un veicolo.</String>
        <String xml:lang="id-ID">~r~Anda tidak dapat membeli jasa ini ketika penjual sedang tidak berada didalam kendaraan.</String>
        <String xml:lang="ar-001">~r~لا يمكنك شراء هذه الخدمة عندما يكون البائع داخل السيارة.</String>
        <String xml:lang="lv-LV">~r~Jūs nevarat iegādāties šo pakalpojumu, ja pārdevējs atrodas transportlīdzeklī.</String>
    </Entry>

    <Entry Id="stp_item_no_stock">
        <String xml:lang="en-US">~r~OUT OF STOCK</String>
        <String xml:lang="nl-NL">~r~GEEN VOORRAAD</String>
        <String xml:lang="fr-FR">~r~RUPTURE DE STOCK</String>
        <String xml:lang="hi-Latn">~r~STOCK NAHI HAI</String>
        <String xml:lang="de-DE">~r~AUSVERKAUFT</String>
        <String xml:lang="it-IT">~r~ESAURITO</String>
        <String xml:lang="id-ID">~r~STOK HABIS</String>
        <String xml:lang="ar-001">~r~إنتهى من المخزون</String>
        <String xml:lang="lv-LV">~r~BEIGUŠIES MATERIĀLI</String>
    </Entry>

    <!--
    [!!] Context needed for accurate translation
-->
    <Entry Id="stp_item_unit_piece">
        <String xml:lang="en-US">piece</String>
        <String xml:lang="nl-NL">eenheid</String>
        <String xml:lang="fr-FR">pièce</String>
        <String xml:lang="hi-Latn">piece</String>
        <String xml:lang="de-DE">Stück</String>
        <String xml:lang="it-IT">pezzo</String>
        <String xml:lang="id-ID">satuan</String>
        <String xml:lang="ar-001">قطعة</String>
        <String xml:lang="lv-LV">gabals</String>
    </Entry>

    <!-- Example: Repair a broken car, truck or motorcycle engine on the go.~n~Price: ~b~5000~s~/piece -->
    <!-- {0} = Item description -->
    <!-- {1} = Price -->
    <!-- {2} = Unit -->
    <Entry Id="stp_item_description">
        <String xml:lang="en-US">{0}~n~Price: ~b~{1}~s~/{2}</String>
        <String xml:lang="nl-NL">{0}~n~Prijs: ~b~{1}~s~/{2}</String>
        <String xml:lang="fr-FR">{0}~n~Prix: ~b~{1}~s~/{2}</String>
        <String xml:lang="hi-Latn">{0}~n~Price: ~b~{1}~s~/{2}</String>
        <String xml:lang="de-DE">{0}~n~Preis: ~b~{1}~s~/{2}</String>
        <String xml:lang="it-IT">{0}~n~Prezzo: ~b~{1}~s~/{2}</String>
        <String xml:lang="id-ID">{0}~n~Harga: ~b~{1}~s~/{2}</String>
        <String xml:lang="ar-001">{0}~n~السعر: ~b~{1}~s~/{2}</String>
        <String xml:lang="lv-LV">{0}~n~Cena: ~b~{1}~s~/{2}</String>
    </Entry>

    <Entry Id="menu_stp_mods_none_text">
        <String xml:lang="en-US">No mods available :(</String>
        <String xml:lang="nl-NL">Geen aanpassingen beschikbaar :(</String>
        <String xml:lang="fr-FR">Pas de modifications disponibles :(</String>
        <String xml:lang="hi-Latn">Koi mods available nahi hai :(</String>
        <String xml:lang="de-DE">Keine Modifikationen verfügbar :(</String>
        <String xml:lang="it-IT">Nessuna modifica disponibile :(</String>
        <String xml:lang="id-ID">Tidak ada modifikasi yang tersedia:(</String>
        <String xml:lang="ar-001">لا توجد تعديلات متاحة :(</String>
        <String xml:lang="lv-LV">Nav pieejamu modifikāciju :(</String>
    </Entry>

    <Entry Id="menu_stp_mods_none_description">
        <String xml:lang="en-US">~r~There are no mods available for this vehicle model.</String>
        <String xml:lang="nl-NL">~r~Er zijn geen aanpassingen beschikbaar voor dit voertuig model.</String>
        <String xml:lang="fr-FR">~r~Il n'y a pas de modifications disponibles pour ce modèle de véhicule.</String>
        <String xml:lang="hi-Latn">~r~Koi mods available nahi hai iss vehicle model ke liye.</String>
        <String xml:lang="de-DE">~r~Es sind keine Modifikationen für dieses Fahrzeugmodell verfügbar.</String>
        <String xml:lang="it-IT">~r~Non ci sono modifiche disponibili per questo modello di veicolo.</String>
        <String xml:lang="id-ID">~r~Tidak ada modifikasi yang tersedia untuk model kendaraan ini.</String>
        <String xml:lang="ar-001">~r~لا توجد تعديلات متاحة لهذه السيارة.</String>
        <String xml:lang="lv-LV">~r~Šim transportlīdzekļa modelim nav pieejamu modifikāciju.</String>
    </Entry>

    <!-- {0} = Livery index -->
    <Entry Id="menu_stp_liveries_text">
        <String xml:lang="en-US">Livery #{0}</String>
        <String xml:lang="nl-NL">Livery #{0}</String>
        <String xml:lang="fr-FR">Livrée #{0}</String>
        <String xml:lang="hi-Latn">Livery #{0}</String>
        <String xml:lang="de-DE">Beklebung #{0}</String>
        <String xml:lang="it-IT">Livrea #{0}</String>
        <String xml:lang="id-ID">Livery #{0}</String>
        <String xml:lang="ar-001">رسمة #{0}</String>
        <String xml:lang="lv-LV">Livery #{0}</String>
    </Entry>

    <Entry Id="menu_stp_liveries_none">
        <String xml:lang="en-US">There are no ~r~liveries ~s~for this vehicle model.</String>
        <String xml:lang="nl-NL">Er zijn geen ~r~liveries ~s~voor dit voertuig model.</String>
        <String xml:lang="fr-FR">Il n'y a pas de ~r~livrée ~s~pour ce modèle de véhicule.</String>
        <String xml:lang="hi-Latn">Koi ~r~liveries ~s~nahi hai iss vehicle model ke liye.</String>
        <String xml:lang="de-DE">Es sind keine ~r~Beklebungen ~s~für dieses Fahrzeugmodell verfügbar.</String>
        <String xml:lang="it-IT">Non ci sono ~r~livree ~s~disponibile per questo modello di veicolo.</String>
        <String xml:lang="id-ID">Tidak ada ~r~Livery ~s~untuk model kendaraan ini.</String>
        <String xml:lang="ar-001">لا توجد ~r~رسومات ~s~لهذه السيارة</String>
        <String xml:lang="lv-LV">Šim transportlīdzekļa modeļam nav ~r~liveries~s~.</String>
    </Entry>

    <Entry Id="menu_stp_liveries_mods">
        <String xml:lang="en-US">This vehicle has ~y~liveries ~s~as mods.</String>
        <String xml:lang="nl-NL">Dit voertuig heeft ~y~liveries ~s~als aanpassingen.</String>        <!-- ???? -->
        <String xml:lang="fr-FR">Ce véhicule a des ~y~livrées ~s~en tant que modifications.</String>
        <String xml:lang="hi-Latn">Iss vehicle mein ~y~liveries ~s~mods hain.</String>
        <String xml:lang="de-DE">Dieses Fahrzeug hat ~y~Beklebungen ~s~als Anpassungsmöglichkeit.</String>
        <String xml:lang="it-IT">Questo veicolo ha le ~y~livree ~s~disponibili per le modifiche.</String>
        <String xml:lang="id-ID">Kendaraan ini memiliki ~y~livery ~s~sebagai bagian dari modifikasi.</String>
        <String xml:lang="ar-001">هذه السيارة تحتوي علي ~y~رسومات ~s~كتعديلات</String>
        <String xml:lang="lv-LV">Šim transportlīdzeklim ~y~liveries ~s~ir modifikāciju sarakstā.</String>
    </Entry>

    <Entry Id="stp_vehicle_too_far">
        <String xml:lang="en-US">~r~The vehicle is too far from you.</String>
        <String xml:lang="nl-NL">~r~Het voertuig is te ver weg van jou.</String>
        <String xml:lang="fr-FR">~r~Le véhicule est trop loin de toi.</String>
        <String xml:lang="hi-Latn">~r~Vehicle aapse kaafi door hai.</String>
        <String xml:lang="de-DE">~r~Das Fahrzeug ist zu weit von dir entfernt.</String>
        <String xml:lang="it-IT">~r~Il veicolo è troppo lontano da te.</String>
        <String xml:lang="id-ID">~r~Kendaraan terlalu jauh darimu.</String>
        <String xml:lang="ar-001">~r~السيارة بعيدة جدًا عنك.</String>
        <String xml:lang="lv-LV">~r~Jūsu transportlīdzeklis ir pārāk tālu no jums.</String>
    </Entry>

    <!-- {0} = Amount -->
    <!-- {1} = Item unit -->
    <!-- {2} = Item name -->
    <!-- {3} = Price -->
    <Entry Id="stp_item_purchased">
        <String xml:lang="en-US">You've purchased ~y~{0}{1} {2} ~s~for ~r~{3}~s~.</String>
        <String xml:lang="nl-NL">Je hebt ~y~{0}{1} {2} ~s~gekocht voor ~r~{3}~s~.</String>
        <String xml:lang="fr-FR">Tu as acheté ~y~{0}{1} {2} ~s~pour ~r~{3}~s~.</String>
        <String xml:lang="hi-Latn">Aap khareede ~y~{0}{1} {2} ~s~sirf ~r~{3} ~s~mein.</String>
        <String xml:lang="de-DE">Du hast ~y~{0}{1} {2} ~s~für ~r~{3}~s~ gekauft.</String>
        <String xml:lang="it-IT">Hai acquistato ~y~{0}{1} {2} ~s~per ~r~{3}~s~.</String>
        <String xml:lang="id-ID">Kamu telah membeli ~y~{0}{1} {2}~s~seharga ~r~{3}~s~.</String>
        <String xml:lang="ar-001">لقد اشتريت ~y~{0}{1} {2} ~s~ب ~r~{3}~s~.</String>
        <String xml:lang="lv-LV">Jūs nopērkat ~y~{0}{1} {2} ~s~par ~r~{3}~s~.</String>
    </Entry>

    <Entry Id="stp_item_error_too_far">
        <String xml:lang="en-US">~r~You are too far from the seller!</String>
        <String xml:lang="nl-NL">~r~Je bent te ver weg van de verkoper!</String>
        <String xml:lang="fr-FR">~r~Tu es trop loin du vendeur!</String>
        <String xml:lang="hi-Latn">~r~Aap seller se bohut door ho!</String>
        <String xml:lang="de-DE">~r~Du bist zu weit vom Verkäufer entfernt!</String>
        <String xml:lang="it-IT">~r~Sei troppo lontano dal venditore!</String>
        <String xml:lang="id-ID">~r~Kamu terlalu jauh dari penjual!</String>
        <String xml:lang="ar-001">~r~أنت بعيد جدًا عن البائع!</String>
        <String xml:lang="lv-LV">~r~Jūs esat pārāk tālu no pārdevēja!</String>
    </Entry>

    <!-- {0} = Item name -->
    <Entry Id="stp_item_error_no_stock">
        <String xml:lang="en-US">~r~The seller doesn't have enough {0}!</String>
        <String xml:lang="nl-NL">~r~De verkoper heeft niet genoeg {0}!</String>
        <String xml:lang="fr-FR">~r~Le vendeur n'a pas assez de {0}!</String>
        <String xml:lang="hi-Latn">~r~Seller ke paas enough {0} nahi hai!</String>
        <String xml:lang="de-DE">~r~Der Verkäufer hat nicht genug {0}!</String>
        <String xml:lang="it-IT">~r~Il venditore non possiede abbastanza {0}!</String>
        <String xml:lang="id-ID">~r~Penjual tidak memiliki jumlah {0} yang cukup!</String>
        <String xml:lang="ar-001">~r~البائع ليس لديه ما يكفي من {0}!</String>
        <String xml:lang="lv-LV">~r~Pārdevējam nav pietiekami daudz {0}!</String>
    </Entry>

    <!-- {0} = Service name -->
    <Entry Id="stp_service_error_no_stock">
        <String xml:lang="en-US">~r~The seller doesn't have enough supplies to provide the ~s~{0} ~r~service!</String>
        <String xml:lang="nl-NL">~r~De verkoper heeft niet genoeg voorraad om de ~s~{0} ~r~dienst te verlenen!</String>
        <String xml:lang="fr-FR">~r~Le vendeur n'a pas assez de matériel pour fournir le ~s~{0} ~r~service!</String>
        <String xml:lang="hi-Latn">~r~Seller ke paas ~s~{0} ~r~service provide karne ke liye paryapt samaan nahi hai!</String>
        <String xml:lang="de-DE">~r~Der Verkäufer besitzt nicht genug Vorräte, um ~s~{0} ~r~Leistung~s~ anzubieten!~r~</String>
        <String xml:lang="it-IT">~r~Il venditore non ha abbastanza scorte per fornire il servizio di ~s~{0}~r~!</String>
        <String xml:lang="id-ID">~r~Penjual tidak memiliki supply yang cukup untuk menyediakan jasa ~s~{0}~r~!</String>
        <String xml:lang="ar-001">~r~البائع ليس لديه الإمدادات الكافية لتقديم ~s~{0} ~r~خدمة!</String>
        <String xml:lang="lv-LV">~r~Pārdevējam nav pietiekami daudz materiālu, lai sniegtu ~s~{0} ~r~pakalpojumu!</String>
    </Entry>

    <Entry Id="stp_service_error_not_certified_named">
        <String xml:lang="en-US">~r~The seller doesn't have the required certification to provide the ~s~{0} ~r~service~s~!</String>
        <String xml:lang="nl-NL">~r~De verkoper heeft niet de benodigde certificaten om de ~s~{0} ~r~dienst te verlenen~s~!</String>
        <String xml:lang="fr-FR">~r~Le vendeur n'a pas la certification requise pour fournir le ~s~{0} ~r~service~s~!</String>
        <String xml:lang="hi-Latn">~r~Seller ke paas ~s~{0} ~r~service provide karne ke liye aavashyak certification nahi hai.~s~!</String>
        <String xml:lang="de-DE">~r~Der Verkäufer besitzt nicht die benötigte Qualifikation, um ~s~{0} ~r~Leistung~s~ anzubieten!~s~</String>
        <String xml:lang="it-IT">~r~Il venditore non ha la certificazione necessaria per fornirti il servizio di ~s~{0}!~s~</String>
        <String xml:lang="id-ID">~r~Penjual tidak memiliki sertifikasi untuk menyediakan jasa ~s~{0} ~r~servis~s~!</String>
        <String xml:lang="ar-001">البائع ليس لديه الشهادة المطلوبة لتقديم ~s~{0} ~r~الخدمة~s~</String>
        <String xml:lang="lv-LV">~r~Pārdevējam nav vajadzīgās sertifikācijas, lai sniegtu ~s~{0} ~r~pakalpojumu~s~!</String>
    </Entry>

    <Entry Id="stp_service_error_rented_vehicle">
        <String xml:lang="en-US">~r~You cannot modify a rented vehicle!</String>
        <String xml:lang="nl-NL">~r~Je kan een gehuurd voertuig niet bewerken!</String>
        <String xml:lang="fr-FR">~r~Tu ne peux pas modifier un véhicule loué!</String>
        <String xml:lang="hi-Latn">~r~Aap rent ki gaadi ko modify nahi kar sakte!</String>
        <String xml:lang="de-DE">~r~Du kannst ein gemietetes Fahrzeug nicht modifizieren!"</String>
        <String xml:lang="it-IT">~r~Non puoi modificare un veicolo a noleggio!</String>
        <String xml:lang="id-ID">~r~Anda tidak dapat memodifikasi kendaraan pinjaman!</String>
        <String xml:lang="ar-001">~r~لا يمكنك تعديل سيارة مستأجرة!</String>
        <String xml:lang="lv-LV">~r~Jūs nevarat modificēt īrētu transportlīdzekli!</String>
    </Entry>

    <Entry Id="stp_services_updated">
        <String xml:lang="en-US">~r~The seller has updated their prices. The menu has been refreshed.</String>
        <String xml:lang="nl-NL">~r~De verkoper heeft zijn prijzen aangepast. Het menu is ververst.</String>
        <String xml:lang="fr-FR">~r~Le vendeur a mis à jour ses prix. Le menu a été actualisé.</String>
        <String xml:lang="hi-Latn">~r~Seller ne apne prices update kar diye hain. Menu ko refresh kar diya gaya hai.</String>
        <String xml:lang="de-DE">~r~Der Verkäufer hat seine Preise angepasst. Das Menü wurde aktualisiert.</String>
        <String xml:lang="it-IT">~r~Il venditore ha aggiornato i suoi prezzi. Il menu è stato aggiornato.</String>
        <String xml:lang="id-ID">~r~Penjual telah mengubah harganya. Menu telah diperbarui.</String>
        <String xml:lang="ar-001">~r~قام البائع بتحديث أسعاره. تم تحديث القائمة.</String>
        <String xml:lang="lv-LV">~r~Pārdevējs ir nomainījis savas cenas. Izvēlne tika atsvaidzināta.</String>
    </Entry>

    <!-- ========================= -->
    <!-- Truck Station Menu -->
    <!-- ========================= -->
    <Entry Id="menu_truckstation_delivery_title">
        <String xml:lang="en-US">Delivery Driver</String>
        <String xml:lang="it-IT">Corriere</String>
        <String xml:lang="nl-NL">Bezorger</String>
        <String xml:lang="ar-001">سائق توصيل</String>
        <String xml:lang="de-DE">Auslieferungsfahrer</String>
        <String xml:lang="es-ES">Conductor de reparto</String>
        <String xml:lang="pt-BR">Motorista de entrega</String>
        <String xml:lang="th-TH">คนขับรถส่งของ</String>
        <String xml:lang="vi-VN">Tài xế giao hàng</String>
        <String xml:lang="id-ID">Supir pengiriman</String>
        <String xml:lang="zh-Hant">運送司機</String>
        <String xml:lang="pl-PL">Nagrody</String>
        <String xml:lang="fr-FR">Chauffeur-livreur</String>
        <String xml:lang="tr-TR">Teslimat Sürücüsü</String>
        <String xml:lang="hi-Latn">Delivery Driver</String>
        <String xml:lang="lv-LV">Piegādes šoferis</String>
    </Entry>

    <!-- ========================= -->
    <!-- Armory -->
    <!-- ========================= -->
    <Entry Id="menu_armory_title">
        <String xml:lang="en-US">Armory</String>
        <String xml:lang="it-IT">Armeria</String>
        <String xml:lang="nl-NL">Wapenkamer</String>
        <String xml:lang="de-DE">Waffenkammer</String>
        <String xml:lang="es-ES">Arsenal</String>
        <String xml:lang="pt-BR">Arsenal</String>
        <String xml:lang="ar-001">مستودع الأسلحة</String>
        <String xml:lang="th-TH">คลังแสง</String>
        <String xml:lang="vi-VN">Kho vũ khí</String>
        <String xml:lang="id-ID">Gudang Senjata</String>
        <String xml:lang="zh-Hant">軍械庫</String>
        <String xml:lang="pl-PL">Zbrojownia</String>
        <String xml:lang="fr-FR">Armurerie</String>
        <String xml:lang="tr-TR">Cephanelik</String>
        <String xml:lang="hi-Latn">Armory</String>
        <String xml:lang="lv-LV">Ieroču noliktava</String>
    </Entry>

    <Entry Id="menu_armory_manage_subtitle">
        <String xml:lang="en-US">Manage your weapons</String>
        <String xml:lang="it-IT">Gestisci le tue armi</String>
        <String xml:lang="nl-NL">Beheer je wapens</String>
        <String xml:lang="de-DE">Verwalte deine Waffen</String>
        <String xml:lang="es-ES">Administra tus armas</String>
        <String xml:lang="pt-BR">gerencie suas armas</String>
        <String xml:lang="ar-001">إدارة الأسلحة الخاصة بك</String>
        <String xml:lang="th-TH">จัดการอาวุธของคุณ</String>
        <String xml:lang="vi-VN">Kho vũ khí của bạn</String>
        <String xml:lang="id-ID">Kelola persenjataanmu</String>
        <String xml:lang="zh-Hant">管理你的武器</String>
        <String xml:lang="pl-PL">Zarządzaj swoimi brońmi</String>
        <String xml:lang="tr-TR">Silahlarınızı yönetin</String>
        <String xml:lang="fr-FR">Gérer ses armes</String>
        <String xml:lang="hi-Latn">Apne weapons manage kare.</String>
        <String xml:lang="lv-LV">Pārvaldiet savus ieročus</String>
    </Entry>

    <Entry Id="menu_armory_ammo_subtitle">
        <String xml:lang="en-US">Ammo</String>
        <String xml:lang="it-IT">Munizioni</String>
        <String xml:lang="nl-NL">Munitie</String>
        <String xml:lang="de-DE">Munition</String>
        <String xml:lang="es-ES">Munición</String>
        <String xml:lang="pt-BR">Munição</String>
        <String xml:lang="ar-001">الذخيرة</String>
        <String xml:lang="th-TH">กระสุน</String>
        <String xml:lang="vi-VN">Băng đạn</String>
        <String xml:lang="id-ID">Amunisi</String>
        <String xml:lang="zh-Hant">子彈</String>
        <String xml:lang="pl-PL">Amunicja</String>
        <String xml:lang="fr-FR">Munitions</String>
        <String xml:lang="tr-TR">Mermi</String>
        <String xml:lang="hi-Latn">Ammo</String>
        <String xml:lang="lv-LV">Munīcija</String>
    </Entry>

    <Entry Id="menu_armory_giveweapon_subtitle">
        <String xml:lang="en-US">Give weapon</String>
        <String xml:lang="it-IT">Fornisci l'arma</String>
        <String xml:lang="nl-NL">Geef wapen</String>
        <String xml:lang="de-DE">Übergib eine Waffe</String>
        <String xml:lang="es-ES">Dar arma</String>
        <String xml:lang="pt-BR">Dar arma</String>
        <String xml:lang="ar-001">إعطاء السلاح</String>
        <String xml:lang="th-TH">ให้อาวุธ</String>
        <String xml:lang="vi-VN">Đưa vũ khí</String>
        <String xml:lang="id-ID">Memberikan senjata</String>
        <String xml:lang="zh-Hant">給予武器</String>
        <String xml:lang="pl-PL">Przekaż broń</String>
        <String xml:lang="fr-FR">Donner une arme</String>
        <String xml:lang="tr-TR">Silah ver</String>
        <String xml:lang="hi-Latn">Give weapon</String>
        <String xml:lang="lv-LV">Iedot ieroci</String>
    </Entry>

    <!-- ========================= -->
    <!-- Paramedic Menu -->
    <!-- ========================= -->
    <Entry Id="menu_paramedic_title">
        <String xml:lang="en-US">Paramedic</String>
        <String xml:lang="it-IT">Paramedico</String>
        <String xml:lang="nl-NL">Ambulance</String>
        <String xml:lang="de-DE">Sanitäter</String>
        <String xml:lang="es-ES">Paramédico</String>
        <String xml:lang="pt-BR">Paramédico</String>
        <String xml:lang="ar-001">مسعف</String>
        <String xml:lang="th-TH">หมอ</String>
        <String xml:lang="vi-VN">Y tế</String>
        <String xml:lang="id-ID">paramedis</String>
        <String xml:lang="zh-Hant">醫護人員</String>
        <String xml:lang="pl-PL">Medyk</String>
        <String xml:lang="fr-FR">Ambulancier</String>
        <String xml:lang="tr-TR">Sağlık Görevlisic</String>
        <String xml:lang="hi-Latn">Paramedic</String>
        <String xml:lang="lv-LV">Ārsts</String>
    </Entry>

    <Entry Id="menu_paramedic_calls_description">
        <String xml:lang="en-US">View recent calls for EMS.</String>
        <String xml:lang="nl-NL">Bekijk recente ambulance oproepen.</String>
        <String xml:lang="fr-FR">Voir les appels récents pour les ambulanciers.</String>
        <String xml:lang="hi-Latn">EMS ke liye recent ki calls dekhe.</String>
        <String xml:lang="de-DE">Zeige aktuelle Anrufe für einen Sanitäter.</String>
        <String xml:lang="it-IT">Visualizza le chiamate recenti per i servizi di emergenza medica.</String>
        <String xml:lang="id-ID">Lihat riwayat panggilan terkini untuk EMS.</String>
        <String xml:lang="ar-001">عرض المكالمات الأخيرة لـلمسعف.</String>
        <String xml:lang="lv-LV">Skatiet nesenos zvanus ārstiem.</String>
    </Entry>

    <!-- ========================= -->
    <!-- Police Officer Menu -->
    <!-- ========================= -->
    <Entry Id="menu_policeofficer_title">
        <String xml:lang="en-US">Police Officer</String>
        <String xml:lang="it-IT">Agente di Polizia</String>
        <String xml:lang="nl-NL">Politieagent</String>
        <String xml:lang="de-DE">Polizeibeamter</String>
        <String xml:lang="es-ES">Agente de policía</String>
        <String xml:lang="pt-BR">Policial</String>
        <String xml:lang="ar-001">ضابط شرطة</String>
        <String xml:lang="th-TH">พนักงานตำรวจ</String>
        <String xml:lang="vi-VN">Cảnh sát</String>
        <String xml:lang="id-ID">Petugas Kepolisian</String>
        <String xml:lang="zh-Hant">警員</String>
        <String xml:lang="pl-PL">Policjant</String>
        <String xml:lang="fr-FR">Agent de police</String>
        <String xml:lang="tr-TR">Polis Memuru</String>
        <String xml:lang="hi-Latn">Police Officer</String>
        <String xml:lang="lv-LV">Policists</String>
    </Entry>

    <Entry Id="menu_policeofficer_calls_description">
        <String xml:lang="en-US">View recent calls for police.</String>
        <String xml:lang="nl-NL">Bekijk de meeste recente politie oproepen.</String>
        <String xml:lang="fr-FR">Voir les appels récents pour la police.</String>
        <String xml:lang="tr-TR">Polis için gelen son aramalar.</String>
        <String xml:lang="hi-Latn">Police ke liye recent ki calls dekhe.</String>
        <String xml:lang="de-DE">Zeige aktuelle Anrufe für einen Polizisten.</String>
        <String xml:lang="it-IT">Visualizza le chiamate recenti per la polizia.</String>
        <String xml:lang="id-ID">Lihat riwayat panggilan terkini untuk kepolisian.</String>
        <String xml:lang="ar-001">عرض المكالمات الأخيرة للشرطة.</String>
        <String xml:lang="lv-LV">Skatiet nesenos zvanus policistiem.</String>
    </Entry>

    <!-- ========================= -->
    <!-- Stock -->
    <!-- ========================= -->
    <Entry Id="menu_stock_title">
        <String xml:lang="en-US">Stock</String>
        <String xml:lang="it-IT">Scorta</String>
        <String xml:lang="nl-NL">Voorraad</String>
        <String xml:lang="de-DE">Bestand</String>
        <String xml:lang="es-ES">Stock</String>
        <String xml:lang="pt-BR">Estoque</String>
        <String xml:lang="ar-001">مخزون</String>
        <String xml:lang="th-TH">คลัง</String>
        <String xml:lang="vi-VN">Kho</String>
        <String xml:lang="id-ID">Stok</String>
        <String xml:lang="zh-Hant">貨品</String>
        <String xml:lang="pl-PL">Towar</String>
        <String xml:lang="fr-FR">Stock</String>
        <String xml:lang="tr-TR">Stok</String>
        <String xml:lang="hi-Latn">Stock</String>
        <String xml:lang="lv-LV">Materiāli</String>
    </Entry>

    <Entry Id="menu_salesinventory_title">
        <String xml:lang="en-US">Sales Inventory</String>
        <String xml:lang="it-IT">Inventario Vendite</String>
        <String xml:lang="nl-NL">Verkoopvoorraad</String>
        <String xml:lang="de-DE">Verkaufsinventar</String>
        <String xml:lang="es-ES">Inventario de ventas</String>
        <String xml:lang="pt-BR">Inventário de vendas</String>
        <String xml:lang="ar-001">مخزون المبيعات</String>
        <String xml:lang="th-TH">ขายสินค้า</String>
        <String xml:lang="vi-VN">Kho hàng</String>
        <String xml:lang="id-ID">Inventaris Penjualan</String>
        <String xml:lang="zh-Hant">銷售存貨</String>
        <String xml:lang="pl-PL">Ekwipunek towaru</String>
        <String xml:lang="fr-FR">Inventaire des ventes</String>
        <String xml:lang="tr-TR">Satış Envanteri</String>
        <String xml:lang="hi-Latn">Sales Inventory</String>
        <String xml:lang="lv-LV">Pārdošanas inventārs</String>
    </Entry>

    <Entry Id="menu_salesinventory_prices_subtitle">
        <String xml:lang="en-US">Prices</String>
        <String xml:lang="it-IT">Prezzi</String>
        <String xml:lang="nl-NL">Prijzen</String>
        <String xml:lang="de-DE">Preise</String>
        <String xml:lang="es-ES">Precios</String>
        <String xml:lang="pt-BR">Preços</String>
        <String xml:lang="ar-001">الأسعار</String>
        <String xml:lang="th-TH">ราคา</String>
        <String xml:lang="vi-VN">Giá cả</String>
        <String xml:lang="id-ID">Harga</String>
        <String xml:lang="zh-Hant">價格</String>
        <String xml:lang="pl-PL">Ceny</String>
        <String xml:lang="fr-FR">Prix</String>
        <String xml:lang="tr-TR">Fiyatlar</String>
        <String xml:lang="hi-Latn">Prices</String>
        <String xml:lang="lv-LV">Cenas</String>
    </Entry>

    <!-- ========================= -->
    <!-- Radio -->
    <!-- ========================= -->
    <Entry Id="menu_radio_title">
        <String xml:lang="en-US">Radio</String>
        <String xml:lang="it-IT">Radio</String>
        <String xml:lang="nl-NL">Portofoon</String>
        <String xml:lang="es-ES">Radio</String>
        <String xml:lang="pt-BR">Rádio</String>
        <String xml:lang="ar-001">راديو</String>
        <String xml:lang="th-TH">วิทยุ</String>
        <String xml:lang="vi-VN">Đàm</String>
        <String xml:lang="id-ID">Radio</String>
        <String xml:lang="zh-Hant">收音機</String>
        <String xml:lang="pl-PL">Radio</String>
        <String xml:lang="fr-FR">Radio</String>
        <String xml:lang="tr-TR">Radyo</String>
        <String xml:lang="hi-Latn">Radio</String>
        <String xml:lang="de-DE">Funkgerät</String>
        <String xml:lang="lv-LV">Radio</String>
    </Entry>

    <Entry Id="menu_radio_use_subtitle">
        <String xml:lang="en-US">Use your radio.</String>
        <String xml:lang="nl-NL">Gebruik je portofoon.</String>
        <String xml:lang="fr-FR">Utiliser la radio.</String>
        <String xml:lang="tr-TR">Radoyonu kullan.</String>
        <String xml:lang="hi-Latn">Apna radio use kare.</String>
        <String xml:lang="de-DE">Verwende dein Funkgerät.</String>
        <String xml:lang="it-IT">Usa la tua radio.</String>
        <String xml:lang="id-ID">Gunakan radiomu.</String>
        <String xml:lang="ar-001">استخدم الراديو الخاص بك.</String>
        <String xml:lang="lv-LV">Izmantojiet savu radio.</String>
    </Entry>

    <Entry Id="menu_radio_power">
        <String xml:lang="en-US">Power</String>
        <String xml:lang="nl-NL">Status</String>
        <String xml:lang="fr-FR">Alimentation</String>
        <String xml:lang="tr-TR">Güç</String>
        <String xml:lang="hi-Latn">Power</String>
        <String xml:lang="de-DE">Power</String>
        <String xml:lang="it-IT">Alimentazione</String>
        <String xml:lang="id-ID">Daya</String>
        <String xml:lang="ar-001">تشغيل/ايقاف</String>
        <String xml:lang="lv-LV">Strāva</String>
    </Entry>

    <Entry Id="menu_radio_channel">
        <String xml:lang="en-US">Channel</String>
        <String xml:lang="nl-NL">Kanaal</String>
        <String xml:lang="fr-FR">Canal</String>
        <String xml:lang="tr-TR">Kanal</String>
        <String xml:lang="hi-Latn">Channel</String>
        <String xml:lang="de-DE">Kanal</String>
        <String xml:lang="it-IT">Canale</String>
        <String xml:lang="id-ID">Saluran</String>
        <String xml:lang="ar-001">قناة</String>
        <String xml:lang="lv-LV">Kanāls</String>
    </Entry>

    <Entry Id="menu_radio_volume">
        <String xml:lang="en-US">Volume</String>
        <String xml:lang="nl-NL">Volume</String>
        <String xml:lang="fr-FR">Volume</String>
        <String xml:lang="tr-TR">Ses Seviyesi</String>
        <String xml:lang="hi-Latn">Volume</String>
        <String xml:lang="de-DE">Lautstärke</String>
        <String xml:lang="it-IT">Volume</String>
        <String xml:lang="id-ID">Suara</String>
        <String xml:lang="ar-001">مستوي الصوت</String>
        <String xml:lang="lv-LV">Skaļums</String>
    </Entry>

    <Entry Id="radio_suggestion">
        <String xml:lang="en-US">Opens the radio menu.</String>
        <String xml:lang="nl-NL">Opent het portofoon menu.</String>
        <String xml:lang="fr-FR">Ouvre le menu radio.</String>
        <String xml:lang="tr-TR">Radyo menüsünü aç.</String>
        <String xml:lang="hi-Latn">Radio menu open karta hai.</String>
        <String xml:lang="de-DE">Öffne das Funk-Menü.</String>
        <String xml:lang="it-IT">Apre il menu della radio.</String>
        <String xml:lang="id-ID">Buka menu Radio</String>
        <String xml:lang="ar-001">يفتح قائمة الراديو.</String>
        <String xml:lang="lv-LV">Atvēr radio izvēlni.</String>
    </Entry>

    <Entry Id="radio_text_suggestion">
        <String xml:lang="en-US">Send a text message over your current radio.</String>
        <String xml:lang="nl-NL">Verstuur een tekstbericht over het huidige portofoon kanaal.</String>
        <String xml:lang="fr-FR">Envoi d'un message textuel par l'intermédiaire de ta radio actuelle.</String>
        <String xml:lang="tr-TR">Şu anki bulunduğun radyo üzerinden metin mesajı gönderin.</String>
        <String xml:lang="hi-Latn">Apne current radio par text message bheje.</String>
        <String xml:lang="de-DE">Sende eine Textnachricht über den aktuellen Funkkanal.</String>
        <String xml:lang="it-IT">Invia un messaggio di testo nella tua radio attuale.</String>
        <String xml:lang="id-ID">Kirim pesan teks melalui radio anda saat ini.</String>
        <String xml:lang="ar-001">أرسل رسالة نصية عبر الراديو الحالي الخاص بك.</String>
        <String xml:lang="lv-LV">Nosūtiet teksta īsziņu izmantojot pašreizējo radio.</String>
    </Entry>

    <Entry Id="radio_text_suggestion_message">
        <String xml:lang="en-US">Message</String>
        <String xml:lang="nl-NL">Bericht</String>
        <String xml:lang="fr-FR">Message</String>
        <String xml:lang="tr-TR">Mesaj</String>
        <String xml:lang="hi-Latn">Message</String>
        <String xml:lang="de-DE">Nachricht</String>
        <String xml:lang="it-IT">Messaggio</String>
        <String xml:lang="id-ID">Pesan</String>
        <String xml:lang="ar-001">رسالة</String>
        <String xml:lang="lv-LV">Īsziņa</String>
    </Entry>

    <Entry Id="radio_text_suggestion_content">
        <String xml:lang="en-US">The content of the message to send.</String>
        <String xml:lang="nl-NL">Inhoud van het bericht dat je wilt versturen.</String>
        <String xml:lang="fr-FR">Le contenu du message à envoyer.</String>
        <String xml:lang="tr-TR">Gönderilecek mesajın içeriği.</String>
        <String xml:lang="hi-Latn">The content of the message to send.</String>
        <String xml:lang="de-DE">Der Inhalt der zu sendenden Nachricht.</String>
        <String xml:lang="it-IT">Il contenuto del messaggio da inviare.</String>
        <String xml:lang="id-ID">Isi dari pesan yang akan dikirim.</String>
        <String xml:lang="ar-001">محتوى الرسالة المراد إرسالها.</String>
        <String xml:lang="lv-LV">Nosūtāmās īsziņas saturs.</String>
    </Entry>

    <Entry Id="radio_not_available">
        <String xml:lang="en-US">There are no available radio channels for you.</String>
        <String xml:lang="nl-NL">Er zijn geen portofoon kanalen beschikbaar voor jou.</String>
        <String xml:lang="fr-FR">Il n'y a pas de canaux radio disponibles pour toi.</String>
        <String xml:lang="tr-TR">Senin için uygun radyo kanalları yok.</String>
        <String xml:lang="hi-Latn">Aapke liye koi bhi radio channel available nahi hai.</String>
        <String xml:lang="de-DE">Es sind keine Funkkanäle für dich verfügbar.</String>
        <String xml:lang="it-IT">Non ci sono canali radio disponibili per te.</String>
        <String xml:lang="id-ID">Tidak ada saluran radio yang aktif untukmu.</String>
        <String xml:lang="ar-001">لا توجد قنوات راديو متاحة لك.</String>
        <String xml:lang="lv-LV">Jums nav pieejamu radio kanālu.</String>
    </Entry>

    <Entry Id="radio_feature_notification">
        <String xml:lang="en-US">You can now send text in radio channels: prefix your message with an ~b~exclamation mark ~s~(~b~!~s~) to use this feature!</String>
        <String xml:lang="nl-NL">Je kunt nu tekstberichten versturen in portofoon kanalen: voeg een ~b~uitroepteken ~s~(~b~!~s~) toe aan het begin van je bericht om deze functie te gebruiken!</String>
        <String xml:lang="fr-FR">Tu peux maintenant envoyer du texte dans les canaux radio : précède ton message avec un ~b~point d'exclamation ~s~(~b~!~s~) pour utiliser cette fonctionnalité!</String>
        <String xml:lang="tr-TR">Artık radyo kanallarında mesaj gönderebilirsiniz: bu özelliği kullanmak için mesajınıza bir ~b~ünlem işareti ~s~(~b~!~s~) ekleyin!</String>
        <String xml:lang="hi-Latn">Ab aap radio par text message bhej sakte hai: prefix kare apna message ~b~exclamation mark ~s~(~b~!~s~) ka istemaal kare is feature ke liye.</String>
        <String xml:lang="de-DE">Du kannst nun Textnachrichten in Funkkanäle senden: setze ein ~b~Ausrufezeichen ~s~(~b~!~s~) vor deine Nachricht, um diese Funktion zu verwenden!</String>
        <String xml:lang="it-IT">Ora puoi inviare testi nei canali radio: aggiungi un ~b~punto esclamativo ~s~(~b~!~s~) all'inizio del tuo messaggio per utilizzare questa funzione!</String>
        <String xml:lang="id-ID">Kamu sekarang bisa mengirimkan teks di saluran radio: awal pesan anda dengan ~b~Tanda seru ~s~(~b~!~s~) untuk menggunakan fitur ini!</String>
        <String xml:lang="ar-001">يمكنك الآن إرسال نص في قنوات الراديو: ابدأ رسالتك ~b~بعلامة التعجب ~s~(~b~!~s~) لاستخدام هذه الميزة!</String>
        <String xml:lang="lv-LV">Jūs tagad varat sūtīt īsziņas radio kanālos: uzsāciet savu īsziņu ar ~b~izsaukuma zīmi ~s~(~b~!~s~) lai lietotu šo funkciju!</String>
    </Entry>

    <Entry Id="radio_on">
        <String xml:lang="en-US">~g~ON</String>
        <String xml:lang="nl-NL">~g~AAN</String>
        <String xml:lang="fr-FR">~g~ON</String>
        <String xml:lang="tr-TR">~g~Açık</String>
        <String xml:lang="hi-Latn">~g~ON</String>
        <String xml:lang="de-DE">~g~AN</String>
        <String xml:lang="it-IT">~g~ACCESA</String>
        <String xml:lang="id-ID">~g~AKTIF</String>
        <String xml:lang="ar-001">~g~تشغيل</String>
        <String xml:lang="lv-LV">~g~Ieslēgts</String>
    </Entry>

    <Entry Id="radio_off">
        <String xml:lang="en-US">~r~OFF</String>
        <String xml:lang="nl-NL">~r~UIT</String>
        <String xml:lang="fr-FR">~r~OFF</String>
        <String xml:lang="tr-TR">~r~Kapalı</String>
        <String xml:lang="hi-Latn">~r~OFF</String>
        <String xml:lang="de-DE">~r~AUS</String>
        <String xml:lang="it-IT">~r~SPENTA</String>
        <String xml:lang="id-ID">~r~TIDAK AKTIF</String>
        <String xml:lang="ar-001">~r~ايقاف</String>
        <String xml:lang="lv-LV">~r~Izslēgts</String>
    </Entry>

    <Entry Id="radio_mute">
        <String xml:lang="en-US">~r~Mute</String>
        <String xml:lang="nl-NL">~r~Dempen</String>
        <String xml:lang="fr-FR">~r~Muet</String>
        <String xml:lang="tr-TR">~r~Sessiz</String>
        <String xml:lang="hi-Latn">~r~Mute</String>
        <String xml:lang="de-DE">~r~Stummschalten</String>
        <String xml:lang="it-IT">~r~Silenzioso</String>
        <String xml:lang="id-ID">~r~Bisu</String>
        <String xml:lang="ar-001">~r~صامت</String>
        <String xml:lang="lv-LV">~r~Izslēgt skaņu</String>
    </Entry>

    <Entry Id="radio_channel_none">
        <String xml:lang="en-US">~r~None</String>
        <String xml:lang="nl-NL">~r~Geen</String>
        <String xml:lang="fr-FR">~r~Aucun</String>
        <String xml:lang="tr-TR">~r~Hiçbiri</String>
        <String xml:lang="hi-Latn">~r~Koi Nahi</String>
        <String xml:lang="de-DE">~r~Keiner</String>
        <String xml:lang="it-IT">~r~Nessuno</String>
        <String xml:lang="id-ID">~r~Tidak ada</String>
        <String xml:lang="ar-001">~r~لا يوجد</String>
        <String xml:lang="lv-LV">~r~Nav</String>
    </Entry>

    <!-- ========================= -->
    <!-- Dealership Menu -->
    <!-- ========================= -->
    <Entry Id="menu_dealership_title">
        <String xml:lang="en-US">Dealership</String>
        <String xml:lang="it-IT">Concessionario</String>
        <String xml:lang="nl-NL">Autodealer</String>
        <String xml:lang="es-ES">Concesionario</String>
        <String xml:lang="pt-BR">Concessionária</String>
        <String xml:lang="ar-001">الوكالة</String>
        <String xml:lang="th-TH">ตัวแทนจำหน่าย</String>
        <String xml:lang="vi-VN">Đại lý</String>
        <String xml:lang="id-ID">Dealer kendaraan</String>
        <String xml:lang="zh-Hant">車輛經銷商</String>
        <String xml:lang="pl-PL">Salon</String>
        <String xml:lang="fr-FR">Concessionnaire</String>
        <String xml:lang="tr-TR">Oto Galeri</String>
        <String xml:lang="hi-Latn">Dealership</String>
        <String xml:lang="de-DE">Händler</String>
        <String xml:lang="lv-LV">Dīlercentrs</String>
    </Entry>

    <Entry Id="menu_dealership_options_subtitle">
        <String xml:lang="en-US">Options</String>
        <String xml:lang="it-IT">Opzioni</String>
        <String xml:lang="nl-NL">Opties</String>
        <String xml:lang="es-ES">Opciones</String>
        <String xml:lang="pt-BR">Opções</String>
        <String xml:lang="ar-001">خيارات</String>
        <String xml:lang="th-TH">ตัวเลือก</String>
        <String xml:lang="vi-VN">Lựa chọn</String>
        <String xml:lang="id-ID">Pilihan</String>
        <String xml:lang="zh-Hant">選項</String>
        <String xml:lang="pl-PL">Opcje</String>
        <String xml:lang="fr-FR">Options</String>
        <String xml:lang="tr-TR">Ayarlar</String>
        <String xml:lang="hi-Latn">Options</String>
        <String xml:lang="de-DE">Optionen</String>
        <String xml:lang="lv-LV">Opcijas</String>
    </Entry>

    <Entry Id="menu_dealership_rental_title">
        <String xml:lang="en-US">Rental</String>
        <String xml:lang="it-IT">Noleggio</String>
        <String xml:lang="nl-NL">Verhuur</String>
        <String xml:lang="es-ES">Alquiler</String>
        <String xml:lang="pt-BR">Aluguel</String>
        <String xml:lang="ar-001">تأجير</String>
        <String xml:lang="th-TH">เช่า</String>
        <String xml:lang="vi-VN">Thuê</String>
        <String xml:lang="id-ID">Sewa</String>
        <String xml:lang="zh-Hant">租賃</String>
        <String xml:lang="pl-PL">Wypożyczalnia</String>
        <String xml:lang="fr-FR">Location</String>
        <String xml:lang="tr-TR">Kiralık</String>
        <String xml:lang="hi-Latn">Rental</String>
        <String xml:lang="de-DE">Vermietung</String>
        <String xml:lang="lv-LV">Noma</String>
    </Entry>

    <Entry Id="menu_dealership_garages_title">
        <String xml:lang="en-US">Garages</String>
        <String xml:lang="pl-PL">Garaże</String>
        <String xml:lang="nl-NL">Garages</String>
        <String xml:lang="it-IT">Garage</String>
        <String xml:lang="es-ES">Garages</String>
        <String xml:lang="pt-BR">Garagem</String>
        <String xml:lang="ar-001">الجراجات</String>
        <String xml:lang="id-ID">Garasi</String>
        <String xml:lang="th-TH">โรงรถ</String>
        <String xml:lang="fr-FR">Garages</String>
        <String xml:lang="hi-Latn">Garages</String>
        <String xml:lang="de-DE">Garagen</String>
        <String xml:lang="lv-LV">Garāžas</String>
    </Entry>

    <Entry Id="menu_dealership_garages_subtitle">
        <String xml:lang="en-US">Select a garage</String>
        <String xml:lang="pl-PL">Wybierz garaż</String>
        <String xml:lang="nl-NL">Selecteer een garage</String>
        <String xml:lang="it-IT">Seleziona un garage</String>
        <String xml:lang="es-ES">Seleccione un garaje</String>
        <String xml:lang="pt-BR">Selecione uma garagem</String>
        <String xml:lang="ar-001">اختر جراج</String>
        <String xml:lang="id-ID">Pilih garasi</String>
        <String xml:lang="th-TH">เลือกโรงรถ</String>
        <String xml:lang="fr-FR">Sélectionner un garage</String>
        <String xml:lang="hi-Latn">Select kare ek garage</String>
        <String xml:lang="de-DE">Wähle eine Garage</String>
        <String xml:lang="lv-LV">Izvēlieties garāžu</String>
    </Entry>

    <!-- ========================= -->
    <!-- Hitman Menu -->
    <!-- ========================= -->
    <Entry Id="menu_hitman_title">
        <String xml:lang="en-US">Hitman</String>
        <String xml:lang="nl-NL">Huurmoordenaar</String>
        <String xml:lang="fr-FR">Tueur à gages</String>
        <String xml:lang="id-ID">Pembunuh bayaran</String>
        <String xml:lang="hi-Latn">Supari Killer</String>
        <String xml:lang="it-IT">Sicario</String>
        <String xml:lang="de-DE">Auftragskiller</String>
        <String xml:lang="ar-001">قاتل مأجور</String>
        <String xml:lang="lv-LV">Killers</String>
    </Entry>

    <Entry Id="menu_hitman_contracts_subtitle">
        <String xml:lang="en-US">Contracts</String>
        <String xml:lang="nl-NL">Moordcontracten</String>
        <String xml:lang="fr-FR">Contrats</String>
        <String xml:lang="id-ID">Kontrak</String>
        <String xml:lang="hi-Latn">Contracts</String>
        <String xml:lang="it-IT">Contratti</String>
        <String xml:lang="de-DE">Aufträge</String>
        <String xml:lang="ar-001">العقود</String>
        <String xml:lang="lv-LV">Kontrakti</String>
    </Entry>

    <Entry Id="menu_hitman_contracts_description">
        <String xml:lang="en-US">View recent hitman contracts.</String>
        <String xml:lang="nl-NL">Bekijk recente moordcontracten.</String>
        <String xml:lang="fr-FR">Voir les contrats récents de tueurs à gages.</String>
        <String xml:lang="id-ID">Lihat kontrak pembunuh bayaran terbaru.</String>
        <String xml:lang="hi-Latn">Recent hitman contracts dekhne ke liye yeh option select karein.</String>
        <String xml:lang="it-IT">Visualizza i contratti recenti per sicari.</String>
        <String xml:lang="de-DE">Neue Auftragskiller-Aufträge anzeigen.</String>
        <String xml:lang="ar-001">عرض عقود القاتل المأجور الأخيرة.</String>
        <String xml:lang="lv-LV">Skatiet nesenos killeru kontraktus.</String>
    </Entry>

    <Entry Id="menu_hitman_new_contract_name">
        <String xml:lang="en-US">New Contract</String>
        <String xml:lang="nl-NL">Nieuw Contract</String>
        <String xml:lang="fr-FR">Nouveau Contrat</String>
        <String xml:lang="id-ID">Kontrak Baru</String>
        <String xml:lang="hi-Latn">Naya Contract</String>
        <String xml:lang="it-IT">Nuovo Contratto</String>
        <String xml:lang="de-DE">Neuer Auftrag</String>
        <String xml:lang="ar-001">عقد جديد</String>
        <String xml:lang="lv-LV">Jauns Kontrakts</String>
    </Entry>

    <Entry Id="menu_hitman_new_contract_fee">
        <String xml:lang="en-US">Fee: {0}%</String>
        <String xml:lang="nl-NL">Kosten: {0}%</String>
        <String xml:lang="fr-FR">Frais: {0}%</String>
        <String xml:lang="id-ID">Biaya: {0}%</String>
        <String xml:lang="hi-Latn">Fees: {0}%</String>
        <String xml:lang="it-IT">Commissione: {0}%</String>
        <String xml:lang="de-DE">Gebühr: {0}%</String>
        <String xml:lang="ar-001">الرسوم: {0}%</String>
        <String xml:lang="lv-LV">Komisija: {0}%</String>
    </Entry>

    <Entry Id="menu_hitman_new_contract_reward_over_limit">
        <String xml:lang="en-US">The reward amount ~r~exceeds ~s~the maximum limit allowed for a hitman contract (~r~{0}~s~)</String>
        <String xml:lang="nl-NL">Het beloningsbedrag overschrijdt het maximale limiet toegestaan voor een moordcontracten (~r~{0}~s~)</String>
        <String xml:lang="fr-FR">Le montant de la récompense dépasse la limite maximale autorisée pour un contrat de tueur à gages (~r~{0}~s~)</String>
        <String xml:lang="id-ID">Jumlah hadiah ~r~melebihi ~s~limit jumlah maximal yang diperbolehkan untuk kontrak pembunuh bayaran (~r~{0}~s~)</String>
        <String xml:lang="hi-Latn">Reward ka amount ~r~allowed limit se zyada hai ~s~jo hitman contract ke liye maximum limit hai (~r~{0}~s~)</String>
        <String xml:lang="it-IT">L'importo della ricompensa ~r~supera ~s~il limite massimo consentito per un contratto per sicari (~r~{0}~s~)</String>
        <String xml:lang="de-DE">Der Belohnungsbetrag ~r~übersteigt ~s~die für einen Auftragskiller zulässige Höchstgrenze (~r~{0}~s~)</String>
        <String xml:lang="ar-001">مبلغ المكافأة ~r~يتجاوز ~s~الحد الأقصى المسموح به لعقد قاتل محترف (~r~{0}~s~)</String>
        <String xml:lang="lv-LV">Atlīdzības summa ~r~pārsniedz ~s~maksimālo atļauto limitu par killeru kontraktu (~r~{0}~s~)</String>
    </Entry>

    <Entry Id="menu_hitman_new_contract_reward_below_minimum">
        <String xml:lang="en-US">The reward amount ~r~is below ~s~the minimum required for a hitman contract (~r~{0}~s~)</String>
        <String xml:lang="nl-NL">Het beloningsbedrag is lager dan het minimale voor een moordcontract (~r~{0}~s~)</String>
        <String xml:lang="fr-FR">Le montant de la récompense est inférieur au minimum requis pour un contrat de tueur à gages (~r~{0}~s~)</String>
        <String xml:lang="id-ID">Jumlah hadiah ~r~dibawah ~s~minimal yang dibutuhkan untuk kontrak pembunuh bayaran (~r~{0}~s~)</String>
        <String xml:lang="hi-Latn">Reward ka amount ~r~is allowed limit se kam hai ~s~jo hitman contract ke liye minimum limit hai (~r~{0}~s~)</String>
        <String xml:lang="it-IT">L'importo della ricompensa ~r~è inferiore ~s~al minimo richiesto per un contratto per sicari (~r~{0}~s~)</String>
        <String xml:lang="de-DE">Der Belohnungsbetrag ~r~liegt unter ~s~dem für einen Auftragskiller erforderlichen Minimum (~r~{0}~s~)</String>
        <String xml:lang="ar-001">مبلغ المكافأة ~r~أقل من ~s~الحد الأدنى المطلوب لعقد قاتل محترف (~r~{0}~s~)</String>
        <String xml:lang="lv-LV">Atlīdzības summa ~r~nepārsniedz ~s~minimālo atļauto limitu par killeru kontraktu (~r~{0}~s~)</String>
    </Entry>

    <Entry Id="menu_hitman_new_contract_target">
        <String xml:lang="en-US">Select your target</String>
        <String xml:lang="nl-NL">Selecteer je doelwit</String>
        <String xml:lang="fr-FR">Sélectionne ta cible</String>
        <String xml:lang="id-ID">Pilih targetmu</String>
        <String xml:lang="hi-Latn">Apna target select karein</String>
        <String xml:lang="it-IT">Seleziona il tuo obiettivo</String>
        <String xml:lang="de-DE">Wähle dein Ziel</String>
        <String xml:lang="ar-001">حدد هدفك</String>
        <String xml:lang="lv-LV">Izvēlieties savu mērķi</String>
    </Entry>

    <Entry Id="menu_hitman_new_contract_reward">
        <String xml:lang="en-US">Reward</String>
        <String xml:lang="nl-NL">Beloning</String>
        <String xml:lang="fr-FR">Récompense</String>
        <String xml:lang="id-ID">Hadiah</String>
        <String xml:lang="hi-Latn">Reward</String>
        <String xml:lang="it-IT">Ricompensa</String>
        <String xml:lang="de-DE">Belohnung</String>
        <String xml:lang="ar-001">المكافأه</String>
        <String xml:lang="lv-LV">Atlīdzība</String>
    </Entry>

    <Entry Id="menu_hitman_new_contract_create">
        <String xml:lang="en-US">Create</String>
        <String xml:lang="nl-NL">Creëer</String>
        <String xml:lang="fr-FR">Créer</String>
        <String xml:lang="id-ID">Membuat</String>
        <String xml:lang="hi-Latn">Create</String>
        <String xml:lang="it-IT">Crea</String>
        <String xml:lang="de-DE">Erstellen</String>
        <String xml:lang="ar-001">إنشاء</String>
        <String xml:lang="lv-LV">Izveidot</String>
    </Entry>

    <Entry Id="hitman_new_contract_confirmation">
        <String xml:lang="en-US">You can place this hit contract only if you have a valid reason to ~r~kill~s~ {0}. Creating hit contracts on random players will result in ~r~you being banned~s~ for RDM. Please review the rules at ~b~gtacnr.net/rules~s~.</String>
        <String xml:lang="nl-NL">Je kunt dit moordcontract alleen plaatsen als je een geldige reden hebt om {0} te ~r~vermoorden~s~. Het maken van moordcontracten op willekeurige spelers zal resulteren in ~r~een ban~s~ voor RDM. Bekijk de regels op ~b~gtacnr.net/rules~s~.</String>
        <String xml:lang="fr-FR">Tu ne peux placer ce contrat que si tu as une raison valable de ~r~tuer~s~ {0}. Si tu créais des contrats sur des joueurs aléatoires, tu seras banni pour RDM. Merci de consulter les règles sur ~b~gtacnr.net/rules~s~.</String>
        <String xml:lang="id-ID">Kamu dapat membuat kontrak ini hanya jika kamu memiliki alasan yang valid untuk ~r~membunuh~s~ {0}. Membuat kontrak bunuh kepada pemain secara acak dapat membuatmu ~r~terbanned ~s~karena RDM. Dimohon untuk melihat peraturan di ~b~gtacnr.net/rules~s~.</String>
        <String xml:lang="hi-Latn">Aap yeh hit contract tabhi laga sakte hain agar aapke paas {0} ~r~ko maarne ~s~ka valid reason ho. Random players par hit contracts banane se aapko ~r~RDM ke liye ban~s~ kiya jaa sakta hai. Kripya ~b~gtacnr.net/rules~s~ par rules review karein.</String>
        <String xml:lang="it-IT">Puoi creare questo contratto di omicidio solo se hai un motivo valido per ~r~uccidere~s~ {0}. Creare contratti di omicidio su giocatori a caso comporterà ad ~r~un tuo ban~s~ per RDM. Ti preghiamo di rivedere le regole su ~b~gtacnr.net/rules~s~.</String>
        <String xml:lang="de-DE">Du kannst diesen Auftrag nur erteilen, wenn du einen triftigen Grund zum ~r~töten~s~ von {0} hast. Das Erstellen von Mordaufträgen an zufälligen Spielern wird dazu führen, dass ~r~du wegen RDM gebannt wirst~s~. Bitte lies die Regeln unter ~b~gtacnr.net/rules~s~.</String>
        <String xml:lang="ar-001">لا يمكنك إبرام عقد القتل هذا إلا إذا كان لديك سبب وجيه لـ ~r~قتل~s~ {0}. إنشاء عقود قتل علي لاعبين عشوائيين سيؤدي الي ~r~حظرك من السيرفر~s~. يرجى مراجعة القواعد في ~b~gtacnr.net/rules~s~.</String>
        <String xml:lang="lv-LV">Jūs varat izveidot šo kontraktu tikai ja jums ir derīgs iemesls ~r~nogalināt~s~ {0}. Kontraktu izveidošana uz nejaušiem spēlētājiem rezultēs ~r~jūsu konta bloķešanā~s~ par RDM. Lūdzu izskatiet noteikumus vietnē ~b~gtacnr.net/rules~s~.</String>
    </Entry>

    <Entry Id="hitman_new_contract_response_success">
        <String xml:lang="en-US">Contract has been ~g~successfully~s~ created!</String>
        <String xml:lang="nl-NL">Moordcontract is ~g~succesvol~s~ gecreëerd!</String>
        <String xml:lang="fr-FR">Le contrat a été créé avec ~g~succès~s~!</String>
        <String xml:lang="id-ID">Kontrak ~g~berhasil~s~ dibuat!</String>
        <String xml:lang="hi-Latn">Contract ~g~successfully~s~ bana diya gaya hai!</String>
        <String xml:lang="it-IT">Il contratto è stato ~g~creato~s~ con successo!</String>
        <String xml:lang="de-DE">Der Auftrag wurde ~g~erfolgreich~s~ erstellt!</String>
        <String xml:lang="ar-001">تم إنشاء العقد ~g~بنجاح~s~!</String>
        <String xml:lang="lv-LV">Kontrakts tika ~g~veiksmīgi~s~ izveidots!</String>
    </Entry>

    <Entry Id="hitman_new_contract_response_invalid_target">
        <String xml:lang="en-US">~r~The specified target is invalid.</String>
        <String xml:lang="nl-NL">~r~Het gespecificeerde doelwit is ongeldig.</String>
        <String xml:lang="fr-FR">~r~La cible spécifiée n'est pas valide.</String>
        <String xml:lang="id-ID">~r~Target tersebut tidak valid.</String>
        <String xml:lang="hi-Latn">~r~Diya gaya target valid nahi hai.</String>
        <String xml:lang="it-IT">~r~L'obiettivo specificato non è valido.</String>
        <String xml:lang="de-DE">~r~Das ausgewählte Ziel ist ungültig.</String>
        <String xml:lang="ar-001">~r~الهدف المحدد غير صالح.</String>
        <String xml:lang="lv-LV">~r~Izvēlētais mērķis ir nederīgs.</String>
    </Entry>

    <Entry Id="hitman_new_contract_response_invalid_reward">
        <String xml:lang="en-US">~r~The reward amount is invalid.</String>
        <String xml:lang="nl-NL">~r~Het beloningsbedrag is ongeldig.</String>
        <String xml:lang="fr-FR">~r~Le montant de la récompense n'est pas valide.</String>
        <String xml:lang="id-ID">~r~Jumlah hadiah tidak valid.</String>
        <String xml:lang="hi-Latn">~r~Reward ka amount valid nahi hai.</String>
        <String xml:lang="it-IT">~r~L'importo della ricompensa non è valido.</String>
        <String xml:lang="de-DE">~r~Der Belohnungsbetrag ist ungültig.</String>
        <String xml:lang="ar-001">~r~مبلغ المكافأة غير صالح.</String>
        <String xml:lang="lv-LV">~r~Atlīdzības summa ir nederīga.</String>
    </Entry>

    <Entry Id="hitman_new_contract_response_too_many">
        <String xml:lang="en-US">~r~Target has reached the maximum number of active contracts.</String>
        <String xml:lang="nl-NL">~r~Doelwit heeft het maximale aantal actieve moordcontracten bereikt.</String>
        <String xml:lang="fr-FR">~r~La cible a atteint le nombre maximum de contrats actifs.</String>
        <String xml:lang="id-ID">~r~Target telah mencapai jumlah maksimum kontrak yang aktif di target.</String>
        <String xml:lang="hi-Latn">~r~Target ne active contracts ka maximum number reach kar liya hai.</String>
        <String xml:lang="it-IT">~r~L'obiettivo ha raggiunto il numero massimo di contratti attivi.</String>
        <String xml:lang="de-DE">~r~Ziel hat die maximale Anzahl der aktiven Aufträge erreicht.</String>
        <String xml:lang="ar-001">~r~لقد وصل الهدف إلى الحد الأقصى لعدد العقود النشطة.</String>
        <String xml:lang="lv-LV">~r~Merķis sasniedza maksimālo aktīvo kontraktu skaitu.</String>
    </Entry>

    <Entry Id="hitman_new_contract_response_duplicate">
        <String xml:lang="en-US">~r~You cannot create duplicate contracts for the same target.</String>
        <String xml:lang="nl-NL">~r~Je kunt geen dubbele moordcontracten maken voor hetzelfde doelwit.</String>
        <String xml:lang="fr-FR">~r~Tu ne peux pas créer des contrats en double pour le même objectif.</String>
        <String xml:lang="id-ID">~r~Kamu tidak dapat membuat kontrak ganda untuk target yang sama.</String>
        <String xml:lang="hi-Latn">~r~Aap ek hi target ke liye duplicate contracts nahi bana sakte.</String>
        <String xml:lang="it-IT">~r~Non puoi creare contratti duplici per lo stesso obiettivo.</String>
        <String xml:lang="de-DE">~r~Du kannst keine doppelten Aufträge für dasselbe Ziel erstellen.</String>
        <String xml:lang="ar-001">~r~لا يمكنك إنشاء عقود مكررة لنفس الهدف.</String>
        <String xml:lang="lv-LV">~r~Jūs nevarat izveidot dublētus kontraktus vienam un tam pašam mērķim.</String>
    </Entry>

    <!-- {0} = Name (Id) of player who placed hit, or one of the other actors below -->
    <!-- {1} = money amount -->
    <Entry Id="hitman_contract_placed_on_you">
        <String xml:lang="en-US">{0} has placed a ~r~{1} ~s~hit contract on you.</String>
        <String xml:lang="nl-NL">{0} heeft een moordcontract van ~r~{1} ~s~op jou geplaatst.</String>
        <String xml:lang="fr-FR">{0} a placé un contrat de ~r~{1} ~s~sur toi.</String>
        <String xml:lang="id-ID">{0} telah menaruh kontrak bunuh kepadamu dengan nilai ~r~{1}~s~.</String>
        <String xml:lang="hi-Latn">{0} ne aap par ek ~r~{1} ~s~hit contract lagaya hai.</String>
        <String xml:lang="it-IT">{0} ha creato un contratto di omicidio di ~r~{1} ~s~su di te.</String>
        <String xml:lang="de-DE">{0} hat einen ~r~{1}~s~-Auftrag für dich angesetzt.</String>
        <String xml:lang="ar-001">لقد قام {0} بإبرام ~r~{1} ~s~عقد قتل عليك.</String>
        <String xml:lang="lv-LV">{0} izveidoja ~r~{1} ~s~kontraktu uz jums.</String>
    </Entry>

    <!-- M.D. Job -->
    <Entry Id="menu_private_medic_title">
        <String xml:lang="en-US">Medical Doctor</String>
        <String xml:lang="nl-NL">Medisch Arts</String>
        <String xml:lang="hi-Latn">Medical Doctor</String>
        <String xml:lang="de-DE">Doktor</String>
        <String xml:lang="lv-LV">Dakteris</String>
        <String xml:lang="ar-001">طبيب</String>
    </Entry>

    <Entry Id="menu_private_medic_calls_description">
        <String xml:lang="en-US">View recent calls for a medical doctor.</String>
        <String xml:lang="nl-NL">Bekijk de meeste recente medische arts oproepen.</String>
        <String xml:lang="hi-Latn">Medical doctor ke recent calls dekhne ke liye.</String>
        <String xml:lang="de-DE">Zeige aktuelle Anrufe für einen Arzt.</String>
        <String xml:lang="lv-LV">Skatiet nesenos zvanus dakteriem.</String>
        <String xml:lang="ar-001">عرض جميع المكالمات للطبيب</String>
    </Entry>

    <!-- Arms Dealer Job -->
    <Entry Id="menu_arms_dealer_title">
        <String xml:lang="en-US">Arms Dealer</String>
        <String xml:lang="nl-NL">Wapenhandelaar</String>
        <String xml:lang="lv-LV">Ieroču Tirgotājs</String>
    </Entry>

    <Entry Id="menu_arms_dealer_calls_description">
        <String xml:lang="en-US">View recent calls for an arms dealer.</String>
        <String xml:lang="nl-NL">Bekijk de meeste recente wapenhandelaar oproepen.</String>
        <String xml:lang="lv-LV">Skatiet nesenos zvanus ieroču tirgotājiem.</String>
    </Entry>
    
</Entries><|MERGE_RESOLUTION|>--- conflicted
+++ resolved
@@ -1246,11 +1246,7 @@
         <String xml:lang="id-ID">Ada ~y~{0}~s~ ~b~pemain~s~ mekanik di bengkel ini. Pilih opsi ini untuk melihat layanan yang mereka sediakan.</String>
         <String xml:lang="hi-Latn">Iss shop mein ~y~{0}~s~ mechanic ~b~players~s~ hain. Unki services dekhne ke liye iss option ko select karein.</String>
         <String xml:lang="ar-001">يوجد ~y~{0}~s~ ~b~لاعبون~s~ يعملون كميكانيكي في هذا المكان. حدد هذا الخيار لعرض خدماتهم</String>
-<<<<<<< HEAD
-        <String xml:lang="lv-LV">Šajā servisā ir ~y~{0}~s~ ~b~mehāniki~s~. Izvēlēties šo opciju lai apskatītos viņu pakalpojumus.</String>
-=======
         <String xml:lang="lv-LV">Šajā servisā ir ~y~{0}~s~ ~b~mehāniki~s~. Izvēlieties šo opciju lai apskatītos viņu pakalpojumus.</String>
->>>>>>> 3198ee0e
         <String xml:lang="tr-TR">Bu dükkanda ~y~{0}~s~ ~b~tamirci~s~ var. Hizmetlerini görmek için bu seçeneği seçin.</String>
     </Entry>
 
@@ -1912,6 +1908,7 @@
         <String xml:lang="id-ID">Ganti warna {0}</String>
         <String xml:lang="ar-001">{0} إعادة الرش</String>
         <String xml:lang="lv-LV">{0} Pārkrāsošana</String>
+        <String xml:lang="tr-TR">{0} Boya</String>
     </Entry>
 
     <!-- {0} = Livery index -->
@@ -1925,6 +1922,7 @@
         <String xml:lang="id-ID">Ganti warna Livery#{0}</String>
         <String xml:lang="ar-001">إعادة رش الرسمة #{0}</String>
         <String xml:lang="lv-LV">Livery #{0} Pārkrāsošana</String>
+        <String xml:lang="tr-TR">Kaplama #{0} Boya</String>
     </Entry>
 
     <!-- {0} = Player -->
@@ -1940,6 +1938,7 @@
         <String xml:lang="id-ID">Anda menjual ke {0} sebuah ~y~{1}~s~ seharga ~g~{2}~s~.</String>
         <String xml:lang="ar-001">لقد قمت ببيع {0} ~y~{1}~s~ مقابل ~g~{2}~s~.</String>
         <String xml:lang="lv-LV">Jūs pārdevat {0} ~y~{1}~s~ par ~g~{2}~s~.</String>
+        <String xml:lang="tr-TR">{0} kişisine ~g~{2}~s~ karşılığında ~y~{1}~s~ sattın.</String>
     </Entry>
 
     <!-- {0} = Fee -->
@@ -1954,6 +1953,7 @@
         <String xml:lang="id-ID">Biaya toko: ~r~{0}~s~~n~Total pendapatan: ~g~{1}</String>
         <String xml:lang="ar-001">رسوم المتجر: ~r~{0}~s~~n~الإجمالي المكتسب: ~g~{1}</String>
         <String xml:lang="lv-LV">Servisa komisija: ~r~{0}~s~~n~Kopā nopelnīts: ~g~{1}</String>
+        <String xml:lang="tr-TR">Satış bedeli: ~r~{0}~s~n~Toplam kazanç: ~g~{1}</String>
     </Entry>
 
     <!-- {0} = Player -->
@@ -1967,6 +1967,7 @@
         <String xml:lang="id-ID">{0} terlalu ~r~jauh ~s~darimu.</String>
         <String xml:lang="ar-001">{0} ~r~بعيد جدًا ~s~عنك.</String>
         <String xml:lang="lv-LV">{0} ir ~r~pārāk tālu ~s~no jums.</String>
+        <String xml:lang="tr-TR">{0} kişisi sizden ~r~çok uzakta ~s~.</String>
     </Entry>
 
     <!-- {0} = Player -->
@@ -1980,6 +1981,7 @@
         <String xml:lang="id-ID">Membeli dari {0}</String>
         <String xml:lang="ar-001">الشراء من {0}</String>
         <String xml:lang="lv-LV">Pērkat no {0}</String>
+        <String xml:lang="tr-TR">{0} kişisinden satın alınıyor</String>
     </Entry>
 
     <Entry Id="stp_service_fix_na">
@@ -1992,6 +1994,7 @@
         <String xml:lang="id-ID">Tidak ada kerusakan</String>
         <String xml:lang="ar-001">سليمة</String>
         <String xml:lang="lv-LV">NAV BOJĀTS</String>
+        <String xml:lang="tr-TR">HASARSIZ</String>
     </Entry>
 
     <Entry Id="stp_service_wash_na">
@@ -2004,6 +2007,7 @@
         <String xml:lang="id-ID">Bersih</String>
         <String xml:lang="ar-001">تنظيف</String>
         <String xml:lang="lv-LV">TĪRS</String>
+        <String xml:lang="tr-TR">TEMİZ</String>
     </Entry>
 
     <Entry Id="stp_service_error_no_tools">
@@ -2013,6 +2017,7 @@
         <String xml:lang="lv-LV">~y~Šim pārdevējam nav nepieciešamo priekšmetu šī pakalpojuma sniegšanai.</String>
         <String xml:lang="hi-Latn">~y~Seller ke paas is service ke liye zaruri items nahi hain.</String>
         <String xml:lang="ar-001">~y~ هذا البائع لا يملك العناصر اللازمة من اجل هذه الخدمه</String>
+        <String xml:lang="tr-TR">~y~Satıcı bu hizmeti sağlamak için gerekli eşyalara sahip değil.</String>
     </Entry>
 
     <Entry Id="stp_service_error_not_certified">
@@ -2022,6 +2027,7 @@
         <String xml:lang="lv-LV">~y~Pārdevējam nav vajadzīgās sertifikācijas, lai sniegtu šo pakalpojumu.</String>
         <String xml:lang="hi-Latn">~y~Seller is service ko dene ke liye certified nahi hai.</String>
         <String xml:lang="ar-001">~y~هذا البائع غير معتمد لتقديم هذه الخدمة</String>
+        <String xml:lang="tr-TR">~y~Satıcının bu hizmeti sağlamak için sertifikası yok.</String>
     </Entry>
 
     <Entry Id="stp_service_error_no_license">
@@ -2031,6 +2037,7 @@
         <String xml:lang="lv-LV">~y~Pārdevējam nav vajadzīgās licences, lai pārdotu šo preci.</String>
         <String xml:lang="hi-Latn">~y~Seller ke paas is item ko bechne ka license nahi hai.</String>
         <String xml:lang="ar-001">~y~ هذا البائع غير مرخص لبيع هذا العنصر</String>
+        <String xml:lang="tr-TR">~y~Satıcı bu ürünü satma yetkisine sahip değil.</String>
     </Entry>
 
     <Entry Id="stp_service_error_no_vehicle">
@@ -2043,6 +2050,7 @@
         <String xml:lang="id-ID">~y~Anda tidak memiliki kendaraan.</String>
         <String xml:lang="ar-001">~y~ليس لديك مَركبة.</String>
         <String xml:lang="lv-LV">~y~Jums nav transportlīdzekļa.</String>
+        <String xml:lang="tr-TR">~y~Aracınız yok.</String>
     </Entry>
 
     <Entry Id="stp_service_error_vehicle_not_owned">
@@ -2055,6 +2063,7 @@
         <String xml:lang="id-ID">~y~Anda bukan pemilik mobil ini.</String>
         <String xml:lang="ar-001">~y~أنت لا تمتلك هذه المَركبة.</String>
         <String xml:lang="lv-LV">~y~Jums nepieder šis transportlīdzeklis.</String>
+        <String xml:lang="tr-TR">~y~Bu arabaya sahip değilsin.</String>
     </Entry>
 
     <Entry Id="stp_service_error_mod_shop">
@@ -2067,6 +2076,7 @@
         <String xml:lang="id-ID">~y~Anda harus berada di bengkel modif.</String>
         <String xml:lang="ar-001">~y~يجب أن تكون في متجر تعديلات</String>
         <String xml:lang="lv-LV">~y~Jums ir jābūt autoservisā.</String>
+        <String xml:lang="tr-TR">~y~Bir modifikasyon dükkanında olmalısın.</String>
     </Entry>
 
     <Entry Id="stp_service_error_wanted">
@@ -2079,6 +2089,7 @@
         <String xml:lang="id-ID">~y~Anda tidak dapat membeli item ini ketika sedang menjadi buronan.</String>
         <String xml:lang="ar-001">~y~لا يمكنك شراء هذا الشىء عندما يكون لديك مذكرة اعتقال.</String>
         <String xml:lang="lv-LV">~y~Jūs nevarat iegādāties šo preci, ja jums ir aresta orderis.</String>
+        <String xml:lang="tr-TR">~y~Tutuklama emriniz varken bu ürünü satın alamazsınız.</String>
     </Entry>
 
     <Entry Id="stp_service_error_vehicle_moving">
@@ -2091,6 +2102,7 @@
         <String xml:lang="id-ID">~r~Anda tidak dapat membeli jasa ini ketika kendaraan sedang bergerak.</String>
         <String xml:lang="ar-001">~r~لا يمكنك شراء هذه الخدمة أثناء تحرك المَركبة.</String>
         <String xml:lang="lv-LV">~r~Jūs nevarat iegādāties šo pakalpojumu, kad transportlīdzeklis pārvietojas.</String>
+        <String xml:lang="tr-TR">~r~Araç hareket halindeyken bu hizmeti satın alamazsınız.</String>
     </Entry>
 
     <Entry Id="stp_service_error_seller_inside">
@@ -2103,6 +2115,7 @@
         <String xml:lang="id-ID">~r~Anda tidak dapat membeli jasa ini ketika penjual sedang tidak berada didalam kendaraan.</String>
         <String xml:lang="ar-001">~r~لا يمكنك شراء هذه الخدمة عندما يكون البائع داخل السيارة.</String>
         <String xml:lang="lv-LV">~r~Jūs nevarat iegādāties šo pakalpojumu, ja pārdevējs atrodas transportlīdzeklī.</String>
+        <String xml:lang="tr-TR">~r~Satıcı bir aracın içindeyken bu hizmeti satın alamazsınız.</String>
     </Entry>
 
     <Entry Id="stp_item_no_stock">
@@ -2115,6 +2128,7 @@
         <String xml:lang="id-ID">~r~STOK HABIS</String>
         <String xml:lang="ar-001">~r~إنتهى من المخزون</String>
         <String xml:lang="lv-LV">~r~BEIGUŠIES MATERIĀLI</String>
+        <String xml:lang="tr-TR">~r~STOK TÜKENDİ</String>
     </Entry>
 
     <!--
@@ -2130,6 +2144,7 @@
         <String xml:lang="id-ID">satuan</String>
         <String xml:lang="ar-001">قطعة</String>
         <String xml:lang="lv-LV">gabals</String>
+        <String xml:lang="tr-TR">parça</String>
     </Entry>
 
     <!-- Example: Repair a broken car, truck or motorcycle engine on the go.~n~Price: ~b~5000~s~/piece -->
@@ -2146,6 +2161,7 @@
         <String xml:lang="id-ID">{0}~n~Harga: ~b~{1}~s~/{2}</String>
         <String xml:lang="ar-001">{0}~n~السعر: ~b~{1}~s~/{2}</String>
         <String xml:lang="lv-LV">{0}~n~Cena: ~b~{1}~s~/{2}</String>
+        <String xml:lang="tr-TR">{0}~n~Fiyat: ~b~{1}~s~/{2}</String>
     </Entry>
 
     <Entry Id="menu_stp_mods_none_text">
@@ -2158,6 +2174,7 @@
         <String xml:lang="id-ID">Tidak ada modifikasi yang tersedia:(</String>
         <String xml:lang="ar-001">لا توجد تعديلات متاحة :(</String>
         <String xml:lang="lv-LV">Nav pieejamu modifikāciju :(</String>
+        <String xml:lang="tr-TR">Hiçbir modifikasyon mevcut değil :(</String>
     </Entry>
 
     <Entry Id="menu_stp_mods_none_description">
@@ -2170,6 +2187,7 @@
         <String xml:lang="id-ID">~r~Tidak ada modifikasi yang tersedia untuk model kendaraan ini.</String>
         <String xml:lang="ar-001">~r~لا توجد تعديلات متاحة لهذه السيارة.</String>
         <String xml:lang="lv-LV">~r~Šim transportlīdzekļa modelim nav pieejamu modifikāciju.</String>
+        <String xml:lang="tr-TR">~r~Bu araç modeli için herhangi bir modifikasyon mevcut değil.</String>
     </Entry>
 
     <!-- {0} = Livery index -->
@@ -2183,6 +2201,7 @@
         <String xml:lang="id-ID">Livery #{0}</String>
         <String xml:lang="ar-001">رسمة #{0}</String>
         <String xml:lang="lv-LV">Livery #{0}</String>
+        <String xml:lang="tr-TR">Kaplama #{0}</String>
     </Entry>
 
     <Entry Id="menu_stp_liveries_none">
@@ -2195,6 +2214,7 @@
         <String xml:lang="id-ID">Tidak ada ~r~Livery ~s~untuk model kendaraan ini.</String>
         <String xml:lang="ar-001">لا توجد ~r~رسومات ~s~لهذه السيارة</String>
         <String xml:lang="lv-LV">Šim transportlīdzekļa modeļam nav ~r~liveries~s~.</String>
+        <String xml:lang="tr-TR">Bu araç modeli için hiçbir ~r~kaplama ~s~bulunmamakta.</String>
     </Entry>
 
     <Entry Id="menu_stp_liveries_mods">
@@ -2207,6 +2227,7 @@
         <String xml:lang="id-ID">Kendaraan ini memiliki ~y~livery ~s~sebagai bagian dari modifikasi.</String>
         <String xml:lang="ar-001">هذه السيارة تحتوي علي ~y~رسومات ~s~كتعديلات</String>
         <String xml:lang="lv-LV">Šim transportlīdzeklim ~y~liveries ~s~ir modifikāciju sarakstā.</String>
+        <String xml:lang="tr-TR">Bu araçta modifikasyon olarak ~y~kaplama ~s~mevcut.</String>
     </Entry>
 
     <Entry Id="stp_vehicle_too_far">
@@ -2219,6 +2240,7 @@
         <String xml:lang="id-ID">~r~Kendaraan terlalu jauh darimu.</String>
         <String xml:lang="ar-001">~r~السيارة بعيدة جدًا عنك.</String>
         <String xml:lang="lv-LV">~r~Jūsu transportlīdzeklis ir pārāk tālu no jums.</String>
+        <String xml:lang="tr-TR">~r~Araç sizden çok uzakta.</String>
     </Entry>
 
     <!-- {0} = Amount -->
@@ -2235,6 +2257,7 @@
         <String xml:lang="id-ID">Kamu telah membeli ~y~{0}{1} {2}~s~seharga ~r~{3}~s~.</String>
         <String xml:lang="ar-001">لقد اشتريت ~y~{0}{1} {2} ~s~ب ~r~{3}~s~.</String>
         <String xml:lang="lv-LV">Jūs nopērkat ~y~{0}{1} {2} ~s~par ~r~{3}~s~.</String>
+        <String xml:lang="tr-TR">~r~{3}~s~ karşılığında ~y~{0}{1} {2} satın aldın.</String>
     </Entry>
 
     <Entry Id="stp_item_error_too_far">
@@ -2247,6 +2270,7 @@
         <String xml:lang="id-ID">~r~Kamu terlalu jauh dari penjual!</String>
         <String xml:lang="ar-001">~r~أنت بعيد جدًا عن البائع!</String>
         <String xml:lang="lv-LV">~r~Jūs esat pārāk tālu no pārdevēja!</String>
+        <String xml:lang="tr-TR">~r~Satıcıdan çok uzaksın!</String>
     </Entry>
 
     <!-- {0} = Item name -->
@@ -2260,6 +2284,7 @@
         <String xml:lang="id-ID">~r~Penjual tidak memiliki jumlah {0} yang cukup!</String>
         <String xml:lang="ar-001">~r~البائع ليس لديه ما يكفي من {0}!</String>
         <String xml:lang="lv-LV">~r~Pārdevējam nav pietiekami daudz {0}!</String>
+        <String xml:lang="tr-TR">~r~Satıcıda yeterince {0} mevcut değil!</String>
     </Entry>
 
     <!-- {0} = Service name -->
@@ -2273,6 +2298,7 @@
         <String xml:lang="id-ID">~r~Penjual tidak memiliki supply yang cukup untuk menyediakan jasa ~s~{0}~r~!</String>
         <String xml:lang="ar-001">~r~البائع ليس لديه الإمدادات الكافية لتقديم ~s~{0} ~r~خدمة!</String>
         <String xml:lang="lv-LV">~r~Pārdevējam nav pietiekami daudz materiālu, lai sniegtu ~s~{0} ~r~pakalpojumu!</String>
+        <String xml:lang="tr-TR">~r~Satıcının {0} hizmetini sağlamak için yeterli malzemesi yok!</String>
     </Entry>
 
     <Entry Id="stp_service_error_not_certified_named">
@@ -2285,6 +2311,7 @@
         <String xml:lang="id-ID">~r~Penjual tidak memiliki sertifikasi untuk menyediakan jasa ~s~{0} ~r~servis~s~!</String>
         <String xml:lang="ar-001">البائع ليس لديه الشهادة المطلوبة لتقديم ~s~{0} ~r~الخدمة~s~</String>
         <String xml:lang="lv-LV">~r~Pārdevējam nav vajadzīgās sertifikācijas, lai sniegtu ~s~{0} ~r~pakalpojumu~s~!</String>
+        <String xml:lang="tr-TR">~r~Satıcı {0} hizmetini sağlamak için gerekli sertifikaya sahip değil!</String>
     </Entry>
 
     <Entry Id="stp_service_error_rented_vehicle">
@@ -2297,6 +2324,7 @@
         <String xml:lang="id-ID">~r~Anda tidak dapat memodifikasi kendaraan pinjaman!</String>
         <String xml:lang="ar-001">~r~لا يمكنك تعديل سيارة مستأجرة!</String>
         <String xml:lang="lv-LV">~r~Jūs nevarat modificēt īrētu transportlīdzekli!</String>
+        <String xml:lang="tr-TR">~r~Kiralık bir araçta modifikasyon yapamazsın!</String>
     </Entry>
 
     <Entry Id="stp_services_updated">
@@ -2309,6 +2337,7 @@
         <String xml:lang="id-ID">~r~Penjual telah mengubah harganya. Menu telah diperbarui.</String>
         <String xml:lang="ar-001">~r~قام البائع بتحديث أسعاره. تم تحديث القائمة.</String>
         <String xml:lang="lv-LV">~r~Pārdevējs ir nomainījis savas cenas. Izvēlne tika atsvaidzināta.</String>
+        <String xml:lang="tr-TR">~r~Satıcı fiyatlarını güncelledi. Menü yenilendi.</String>
     </Entry>
 
     <!-- ========================= -->
@@ -2328,7 +2357,7 @@
         <String xml:lang="zh-Hant">運送司機</String>
         <String xml:lang="pl-PL">Nagrody</String>
         <String xml:lang="fr-FR">Chauffeur-livreur</String>
-        <String xml:lang="tr-TR">Teslimat Sürücüsü</String>
+        <String xml:lang="tr-TR">Teslimat Şöförü</String>
         <String xml:lang="hi-Latn">Delivery Driver</String>
         <String xml:lang="lv-LV">Piegādes šoferis</String>
     </Entry>
@@ -2444,6 +2473,7 @@
         <String xml:lang="id-ID">Lihat riwayat panggilan terkini untuk EMS.</String>
         <String xml:lang="ar-001">عرض المكالمات الأخيرة لـلمسعف.</String>
         <String xml:lang="lv-LV">Skatiet nesenos zvanus ārstiem.</String>
+        <String xml:lang="tr-TR">Sağlık görevlisi için son çağrıları görüntüleyin.</String>
     </Entry>
 
     <!-- ========================= -->
@@ -2472,7 +2502,7 @@
         <String xml:lang="en-US">View recent calls for police.</String>
         <String xml:lang="nl-NL">Bekijk de meeste recente politie oproepen.</String>
         <String xml:lang="fr-FR">Voir les appels récents pour la police.</String>
-        <String xml:lang="tr-TR">Polis için gelen son aramalar.</String>
+        <String xml:lang="tr-TR">Polis için gelen son çağrılar.</String>
         <String xml:lang="hi-Latn">Police ke liye recent ki calls dekhe.</String>
         <String xml:lang="de-DE">Zeige aktuelle Anrufe für einen Polizisten.</String>
         <String xml:lang="it-IT">Visualizza le chiamate recenti per la polizia.</String>
@@ -2567,7 +2597,7 @@
         <String xml:lang="en-US">Use your radio.</String>
         <String xml:lang="nl-NL">Gebruik je portofoon.</String>
         <String xml:lang="fr-FR">Utiliser la radio.</String>
-        <String xml:lang="tr-TR">Radoyonu kullan.</String>
+        <String xml:lang="tr-TR">Radyonu kullan.</String>
         <String xml:lang="hi-Latn">Apna radio use kare.</String>
         <String xml:lang="de-DE">Verwende dein Funkgerät.</String>
         <String xml:lang="it-IT">Usa la tua radio.</String>
@@ -2619,7 +2649,7 @@
         <String xml:lang="en-US">Opens the radio menu.</String>
         <String xml:lang="nl-NL">Opent het portofoon menu.</String>
         <String xml:lang="fr-FR">Ouvre le menu radio.</String>
-        <String xml:lang="tr-TR">Radyo menüsünü aç.</String>
+        <String xml:lang="tr-TR">Radyo menüsününü açar.</String>
         <String xml:lang="hi-Latn">Radio menu open karta hai.</String>
         <String xml:lang="de-DE">Öffne das Funk-Menü.</String>
         <String xml:lang="it-IT">Apre il menu della radio.</String>
@@ -2684,7 +2714,7 @@
         <String xml:lang="en-US">You can now send text in radio channels: prefix your message with an ~b~exclamation mark ~s~(~b~!~s~) to use this feature!</String>
         <String xml:lang="nl-NL">Je kunt nu tekstberichten versturen in portofoon kanalen: voeg een ~b~uitroepteken ~s~(~b~!~s~) toe aan het begin van je bericht om deze functie te gebruiken!</String>
         <String xml:lang="fr-FR">Tu peux maintenant envoyer du texte dans les canaux radio : précède ton message avec un ~b~point d'exclamation ~s~(~b~!~s~) pour utiliser cette fonctionnalité!</String>
-        <String xml:lang="tr-TR">Artık radyo kanallarında mesaj gönderebilirsiniz: bu özelliği kullanmak için mesajınıza bir ~b~ünlem işareti ~s~(~b~!~s~) ekleyin!</String>
+        <String xml:lang="tr-TR">Artık radyo kanallarında mesaj gönderebilirsiniz: bu özelliği kullanmak için mesajınızın başına bir ~b~ünlem işareti ~s~(~b~!~s~) ekleyin!</String>
         <String xml:lang="hi-Latn">Ab aap radio par text message bhej sakte hai: prefix kare apna message ~b~exclamation mark ~s~(~b~!~s~) ka istemaal kare is feature ke liye.</String>
         <String xml:lang="de-DE">Du kannst nun Textnachrichten in Funkkanäle senden: setze ein ~b~Ausrufezeichen ~s~(~b~!~s~) vor deine Nachricht, um diese Funktion zu verwenden!</String>
         <String xml:lang="it-IT">Ora puoi inviare testi nei canali radio: aggiungi un ~b~punto esclamativo ~s~(~b~!~s~) all'inizio del tuo messaggio per utilizzare questa funzione!</String>
@@ -2697,7 +2727,7 @@
         <String xml:lang="en-US">~g~ON</String>
         <String xml:lang="nl-NL">~g~AAN</String>
         <String xml:lang="fr-FR">~g~ON</String>
-        <String xml:lang="tr-TR">~g~Açık</String>
+        <String xml:lang="tr-TR">~g~AÇIK</String>
         <String xml:lang="hi-Latn">~g~ON</String>
         <String xml:lang="de-DE">~g~AN</String>
         <String xml:lang="it-IT">~g~ACCESA</String>
@@ -2710,7 +2740,7 @@
         <String xml:lang="en-US">~r~OFF</String>
         <String xml:lang="nl-NL">~r~UIT</String>
         <String xml:lang="fr-FR">~r~OFF</String>
-        <String xml:lang="tr-TR">~r~Kapalı</String>
+        <String xml:lang="tr-TR">~r~KAPALI</String>
         <String xml:lang="hi-Latn">~r~OFF</String>
         <String xml:lang="de-DE">~r~AUS</String>
         <String xml:lang="it-IT">~r~SPENTA</String>
@@ -2819,6 +2849,7 @@
         <String xml:lang="hi-Latn">Garages</String>
         <String xml:lang="de-DE">Garagen</String>
         <String xml:lang="lv-LV">Garāžas</String>
+        <String xml:lang="tr-TR">Garajlar</String>
     </Entry>
 
     <Entry Id="menu_dealership_garages_subtitle">
@@ -2835,6 +2866,7 @@
         <String xml:lang="hi-Latn">Select kare ek garage</String>
         <String xml:lang="de-DE">Wähle eine Garage</String>
         <String xml:lang="lv-LV">Izvēlieties garāžu</String>
+        <String xml:lang="tr-TR">Bir garaj seç</String>
     </Entry>
 
     <!-- ========================= -->
@@ -2850,6 +2882,7 @@
         <String xml:lang="de-DE">Auftragskiller</String>
         <String xml:lang="ar-001">قاتل مأجور</String>
         <String xml:lang="lv-LV">Killers</String>
+        <String xml:lang="tr-TR">Kiralık katil</String>
     </Entry>
 
     <Entry Id="menu_hitman_contracts_subtitle">
@@ -2862,6 +2895,7 @@
         <String xml:lang="de-DE">Aufträge</String>
         <String xml:lang="ar-001">العقود</String>
         <String xml:lang="lv-LV">Kontrakti</String>
+        <String xml:lang="tr-TR">Sözleşmeler</String>
     </Entry>
 
     <Entry Id="menu_hitman_contracts_description">
@@ -2874,6 +2908,7 @@
         <String xml:lang="de-DE">Neue Auftragskiller-Aufträge anzeigen.</String>
         <String xml:lang="ar-001">عرض عقود القاتل المأجور الأخيرة.</String>
         <String xml:lang="lv-LV">Skatiet nesenos killeru kontraktus.</String>
+        <String xml:lang="tr-TR">Son zamanlardaki kiralık katil sözleşmelerini görüntüle.</String>
     </Entry>
 
     <Entry Id="menu_hitman_new_contract_name">
@@ -2886,6 +2921,7 @@
         <String xml:lang="de-DE">Neuer Auftrag</String>
         <String xml:lang="ar-001">عقد جديد</String>
         <String xml:lang="lv-LV">Jauns Kontrakts</String>
+        <String xml:lang="tr-TR">Yeni Sözleşme</String>
     </Entry>
 
     <Entry Id="menu_hitman_new_contract_fee">
@@ -2898,6 +2934,7 @@
         <String xml:lang="de-DE">Gebühr: {0}%</String>
         <String xml:lang="ar-001">الرسوم: {0}%</String>
         <String xml:lang="lv-LV">Komisija: {0}%</String>
+        <String xml:lang="tr-TR">Ücret: {0}%</String>
     </Entry>
 
     <Entry Id="menu_hitman_new_contract_reward_over_limit">
@@ -2910,6 +2947,7 @@
         <String xml:lang="de-DE">Der Belohnungsbetrag ~r~übersteigt ~s~die für einen Auftragskiller zulässige Höchstgrenze (~r~{0}~s~)</String>
         <String xml:lang="ar-001">مبلغ المكافأة ~r~يتجاوز ~s~الحد الأقصى المسموح به لعقد قاتل محترف (~r~{0}~s~)</String>
         <String xml:lang="lv-LV">Atlīdzības summa ~r~pārsniedz ~s~maksimālo atļauto limitu par killeru kontraktu (~r~{0}~s~)</String>
+        <String xml:lang="tr-TR">Ödül miktarı tetikçi sözleşmesi için izin verilen maksimum limiti ~r~aşıyor ~s~(~r~{0}~s~)</String>
     </Entry>
 
     <Entry Id="menu_hitman_new_contract_reward_below_minimum">
