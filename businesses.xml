--- conflicted
+++ resolved
@@ -2594,14 +2594,10 @@
     <Entry Id="menu_hitman_contracts_description">
         <String xml:lang="en-US">View recent hitman contracts.</String>
         <String xml:lang="nl-NL">Bekijk recente moordcontracten.</String>
-<<<<<<< HEAD
         <String xml:lang="fr-FR">Voir les contrats récents de tueurs à gages.</String>
-=======
-        <String xml:lang="fr-FR">Voir les contrats récents des tueurs à gages.</String>
         <String xml:lang="id-ID">Lihat kontrak pembunuh bayaran terbaru.</String>
         <String xml:lang="hi-Latn">Recent hitman contracts dekhne ke liye yeh option select karein.</String>
         <String xml:lang="it-IT">Visualizza i contratti recenti per sicari.</String>
->>>>>>> f1ab6ce9
     </Entry>
 
     <Entry Id="menu_hitman_new_contract_name">
@@ -2643,14 +2639,10 @@
     <Entry Id="menu_hitman_new_contract_target">
         <String xml:lang="en-US">Select your target</String>
         <String xml:lang="nl-NL">Selecteer je doelwit</String>
-<<<<<<< HEAD
         <String xml:lang="fr-FR">Sélectionne ta cible</String>
-=======
-        <String xml:lang="fr-FR">Sélectionner ta cible</String>
         <String xml:lang="id-ID">Pilih targetmu</String>
         <String xml:lang="hi-Latn">Apna target select karein</String>
         <String xml:lang="it-IT">Seleziona il tuo obiettivo</String>
->>>>>>> f1ab6ce9
     </Entry>
 
     <Entry Id="menu_hitman_new_contract_reward">
@@ -2730,13 +2722,9 @@
     <Entry Id="hitman_contract_placed_on_you">
         <String xml:lang="en-US">{0} has placed a ~r~{1} ~s~hit contract on you.</String>
         <String xml:lang="nl-NL">{0} heeft een moordcontract van ~r~{1} ~s~op jou geplaatst.</String>
-<<<<<<< HEAD
         <String xml:lang="fr-FR">{0} a placé un contrat de ~r~{1} ~s~sur toi.</String>
-=======
-        <String xml:lang="fr-FR">{0} a placé un contrat ~r~{1} ~s~sur toi.</String>
         <String xml:lang="id-ID">{0} telah menaruh kontrak bunuh kepadamu dengan nilai ~r~{1}~s~.</String>
         <String xml:lang="hi-Latn">{0} ne aap par ek ~r~{1} ~s~hit contract lagaya hai.</String>
         <String xml:lang="it-IT">{0} ha creato un contratto di omicidio di ~r~{1} ~s~su di te.</String>
->>>>>>> f1ab6ce9
     </Entry>
 </Entries>