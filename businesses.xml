<?xml version="1.0" encoding="UTF-8"?>

<Entries>
    <!-- ========================= -->
    <!-- Stores - Main strings -->
    <!-- ========================= -->
    <Entry Id="menu_store_title">
        <String xml:lang="en-US">Store</String>
        <String xml:lang="it-IT">Negozio</String>
        <String xml:lang="nl-NL">Winkel</String>
        <String xml:lang="pl-PL">Sklep</String>
        <String xml:lang="fr-FR">Magasin</String>
        <String xml:lang="tr-TR">Mağaza</String>
        <String xml:lang="zh-Hant">商店</String>
        <String xml:lang="es-ES">Tienda</String>
        <String xml:lang="pt-BR">Loja</String>
        <String xml:lang="ar-001">متجر</String>
        <String xml:lang="de-DE">Laden</String>
        <String xml:lang="th-TH">ร้านค้า</String>
        <String xml:lang="vi-VN">Cửa hàng</String>
        <String xml:lang="id-ID">Toko</String>
        <String xml:lang="hi-Latn">Dukaan</String>
    </Entry>

    <Entry Id="menu_store_subtitle">
        <String xml:lang="en-US">Select an item</String>
        <String xml:lang="it-IT">Seleziona un elemento</String>
        <String xml:lang="nl-NL">Selecteer een artikel</String>
        <String xml:lang="tr-TR">Bir öğe seçiniz</String>
        <String xml:lang="fr-FR">Sélectionne un article</String>
        <String xml:lang="th-TH">เลือกรายการ</String>
        <String xml:lang="pl-PL">Wybierz przedmiot</String>
        <String xml:lang="hi-Latn">Ek item select kare</String>
    </Entry>

    <!-- ========================= -->
    <!-- Gift Cards -->
    <!-- ========================= -->
    <Entry Id="menu_store_redeem_gift_cards">
        <String xml:lang="en-US">Redeem Gift Cards</String>
        <String xml:lang="nl-NL">Cadeaubonnen inwisselen</String>
        <String xml:lang="it-IT">Riscatta Buoni Regalo</String>
        <String xml:lang="pl-PL">Używaj Karty Podarunkowe</String>
        <String xml:lang="fr-FR">Échanger des cartes-cadeaux</String>
        <String xml:lang="tr-TR">Hediye Kartlarını Kullan</String>
        <String xml:lang="zh-Hant">獲取點數卡</String>
        <String xml:lang="es-ES">Canjear tarjetas de regalo</String>
        <String xml:lang="pt-BR">Resgatar cartões-presente</String>
        <String xml:lang="ar-001">استرداد بطاقات الهدايا</String>
        <String xml:lang="de-DE">Löse Geschenkkarten ein</String>
        <String xml:lang="th-TH">แลกบัตรของขวัญ</String>
        <String xml:lang="vi-VN">Đổi thẻ quà tặng</String>
        <String xml:lang="id-ID">Tukarkan kupon hadiah</String>
        <String xml:lang="hi-Latn">Redeem kare gift Cards</String>
    </Entry>

    <!-- {0} = Current balance -->
    <Entry Id="menu_store_gift_card_balance">
        <String xml:lang="en-US">GIFT CARD: {0}</String>
        <String xml:lang="it-IT">BUONI REGALO: {0}</String>
        <String xml:lang="nl-NL">CADEAUBON: {0}</String>
        <String xml:lang="th-TH">บัตรของขวัญ: {0}</String>
        <String xml:lang="fr-FR">CARTE CADEAU: {0}</String>
        <String xml:lang="pl-PL">KARTA PODARUNKOWA: {0}</String>
        <String xml:lang="tr-TR">HEDİYE KARTI: {0}</String>
        <String xml:lang="hi-Latn">GIFT CARD: {0}</String>
    </Entry>

    <!-- ========================= -->
    <!-- When a store menu is empty -->
    <!-- ========================= -->

    <Entry Id="menu_store_no_items_text">
        <String xml:lang="en-US">No items :(</String>
        <String xml:lang="it-IT">Nessun articolo :(</String>
        <String xml:lang="nl-NL">Geen artikelen :(</String>
        <String xml:lang="th-TH">ไม่มีรายการ :(</String>
        <String xml:lang="fr-FR">Pas d'articles :(</String>
        <String xml:lang="pl-PL">Brak przedmiotów :(</String>
        <String xml:lang="tr-TR">Eşyalar yok :(</String>
        <String xml:lang="hi-Latn">No items :(</String>
    </Entry>

    <Entry Id="menu_store_no_items_desc">
        <String xml:lang="en-US">This business doesn't have any goods or services for sale.</String>
        <String xml:lang="it-IT">Questo negozio non ha beni o servizi in vendita.</String>
        <String xml:lang="nl-NL">Deze winkel heeft geen goederen of diensten te koop.</String>
        <String xml:lang="th-TH">ธุรกิจนี้ไม่มีสินค้าหรือบริการสำหรับขาย</String>
        <String xml:lang="fr-FR">Cette entreprise n'a ni biens ni services à vendre.</String>
        <String xml:lang="pl-PL">Ten biznes nie ma żadnych dóbr lub usług na sprzedaż.</String>
        <String xml:lang="tr-TR">Bu işletmenin satışa sunulan herhangi bir mal veya hizmeti yok.</String>
        <String xml:lang="hi-Latn">Iss business me sale ke liye koi samaan nahi hai.</String>
    </Entry>

    <!-- ========================= -->
    <!-- Instructional buttons -->
    <!-- ========================= -->
    <Entry Id="menu_store_btn_purchase">
        <String xml:lang="en-US">Purchase</String>
        <String xml:lang="it-IT">Acquista</String>
        <String xml:lang="nl-NL">Koop</String>
        <String xml:lang="th-TH">ซื้อ</String>
        <String xml:lang="fr-FR">Achat</String>
        <String xml:lang="pl-PL">Kup</String>
        <String xml:lang="tr-TR">Satın Alım</String>
        <String xml:lang="hi-Latn">Purchase</String>
    </Entry>

    <Entry Id="menu_store_btn_browse">
        <String xml:lang="en-US">Browse</String>
        <String xml:lang="it-IT">Sfoglia</String>
        <String xml:lang="nl-NL">Bladeren</String>
        <String xml:lang="th-TH">เรียกดู</String>
        <String xml:lang="fr-FR">Parcourir</String>
        <String xml:lang="pl-PL">Przeglądaj</String>
        <String xml:lang="tr-TR">Göz at</String>
        <String xml:lang="hi-Latn">Browse</String>
    </Entry>

    <Entry Id="menu_store_btn_steal">
        <String xml:lang="en-US">Steal</String>
        <String xml:lang="it-IT">Ruba</String>
        <String xml:lang="nl-NL">Stelen</String>
        <String xml:lang="th-TH">ขโมย</String>
        <String xml:lang="fr-FR">Voler</String>
        <String xml:lang="pl-PL">Ukradnij</String>
        <String xml:lang="tr-TR">Çalmak</String>
        <String xml:lang="hi-Latn">Steal</String>
    </Entry>

    <!-- ========================= -->
    <!-- Item/Supply Attributes -->
    <!-- ========================= -->
    <!-- Shows up in shops when you focus on an item that you already have -->
    <Entry Id="item_attribute_owned">
        <String xml:lang="en-US">Owned</String>
        <String xml:lang="it-IT">Posseduto</String>
        <String xml:lang="nl-NL">Al in bezit</String>
        <String xml:lang="th-TH">เป็นเจ้าของ</String>
        <String xml:lang="fr-FR">Possédé</String>
        <String xml:lang="pl-PL">Posiadane</String>
        <String xml:lang="tr-TR">Sahipsin</String>
        <String xml:lang="hi-Latn">Owned</String>
    </Entry>

    <!-- Shows up in red in the description of illegal items -->
    <Entry Id="item_attribute_illegal">
        <String xml:lang="en-US">ILLEGAL</String>
        <String xml:lang="it-IT">ILLEGALE</String>
        <String xml:lang="nl-NL">ILLEGAAL</String>
        <String xml:lang="th-TH">ผิดกฎหมาย</String>
        <String xml:lang="fr-FR">ILLÉGAL</String>
        <String xml:lang="pl-PL">NIELEGALNE</String>
        <String xml:lang="tr-TR">İLLEGAL</String>
        <String xml:lang="hi-Latn">ILLEGAL</String>
    </Entry>

    <!-- Shows up in yellow for newly added items -->
    <Entry Id="item_attribute_new">
        <String xml:lang="en-US">NEW!</String>
        <String xml:lang="it-IT">NUOVO!</String>
        <String xml:lang="nl-NL">NIEUW!</String>
        <String xml:lang="th-TH">ใหม่!</String>
        <String xml:lang="fr-FR">NOUVEAU!</String>
        <String xml:lang="pl-PL">NOWE!</String>
        <String xml:lang="tr-TR">YENİ!</String>
        <String xml:lang="hi-Latn">NEW!</String>
    </Entry>

    <!-- Shows up in red for items that are expiring soon -->
    <Entry Id="item_attribute_limited">
        <String xml:lang="en-US">LIMITED!</String>
        <String xml:lang="it-IT">LIMITATO!</String>
        <String xml:lang="nl-NL">TIJDELIJK BESCHIKBAAR!</String>
        <String xml:lang="th-TH">ลิมิเต็ด!</String>
        <String xml:lang="fr-FR">LIMITÉ!</String>
        <String xml:lang="pl-PL">OGRANICZONE!</String>
        <String xml:lang="tr-TR">SINIRLI SAYIDA!</String>
        <String xml:lang="hi-Latn">LIMITED!</String>
    </Entry>

    <!-- {0} = Date -->
    <Entry Id="item_attribute_limited_descr">
        <String xml:lang="en-US">~r~Limited time offer: ~s~available until ~r~{0}~s~.</String>
        <String xml:lang="it-IT">~r~Offerta a tempo limitato: ~s~disponibile fino al ~r~{0}~s~.</String>
        <String xml:lang="nl-NL">~r~Tijdelijk afgeprijsd: ~s~korting loopt tot ~r~{0}~s~.</String>
        <String xml:lang="th-TH">~r~ข้อเสนอมีเวลาจำกัด: ~s~ใช้ได้จนถึง ~r~{0}~s~</String>
        <String xml:lang="fr-FR">~r~Offre à durée limitée: ~s~disponible jusqu'au ~r~{0}~s~.</String>
        <String xml:lang="pl-PL">~r~Oferta ograniczona czasowo: ~s~dostępna do ~r~{0}~s~.</String>
        <String xml:lang="tr-TR">~r~Sınırlı süreli teklif: ~s~Şu zamana kadar mevcut ~r~{0}~s~.</String>
        <String xml:lang="hi-Latn">~r~Limited time offer: ~s~available hai ~r~{0} ~s~tak.</String>
    </Entry>

    <!-- Shows up for items who require a certain minimum level -->
    <!-- {0} = Level -->
    <Entry Id="item_attribute_unlock_level">
        <String xml:lang="en-US">Unlocked at level {0}</String>
        <String xml:lang="it-IT">Sbloccato al livello {0}</String>
        <String xml:lang="nl-NL">Ontgrendeld op level {0}</String>
        <String xml:lang="th-TH">ปลดล็อคที่เลเวล {0}</String>
        <String xml:lang="fr-FR">Débloqué au niveau {0}</String>
        <String xml:lang="pl-PL">Odblokowane na poziomie {0}</String>
        <String xml:lang="tr-TR">Şu seviyede açılır {0}</String>
        <String xml:lang="hi-Latn">Is level par unlock hoga {0}</String>
    </Entry>

    <!-- Shows up for items who require a membership -->
    <!-- {0} = Membership Tier -->
    <!-- {1} = Website URL -->
    <Entry Id="item_attribute_requires_membership">
        <String xml:lang="en-US">Requires {0}~n~~s~Purchase at ~b~{1}</String>
        <String xml:lang="it-IT">Richiede {0}~n~~s~Acquista su ~b~{1}</String>
        <String xml:lang="nl-NL">Vereist {0}~n~~s~Koop op ~b~{1}</String>
        <String xml:lang="th-TH">ต้องการ {0}~n~~s~ซื้อที่ ~b~{1}</String>
        <String xml:lang="fr-FR">Nécessite {0}~n~~s~Acheter sur ~b~{1}</String>
        <String xml:lang="pl-PL">Wymaga {0}~n~~s~Zakup na ~b~{1}</String>
        <String xml:lang="tr-TR">{0} Gerekli~n~~s~Şu adresten satın al ~b~{1}</String>
        <String xml:lang="hi-Latn">Zarurat hai {0}~n~ ~s~ki, purchase kare ~b~{1}</String>
    </Entry>

    <!-- Shows up for items who require a membership, and you have that membership tier or higher -->
    <!-- {0} = Membership Tier -->
    <Entry Id="item_attribute_unlocked_with_membership">
        <String xml:lang="en-US">Unlocked with your {0}</String>
        <String xml:lang="it-IT">Sbloccato con il tuo {0}</String>
        <String xml:lang="nl-NL">Ontgrendeld met je {0}</String>
        <String xml:lang="th-TH">ปลดล็อคด้วย {0} ของคุณ</String>
        <String xml:lang="fr-FR">Débloqué avec ton {0}</String>
        <String xml:lang="pl-PL">Odblokowane z {0}</String>
        <String xml:lang="tr-TR">{0} İle açılır</String>
        <String xml:lang="hi-Latn">Unlocked hai aapke {0}</String>
    </Entry>

    <!-- Shows up after the previous string when you have a tier higher than the required one (e.g. you have Gold and the item is Silver) -->
    <!-- {0} = Membership Tier -->
    <Entry Id="item_attribute_unlocked_with_membership_requires_lower_tier">
        <String xml:lang="en-US">(requires {0})</String>
        <String xml:lang="it-IT">(richiede {0})</String>
        <String xml:lang="nl-NL">(vereist {0})</String>
        <String xml:lang="th-TH">(ต้องการ {0})</String>
        <String xml:lang="fr-FR">(nécessite {0})</String>
        <String xml:lang="pl-PL">(wymaga {0})</String>
        <String xml:lang="tr-TR">(gerekli {0})</String>
        <String xml:lang="hi-Latn">(Zarurat hai {0})</String>
    </Entry>

    <!-- ========================= -->
    <!-- Store Restrictions and Cooldowns -->
    <!-- ========================= -->
    <!-- {0} = Cooldown/time left. -->
    <!-- Please don't add a time word like minutes/seconds/hours... Assume it can be any of those, that's for some other Entry. -->
    <Entry Id="menu_store_shoplifting_cooldown">
        <String xml:lang="en-US">You have been caught ~r~shoplifting ~s~here. Come back in ~y~{0}~s~.</String>
        <String xml:lang="nl-NL">Je bent gepakt voor ~r~stelen ~s~hier. Kom terug in ~y~{0}~s~.</String>
        <String xml:lang="it-IT">Sei stato colto in flagrante mentre ~r~rubavi ~s~qui. Torna in ~y~{0}~s~.</String>
        <String xml:lang="de-DE">Du wurdest hier beim ~r~Ladendiebstahl~s~ erwischt. Komm in ~y~{0}~s~ zurück.</String>
        <String xml:lang="es-ES">Te han pillado ~r~robando ~s~aquí. Vuelve en ~y~{0}~s~.</String>
        <String xml:lang="pl-PL">Zostałeś złapany tu na ~r~kradzieży~s~. Wróć za ~y~{0}~s~.</String>
        <String xml:lang="pt-BR">Você foi pego ~r~roubando ~s~aqui. Volte para dentro ~y~{0}~s~.</String>
        <String xml:lang="th-TH">คุณถูกจับได้ว่า ~r~ขโมยของในร้าน ~s~ที่นี่ กลับมาใน ~y~{0}~s~</String>
        <String xml:lang="fr-FR">Tu as été pris en flagrant délit de ~r~vol à l'étalage ~s~ici. Reviens dans ~y~{0}~s~.</String>
        <String xml:lang="tr-TR">Burada ~r~mağaza hırsızlığı ~s~yaparken yakalandınız. ~y~{0}~s~ Sonra tekrar gel.</String>
        <String xml:lang="hi-Latn">Aap pakde gaye hain ~r~dukan se chori ~s~karte hue. Wapas aaiega is waqt ke baad ~y~{0}~s~.</String>
    </Entry>

    <Entry Id="menu_store_shoplifting_cooldown_simple">
        <String xml:lang="en-US">Wait before attempting to ~r~shoplift ~s~again.</String>
        <String xml:lang="fr-FR">Attends avant de tenter un ~r~vol à l'étalage ~s~à nouveau.</String>
        <String xml:lang="nl-NL">Je moet wachten voordat je weer een ~r~winkeldiefstal ~s~probeert.</String>
        <String xml:lang="hi-Latn">Intezaar karien wapas ~r~chori ~s~karne se pehle.</String>
    </Entry>

    <Entry Id="menu_store_bounty">
        <String xml:lang="en-US">You cannot shop at gun stores when you have a ~r~bounty~s~.</String>
        <String xml:lang="nl-NL">Je kan niet winkelen bij wapenwinkels wanneer je een ~r~bounty~s~ hebt.</String>
        <String xml:lang="it-IT">Non puoi fare acquisti nelle armerie mentre è presente una ~r~taglia~s~ su di te!</String>
        <String xml:lang="de-DE">Du kannst nicht bei Waffenläden einkaufen, wenn du ein ~r~Kopfgeld~s~ hast.</String>
        <String xml:lang="es-ES">No puedes comprar en tiendas de armas cuando tienes una ~r~recompensa~s~.</String>
        <String xml:lang="pl-PL">Nie możesz kupować w sklepach z bronią z ~r~nagrodą za głowę~s~.</String>
        <String xml:lang="pt-BR">Você não pode comprar em lojas de armas quando tiver uma ~r~recompensa~s~. </String>
        <String xml:lang="th-TH">คุณไม่สามารถซื้อของที่ร้านขายปืนได้ถ้าคุณมี ~r~ค่าหัว~s~</String>
        <String xml:lang="fr-FR">Tu ne peux pas faire des achats dans les magasins d'armes lorsque tu as une ~r~prime~s~.</String>
        <String xml:lang="tr-TR">Başınızda ~r~ödül~s~ varken silah mağazasında alışveriş yapamazsınız.</String>
        <String xml:lang="hi-Latn">Aap gun stores se kharidaari nahi kar sakte jab aap pe ~r~bounty ~s~lagi ho.</String>
    </Entry>

    <Entry Id="menu_store_duty">
        <String xml:lang="en-US">You cannot shop at this store when you are ~b~on-duty~s~.</String>
        <String xml:lang="nl-NL">Je kan niet winkelen bij deze winkel wanneer je ~b~in dienst~s~ bent.</String>
        <String xml:lang="it-IT">Non puoi fare acquisti in questo negozio mentre sei ~b~in servizio~s~!</String>
        <String xml:lang="de-DE">Du kannst bei diesem Laden nicht einkaufen, wenn du ~b~im Dienst~s~ bist.</String>
        <String xml:lang="es-ES">No puedes comprar en esta tienda cuando estás ~b~de servicio~s~.</String>
        <String xml:lang="pl-PL">Nie możesz kupować w tym sklepie ~b~na służbie~s~.</String>
        <String xml:lang="pt-BR">Você não pode fazer compras nesta loja quando ~b~estiver em serviço~s~.</String>
        <String xml:lang="th-TH">คุณไม่สามารถซื้อสินค้าที่ร้านนี้ได้เมื่อคุณ ~b~ปฏิบัติหน้าที่~s~</String>
        <String xml:lang="fr-FR">Tu ne peux pas faire des achats dans ce magasin lorsque tu es ~b~en service~s~.</String>
        <String xml:lang="tr-TR">~b~Görev başında ~s~bu mağazadan alışveriş yapmazsınız.</String>
        <String xml:lang="hi-Latn">Jab aap ~b~ON-Duty ~s~toh aap is store pe kharidaari nahi kar sakte.</String>
    </Entry>

    <Entry Id="menu_store_cops_only">
        <String xml:lang="en-US">Only ~b~police officers ~s~can shop at this store.</String>
        <String xml:lang="nl-NL">Alleen ~b~politieagenten ~s~kunnen winkelen bij deze winkel.</String>
        <String xml:lang="it-IT">Solo gli ~b~agenti di polizia ~s~possono fare acquisti in questo negozio!</String>
        <String xml:lang="de-DE">Ausschließlich ~b~Polizisten ~s~können in diesem Laden einkaufen.</String>
        <String xml:lang="es-ES">Solo ~b~los agentes de policía ~s~pueden comprar en esta tienda.</String>
        <String xml:lang="pl-PL">Tylko ~b~gliniarze ~s~mogą kupować w tym sklepie.</String>
        <String xml:lang="pt-BR">Somente ~b~policiais ~s~podem fazer compras nessa loja.</String>
        <String xml:lang="th-TH">มีเพียง ~b~เจ้าหน้าที่ตำรวจ ~s~เท่านั้นที่สามารถซื้อสินค้าที่ร้านนี้ได้</String>
        <String xml:lang="fr-FR">Seuls les ~b~agents de police ~s~peuvent faire des achats dans ce magasin.</String>
        <String xml:lang="tr-TR">Sadece ~b~polis memurları ~s~bu mağazadan alışveriş yapabilir.</String>
        <String xml:lang="hi-Latn">Sirf ~b~police officers ~s~is dukaan pe kharidaari kar sakte hain.</String>
    </Entry>

    <!-- {0} = Required level -->
    <Entry Id="menu_store_level">
        <String xml:lang="en-US">You need to be ~b~level {0} ~s~or above to use this ~r~store~s~.</String>
        <String xml:lang="nl-NL">Je moet ~b~level {0} ~s~of hoger zijn om hier te mogen ~r~winkelen~s~.</String>
        <String xml:lang="fr-FR">Tu dois être ~b~niveau {0} ~s~ou plus pour utiliser ce ~r~magasin~s~.</String>
        <String xml:lang="hi-Latn">Aapko ~b~level {0} ~s~ya isse zyada ka hona pafega iss ~r~dukaan ~s~se saman lene ke liye.</String>
    </Entry>

    <!-- ========================= -->
    <!-- Gun Store -->
    <!-- ========================= -->
    <!-- {0} = Item name -->
    <Entry Id="menu_store_cant_purchase_more">
        <String xml:lang="en-US">You can't ~r~purchase ~s~any more ~y~{0}~s~.</String>
        <String xml:lang="it-IT">Non puoi ~r~acquistare ~s~altri ~y~{0}~s~.</String>
        <String xml:lang="nl-NL">Je kan ~r~geen ~y~{0} ~s~meer kopen.</String>
        <String xml:lang="th-TH">คุณไม่สามารถ ~r~ซื้อ ~s~อีกต่อไป ~y~{0}~s~</String>
        <String xml:lang="pl-PL">Nie możesz ~r~kupić ~s~więcej ~y~{0}~s~.</String>
        <String xml:lang="fr-FR">Tu ne peux pas ~r~acheter ~s~plus de ~y~{0}~s~.</String>
        <String xml:lang="tr-TR">Daha fazla ~y~{0} ~r~satın ~s~alamazsın.</String>
        <String xml:lang="hi-Latn">Aap aur nahi ~r~kareed ~s~sakte ~y~{0}~s~.</String>
    </Entry>

    <Entry Id="menu_store_no_gun_for_ammo_type">
        <String xml:lang="en-US">You don't have any gun that can use this type of ammo.</String>
        <String xml:lang="it-IT">Non hai nessun'arma che può usare questo tipo di munizioni.</String>
        <String xml:lang="nl-NL">Je hebt geen wapen dat dit type munitie kan gebruiken.</String>
        <String xml:lang="th-TH">คุณไม่มีปืนที่สามารถใช้กระสุนประเภทนี้ได้</String>
        <String xml:lang="pl-PL">Nie posiadasz broni na ten typ amunicji.</String>
        <String xml:lang="fr-FR">Tu n'as pas d'arme qui puisse utiliser ce type de munitions.</String>
        <String xml:lang="tr-TR">Bu tip mermiyi kullanacak herhangi bir silahınız yok.</String>
        <String xml:lang="hi-Latn">Aapke paas koi gun nahi hai jo iss type ka ammo use kare.</String>
    </Entry>

    <Entry Id="already_own_weapon">
        <String xml:lang="en-US">~r~You already own this weapon!</String>
        <String xml:lang="nl-NL">~r~Je hebt dit wapen al!</String>
        <String xml:lang="it-IT">~r~Possiedi già quest'arma!</String>
        <String xml:lang="de-DE">~r~Du besitzt diese Waffe bereits!</String>
        <String xml:lang="es-ES">~r~¡Ya tienes este arma!</String>
        <String xml:lang="pl-PL">~r~Masz już tą broń!</String>
        <String xml:lang="pt-BR">~r~Você já tem essa arma!</String>
        <String xml:lang="th-TH">~r~คุณเป็นเจ้าของอาวุธนี้แล้ว!</String>
        <String xml:lang="fr-FR">~r~Tu possèdes déjà cette arme!</String>
        <String xml:lang="tr-TR">~r~Bu silaha zaten sahipsin!</String>
        <String xml:lang="hi-Latn">~r~Ye weapon aapke paas pehle se hi hai.</String>
    </Entry>

    <Entry Id="already_own_attachment">
        <String xml:lang="en-US">~r~You already own this attachment!</String>
        <String xml:lang="nl-NL">~r~Je hebt dit accessoire al!</String>
        <String xml:lang="it-IT">~r~Possiedi già questo accessorio!</String>
        <String xml:lang="de-DE">~r~Du besitzt dieses Zubehör bereits!</String>
        <String xml:lang="es-ES">~r~¡Ya posee este accesorio!</String>
        <String xml:lang="pl-PL">~r~Masz już ten dodatek!</String>
        <String xml:lang="pt-BR">~r~Já possui esse acessório!</String>
        <String xml:lang="th-TH">~r~คุณเป็นเจ้าของของแต่งนี้แล้ว!</String>
        <String xml:lang="fr-FR">~r~Tu possèdes déjà cet accessoire!</String>
        <String xml:lang="tr-TR">~r~Bu eklentiye zaten sahipsin!</String>
        <String xml:lang="hi-Latn">~r~Ye attachment aapke paas pehle se hi hai.</String>
    </Entry>

    <!-- {0} = Weapon Attachment -->
    <Entry Id="menu_store_attachment_warning">
        <String xml:lang="en-US">If you buy this attachment you will lose your ~y~{0} ~s~on this weapon. Do you want to proceed?</String>
        <String xml:lang="it-IT">Se acquisti questo accessorio, perderai il tuo ~y~{0} ~s~su quest'arma. Vuoi procedere?</String>
        <String xml:lang="nl-NL">Als je deze accessoire koopt, verlies je je ~y~{0} ~s~op dit wapen. Weet je het zeker?</String>
        <String xml:lang="th-TH">หากคุณซื้อเอกสารแนบนี้ คุณจะสูญเสีย ~y~{0} ~s~บนอาวุธนี้ คุณต้องการดำเนินการต่อหรือไม่?</String>
        <String xml:lang="pl-PL">Zakupując ten dodatek utracisz ~y~{0} ~s~na tej broni. Czy chcesz kontynuować?</String>
        <String xml:lang="fr-FR">Si tu achètes cet accessoire, tu perdras ton ~y~{0} ~s~sur cette arme. Veux-tu continuer?</String>
        <String xml:lang="tr-TR">Eğer bu eklentiyi alırsan bu silahtaki ~y~{0} ~s~kaybedeceksin. Devam etmek istiyor musunuz?</String>
        <String xml:lang="hi-Latn">Agar aap ye attachment khareed te hain, toh aap apka purana ~y~{0} ~s~hat jayega us weapon ka. Proceed karna chahte hain?</String>
    </Entry>

    <!-- ========================= -->
    <!-- Store Pricing -->
    <!-- ========================= -->
    <!-- This is shown in shop menus when you can purchase more of a certain items -->
    <!-- Example: Heavy Armor        2 for $2500 -->
    <!-- {0} = Amount -->
    <!-- {1} = Price -->
    <Entry Id="menu_store_amount_for_price">
        <String xml:lang="en-US">{0} for {1}</String>
        <String xml:lang="it-IT">{0} per {1}</String>
        <String xml:lang="nl-NL">{0} voor {1}</String>
        <String xml:lang="th-TH">{0} สำหรับ {1}</String>
        <String xml:lang="pl-PL">{0} za {1}</String>
        <String xml:lang="fr-FR">{0} pour {1}</String>
        <String xml:lang="tr-TR">{0} için {1}</String>
        <String xml:lang="hi-Latn">{0} for {1}</String>
    </Entry>

    <!-- Displays the unit price in the description -->
    <!-- Example: Price: $1250/piece -->
    <!-- {0} = Price -->
    <!-- {1} = Unit -->
    <Entry Id="menu_store_unit_price">
        <String xml:lang="en-US">Price: {0}/{1}</String>
        <String xml:lang="it-IT">Prezzo: {0}/{1}</String>
        <String xml:lang="nl-NL">Prijs: {0}/{1}</String>
        <String xml:lang="th-TH">ราคา: {0}/{1}</String>
        <String xml:lang="pl-PL">Cena: {0}/{1}</String>
        <String xml:lang="fr-FR">Prix: {0}/{1}</String>
        <String xml:lang="tr-TR">Fiyat: {0}/{1}</String>
        <String xml:lang="hi-Latn">Price: {0}/{1}</String>
    </Entry>

    <!-- Example: You purchased a ~p~Standard Armor ~s~for ~r~$2500. -->
    <!-- {0} = Adjective -->
    <!-- {1} = Name -->
    <!-- {2} = Cash amount -->
    <Entry Id="menu_store_purchased_cash">
        <String xml:lang="en-US">You purchased {0} ~p~{1} ~s~for ~r~{2}.</String>
        <String xml:lang="nl-NL">Je hebt {0} ~p~{1} ~s~gekocht voor ~r~{2}.</String>
        <String xml:lang="fr-FR">Tu as acheté {0} ~p~{1} ~s~pour ~r~{2}.</String>
        <String xml:lang="tr-TR">Bir {0} ~p~{1} ~s~için ~r~{2} ödediniz.</String>
        <String xml:lang="hi-Latn">Aapne khareeda {0} ~p~{1} ~s~for ~r~{2}.</String>
    </Entry>

    <!-- Example: You purchased a ~p~Standard Armor ~s~for ~r~$2000 ~s~in gift card balance and ~r~$500 ~s~in cash. -->
    <!-- {0} = Adjective -->
    <!-- {1} = Name -->
    <!-- {2} = Gift card amount -->
    <!-- {3} = Cash amount -->
    <Entry Id="menu_store_purchased_gift_card">
        <String xml:lang="en-US">You purchased {0} ~p~{1} ~s~for ~b~{2} ~s~in gift card balance and ~r~{3} ~s~in cash.</String>
        <String xml:lang="nl-NL">Je hebt {0} ~p~{1} ~s~gekocht voor ~b~{2} ~s~met cadeaubonnen en ~r~{3} ~s~in cash.</String>
        <String xml:lang="fr-FR">Tu as acheté {0} ~p~{1} ~s~pour ~b~{2} ~s~en solde de carte cadeau et ~r~{3} ~s~en espèces.</String>
        <String xml:lang="tr-TR">{0} ~p~{1}~s~, ~b~{2} ~s~hediye kartı bakiyesi ve ~r~{3} ~s~nakit ile satın aldınız.</String>
        <String xml:lang="hi-Latn">Aapne khareeda {0} ~p~{1} ~s~for ~b~{2} ~s~apne gift card ke balance aur ~r~{3} ~s~cash se.</String>
    </Entry>

    <!-- ========================= -->
    <!-- Menu for Job Supplies-->
    <!-- ========================= -->
    <!-- {0} = Job name -->
    <!-- Example: "Mechanic Supplies" at the Hardware Store -->
    <Entry Id="menu_store_job_supplies">
        <String xml:lang="en-US">{0} Supplies</String>
        <String xml:lang="it-IT">Provviste {0}</String>
        <String xml:lang="nl-NL">{0} spullen</String>
        <String xml:lang="ar-001">{0} لوازم</String>
        <String xml:lang="de-DE">{0} Vorräte</String>
        <String xml:lang="es-ES">Suministros {0}</String>
        <String xml:lang="pt-BR">Suprimentos {0}</String>
        <String xml:lang="pl-PL">Zasoby {0}</String>
        <String xml:lang="th-TH">{0} จำนวน</String>
        <String xml:lang="zh-Hant">{0}補給品</String>
        <String xml:lang="fr-FR">{0} Matériel</String>
        <String xml:lang="tr-TR">{0} Malzemesi</String>
        <String xml:lang="hi-Latn">{0} Supplies</String>
    </Entry>

    <!-- ========================= -->
    <!-- Crimes Menu-->
    <!-- ========================= -->
    <Entry Id="menu_crime_committed_title">
        <String xml:lang="en-US">Crimes</String>
        <String xml:lang="it-IT">Crimini</String>
        <String xml:lang="nl-NL">Misdaden</String>
        <String xml:lang="ar-001">جرائم</String>
        <String xml:lang="de-DE">Verbrechen</String>
        <String xml:lang="es-ES">Delitos</String>
        <String xml:lang="pt-BR">Delitos</String>
        <String xml:lang="pl-PL">Przestępstwa</String>
        <String xml:lang="th-TH">อาชญากรรม</String>
        <String xml:lang="zh-Hant">犯罪</String>
        <String xml:lang="fr-FR">Crimes</String>
        <String xml:lang="tr-TR">Suçlar</String>
        <String xml:lang="hi-Latn">Crimes</String>
    </Entry>

    <Entry Id="menu_crime_committed_subtitle">
        <String xml:lang="en-US">Crimes committed in this session</String>
        <String xml:lang="it-IT">Crimini commessi in questa sessione</String>
        <String xml:lang="nl-NL">Misdaden gepleegd in deze sessie</String>
        <String xml:lang="ar-001">الجرائم المرتكبة في هذه الجلسة</String>
        <String xml:lang="de-DE">Verbrechen, welche in dieser Spielsitzung begangen wurden</String>
        <String xml:lang="es-ES">Delitos cometidos en esta sesión</String>
        <String xml:lang="pt-BR">Delitos cometidos nesta sessão</String>
        <String xml:lang="pl-PL">Przestępstwa popełnione w tej sesji</String>
        <String xml:lang="th-TH">อาชญากรรมที่เกิดขึ้นในเซสชั่นนี้</String>
        <String xml:lang="zh-Hant">在此層級發生的犯罪</String>
        <String xml:lang="fr-FR">Crimes commis au cours de cette session</String>
        <String xml:lang="tr-TR">Bu oturumda işlenmiş suçlar</String>
        <String xml:lang="hi-Latn">Is session me hue crimes.</String>
    </Entry>

    <Entry Id="menu_crime_committed_suggestion">
        <String xml:lang="en-US">Shows you the list of your most recent crimes.</String>
        <String xml:lang="nl-NL">Laat je de lijst zien van jouw meest recente misdaden.</String>
        <String xml:lang="fr-FR">Affiche la liste de tes crimes les plus récents.</String>
        <String xml:lang="tr-TR">En son işlediğiniz suçlarınızın listesini gösterir.</String>
        <String xml:lang="hi-Latn">Aapko aapke recent crimes ki list dikhata hai.</String>
    </Entry>

    <!-- ========================= -->
    <!-- Crews Menu-->
    <!-- ========================= -->
    <Entry Id="menu_crews_title">
        <String xml:lang="en-US">Crews</String>
        <String xml:lang="it-IT">Crews</String>
        <String xml:lang="nl-NL">Crews</String>
        <String xml:lang="ar-001">طاقم</String>
        <String xml:lang="de-DE">Crews</String>
        <String xml:lang="es-ES">Crews</String>
        <String xml:lang="pt-BR">Crews</String>
        <String xml:lang="pl-PL">Ekipy</String>
        <String xml:lang="th-TH">แก็ง</String>
        <String xml:lang="zh-Hant">隊伍</String>
        <String xml:lang="fr-FR">Crews</String>
        <String xml:lang="tr-TR">Ekipler</String>
        <String xml:lang="hi-Latn">Crews</String>
    </Entry>

    <Entry Id="menu_crews_subtitle">
        <String xml:lang="en-US">Crew Menu</String>
        <String xml:lang="it-IT">Menu Crew</String>
        <String xml:lang="nl-NL">Crew Menu</String>
        <String xml:lang="ar-001">قائمة الطاقم</String>
        <String xml:lang="de-DE">Crew-Menü</String>
        <String xml:lang="es-ES">Crew Menu</String>
        <String xml:lang="pt-BR">Crew Menu</String>
        <String xml:lang="pl-PL">Menu Ekip</String>
        <String xml:lang="th-TH">เมนูแก็ง</String>
        <String xml:lang="zh-Hant">隊伍菜單</String>
        <String xml:lang="fr-FR">Menu Crew</String>
        <String xml:lang="tr-TR">Ekip Menü</String>
        <String xml:lang="hi-Latn">Crew Menu</String>
    </Entry>

    <Entry Id="menu_crews_apply_subtitle">
        <String xml:lang="en-US">Select a crew to apply for.</String>
        <String xml:lang="it-IT">Seleziona una crew per cui candicarsi.</String>
        <String xml:lang="nl-NL">Selecteer een crew om je voor aan te melden.</String>
        <String xml:lang="ar-001">.اختر الطاقم الذي ستتقدم إليه</String>
        <String xml:lang="de-DE">Wähle eine Crew, für die du dich bewerben möchtest.</String>
        <String xml:lang="es-ES">Seleccione una crew para postularte.</String>
        <String xml:lang="pt-BR">Selecione uma crew para se candidatar.</String>
        <String xml:lang="pl-PL">Wybierz ekipę do której chcesz aplikować.</String>
        <String xml:lang="th-TH">เลือกแก็งที่จะสมัคร</String>
        <String xml:lang="zh-Hant">選擇一個隊伍申請加入</String>
        <String xml:lang="fr-FR">Sélectionner un crew pour lequel poser sa candidature.</String>
        <String xml:lang="tr-TR">Başvuru yapmak için bir ekip seçin.</String>
        <String xml:lang="hi-Latn">Apply karne ke liye ek crew select karein.</String>
    </Entry>

    <Entry Id="menu_crews_application_subtitle">
        <String xml:lang="en-US">Crew Application</String>
        <String xml:lang="it-IT">Candidature Crew</String>
        <String xml:lang="nl-NL">Crew Sollicitatie</String>
        <String xml:lang="ar-001">طلب دخول الطاقم</String>
        <String xml:lang="de-DE">Crew-Bewerbungen</String>
        <String xml:lang="es-ES">Solucitudes de crew</String>
        <String xml:lang="pt-BR">Solicitação da crew</String>
        <String xml:lang="pl-PL">Aplikacja do Ekipy</String>
        <String xml:lang="th-TH">ใบสมัครแก็ง</String>
        <String xml:lang="zh-Hant">隊伍申請</String>
        <String xml:lang="fr-FR">Candidature Crew</String>
        <String xml:lang="tr-TR">Ekip Başvuru</String>
        <String xml:lang="hi-Latn">Crew Application</String>
    </Entry>

    <Entry Id="menu_crews_members_subtitle">
        <String xml:lang="en-US">Members</String>
        <String xml:lang="it-IT">Membri</String>
        <String xml:lang="nl-NL">Leden</String>
        <String xml:lang="ar-001">أعضاء</String>
        <String xml:lang="de-DE">Mitglieder</String>
        <String xml:lang="es-ES">Miembros</String>
        <String xml:lang="pt-BR">Membros</String>
        <String xml:lang="pl-PL">Członkowie</String>
        <String xml:lang="th-TH">สมาชิก</String>
        <String xml:lang="zh-Hant">成員</String>
        <String xml:lang="fr-FR">Membres</String>
        <String xml:lang="tr-TR">Üyeler</String>
        <String xml:lang="hi-Latn">Members</String>
    </Entry>

    <Entry Id="menu_crews_action_subtitle">
        <String xml:lang="en-US">Select an action</String>
        <String xml:lang="it-IT">Selezionare un'azione</String>
        <String xml:lang="nl-NL">Selecteer een actie</String>
        <String xml:lang="ar-001">حدد إجراءً</String>
        <String xml:lang="de-DE">Wähle eine Aktion.</String>
        <String xml:lang="es-ES">Seleccione una acción</String>
        <String xml:lang="pt-BR">Selecione uma ação</String>
        <String xml:lang="pl-PL">Wybierz akcję</String>
        <String xml:lang="th-TH">เลือกการกระทำ</String>
        <String xml:lang="zh-Hant">選擇一個行動</String>
        <String xml:lang="fr-FR">Sélectionner une action</String>
        <String xml:lang="tr-TR">Bir eylem seçin.</String>
        <String xml:lang="hi-Latn">Select an action</String>
    </Entry>

    <Entry Id="menu_crews_rank_subtitle">
        <String xml:lang="en-US">Rank</String>
        <String xml:lang="it-IT">Grado</String>
        <String xml:lang="nl-NL">Rang</String>
        <String xml:lang="ar-001">رتبة</String>
        <String xml:lang="de-DE">Rang</String>
        <String xml:lang="es-ES">Rango</String>
        <String xml:lang="pt-BR">Escalão</String>
        <String xml:lang="pl-PL">Ranga</String>
        <String xml:lang="th-TH">ระดับ</String>
        <String xml:lang="zh-Hant">層級</String>
        <String xml:lang="fr-FR">Rang</String>
        <String xml:lang="tr-TR">Rütbe</String>
        <String xml:lang="hi-Latn">Rank</String>
    </Entry>

    <!-- ========================= -->
    <!-- Arms Dealer Menu-->
    <!-- ========================= -->
    <Entry Id="menu_armsdealer_title">
        <String xml:lang="en-US">Arms Dealer</String>
        <String xml:lang="it-IT">Trafficante d'Armi</String>
        <String xml:lang="nl-NL">Wapenhandelaar</String>
        <String xml:lang="ar-001">تاجر أسلحة</String>
        <String xml:lang="de-DE">Waffenhändler</String>
        <String xml:lang="es-ES">Vendedor de armas</String>
        <String xml:lang="pt-BR">Vendedor de armas</String>
        <String xml:lang="pl-PL">Handlarz Bronią</String>
        <String xml:lang="th-TH">พ่อค้าอาวุธ</String>
        <String xml:lang="zh-Hant">武裝賣家</String>
        <String xml:lang="fr-FR">Marchand d'armes</String>
        <String xml:lang="tr-TR">Silah Tüccarı</String>
        <String xml:lang="hi-Latn">Hathiyaar Dealer</String>
    </Entry>

    <!-- ========================= -->
    <!-- Dispatch Menu-->
    <!-- ========================= -->
    <Entry Id="menu_dispatch_title">
        <String xml:lang="en-US">Calls</String>
        <String xml:lang="it-IT">Chiamate</String>
        <String xml:lang="nl-NL">Meldingen</String>
        <String xml:lang="ar-001">المكالمات</String>
        <String xml:lang="de-DE">Anrufe</String>
        <String xml:lang="es-ES">Llamadas</String>
        <String xml:lang="pt-BR">Chamadas</String>
        <String xml:lang="pl-PL">Wezwania</String>
        <String xml:lang="th-TH">โทร</String>
        <String xml:lang="zh-Hant">來電</String>
        <String xml:lang="fr-FR">Appels</String>
        <String xml:lang="tr-TR">Aramalar</String>
        <String xml:lang="hi-Latn">Calls</String>
    </Entry>

    <Entry Id="menu_dispatch_subtitle">
        <String xml:lang="en-US">Recent calls</String>
        <String xml:lang="it-IT">Chiamate recenti</String>
        <String xml:lang="nl-NL">Recente meldingen</String>
        <String xml:lang="ar-001">المكالمات الأخيرة</String>
        <String xml:lang="de-DE">Aktuelle Anrufe</String>
        <String xml:lang="pt-BR">Chamadas recentes</String>
        <String xml:lang="es-ES">Llamadas recientes</String>
        <String xml:lang="pl-PL">Ostatnie wezwania</String>
        <String xml:lang="th-TH">โทรล่าสุด</String>
        <String xml:lang="zh-Hant">近期來電</String>
        <String xml:lang="fr-FR">Appels récents</String>
        <String xml:lang="tr-TR">Son aramalar</String>
        <String xml:lang="hi-Latn">Recent ki calls</String>
    </Entry>

    <!-- ========================= -->
    <!-- Drug Menu-->
    <!-- ========================= -->
    <Entry Id="menu_npcoffer_title">
        <String xml:lang="en-US">NPC Offer</String>
        <String xml:lang="it-IT">Offerta NPC</String>
        <String xml:lang="nl-NL">NPC Aanbod</String>
        <String xml:lang="ar-001">عرض الشخصية الافتراضية</String>
        <String xml:lang="de-DE">NPC-Angebote</String>
        <String xml:lang="es-ES">Oferta del NPC</String>
        <String xml:lang="pt-BR">Oferta da NPC</String>
        <String xml:lang="pl-PL">Oferta dla bota</String>
        <String xml:lang="th-TH">ข้อเสนอ NPC</String>
        <String xml:lang="zh-Hant">NPC的提議</String>
        <String xml:lang="fr-FR">Offre PNJ</String>
        <String xml:lang="tr-TR">NPC Teklifi</String>
        <String xml:lang="hi-Latn">NPC Offer</String>
    </Entry>

    <Entry Id="menu_npcoffer_subtitle">
        <String xml:lang="en-US">Make the NPC an offer</String>
        <String xml:lang="it-IT">Fai un offerta all'NPC</String>
        <String xml:lang="nl-NL">Doe een aanbod aan deze NPC</String>
        <String xml:lang="ar-001">اعرض عرض علي الشخصية الافتراضية</String>
        <String xml:lang="de-DE">Erstelle ein NPC-Angebot</String>
        <String xml:lang="es-ES">Haz una oferta al NPC</String>
        <String xml:lang="pt-BR">Fazer uma oferta ao NPC</String>
        <String xml:lang="pl-PL">Stwórz ofertę dla bota</String>
        <String xml:lang="th-TH">ให้ NPC ยื่นข้อเสนอ</String>
        <String xml:lang="zh-Hant">給NPC一個提議</String>
        <String xml:lang="fr-FR">Faire une offre au PNJ</String>
        <String xml:lang="tr-TR">NPC'ye bir teklif yap</String>
        <String xml:lang="hi-Latn">NPC ko ek offer de.</String>
    </Entry>

    <Entry Id="menu_drugsupplier_title">
        <String xml:lang="en-US">Drug Supplier</String>
        <String xml:lang="it-IT">Rifornitore di Droga</String>
        <String xml:lang="nl-NL">Drugs Leverancier</String>
        <String xml:lang="ar-001">مورد المخدرات</String>
        <String xml:lang="de-DE">Drogenlieferant</String>
        <String xml:lang="es-ES">Proveedor de Drogas</String>
        <String xml:lang="pt-BR">Fornecedor de Drogas</String>
        <String xml:lang="pl-PL">Przemytnik Narkotyków</String>
        <String xml:lang="th-TH">ผู้จำหน่ายยาเสพติด</String>
        <String xml:lang="zh-Hant">毒品供應商</String>
        <String xml:lang="fr-FR">Fournisseur de drogues</String>
        <String xml:lang="tr-TR">Uyuşturucu Tedarikcisi</String>
        <String xml:lang="hi-Latn">Drug Supplier</String>
    </Entry>

    <Entry Id="menu_drugdealer_title">
        <String xml:lang="en-US">Drug Dealer</String>
        <String xml:lang="it-IT">Trafficante di Droga</String>
        <String xml:lang="nl-NL">Drug Dealer</String>
        <String xml:lang="de-DE">Drogenhändler</String>
        <String xml:lang="es-ES">Traficante de drogas</String>
        <String xml:lang="pt-BR">Traficante de drogas</String>
        <String xml:lang="pl-PL">Diler Narkotyków</String>
        <String xml:lang="th-TH">พ่อค้ายาเสพติด</String>
        <String xml:lang="zh-Hant">藥頭</String>
        <String xml:lang="fr-FR">Trafiquant de drogue</String>
        <String xml:lang="tr-TR">Uyuşturucu Satıcısı</String>
        <String xml:lang="hi-Latn">Drug Dealer</String>
    </Entry>

    <Entry Id="menu_drugdealer_calls_subtitle">
        <String xml:lang="en-US">Calls</String>
        <String xml:lang="it-IT">Chiamate</String>
        <String xml:lang="nl-NL">Meldingen</String>
        <String xml:lang="de-DE">Anrufe</String>
        <String xml:lang="es-ES">Llamadas</String>
        <String xml:lang="pt-BR">Chamadas</String>
        <String xml:lang="pl-PL">Wezwania</String>
        <String xml:lang="th-TH">เรียก</String>
        <String xml:lang="zh-Hant">來電</String>
        <String xml:lang="fr-FR">Appels</String>
        <String xml:lang="tr-TR">Aramalar</String>
        <String xml:lang="hi-Latn">Calls</String>
    </Entry>

    <Entry Id="menu_drugdealer_recentsales_subtitle">
        <String xml:lang="en-US">Recent sales</String>
        <String xml:lang="it-IT">Ultime vendite</String>
        <String xml:lang="nl-NL">Recente bestellingen</String>
        <String xml:lang="de-DE">Aktuelle Anrufe</String>u
        <String xml:lang="es-ES">Ventas recientes</String>
        <String xml:lang="pt-BR">Vendas recentes</String>
        <String xml:lang="pl-PL">Ostatnie sprzedaże</String>
        <String xml:lang="th-TH">ขายล่าสุด</String>
        <String xml:lang="zh-Hant">近期來電</String>
        <String xml:lang="fr-FR">Ventes récentes</String>
        <String xml:lang="tr-TR">Son satışlar</String>
        <String xml:lang="hi-Latn">Recent ki sales</String>
    </Entry>

    <Entry Id="menu_drugdealer_calls_description">
        <String xml:lang="en-US">View recent calls for a drug dealer.</String>
        <String xml:lang="nl-NL">Bekijk de meeste recente drugdealer oproepen.</String>
        <String xml:lang="fr-FR">Voir les appels récents pour un trafiquant de drogue.</String>
        <String xml:lang="tr-TR">Son zamanlarda uyuşturucu satıcısı için yapılan aramalar.</String>
        <String xml:lang="hi-Latn">Drug dealer ke liye recent ki calls dekhe.</String>
    </Entry>

    <Entry Id="menu_drugdealer_recentsales_description">
        <String xml:lang="en-US">View your sales in the current session.</String>
        <String xml:lang="nl-NL">Overzicht van bestellingen in huidige sessie.</String>
        <String xml:lang="fr-FR">Consulter tes ventes de la session en cours.</String>
        <String xml:lang="tr-TR">Mevcut oturumdaki satışlarınızı görüntüleyin.</String>
        <String xml:lang="hi-Latn">Apne current session ki sales dekhe.</String>
    </Entry>

    <!-- ========================= -->
    <!-- Mechanic Menu -->
    <!-- ========================= -->
    <Entry Id="menu_impound_title">
        <String xml:lang="en-US">Impound</String>
        <String xml:lang="it-IT">Sequestri</String>
        <String xml:lang="nl-NL">Inbeslagname</String>
        <String xml:lang="ar-001">حجز</String>
        <String xml:lang="de-DE">Verwahrung</String>
        <String xml:lang="es-ES">Confiscados</String>
        <String xml:lang="pt-BR">Confiscados</String>
        <String xml:lang="th-TH">ยึด</String>
        <String xml:lang="zh-Hant">扣押</String>
        <String xml:lang="pl-PL">Konfiskata</String>
        <String xml:lang="fr-FR">Fourrière</String>
        <String xml:lang="tr-TR">El koymak</String>
        <String xml:lang="hi-Latn">Impound</String>
    </Entry>

    <Entry Id="menu_impound_subtitle">
        <String xml:lang="en-US">Impounded vehicles</String>
        <String xml:lang="it-IT">Veicoli Sequestrati</String>
        <String xml:lang="nl-NL">Inbeslaggenomen voertuigen</String>
        <String xml:lang="ar-001">المركبات المحتجزة</String>
        <String xml:lang="de-DE">Verwahrte Fahrzeuge</String>
        <String xml:lang="es-ES">Vehículos confiscados</String>
        <String xml:lang="pt-BR">Veículos confiscados</String>
        <String xml:lang="th-TH">รถที่ถูกยึด</String>
        <String xml:lang="zh-Hant">扣押車輛</String>
        <String xml:lang="pl-PL">Skonfiskowane pojazdy</String>
        <String xml:lang="fr-FR">Véhicules mis en fourrière</String>
        <String xml:lang="tr-TR">El konulan araçlar</String>
        <String xml:lang="hi-Latn">Impund ki gayi gadiyan.</String>
    </Entry>

    <Entry Id="menu_mechanic_title">
        <String xml:lang="en-US">Mechanic</String>
        <String xml:lang="it-IT">Meccanico</String>
        <String xml:lang="nl-NL">Monteur</String>
        <String xml:lang="ar-001">ميكانيكي</String>
        <String xml:lang="de-DE">Mechaniker</String>
        <String xml:lang="es-ES">Mecánico</String>
        <String xml:lang="pt-BR">Mecânico</String>
        <String xml:lang="th-TH">ช่าง</String>
        <String xml:lang="zh-Hant">修車工</String>
        <String xml:lang="pl-PL">Mechanik</String>
        <String xml:lang="fr-FR">Mécanicien</String>
        <String xml:lang="tr-TR">Mekanik</String>
        <String xml:lang="hi-Latn">Mechanic</String>
    </Entry>

    <Entry Id="menu_mechanic_shop_pretext">
        <String xml:lang="en-US">SHOP FEE: {0}%</String>
        <String xml:lang="nl-NL">WINKELKOSTEN: {0}%</String>
    </Entry>

    <Entry Id="menu_mechanic_shop_plate">
        <String xml:lang="en-US">Vanity plate</String>
        <String xml:lang="nl-NL">Persoonlijk kenteken</String>
    </Entry>

    <Entry Id="menu_mechanic_shop_more_services">
        <String xml:lang="en-US">More services</String>
        <String xml:lang="nl-NL">Meer diensten</String>
    </Entry>

    <Entry Id="menu_mechanic_shop_no_players">
        <String xml:lang="en-US">There are no mechanic ~b~players~s~ in this shop. You can't customize your vehicle.</String>
        <String xml:lang="nl-NL">Er zijn geen aanwezige ~b~monteurs~s~ in deze werkplaats. Je kunt je voertuig niet aanpassen.</String>
    </Entry>

    <Entry Id="menu_mechanic_shop_players">
        <String xml:lang="en-US">There are ~y~{0}~s~ mechanic ~b~players~s~ in this shop. Select this option to view their services.</String>
        <String xml:lang="nl-NL">Er zijn ~y~{0}~s~ ~b~monteurs~s~ in deze werkplaats. Selecteer deze optie om hun diensten te bekijken.</String>
    </Entry>

    <Entry Id="menu_mechanic_services_subtitle">
        <String xml:lang="en-US">Services</String>
        <String xml:lang="it-IT">Servizi</String>
        <String xml:lang="nl-NL">Diensten</String>
        <String xml:lang="de-DE">Services</String>
        <String xml:lang="es-ES">Servicios</String>
        <String xml:lang="pt-BR">Serviços</String>
        <String xml:lang="th-TH">บริการ</String>
        <String xml:lang="vi-VN">Dịch vụ</String>
        <String xml:lang="id-ID">Layanan</String>
        <String xml:lang="zh-Hant">服務</String>
        <String xml:lang="pl-PL">Usługi</String>
        <String xml:lang="fr-FR">Services</String>
        <String xml:lang="tr-TR">Hizmetler</String>
        <String xml:lang="hi-Latn">Services</String>
    </Entry>

    <Entry Id="menu_mechanic_services_description">
        <String xml:lang="en-US">Manage your services.</String>
        <String xml:lang="nl-NL">Beheer je diensten.</String>
        <String xml:lang="fr-FR">Gérer tes services.</String>
        <String xml:lang="tr-TR">Hizmetlerinizi yönetin.</String>
        <String xml:lang="hi-Latn">Apni services manage kare.</String>
    </Entry>

    <Entry Id="menu_mechanic_services_request_subtitle">
        <String xml:lang="en-US">Request a service</String>
        <String xml:lang="it-IT">Richiedi un servizio</String>
        <String xml:lang="nl-NL">Vraag om diensten</String>
        <String xml:lang="es-ES">Solicitar un servicio</String>
        <String xml:lang="pt-BR">Solicitar um serviço</String>
        <String xml:lang="th-TH">เรียกยานพาหนะ</String>
        <String xml:lang="vi-VN">Yêu cầu một dịch vụ</String>
        <String xml:lang="id-ID">Meminta layanan</String>
        <String xml:lang="zh-Hant">請求一個服務</String>
        <String xml:lang="pl-PL">Poproś o usługi</String>
        <String xml:lang="fr-FR">Demander un service</String>
        <String xml:lang="tr-TR">Bir hizmet talep et</String>
        <String xml:lang="hi-Latn">Service request kare.</String>
    </Entry>

    <Entry Id="menu_mechanic_calls_subtitle">
        <String xml:lang="en-US">Calls</String>
        <String xml:lang="it-IT">Chiamate</String>
        <String xml:lang="nl-NL">Meldingen</String>
        <String xml:lang="de-DE">Anrufe</String>
        <String xml:lang="es-ES">Llamada</String>
        <String xml:lang="pt-BR">Chamadas</String>
        <String xml:lang="th-TH">เรียก</String>
        <String xml:lang="vi-VN">Cuộc gọi</String>
        <String xml:lang="id-ID">Panggilan</String>
        <String xml:lang="zh-Hant">來電</String>
        <String xml:lang="pl-PL">Wezwania</String>
        <String xml:lang="fr-FR">Appels</String>
        <String xml:lang="tr-TR">Aramalar</String>
        <String xml:lang="hi-Latn">Calls</String>
    </Entry>

    <Entry Id="menu_mechanic_calls_description">
        <String xml:lang="en-US">View recent calls for a mechanic.</String>
        <String xml:lang="nl-NL">Bekijk de meeste recente monteur oproepen.</String>
        <String xml:lang="fr-FR">Voir les appels récents pour un mécanicien.</String>
        <String xml:lang="tr-TR">Son zamanlarda mekanik için yapılan aramalar.</String>
        <String xml:lang="hi-Latn">Mechanic ke liye recent ki calls dekhe.</String>
    </Entry>

    <Entry Id="menu_mechanic_recentsales_subtitle">
        <String xml:lang="en-US">Recent sales</String>
        <String xml:lang="it-IT">Ultime vendite</String>
        <String xml:lang="nl-NL">Recente bestellingen</String>
        <String xml:lang="de-DE">Aktuelle Anrufe</String>
        <String xml:lang="es-ES">Ventas recientes</String>
        <String xml:lang="pt-BR">Vendas recentes</String>
        <String xml:lang="th-TH">ขายล่าสุด</String>
        <String xml:lang="vi-VN">Hàng bán gần đây</String>
        <String xml:lang="id-ID">Penjualan terakhir</String>
        <String xml:lang="zh-Hant">近期銷售</String>
        <String xml:lang="pl-PL">Ostatnie sprzedaże</String>
        <String xml:lang="fr-FR">Ventes récentes</String>
        <String xml:lang="tr-TR">Son satışlar</String>
        <String xml:lang="hi-Latn">Recent ki sales</String>
    </Entry>

    <Entry Id="menu_mechanic_recentsales_description">
        <String xml:lang="en-US">View your sales in the current session.</String>
        <String xml:lang="nl-NL">Overzicht van bestellingen in huidige sessie.</String>
        <String xml:lang="fr-FR">Consulter tes ventes de la session en cours.</String>
        <String xml:lang="tr-TR">Mevcut oturumdaki satışlarınızı görüntüleyin.</String>
        <String xml:lang="hi-Latn">Apne current session ki sales dekhe.</String>
    </Entry>

    <Entry Id="menu_mechanic_available_subtitle">
        <String xml:lang="en-US">Available Mechanic</String>
        <String xml:lang="it-IT">Meccanici Disponibili</String>
        <String xml:lang="nl-NL">Beschikbare monteurs</String>
        <String xml:lang="ar-001">ميكانيكي متاح</String>
        <String xml:lang="de-DE">Verfügbare Mechaniker</String>
        <String xml:lang="es-ES">Mecánico disponible</String>
        <String xml:lang="pt-BR">Mecânico disponível</String>
        <String xml:lang="th-TH">มีช่าง</String>
        <String xml:lang="vi-VN">Thợ cơ khi đang có</String>
        <String xml:lang="id-ID">Mekanik yang tersedia</String>
        <String xml:lang="zh-Hant">有空的修車工</String>
        <String xml:lang="pl-PL">Dostępny Mechanik</String>
        <String xml:lang="fr-FR">Mécanicien disponible</String>
        <String xml:lang="tr-TR">Mevcut Mekanik</String>
        <String xml:lang="hi-Latn">Available Mechanic</String>
    </Entry>

    <Entry Id="menu_mechanic_mods_subtitle">
        <String xml:lang="en-US">Mods</String>
        <String xml:lang="it-IT">Modifiche</String>
        <String xml:lang="nl-NL">Aanpassingen</String>
        <String xml:lang="ar-001">تعديل</String>
        <String xml:lang="de-DE">Modifikationen</String>
        <String xml:lang="es-ES">Modificaciones</String>
        <String xml:lang="pt-BR">Modificações</String>
        <String xml:lang="th-TH">แต่ง</String>
        <String xml:lang="vi-VN">Độ xe</String>
        <String xml:lang="id-ID">modifikasi</String>
        <String xml:lang="zh-Hant">車輛配件/升級</String>
        <String xml:lang="pl-PL">Modyfikacje</String>
        <String xml:lang="fr-FR">Modifications</String>
        <String xml:lang="tr-TR">Modifikasyon</String>
        <String xml:lang="hi-Latn">Mods</String>
    </Entry>

    <Entry Id="menu_mechanic_respray_subtitle">
        <String xml:lang="en-US">Respray</String>
        <String xml:lang="it-IT">Riverniciatura</String>
        <String xml:lang="nl-NL">Overspuiten</String>
        <String xml:lang="ar-001">إعادة رش</String>
        <String xml:lang="de-DE">Umlackieren</String>
        <String xml:lang="es-ES">Repintado</String>
        <String xml:lang="pt-BR">Repintando</String>
        <String xml:lang="th-TH">เปลี่ยนสี</String>
        <String xml:lang="vi-VN">Sơn xe</String>
        <String xml:lang="id-ID">Ganti warna</String>
        <String xml:lang="zh-Hant">噴漆/車輛顏色</String>
        <String xml:lang="pl-PL">Przemaluj</String>
        <String xml:lang="fr-FR">Repeindre</String>
        <String xml:lang="tr-TR">Boyama</String>
        <String xml:lang="hi-Latn">Respray</String>
    </Entry>

    <Entry Id="menu_mechanic_primarycolor_subtitle">
        <String xml:lang="en-US">Primary Color</String>
        <String xml:lang="it-IT">Colore Primario</String>
        <String xml:lang="nl-NL">Primaire kleur</String>
        <String xml:lang="ar-001">لون أصلي</String>
        <String xml:lang="de-DE">Primärfarbe</String>
        <String xml:lang="es-ES">Color Principal</String>
        <String xml:lang="pt-BR">Cor Principal</String>
        <String xml:lang="th-TH">สีหลัก</String>
        <String xml:lang="vi-VN">Màu chính</String>
        <String xml:lang="id-ID">Warna utama</String>
        <String xml:lang="zh-Hant">主要車輛顏色</String>
        <String xml:lang="pl-PL">Kolor Podstawowy</String>
        <String xml:lang="fr-FR">Couleur primaire</String>
        <String xml:lang="tr-TR">Ana Renk</String>
        <String xml:lang="hi-Latn">Primary Color</String>
    </Entry>

    <Entry Id="menu_mechanic_pearlescentcolor_subtitle">
        <String xml:lang="en-US">Pearlescent Color</String>
        <String xml:lang="nl-NL">Parelmoer kleuren</String>
    </Entry>

    <Entry Id="menu_mechanic_secondarycolor_subtitle">
        <String xml:lang="en-US">Secondary Color</String>
        <String xml:lang="it-IT">Colore Secondario</String>
        <String xml:lang="nl-NL">Secundaire kleur</String>
        <String xml:lang="ar-001">اللون الثانوي</String>
        <String xml:lang="de-DE">Sekundärfarbe</String>
        <String xml:lang="es-ES">Color Secundario</String>
        <String xml:lang="pt-BR">Cor Secundária</String>
        <String xml:lang="th-TH">สีรอง</String>
        <String xml:lang="vi-VN">Màu phụ</String>
        <String xml:lang="id-ID">Warna sekunder</String>
        <String xml:lang="zh-Hant">次要車輛顏色</String>
        <String xml:lang="pl-PL">Kolor Dodatkowy</String>
        <String xml:lang="fr-FR">Couleur secondaire</String>
        <String xml:lang="tr-TR">İkinci Renk</String>
        <String xml:lang="hi-Latn">Secondary Color</String>
    </Entry>

    <Entry Id="menu_mechanic_trimcolor_subtitle">
        <String xml:lang="en-US">Trim Color</String>
        <String xml:lang="it-IT">Colore Finiture</String>
        <String xml:lang="nl-NL">Bekleding kleur</String>
        <String xml:lang="ar-001">اللون الداخلي</String>
        <String xml:lang="de-DE">Ausstattungsfarbe</String>
        <String xml:lang="es-ES">Color de los acabados</String>
        <String xml:lang="pt-BR">Cor dos acabamentos</String>
        <String xml:lang="th-TH">สีล้อ</String>
        <String xml:lang="vi-VN">Thứ tự màu</String>
        <String xml:lang="id-ID">Warna Trim</String>
        <String xml:lang="zh-Hant">內飾顏色</String>
        <String xml:lang="pl-PL">Kolor Wykończenia</String>
        <String xml:lang="fr-FR">Couleur de la garniture</String>
        <String xml:lang="tr-TR">Döşeme Rengi</String>
        <String xml:lang="hi-Latn">Trim Color</String>
    </Entry>

    <Entry Id="menu_mechanic_dashboardcolor_subtitle">
        <String xml:lang="en-US">Dashboard Color</String>
        <String xml:lang="it-IT">Colore Cruscotto</String>
        <String xml:lang="nl-NL">Dashboard kleur</String>
        <String xml:lang="ar-001">لون الداخلية</String>
        <String xml:lang="de-DE">Farbe des Armaturenbretts</String>
        <String xml:lang="es-ES">Color del salpicadero</String>
        <String xml:lang="pt-BR">Cor do painel</String>
        <String xml:lang="th-TH">สีภายใน</String>
        <String xml:lang="vi-VN">Màu biển số</String>
        <String xml:lang="id-ID">Warna Dasbor</String>
        <String xml:lang="zh-Hant">儀錶板顏色</String>
        <String xml:lang="pl-PL">Kolor Podstawowy</String>
        <String xml:lang="fr-FR">Couleur du tableau de bord</String>
        <String xml:lang="tr-TR">Gösterge paneli Rengi</String>
        <String xml:lang="hi-Latn">Dashboard Color</String>
    </Entry>

    <Entry Id="menu_mechanic_liveries_subtitle">
        <String xml:lang="en-US">Liveries Color</String>
        <String xml:lang="it-IT">Colore Livrea</String>
        <String xml:lang="nl-NL">Livery kleur</String>
        <String xml:lang="ar-001">سكنات للمركبة</String>
        <String xml:lang="de-DE">Folierungsfarbe</String>
        <String xml:lang="es-ES">Color de la Pegatina</String>
        <String xml:lang="pt-BR">Cor do adesivo</String>
        <String xml:lang="th-TH">ลวดลาย</String>
        <String xml:lang="vi-VN">Màu Liveries</String>
        <String xml:lang="id-ID">Warna Stiker</String>
        <String xml:lang="zh-Hant">車輛塗裝</String>
        <String xml:lang="pl-PL">Kolor Nalepek</String>
        <String xml:lang="fr-FR">Couleur des livrées</String>
        <String xml:lang="tr-TR">Çıkartma Rengi</String>
        <String xml:lang="hi-Latn">Liveries</String>
    </Entry>
    <!-- ========================= -->
    <!-- Hospital Menu -->
    <!-- ========================= -->
    <Entry Id="menu_hospital_title">
        <String xml:lang="en-US">Hospital</String>
        <String xml:lang="it-IT">Ospedale</String>
        <String xml:lang="nl-NL">Ziekenhuis</String>
        <String xml:lang="ar-001">مستشفى</String>
        <String xml:lang="de-DE">Krankenhaus</String>
        <String xml:lang="es-ES">Hospital</String>
        <String xml:lang="pt-BR">Hospital</String>
        <String xml:lang="th-TH">โรงพยาบาล</String>
        <String xml:lang="vi-VN">Bệnh viện</String>
        <String xml:lang="id-ID">Rumah Sakit</String>
        <String xml:lang="zh-Hant">醫院</String>
        <String xml:lang="pl-PL">Szpital</String>
        <String xml:lang="fr-FR">Hôpital</String>
        <String xml:lang="tr-TR">Hastane</String>
        <String xml:lang="hi-Latn">Hospital</String>
    </Entry>

    <Entry Id="menu_hospital_clothing_subtitle">
        <String xml:lang="en-US">Clothing</String>
        <String xml:lang="it-IT">Abbigliamento</String>
        <String xml:lang="nl-NL">Kleding</String>
        <String xml:lang="ar-001">ملابس</String>
        <String xml:lang="de-DE">Kleidung</String>
        <String xml:lang="es-ES">Ropa</String>
        <String xml:lang="pt-BR">Vestuário</String>
        <String xml:lang="th-TH">ชุด</String>
        <String xml:lang="vi-VN">Trang phục</String>
        <String xml:lang="id-ID">Pakaian</String>
        <String xml:lang="zh-Hant">服飾</String>
        <String xml:lang="pl-PL">Ubrania</String>
        <String xml:lang="fr-FR">Vêtements</String>
        <String xml:lang="tr-TR">Kıyafet</String>
        <String xml:lang="hi-Latn">Clothing</String>
    </Entry>

    <!-- ========================= -->
    <!-- Arrest Menu -->
    <!-- ========================= -->
    <Entry Id="menu_arrest_title">
        <String xml:lang="en-US">Arrest Menu</String>
        <String xml:lang="it-IT">Menu Arresto</String>
        <String xml:lang="nl-NL">Arrestatie Menu</String>
        <String xml:lang="ar-001">قائمة الاعتقال</String>
        <String xml:lang="de-DE">Gefangenenmenü</String>
        <String xml:lang="es-ES">Menú de arrestos</String>
        <String xml:lang="pt-BR">Menu de detenções</String>
        <String xml:lang="th-TH">เมนูจับกลุม</String>
        <String xml:lang="vi-VN">Menu bắt giữ</String>
        <String xml:lang="id-ID">Menu penangkapan</String>
        <String xml:lang="zh-Hant">逮捕菜單</String>
        <String xml:lang="pl-PL">Menu Aresztu</String>
        <String xml:lang="fr-FR">Menu Arrestation</String>
        <String xml:lang="tr-TR">Tutuklama Menüsü</String>
        <String xml:lang="hi-Latn">Arrest Menu</String>
    </Entry>

    <Entry Id="menu_arrest_subtitle">
        <String xml:lang="en-US">Interact with the arrested player</String>
        <String xml:lang="it-IT">Interagisci con il giocatore arrestato</String>
        <String xml:lang="nl-NL">Praat met de gearresteerde speler</String>
        <String xml:lang="ar-001">التفاعل مع اللاعب المعتقل</String>
        <String xml:lang="de-DE">Interagiere mit einem verhafteten Spieler</String>
        <String xml:lang="es-ES">Interactuar con el jugador detenido</String>
        <String xml:lang="pt-BR">Interação com o jogador detido</String>
        <String xml:lang="th-TH">โต้ตอบกับผู้เล่นที่ถูกจับกุม</String>
        <String xml:lang="vi-VN">Tương tác với người bị bắt</String>
        <String xml:lang="id-ID">Berinteraksi dengan pemain yang tertangkap</String>
        <String xml:lang="zh-Hant">與被逮捕的玩家互動</String>
        <String xml:lang="pl-PL">Interaguj z aresztowanym graczem</String>
        <String xml:lang="fr-FR">Interagir avec le joueur arrêté</String>
        <String xml:lang="tr-TR">Tutuklanan oyuncuyla etkileşimde bulun</String>
        <String xml:lang="hi-Latn">Arrested player ke saath interact kare.</String>
    </Entry>

    <Entry Id="menu_search_results_title">
        <String xml:lang="en-US">Search Results</String>
        <String xml:lang="it-IT">Risultato Perquisizione</String>
        <String xml:lang="nl-NL">Zoekresultaten</String>
        <String xml:lang="ar-001">نتائج البحث</String>
        <String xml:lang="de-DE">Durchsuchungsergebnisse</String>
        <String xml:lang="es-ES">Resultados de la búsqueda</String>
        <String xml:lang="pt-Br">Resultados da pesquisa</String>
        <String xml:lang="th-TH">ผลลับการค้นหา</String>
        <String xml:lang="vi-VN">Kết quả kiểm tra</String>
        <String xml:lang="id-ID">Hasil penggeledahan</String>
        <String xml:lang="zh-Hant">搜身成果</String>
        <String xml:lang="pl-PL">Wyniki Wyszukiwania</String>
        <String xml:lang="fr-FR">Résultats de la fouille</String>
        <String xml:lang="tr-TR">Arama Sonuçları</String>
        <String xml:lang="hi-Latn">Talashi ka result</String>
    </Entry>

    <Entry Id="menu_bribe_title">
        <String xml:lang="en-US">Bribe</String>
        <String xml:lang="it-IT">Corrompi</String>
        <String xml:lang="nl-NL">Omkopen</String>
        <String xml:lang="ar-001">رشوة</String>
        <String xml:lang="de-DE">Bestechung</String>
        <String xml:lang="es-ES">Soborno</String>
        <String xml:lang="pt-BR">Suborno</String>
        <String xml:lang="th-TH">สินบน</String>
        <String xml:lang="vi-VN">Hối lộ</String>
        <String xml:lang="id-ID">Suap</String>
        <String xml:lang="zh-Hant">賄賂</String>
        <String xml:lang="pl-PL">Przekup</String>
        <String xml:lang="fr-FR">Pot-de-vin</String>
        <String xml:lang="tr-TR">Rüşvet</String>
        <String xml:lang="hi-Latn">Bribe</String>
    </Entry>

    <!-- ========================= -->
    <!-- Police Front Desk Menu -->
    <!-- ========================= -->
    <Entry Id="menu_policefd_station_title">
        <String xml:lang="en-US">Police Station</String>
        <String xml:lang="it-IT">Stazione di Polizia</String>
        <String xml:lang="nl-NL">Politiebureau</String>
        <String xml:lang="ar-001">قسم الشرطة</String>
        <String xml:lang="de-DE">Polizeistation</String>
        <String xml:lang="es-ES">Comisaría de policía</String>
        <String xml:lang="pt-BR">Delegacia de polícia</String>
        <String xml:lang="th-TH">สถานีตำรวจ</String>
        <String xml:lang="vi-VN">Trụ sở cảnh sát</String>
        <String xml:lang="id-ID">Kantor kepolisian</String>
        <String xml:lang="zh-Hant">警察局</String>
        <String xml:lang="pl-PL">Komisariat Policji</String>
        <String xml:lang="fr-FR">Poste de police</String>
        <String xml:lang="tr-TR">Polis İstasyonu</String>
        <String xml:lang="hi-Latn">Police Station</String>
    </Entry>

    <Entry Id="menu_policefd_station_arrest_subtitle">
        <String xml:lang="en-US">Arrest Warrants</String>
        <String xml:lang="it-IT">Mandati d'Arresto</String>
        <String xml:lang="nl-NL">Gesignaleerde verdachten</String>
        <String xml:lang="ar-001">اعتقال المتهمين</String>
        <String xml:lang="de-DE">Haftbefehle</String>
        <String xml:lang="es-ES">Órdenes de detención</String>
        <String xml:lang="pt-BR">Mandados de prisão</String>
        <String xml:lang="th-TH">หมายจับ</String>
        <String xml:lang="vi-VN">Lệnh bắt giữ</String>
        <String xml:lang="id-ID">Daftar Burnonan</String>
        <String xml:lang="zh-Hant">逮捕遭通緝玩家</String>
        <String xml:lang="pl-PL">Nakaz Aresztowania</String>
        <String xml:lang="fr-FR">Mandats d'arrêt</String>
        <String xml:lang="tr-TR">Tutuklama Emri</String>
        <String xml:lang="hi-Latn">Arrest Warrants</String>
    </Entry>

    <Entry Id="menu_policefd_station_mw_subtitle">
        <String xml:lang="en-US">Most Wanted Players</String>
        <String xml:lang="it-IT">I Giocatori Più Ricercati</String>
        <String xml:lang="nl-NL">Meest gezochte verdachten</String>
        <String xml:lang="ar-001">اللاعب الأكثر طلبا</String>
        <String xml:lang="de-DE">Meistgesuchte Spieler</String>
        <String xml:lang="es-ES">Jugadores más buscados</String>
        <String xml:lang="pt-BR">Jogadores mais procurados</String>
        <String xml:lang="th-TH">ผู้เล่นที่ต้องการตัวมากที่สุด</String>
        <String xml:lang="vi-VN">Người bị truy nã cao nhất</String>
        <String xml:lang="id-ID">Buronan paling dicari</String>
        <String xml:lang="zh-Hant">懸賞最高的玩家</String>
        <String xml:lang="pl-PL">Najbardziej Poszukiwani Gracze</String>
        <String xml:lang="fr-FR">Joueurs les plus recherchés</String>
        <String xml:lang="tr-TR">En çok aranan oyuncular</String>
        <String xml:lang="hi-Latn">Most Wanted Players</String>
    </Entry>

    <Entry Id="menu_policefd_station_bounties_subtitle">
        <String xml:lang="en-US">Bounties</String>
        <String xml:lang="it-IT">Taglie</String>
        <String xml:lang="nl-NL">Beloningen</String>
        <String xml:lang="ar-001">مكفأت</String>
        <String xml:lang="de-DE">Kopfgelder</String>
        <String xml:lang="es-ES">Recompensas</String>
        <String xml:lang="pt-BR">Recompensas</String>
        <String xml:lang="th-TH">ค่าหัว</String>
        <String xml:lang="vi-VN">Tiền thưởng</String>
        <String xml:lang="id-ID">hadiah</String>
        <String xml:lang="zh-Hant">懸賞</String>
        <String xml:lang="pl-PL">Nagrody</String>
        <String xml:lang="fr-FR">Primes</String>
        <String xml:lang="tr-TR">Ödüller</String>
        <String xml:lang="hi-Latn">Bounties</String>
    </Entry>

    <Entry Id="menu_policefd_station_clothing_subtitle">
        <String xml:lang="en-US">Clothing</String>
        <String xml:lang="it-IT">Abbigliamento</String>
        <String xml:lang="nl-NL">Kleding</String>
        <String xml:lang="ar-001">ملابس</String>
        <String xml:lang="de-DE">Kleidung</String>
        <String xml:lang="es-ES">Ropa</String>
        <String xml:lang="pt-BR">Vestuário</String>
        <String xml:lang="th-TH">ชุด</String>
        <String xml:lang="vi-VN">Trang phục</String>
        <String xml:lang="id-ID">Pakaian</String>
        <String xml:lang="zh-Hant">服飾</String>
        <String xml:lang="pl-PL">Ubrania</String>
        <String xml:lang="fr-FR">Vêtements</String>
        <String xml:lang="tr-TR">Kıyafetler</String>
        <String xml:lang="hi-Latn">Clothing</String>
    </Entry>

    <!-- ========================= -->
    <!-- Sell To Player Menu -->
    <!-- ========================= -->
    <Entry Id="menu_stp_buy_title">
        <String xml:lang="en-US">Buy</String>
        <String xml:lang="it-IT">Compra</String>
        <String xml:lang="nl-NL">Kopen</String>
        <String xml:lang="ar-001">شراء</String>
        <String xml:lang="de-DE">Kaufen</String>
        <String xml:lang="es-ES">Comprar</String>
        <String xml:lang="pt-BR">Comprar</String>
        <String xml:lang="th-TH">ซื้อ</String>
        <String xml:lang="vi-VN">Mua</String>
        <String xml:lang="id-ID">Membeli</String>
        <String xml:lang="zh-Hant">買</String>
        <String xml:lang="pl-PL">Kup</String>
        <String xml:lang="fr-FR">Acheter</String>
        <String xml:lang="tr-TR">Satın al</String>
        <String xml:lang="hi-Latn">Buy</String>
    </Entry>

    <Entry Id="menu_stp_select_dest_subtitle">
        <String xml:lang="en-US">Select destination</String>
        <String xml:lang="it-IT">Seleziona la destinazione</String>
        <String xml:lang="nl-NL">Selecteer bestemming</String>
        <String xml:lang="ar-001">حدد وجهتك</String>
        <String xml:lang="de-DE">Wähle ein Ziel</String>
        <String xml:lang="es-ES">Seleccionar destino</String>
        <String xml:lang="pt-BR">Selecione o destino</String>
        <String xml:lang="th-TH">เลือกจุดหมายปลายทาง</String>
        <String xml:lang="vi-VN">Lựa nơi đến</String>
        <String xml:lang="id-ID">Pilih tujuan anda</String>
        <String xml:lang="zh-Hant">選擇一個地點</String>
        <String xml:lang="pl-PL">Wybierz destynację</String>
        <String xml:lang="fr-FR">Sélectionner la destination</String>
        <String xml:lang="tr-TR">Varış yerini seç</String>
        <String xml:lang="hi-Latn">Select destination</String>
    </Entry>

    <Entry Id="menu_stp_stock_text">
        <String xml:lang="en-US">~b~Stock</String>
        <String xml:lang="nl-NL">~b~Voorraad</String>
        <String xml:lang="fr-FR">~b~Stock</String>
    </Entry>

    <Entry Id="menu_stp_stock_description">
        <String xml:lang="en-US">Put items here if you want to ~g~sell them ~s~later.</String>
        <String xml:lang="nl-NL">Sla hier je voorwerpen op als je ze later ~g~wilt verkopen~s~.</String>
        <String xml:lang="fr-FR">Tu peux mettre des objets ici si tu veux les ~g~vendre ~s~plus tard.</String>
    </Entry>

    <Entry Id="menu_stp_inventory_text">
        <String xml:lang="en-US">Inventory</String>
        <String xml:lang="nl-NL">Inventaris</String>
        <String xml:lang="fr-FR">Inventaire</String>
    </Entry>

    <Entry Id="menu_stp_inventory_description">
        <String xml:lang="en-US">Put items here if you want to ~r~use them~s~.</String>
        <String xml:lang="nl-NL">Zet hier je voorwerpen neer als je ze ~r~wilt gebruiken~s~.</String>
        <String xml:lang="fr-FR">Tu peux mettre des objets ici si tu veux les ~r~utiliser~s~.</String>
    </Entry>

    <Entry Id="btn_seller_buy">
        <String xml:lang="en-US">Buy</String>
        <String xml:lang="nl-NL">Koop</String>
        <String xml:lang="fr-FR">Acheter</String>
    </Entry>

    <Entry Id="btn_seller_cancel">
        <String xml:lang="en-US">Cancel</String>
        <String xml:lang="nl-NL">Annuleer</String>
        <String xml:lang="fr-FR">Annuler</String>
    </Entry>

    <Entry Id="btn_stp_offer">
        <String xml:lang="en-US">Offer</String>
        <String xml:lang="nl-NL">Aanbieden</String>
        <String xml:lang="fr-FR">Offre</String>
    </Entry>

    <!-- Example: Offer (hold) -->
    <!-- {0} = Label -->
    <Entry Id="btn_stp_label_hold">
        <String xml:lang="en-US">{0} (hold)</String>
        <String xml:lang="nl-NL">{0} (vasthouden)</String>
        <String xml:lang="fr-FR">{0} (maintenir)</String>
    </Entry>

    <Entry Id="stp_offered">
        <String xml:lang="en-US">You've offered your ~y~services ~s~to {0}~s~.</String>
        <String xml:lang="nl-NL">Je hebt je ~y~diensten ~s~aangeboden aan {0}~s~.</String>
        <String xml:lang="fr-FR">Tu as offert tes ~y~services ~s~à {0}~s~.</String>
    </Entry>

    <!-- {0} = Button -->
    <Entry Id="stp_press">
        <String xml:lang="en-US">Press {0}</String>
        <String xml:lang="nl-NL">Druk {0}</String>
        <String xml:lang="fr-FR">Presse {0}</String>
    </Entry>

    <Entry Id="stp_hold">
        <String xml:lang="en-US">Hold {0}</String>
        <String xml:lang="nl-NL">Houdt {0} vast</String>
        <String xml:lang="fr-FR">Maintenir {0}</String>
    </Entry>

    <!-- {0} = Job name -->
    <!-- {1} = Player -->
    <!-- {2} = Input instructions -->
    <Entry Id="stp_got_offer">
        <String xml:lang="en-US">{0} {1} ~s~has offered you ~y~their services~s~. {2} to view their menu.</String>
        <String xml:lang="nl-NL">{0} {1} ~s~heeft je ~y~zijn/haar diensten~s~ aangeboden. {2} om het menu te bekijken.</String>
        <String xml:lang="fr-FR">{0} {1} ~s~a proposé ~y~ses services~s~. {2} pour consulter son menu.</String>
    </Entry>

    <!-- {0} = Player -->
    <!-- {1} = Amount -->
    <!-- {2} = Item unit -->
    <!-- {3} = Item name -->
    <!-- {4} = Price -->
    <Entry Id="stp_sold">
        <String xml:lang="en-US">You sold {0} ~y~{1}{2} {3}~s~ for ~g~{4}~s~.</String>
        <String xml:lang="nl-NL">Je hebt {0} ~y~{1}{2} {3}~s~ verkocht voor ~g~{4}~s~.</String>
        <String xml:lang="fr-FR">Tu as vendu {0} ~y~{1}{2} {3}~s~ pour ~g~{4}~s~.</String>
    </Entry>

    <!-- Example: Metallic Black Respray -->
    <!-- {0} = Color name -->
    <Entry Id="stp_sold_service_respray">
        <String xml:lang="en-US">{0} Respray</String>
        <String xml:lang="nl-NL">{0} Verf</String>
        <String xml:lang="fr-FR">{0} Repeindre</String>
    </Entry>

    <!-- {0} = Livery index -->
    <Entry Id="stp_sold_service_livery">
        <String xml:lang="en-US">Livery #{0} Respray</String>
        <String xml:lang="nl-NL">Livery #{0} Verf</String>
        <String xml:lang="fr-FR">Livrée #{0} Repeindre</String>
    </Entry>

    <!-- {0} = Player -->
    <!-- {1} = Service name -->
    <!-- {2} = Price -->
    <Entry Id="stp_sold_service">
        <String xml:lang="en-US">You sold {0} a ~y~{1}~s~ for ~g~{2}~s~.</String>
        <String xml:lang="nl-NL">Je hebt {0} een ~y~{1}~s~ verkocht voor ~g~{2}~s~.</String>
        <String xml:lang="fr-FR">Tu as vendu {0} un ~y~{1}~s~ pour ~g~{2}~s~.</String>
    </Entry>

    <!-- {0} = Fee -->
    <!-- {1} = Profit -->
    <Entry Id="stp_sold_service_fee">
        <String xml:lang="en-US">Shop fee: ~r~{0}~s~~n~Total earned: ~g~{1}</String>
        <String xml:lang="nl-NL">Winkeltoeslag: ~r~{0}~s~~n~Totaal verdient: ~g~{1}</String>
        <String xml:lang="fr-FR">Frais de vente : ~r~{0}~s~~n~Total gagné : ~g~{1}</String>
    </Entry>

    <!-- {0} = Player -->
    <Entry Id="stp_seller_too_far">
        <String xml:lang="en-US">{0} is ~r~too far ~s~from you.</String>
        <String xml:lang="nl-NL">{0} is ~r~te ver weg ~s~van jou.</String>
        <String xml:lang="fr-FR">{0} est ~r~trop loin ~s~de toi.</String>
    </Entry>

    <!-- {0} = Player -->
    <Entry Id="menu_stp_seller_subtitle">
        <String xml:lang="en-US">Buying from {0}</String>
        <String xml:lang="nl-NL">Aan het kopen van {0}</String>
        <String xml:lang="fr-FR">Acheter à partir de {0}</String>
    </Entry>

    <Entry Id="stp_service_fix_na">
        <String xml:lang="en-US">UNDAMAGED</String>
        <String xml:lang="nl-NL">NIET BESCHADIGD</String>
        <String xml:lang="fr-FR">NON ENDOMMAGÉ</String>
    </Entry>

    <Entry Id="stp_service_wash_na">
        <String xml:lang="en-US">CLEAN</String>
        <String xml:lang="nl-NL">SCHOON</String>
        <String xml:lang="fr-FR">PROPRE</String>
    </Entry>

    <Entry Id="stp_service_error_no_tools">
        <String xml:lang="en-US">~y~This mechanic doesn't have the necessary tools to provide this service.</String>
        <String xml:lang="nl-NL">~y~Deze monteur heeft niet de juiste gereedschappen om deze dienst te verlenen.</String>
        <String xml:lang="fr-FR">~y~Ce mécanicien ne dispose pas des outils nécessaires pour fournir ce service.</String>
    </Entry>

    <Entry Id="stp_service_error_not_certified">
        <String xml:lang="en-US">~y~This mechanic is not certified to provide this service.</String>
        <String xml:lang="nl-NL">~y~Deze monteur is niet gecertificeerd om deze diensten te verlenen.</String>
        <String xml:lang="fr-FR">~y~Ce mécanicien n'est pas certifié pour fournir ce service.</String>
    </Entry>

    <Entry Id="stp_service_error_no_vehicle">
        <String xml:lang="en-US">~y~You don't have a vehicle.</String>
        <String xml:lang="nl-NL">~y~Je hebt geen voertuig.</String>
        <String xml:lang="fr-FR">~y~Tu n'as pas de véhicule.</String>
    </Entry>

    <Entry Id="stp_service_error_vehicle_not_owned">
        <String xml:lang="en-US">~y~You don't own this vehicle.</String>
        <String xml:lang="nl-NL">~y~Je bent niet de eigenaar van dit voertuig.</String>
        <String xml:lang="fr-FR">~y~Tu n'es pas propriétaire de ce véhicule.</String>
    </Entry>

    <Entry Id="stp_service_error_mod_shop">
        <String xml:lang="en-US">~y~You must be at a mod shop.</String>
        <String xml:lang="nl-NL">~y~Je moet bij een mod shop zijn.</String>
        <String xml:lang="fr-FR">~y~Tu dois être dans un magasin de modifications.</String>
    </Entry>

    <Entry Id="stp_service_error_wanted">
        <String xml:lang="en-US">~y~You cannot purchase this item when you have an arrest warrant.</String>
<<<<<<< HEAD
        <String xml:lang="fr-FR">~y~Tu ne peux pas acheter cet objet si tu es sous mandat d'arrêt.</String>
=======
        <String xml:lang="nl-NL">~y~Je kan dit voorwerp niet kopen wanneer je gezocht bent.</String>
        <String xml:lang="fr-FR">~y~Tu ne peux pas acheter ce produit si tu es sous mandat d'arrêt.</String>
>>>>>>> 6b7e05c0
    </Entry>

    <Entry Id="stp_service_error_vehicle_moving">
        <String xml:lang="en-US">~r~You can't purchase this service when the vehicle is moving.</String>
        <String xml:lang="nl-NL">~r~Je kan deze dienst niet kopen wanneer het voertuig aan het bewegen is.</String>
        <String xml:lang="fr-FR">~r~Tu ne peux pas acheter ce service lorsque le véhicule est en mouvement.</String>
    </Entry>

    <Entry Id="stp_service_error_seller_inside">
        <String xml:lang="en-US">~r~You can't purchase this service when the seller is inside a vehicle.</String>
        <String xml:lang="nl-NL">~r~Je kan deze dienst niet kopen wanneer de verkoper in een voertuig is.</String>
        <String xml:lang="fr-FR">~r~Tu ne peux pas acheter ce service lorsque le vendeur se trouve à l'intérieur d'un véhicule.</String>
    </Entry>

    <Entry Id="stp_item_no_stock">
        <String xml:lang="en-US">~r~OUT OF STOCK</String>
        <String xml:lang="nl-NL">~r~GEEN VOORRAAD</String>
        <String xml:lang="fr-FR">~r~RUPTURE DE STOCK</String>
    </Entry>

    <!--
        [!!] Context needed for accurate translation
    -->
    <Entry Id="stp_item_unit_piece">
        <String xml:lang="en-US">piece</String>
        <String xml:lang="nl-NL">eenheid</String>
        <String xml:lang="fr-FR">pièce</String>
    </Entry>

    <!-- Example: Repair a broken car, truck or motorcycle engine on the go.~n~Price: ~b~5000~s~/piece -->
    <!-- {0} = Item description -->
    <!-- {1} = Price -->
    <!-- {2} = Unit -->
    <Entry Id="stp_item_description">
        <String xml:lang="en-US">{0}~n~Price: ~b~{1}~s~/{2}</String>
        <String xml:lang="nl-NL">{0}~n~Prijs: ~b~{1}~s~/{2}</String>
        <String xml:lang="fr-FR">{0}~n~Prix: ~b~{1}~s~/{2}</String>
    </Entry>

    <Entry Id="menu_stp_mods_none_text">
        <String xml:lang="en-US">No mods available :(</String>
        <String xml:lang="nl-NL">Geen aanpassingen beschikbaar :(</String>
        <String xml:lang="fr-FR">Pas de modifications disponibles :(</String>
    </Entry>

    <Entry Id="menu_stp_mods_none_description">
        <String xml:lang="en-US">~r~There are no mods available for this vehicle model.</String>
        <String xml:lang="nl-NL">~r~Er zijn geen aanpassingen beschikbaar voor dit voertuig model.</String>
        <String xml:lang="fr-FR">~r~Il n'y a pas de modifications disponibles pour ce modèle de véhicule.</String>
    </Entry>

    <!-- {0} = Livery index -->
    <Entry Id="menu_stp_liveries_text">
        <String xml:lang="en-US">Livery #{0}</String>
        <String xml:lang="nl-NL">Livery #{0}</String>
        <String xml:lang="fr-FR">Livrée #{0}</String>
    </Entry>

    <Entry Id="menu_stp_liveries_none">
        <String xml:lang="en-US">There are no ~r~liveries ~s~for this vehicle model.</String>
        <String xml:lang="nl-NL">Er zijn geen ~r~liveries ~s~voor dit voertuig model.</String>
        <String xml:lang="fr-FR">Il n'y a pas de ~r~livrée ~s~pour ce modèle de véhicule.</String>
    </Entry>

    <Entry Id="menu_stp_liveries_mods">
        <String xml:lang="en-US">This vehicle has ~y~liveries ~s~as mods.</String>
        <String xml:lang="nl-NL">Dit voertuig heeft ~y~liveries ~s~als aanpassingen.</String> <!-- ???? -->
        <String xml:lang="fr-FR">Ce véhicule a des ~y~livrées ~s~en tant que modifications.</String>
    </Entry>

    <Entry Id="stp_vehicle_too_far">
        <String xml:lang="en-US">~r~The vehicle is too far from you.</String>
        <String xml:lang="nl-NL">~r~Het voertuig is te ver weg van jou.</String>
        <String xml:lang="fr-FR">~r~Le véhicule est trop loin de toi.</String>
    </Entry>

    <!-- {0} = Amount -->
    <!-- {1} = Item unit -->
    <!-- {2} = Item name -->
    <!-- {3} = Price -->
    <Entry Id="stp_item_purchased">
        <String xml:lang="en-US">You've purchased ~y~{0}{1} {2} ~s~for ~r~{3}~s~.</String>
        <String xml:lang="nl-NL">Je hebt ~y~{0}{1} {2} ~s~gekocht voor ~r~{3}~s~.</String>
        <String xml:lang="fr-FR">Tu as acheté ~y~{0}{1} {2} ~s~pour ~r~{3}~s~.</String>
    </Entry>

    <Entry Id="stp_item_error_too_far">
        <String xml:lang="en-US">~r~You are too far from the seller!</String>
        <String xml:lang="nl-NL">~r~Je bent te ver weg van de verkoper!</String>
        <String xml:lang="fr-FR">~r~Tu es trop loin du vendeur!</String>
    </Entry>

    <!-- {0} = Item name -->
    <Entry Id="stp_item_error_no_stock">
        <String xml:lang="en-US">~r~The seller doesn't have enough {0}!</String>
        <String xml:lang="nl-NL">~r~De verkoper heeft niet genoeg {0}!</String>
        <String xml:lang="fr-FR">~r~Le vendeur n'a pas assez de {0}!</String>
    </Entry>

    <!-- {0} = Service name -->
    <Entry Id="stp_service_error_no_stock">
        <String xml:lang="en-US">~r~The seller doesn't have enough supplies to provide the ~s~{0} ~r~service!</String>
        <String xml:lang="nl-NL">~r~De verkoper heeft niet genoeg voorraad om de ~s~{0} ~r~dienst te verlenen!</String>
        <String xml:lang="fr-FR">~r~Le vendeur n'a pas assez de matériel pour fournir le ~s~{0} ~r~service!</String>
    </Entry>

    <Entry Id="stp_service_error_not_certified_named">
        <String xml:lang="en-US">~r~The seller doesn't have the required certification to provide the ~s~{0} ~r~service!</String>
        <String xml:lang="nl-NL">~r~De verkoper heeft niet de benodigde certificaten om de ~s~{0} ~r~dienst te verlenen!</String>
        <String xml:lang="fr-FR">~r~Le vendeur n'a pas la certification requise pour fournir le ~s~{0} ~r~service!</String>
    </Entry>

    <Entry Id="stp_service_error_rented_vehicle">
        <String xml:lang="en-US">~r~You cannot modify a rented vehicle!</String>
        <String xml:lang="nl-NL">~r~Je kan een gehuurd voertuig niet bewerken!</String>
        <String xml:lang="fr-FR">~r~Tu ne peux pas modifier un véhicule loué!</String>
    </Entry>

    <Entry Id="stp_services_updated">
        <String xml:lang="en-US">~r~The seller has updated their prices. The menu has been refreshed.</String>
        <String xml:lang="nl-NL">~r~De verkoper heeft zijn prijzen aangepast. Het menu is ververst.</String>
        <String xml:lang="fr-FR">~r~Le vendeur a mis à jour ses prix. Le menu a été actualisé.</String>
    </Entry>

    <!-- ========================= -->
    <!-- Truck Station Menu -->
    <!-- ========================= -->
    <Entry Id="menu_truckstation_delivery_title">
        <String xml:lang="en-US">Delivery Driver</String>
        <String xml:lang="it-IT">Corriere</String>
        <String xml:lang="nl-NL">Bezorger</String>
        <String xml:lang="ar-001">سائق توصيل</String>
        <String xml:lang="de-DE">Auslieferungsfahrer</String>
        <String xml:lang="es-ES">Conductor de reparto</String>
        <String xml:lang="pt-BR">Motorista de entrega</String>
        <String xml:lang="th-TH">คนขับรถส่งของ</String>
        <String xml:lang="vi-VN">Tài xế giao hàng</String>
        <String xml:lang="id-ID">Kurir Pengantar</String>
        <String xml:lang="zh-Hant">運送司機</String>
        <String xml:lang="pl-PL">Nagrody</String>
        <String xml:lang="fr-FR">Chauffeur-livreur</String>
        <String xml:lang="tr-TR">Teslimat Sürücüsü</String>
        <String xml:lang="hi-Latn">Delivery Driver</String>
    </Entry>

    <!-- ========================= -->
    <!-- Armory -->
    <!-- ========================= -->
    <Entry Id="menu_armory_title">
        <String xml:lang="en-US">Armory</String>
        <String xml:lang="it-IT">Armeria</String>
        <String xml:lang="nl-NL">Wapenkamer</String>
        <String xml:lang="de-DE">Waffenkammer</String>
        <String xml:lang="es-ES">Arsenal</String>
        <String xml:lang="pt-BR">Arsenal</String>
        <String xml:lang="ar-001">مستودع الأسلحة</String>
        <String xml:lang="th-TH">คลังแสง</String>
        <String xml:lang="vi-VN">Kho vũ khí</String>
        <String xml:lang="id-ID">Gudang Senjata</String>
        <String xml:lang="zh-Hant">軍械庫</String>
        <String xml:lang="pl-PL">Zbrojownia</String>
        <String xml:lang="fr-FR">Armurerie</String>
        <String xml:lang="tr-TR">Cephanelik</String>
        <String xml:lang="hi-Latn">Armory</String>
    </Entry>

    <Entry Id="menu_armory_manage_subtitle">
        <String xml:lang="en-US">Manage your weapons</String>
        <String xml:lang="it-IT">Gestisci le tue armi</String>
        <String xml:lang="nl-NL">Beheer je wapens</String>
        <String xml:lang="de-DE">Verwalte deine Waffen</String>
        <String xml:lang="es-ES">Administra tus armas</String>
        <String xml:lang="pt-BR">gerencie suas armas</String>
        <String xml:lang="ar-001">إدارة الأسلحة الخاصة بك</String>
        <String xml:lang="th-TH">จัดการอาวุธของคุณ</String>
        <String xml:lang="vi-VN">Kho vũ khí của bạn</String>
        <String xml:lang="id-ID">Kelola persenjataanmu</String>
        <String xml:lang="zh-Hant">管理你的武器</String>
        <String xml:lang="pl-PL">Zarządzaj swoimi brońmi</String>
        <String xml:lang="tr-TR">Silahlarınızı yönetin</String>
        <String xml:lang="fr-FR">Gérer ses armes</String>
        <String xml:lang="hi-Latn">Apne weapons manage kare.</String>
    </Entry>

    <Entry Id="menu_armory_ammo_subtitle">
        <String xml:lang="en-US">Ammo</String>
        <String xml:lang="it-IT">Munizioni</String>
        <String xml:lang="nl-NL">Munitie</String>
        <String xml:lang="de-DE">Munition</String>
        <String xml:lang="es-ES">Munición</String>
        <String xml:lang="pt-BR">Munição</String>
        <String xml:lang="ar-001">الذخيرة</String>
        <String xml:lang="th-TH">กระสุน</String>
        <String xml:lang="vi-VN">Băng đạn</String>
        <String xml:lang="id-ID">Amunisi</String>
        <String xml:lang="zh-Hant">子彈</String>
        <String xml:lang="pl-PL">Amunicja</String>
        <String xml:lang="fr-FR">Munitions</String>
        <String xml:lang="tr-TR">Mermi</String>
        <String xml:lang="hi-Latn">Ammo</String>
    </Entry>

    <Entry Id="menu_armory_giveweapon_subtitle">
        <String xml:lang="en-US">Give weapon</String>
        <String xml:lang="it-IT">Fornisci l'arma</String>
        <String xml:lang="nl-NL">Geef wapen</String>
        <String xml:lang="de-DE">Übergib eine Waffe</String>
        <String xml:lang="es-ES">Dar arma</String>
        <String xml:lang="pt-BR">Dar arma</String>
        <String xml:lang="ar-001">إعطاء السلاح</String>
        <String xml:lang="th-TH">ให้อาวุธ</String>
        <String xml:lang="vi-VN">Đưa vũ khí</String>
        <String xml:lang="id-ID">Berikan senjata</String>
        <String xml:lang="zh-Hant">給予武器</String>
        <String xml:lang="pl-PL">Przekaż broń</String>
        <String xml:lang="fr-FR">Donner une arme</String>
        <String xml:lang="tr-TR">Silah ver</String>
        <String xml:lang="hi-Latn">Give weapon</String>
    </Entry>

    <!-- ========================= -->
    <!-- Paramedic Menu -->
    <!-- ========================= -->
    <Entry Id="menu_paramedic_title">
        <String xml:lang="en-US">Paramedic</String>
        <String xml:lang="it-IT">Paramedico</String>
        <String xml:lang="nl-NL">Ambulance</String>
        <String xml:lang="de-DE">Sanitäter</String>
        <String xml:lang="es-ES">Paramédico</String>
        <String xml:lang="pt-BR">Paramédico</String>
        <String xml:lang="ar-001">اخصائي طب</String>
        <String xml:lang="th-TH">หมอ</String>
        <String xml:lang="vi-VN">Y tế</String>
        <String xml:lang="id-ID">paramedis</String>
        <String xml:lang="zh-Hant">醫護人員</String>
        <String xml:lang="pl-PL">Medyk</String>
        <String xml:lang="fr-FR">Ambulancier</String>
        <String xml:lang="tr-TR">Sağlık Görevlisic</String>
        <String xml:lang="hi-Latn">Paramedic</String>
    </Entry>

    <Entry Id="menu_paramedic_calls_subtitle">
        <String xml:lang="en-US">Calls</String>
        <String xml:lang="it-IT">Chiamate</String>
        <String xml:lang="nl-NL">Meldingen</String>
        <String xml:lang="de-DE">Anrufe</String>
        <String xml:lang="es-ES">Llamadas</String>
        <String xml:lang="pt-BR">Chamadas</String>
        <String xml:lang="ar-001">المكالمات</String>
        <String xml:lang="th-TH">เรียก</String>
        <String xml:lang="vi-VN">Cuộc gọi</String>
        <String xml:lang="id-ID">Panggilan</String>
        <String xml:lang="zh-Hant">來電</String>
        <String xml:lang="pl-PL">Wezwania</String>
        <String xml:lang="fr-FR">Appels</String>
        <String xml:lang="tr-TR">Aramalar</String>
        <String xml:lang="hi-Latn">Calls</String>
    </Entry>

    <Entry Id="menu_paramedic_calls_description">
        <String xml:lang="en-US">View recent calls for EMS.</String>
        <String xml:lang="nl-NL">Bekijk recente ambulance oproepen.</String>
        <String xml:lang="fr-FR">Voir les appels récents pour les ambulanciers.</String>
        <String xml:lang="hi-Latn">EMS ke liye recent ki calls dekhe.</String>
    </Entry>

    <!-- ========================= -->
    <!-- Police Officer Menu -->
    <!-- ========================= -->
    <Entry Id="menu_policeofficer_title">
        <String xml:lang="en-US">Police Officer</String>
        <String xml:lang="it-IT">Agente di Polizia</String>
        <String xml:lang="nl-NL">Politieagent</String>
        <String xml:lang="de-DE">Polizeibeamter</String>
        <String xml:lang="es-ES">Agente de policía</String>
        <String xml:lang="pt-BR">Policial</String>
        <String xml:lang="ar-001">ضابط شرطة</String>
        <String xml:lang="th-TH">พนักงานตำรวจ</String>
        <String xml:lang="vi-VN">Cảnh sát</String>
        <String xml:lang="id-ID">Petugas Kepolisian</String>
        <String xml:lang="zh-Hant">警員</String>
        <String xml:lang="pl-PL">Policjant</String>
        <String xml:lang="fr-FR">Agent de police</String>
        <String xml:lang="tr-TR">Polis Memuru</String>
        <String xml:lang="hi-Latn">Police Officer</String>
    </Entry>

    <Entry Id="menu_policeofficer_calls_subtitle">
        <String xml:lang="en-US">Calls</String>
        <String xml:lang="it-IT">Chiamate</String>
        <String xml:lang="nl-NL">Meldingen</String>
        <String xml:lang="de-DE">Anrufe</String>
        <String xml:lang="es-ES">Llamadas</String>
        <String xml:lang="pt-BR">Chamadas</String>
        <String xml:lang="ar-001">المكالمات</String>
        <String xml:lang="th-TH">เรียก</String>
        <String xml:lang="vi-VN">Cuộc gọi</String>
        <String xml:lang="id-ID">Panggilan</String>
        <String xml:lang="zh-Hant">來電</String>
        <String xml:lang="pl-PL">Wezwania</String>
        <String xml:lang="fr-FR">Appels</String>
        <String xml:lang="tr-TR">Aramalar</String>
        <String xml:lang="hi-Latn">Calls</String>
    </Entry>

    <Entry Id="menu_policeofficer_calls_description">
        <String xml:lang="en-US">View recent calls for police.</String>
        <String xml:lang="nl-NL">Bekijk de meeste recente politie oproepen.</String>
        <String xml:lang="fr-FR">Voir les appels récents pour la police.</String>
        <String xml:lang="tr-TR">Polis için gelen son aramalar.</String>
        <String xml:lang="hi-Latn">Police ke liye recent ki calls dekhe.</String>
    </Entry>

    <!-- ========================= -->
    <!-- Stock -->
    <!-- ========================= -->
    <Entry Id="menu_stock_title">
        <String xml:lang="en-US">Stock</String>
        <String xml:lang="it-IT">Scorta</String>
        <String xml:lang="nl-NL">Voorraad</String>
        <String xml:lang="de-DE">Bestand</String>
        <String xml:lang="es-ES">Stock</String>
        <String xml:lang="pt-BR">Estoque</String>
        <String xml:lang="ar-001">مخزون</String>
        <String xml:lang="th-TH">คลัง</String>
        <String xml:lang="vi-VN">Kho</String>
        <String xml:lang="id-ID">Stok</String>
        <String xml:lang="zh-Hant">貨品</String>
        <String xml:lang="pl-PL">Towar</String>
        <String xml:lang="fr-FR">Stock</String>
        <String xml:lang="tr-TR">Stok</String>
        <String xml:lang="hi-Latn">Stock</String>
    </Entry>

    <Entry Id="menu_salesinventory_title">
        <String xml:lang="en-US">Sales Inventory</String>
        <String xml:lang="it-IT">Inventario Vendite</String>
        <String xml:lang="nl-NL">Verkoopvoorraad</String>
        <String xml:lang="de-DE">Verkaufsinventar</String>
        <String xml:lang="es-ES">Inventario de ventas</String>
        <String xml:lang="pt-BR">Inventário de vendas</String>
        <String xml:lang="ar-001">مخزون المبيعات</String>
        <String xml:lang="th-TH">ขายสินค้า</String>
        <String xml:lang="vi-VN">Kho hàng</String>
        <String xml:lang="id-ID">Inventaris Penjualan</String>
        <String xml:lang="zh-Hant">銷售存貨</String>
        <String xml:lang="pl-PL">Ekwipunek towaru</String>
        <String xml:lang="fr-FR">Inventaire des ventes</String>
        <String xml:lang="tr-TR">Satış Envanteri</String>
        <String xml:lang="hi-Latn">Sales Inventory</String>
    </Entry>

    <Entry Id="menu_salesinventory_prices_subtitle">
        <String xml:lang="en-US">Prices</String>
        <String xml:lang="it-IT">Prezzi</String>
        <String xml:lang="nl-NL">Prijzen</String>
        <String xml:lang="de-DE">Preise</String>
        <String xml:lang="es-ES">Precios</String>
        <String xml:lang="pt-BR">Preços</String>
        <String xml:lang="ar-001">الأسعار</String>
        <String xml:lang="th-TH">ราคา</String>
        <String xml:lang="vi-VN">Giá cả</String>
        <String xml:lang="id-ID">Harga</String>
        <String xml:lang="zh-Hant">價格</String>
        <String xml:lang="pl-PL">Ceny</String>
        <String xml:lang="fr-FR">Prix</String>
        <String xml:lang="tr-TR">Fiyatlar</String>
        <String xml:lang="hi-Latn">Prices</String>
    </Entry>

    <!-- ========================= -->
    <!-- Radio -->
    <!-- ========================= -->
    <Entry Id="menu_radio_title">
        <String xml:lang="en-US">Radio</String>
        <String xml:lang="it-IT">Radio</String>
        <String xml:lang="nl-NL">Portofoon</String>
        <String xml:lang="es-ES">Radio</String>
        <String xml:lang="pt-BR">Rádio</String>
        <String xml:lang="ar-001">راديو</String>
        <String xml:lang="th-TH">วิทยุ</String>
        <String xml:lang="vi-VN">Đàm</String>
        <String xml:lang="id-ID">Radio</String>
        <String xml:lang="zh-Hant">收音機</String>
        <String xml:lang="pl-PL">Radio</String>
        <String xml:lang="fr-FR">Radio</String>
        <String xml:lang="tr-TR">Radyo</String>
        <String xml:lang="hi-Latn">Radio</String>
    </Entry>

    <Entry Id="menu_radio_use_subtitle">
        <String xml:lang="en-US">Use your radio.</String>
        <String xml:lang="nl-NL">Gebruik je portofoon.</String>
        <String xml:lang="fr-FR">Utiliser la radio.</String>
        <String xml:lang="tr-TR">Radoyonu kullan.</String>
        <String xml:lang="hi-Latn">Apna radio use kare.</String>
    </Entry>

    <Entry Id="menu_radio_power">
        <String xml:lang="en-US">Power</String>
        <String xml:lang="nl-NL">Status</String>
        <String xml:lang="fr-FR">Alimentation</String>
        <String xml:lang="tr-TR">Güç</String>
        <String xml:lang="hi-Latn">Power</String>
    </Entry>

    <Entry Id="menu_radio_channel">
        <String xml:lang="en-US">Channel</String>
        <String xml:lang="nl-NL">Kanaal</String>
        <String xml:lang="fr-FR">Canal</String>
        <String xml:lang="tr-TR">Kanal</String>
        <String xml:lang="hi-Latn">Channel</String>
    </Entry>

    <Entry Id="menu_radio_volume">
        <String xml:lang="en-US">Volume</String>
        <String xml:lang="nl-NL">Volume</String>
        <String xml:lang="fr-FR">Volume</String>
        <String xml:lang="tr-TR">Ses Seviyesi</String>
        <String xml:lang="hi-Latn">Volume</String>
    </Entry>

    <Entry Id="radio_suggestion">
        <String xml:lang="en-US">Opens the radio menu.</String>
        <String xml:lang="nl-NL">Opent het portofoon menu.</String>
        <String xml:lang="fr-FR">Ouvre le menu radio.</String>
        <String xml:lang="tr-TR">Radyo menüsünü aç.</String>
        <String xml:lang="hi-Latn">Radio menu open karta hai.</String>
    </Entry>

    <Entry Id="radio_text_suggestion">
        <String xml:lang="en-US">Send a text message over your current radio.</String>
        <String xml:lang="nl-NL">Verstuur een tekstbericht over het huidige portofoon kanaal.</String>
        <String xml:lang="fr-FR">Envoi d'un message textuel par l'intermédiaire de ta radio actuelle.</String>
        <String xml:lang="tr-TR">Şu anki bulunduğun radyo üzerinden metin mesajı gönderin.</String>
        <String xml:lang="hi-Latn">Apne current radio par text message bheje.</String>
    </Entry>

    <Entry Id="radio_text_suggestion_message">
        <String xml:lang="en-US">Message</String>
        <String xml:lang="nl-NL">Bericht</String>
        <String xml:lang="fr-FR">Message</String>
        <String xml:lang="tr-TR">Mesaj</String>
        <String xml:lang="hi-Latn">Message</String>
    </Entry>

    <Entry Id="radio_text_suggestion_content">
        <String xml:lang="en-US">The content of the message to send.</String>
        <String xml:lang="nl-NL">Inhoud van het bericht dat je wilt versturen.</String>
        <String xml:lang="fr-FR">Le contenu du message à envoyer.</String>
        <String xml:lang="tr-TR">Gönderilecek mesajın içeriği.</String>
        <String xml:lang="hi-Latn">The content of the message to send.</String>
    </Entry>

    <Entry Id="radio_not_available">
        <String xml:lang="en-US">There are no available radio channels for you.</String>
        <String xml:lang="nl-NL">Er zijn geen portofoon kanalen beschikbaar voor jou.</String>
        <String xml:lang="fr-FR">Il n'y a pas de canaux radio disponibles pour toi.</String>
        <String xml:lang="tr-TR">Senin için uygun radyo kanalları yok.</String>
        <String xml:lang="hi-Latn">Aapke liye koi bhi radio channel available nahi hai.</String>
    </Entry>

    <Entry Id="radio_feature_notification">
        <String xml:lang="en-US">~y~NEW! ~s~You can now send text in radio channels: prefix your message with an ~b~exclamation mark ~s~(~b~!~s~) to use this feature!</String>
        <String xml:lang="nl-NL">~y~NIEUW! ~s~Je kunt nu tekstberichten versturen in portofoon kanalen: voeg een ~b~uitroepteken ~s~(~b~!~s~) toe aan het begin van je bericht om deze functie te gebruiken!</String>
        <String xml:lang="fr-FR">~y~NOUVEAU! ~s~Tu peux maintenant envoyer du texte dans les canaux radio : précède ton message avec un ~b~point d'exclamation ~s~(~b~!~s~) pour utiliser cette fonctionnalité!</String>
        <String xml:lang="tr-TR">~y~YENİ! ~s~Artık radyo kanallarında mesaj gönderebilirsiniz: bu özelliği kullanmak için mesajınıza bir ~b~ünlem işareti ~s~(~b~!~s~) ekleyin!</String>
        <String xml:lang="hi-Latn">~y~NEW! ~s~Ab aap radio par text message bhej sakte hai: prefix kare apna message ~b~exclamation mark ~s~(~b~!~s~) ka istemaal kare is feature ke liye.</String>
    </Entry>

    <Entry Id="radio_on">
        <String xml:lang="en-US">~g~ON</String>
        <String xml:lang="nl-NL">~g~AAN</String>
        <String xml:lang="fr-FR">~g~MARCHE</String>
        <String xml:lang="tr-TR">~g~Açık</String>
        <String xml:lang="hi-Latn">~g~ON</String>
    </Entry>

    <Entry Id="radio_off">
        <String xml:lang="en-US">~r~OFF</String>
        <String xml:lang="nl-NL">~r~UIT</String>
        <String xml:lang="fr-FR">~r~ARRÊT</String>
        <String xml:lang="tr-TR">~r~Kapalı</String>
        <String xml:lang="hi-Latn">~r~OFF</String>
    </Entry>

    <Entry Id="radio_mute">
        <String xml:lang="en-US">~r~Mute</String>
        <String xml:lang="nl-NL">~r~Dempen</String>
        <String xml:lang="fr-FR">~r~Muet</String>
        <String xml:lang="tr-TR">~r~Sessiz</String>
        <String xml:lang="hi-Latn">~r~Mute</String>
    </Entry>

    <Entry Id="radio_channel_none">
        <String xml:lang="en-US">~r~None</String>
        <String xml:lang="nl-NL">~r~Geen</String>
        <String xml:lang="fr-FR">~r~Aucun</String>
        <String xml:lang="tr-TR">~r~Hiçbiri</String>
        <String xml:lang="hi-Latn">~r~Koi Nahi</String>
    </Entry>

    <!-- ========================= -->
    <!-- Dealership Menu -->
    <!-- ========================= -->
    <Entry Id="menu_dealership_title">
        <String xml:lang="en-US">Dealership</String>
        <String xml:lang="it-IT">Concessionario</String>
        <String xml:lang="nl-NL">Autodealer</String>
        <String xml:lang="es-ES">Concesionario</String>
        <String xml:lang="pt-BR">Concessionária</String>
        <String xml:lang="ar-001">وكالة</String>
        <String xml:lang="th-TH">ตัวแทนจำหน่าย</String>
        <String xml:lang="vi-VN">Đại lý</String>
        <String xml:lang="id-ID">Dealer kendaraan</String>
        <String xml:lang="zh-Hant">車輛經銷商</String>
        <String xml:lang="pl-PL">Salon</String>
        <String xml:lang="fr-FR">Concessionnaire</String>
        <String xml:lang="tr-TR">Oto Galeri</String>
        <String xml:lang="hi-Latn">Dealership</String>
    </Entry>

    <Entry Id="menu_dealership_options_subtitle">
        <String xml:lang="en-US">Options</String>
        <String xml:lang="it-IT">Opzioni</String>
        <String xml:lang="nl-NL">Opties</String>
        <String xml:lang="es-ES">Opciones</String>
        <String xml:lang="pt-BR">Opções</String>
        <String xml:lang="ar-001">خيارات</String>
        <String xml:lang="th-TH">ตัวเลือก</String>
        <String xml:lang="vi-VN">Lựa chọn</String>
        <String xml:lang="id-ID">Pilihan</String>
        <String xml:lang="zh-Hant">選項</String>
        <String xml:lang="pl-PL">Opcje</String>
        <String xml:lang="fr-FR">Options</String>
        <String xml:lang="tr-TR">Ayarlar</String>
        <String xml:lang="hi-Latn">Options</String>
    </Entry>

    <Entry Id="menu_dealership_rental_title">
        <String xml:lang="en-US">Rental</String>
        <String xml:lang="it-IT">Noleggio</String>
        <String xml:lang="nl-NL">Verhuur</String>
        <String xml:lang="es-ES">Alquiler</String>
        <String xml:lang="pt-BR">Aluguel</String>
        <String xml:lang="ar-001">تأجير</String>
        <String xml:lang="th-TH">เช่า</String>
        <String xml:lang="vi-VN">Thuê</String>
        <String xml:lang="id-ID">Sewa</String>
        <String xml:lang="zh-Hant">租賃</String>
        <String xml:lang="pl-PL">Wypożyczalnia</String>
        <String xml:lang="fr-FR">Location</String>
        <String xml:lang="tr-TR">Kiralık</String>
        <String xml:lang="hi-Latn">Rental</String>
    </Entry>
</Entries><|MERGE_RESOLUTION|>--- conflicted
+++ resolved
@@ -1529,12 +1529,9 @@
 
     <Entry Id="stp_service_error_wanted">
         <String xml:lang="en-US">~y~You cannot purchase this item when you have an arrest warrant.</String>
-<<<<<<< HEAD
         <String xml:lang="fr-FR">~y~Tu ne peux pas acheter cet objet si tu es sous mandat d'arrêt.</String>
-=======
         <String xml:lang="nl-NL">~y~Je kan dit voorwerp niet kopen wanneer je gezocht bent.</String>
         <String xml:lang="fr-FR">~y~Tu ne peux pas acheter ce produit si tu es sous mandat d'arrêt.</String>
->>>>>>> 6b7e05c0
     </Entry>
 
     <Entry Id="stp_service_error_vehicle_moving">
