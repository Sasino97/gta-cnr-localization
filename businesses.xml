<?xml version="1.0" encoding="UTF-8"?>

<Entries>
    <!-- ========================= -->
    <!-- Stores - Main strings -->
    <!-- ========================= -->
    <Entry Id="menu_store_title">
        <String xml:lang="en-US">Store</String>
        <String xml:lang="it-IT">Negozio</String>
        <String xml:lang="nl-NL">Winkel</String>
        <String xml:lang="pl-PL">Sklep</String>
        <String xml:lang="fr-FR">Magasin</String>
        <String xml:lang="tr-TR">Mağaza</String>
        <String xml:lang="zh-Hant">商店</String>
        <String xml:lang="es-ES">Tienda</String>
        <String xml:lang="pt-BR">Loja</String>
        <String xml:lang="ar-001">متجر</String>
        <String xml:lang="de-DE">Laden</String>
        <String xml:lang="th-TH">ร้านค้า</String>
        <String xml:lang="vi-VN">Cửa hàng</String>
        <String xml:lang="id-ID">Toko</String>
        <String xml:lang="hi-Latn">Dukaan</String>
        <String xml:lang="sv-SE">Affär</String>
        <String xml:lang="cs-CZ">Obchod</String>
    </Entry>

    <Entry Id="menu_store_subtitle">
        <String xml:lang="en-US">Select an item</String>
        <String xml:lang="it-IT">Seleziona un elemento</String>
        <String xml:lang="nl-NL">Selecteer een artikel</String>
        <String xml:lang="tr-TR">Bir öğe seçiniz</String>
        <String xml:lang="fr-FR">Sélectionner un article</String>
        <String xml:lang="th-TH">เลือกรายการ</String>
        <String xml:lang="pl-PL">Wybierz przedmiot</String>
        <String xml:lang="hi-Latn">Ek item select kare</String>
        <String xml:lang="de-DE">Wähle einen Gegenstand aus</String>
        <String xml:lang="id-ID">Pilih barang</String>
        <String xml:lang="sv-SE">Välj en artikel</String>
        <String xml:lang="cs-CZ">Vyber předmět</String>
    </Entry>

    <!-- ========================= -->
    <!-- Gift Cards -->
    <!-- ========================= -->
    <Entry Id="menu_store_redeem_gift_cards">
        <String xml:lang="en-US">Redeem Gift Cards</String>
        <String xml:lang="nl-NL">Cadeaubonnen inwisselen</String>
        <String xml:lang="it-IT">Riscatta Buoni Regalo</String>
        <String xml:lang="pl-PL">Używaj Karty Podarunkowe</String>
        <String xml:lang="fr-FR">Échanger des cartes-cadeaux</String>
        <String xml:lang="tr-TR">Hediye Kartlarını Kullan</String>
        <String xml:lang="zh-Hant">獲取點數卡</String>
        <String xml:lang="es-ES">Canjear tarjetas de regalo</String>
        <String xml:lang="pt-BR">Resgatar cartões-presente</String>
        <String xml:lang="ar-001">استرداد بطاقات الهدايا</String>
        <String xml:lang="de-DE">Löse Geschenkkarten ein</String>
        <String xml:lang="th-TH">แลกบัตรของขวัญ</String>
        <String xml:lang="vi-VN">Đổi thẻ quà tặng</String>
        <String xml:lang="id-ID">Tukarkan kartu hadiah</String>
        <String xml:lang="hi-Latn">Redeem kare gift Cards</String>
        <String xml:lang="sv-SE"> Utlös presentkort</String>
        <String xml:lang="cs-CZ">Uplatnit dárkové karty</String>
    </Entry>

    <!-- {0} = Current balance -->
    <Entry Id="menu_store_gift_card_balance">
        <String xml:lang="en-US">GIFT CARD: {0}</String>
        <String xml:lang="it-IT">BUONI REGALO: {0}</String>
        <String xml:lang="nl-NL">CADEAUBON: {0}</String>
        <String xml:lang="th-TH">บัตรของขวัญ: {0}</String>
        <String xml:lang="fr-FR">CARTE CADEAU: {0}</String>
        <String xml:lang="pl-PL">KARTA PODARUNKOWA: {0}</String>
        <String xml:lang="tr-TR">HEDİYE KARTI: {0}</String>
        <String xml:lang="hi-Latn">GIFT CARD: {0}</String>
        <String xml:lang="de-DE">GESCHENKKARTE: {0}</String>
        <String xml:lang="id-ID">Kartu Hadiah: {0}</String>
<<<<<<< HEAD
        <String xml:lang="sv-SE">Presentkort: {0}</String>
=======
        <String xml:lang="cs-CZ">DÁRKOVÁ KARTA: {0}</String>
>>>>>>> 7c38673f
    </Entry>

    <!-- ========================= -->
    <!-- When a store menu is empty -->
    <!-- ========================= -->

    <Entry Id="menu_store_no_items_text">
        <String xml:lang="en-US">No items :(</String>
        <String xml:lang="it-IT">Nessun articolo :(</String>
        <String xml:lang="nl-NL">Geen artikelen :(</String>
        <String xml:lang="th-TH">ไม่มีรายการ :(</String>
        <String xml:lang="fr-FR">Pas d'articles :(</String>
        <String xml:lang="pl-PL">Brak przedmiotów :(</String>
        <String xml:lang="tr-TR">Eşyalar yok :(</String>
        <String xml:lang="hi-Latn">No items :(</String>
        <String xml:lang="de-DE">Keine Gegenstände :(</String>
        <String xml:lang="id-ID">Tidak ada barang :(</String>
<<<<<<< HEAD
        <String xml:lang="sv-SE">Inga artiklar :(</String>
=======
        <String xml:lang="cs-CZ">Žádné předměty :(</String>
>>>>>>> 7c38673f
    </Entry>

    <Entry Id="menu_store_no_items_desc">
        <String xml:lang="en-US">This business doesn't have any goods or services for sale.</String>
        <String xml:lang="it-IT">Questo negozio non ha beni o servizi in vendita.</String>
        <String xml:lang="nl-NL">Deze winkel heeft geen goederen of diensten te koop.</String>
        <String xml:lang="th-TH">ธุรกิจนี้ไม่มีสินค้าหรือบริการสำหรับขาย</String>
        <String xml:lang="fr-FR">Cette entreprise n'a ni biens ni services à vendre.</String>
        <String xml:lang="pl-PL">Ten biznes nie ma żadnych dóbr lub usług na sprzedaż.</String>
        <String xml:lang="tr-TR">Bu işletmenin satışa sunulan herhangi bir mal veya hizmeti yok.</String>
        <String xml:lang="hi-Latn">Iss business me sale ke liye koi samaan nahi hai.</String>
        <String xml:lang="de-DE">Dieses Geschäft hat keine Waren oder Dienstleistungen im Angebot.</String>
        <String xml:lang="id-ID">Bisnis ini tidak memiliki barang atau jasa untuk dijual</String>
<<<<<<< HEAD
        <String xml:lang="sv-SE">Detta företaget har inga varor eller tjänster till salu.</String>
=======
        <String xml:lang="cs-CZ">Tento podnik nemá žádné zboží ani služby k prodeji.</String>
>>>>>>> 7c38673f
    </Entry>

    <!-- ========================= -->
    <!-- Instructional buttons -->
    <!-- ========================= -->
    <Entry Id="menu_store_btn_purchase">
        <String xml:lang="en-US">Purchase</String>
        <String xml:lang="it-IT">Acquista</String>
        <String xml:lang="nl-NL">Koop</String>
        <String xml:lang="th-TH">ซื้อ</String>
        <String xml:lang="fr-FR">Achat</String>
        <String xml:lang="pl-PL">Kup</String>
        <String xml:lang="tr-TR">Satın Alım</String>
        <String xml:lang="hi-Latn">Purchase</String>
        <String xml:lang="de-DE">Kaufen</String>
        <String xml:lang="id-ID">Beli</String>
<<<<<<< HEAD
        <String xml:lang="sv-SE">Betala</String>
=======
        <String xml:lang="cs-CZ">Koupit</String>
>>>>>>> 7c38673f
    </Entry>

    <Entry Id="menu_store_btn_browse">
        <String xml:lang="en-US">Browse</String>
        <String xml:lang="it-IT">Sfoglia</String>
        <String xml:lang="nl-NL">Bladeren</String>
        <String xml:lang="th-TH">เรียกดู</String>
        <String xml:lang="fr-FR">Parcourir</String>
        <String xml:lang="pl-PL">Przeglądaj</String>
        <String xml:lang="tr-TR">Göz at</String>
        <String xml:lang="hi-Latn">Browse</String>
        <String xml:lang="de-DE">Durchsuchen</String>
        <String xml:lang="id-ID">Jelajahi</String>
<<<<<<< HEAD
        <String xml:lang="sv-SE">Bläddra</String>
=======
        <String xml:lang="cs-CZ">Prohlédnout</String>
>>>>>>> 7c38673f
    </Entry>

    <Entry Id="menu_store_btn_steal">
        <String xml:lang="en-US">Steal</String>
        <String xml:lang="it-IT">Ruba</String>
        <String xml:lang="nl-NL">Stelen</String>
        <String xml:lang="th-TH">ขโมย</String>
        <String xml:lang="fr-FR">Voler</String>
        <String xml:lang="pl-PL">Ukradnij</String>
        <String xml:lang="tr-TR">Çalmak</String>
        <String xml:lang="hi-Latn">Steal</String>
        <String xml:lang="de-DE">Stehlen</String>
        <String xml:lang="id-ID">Mencuri</String>
<<<<<<< HEAD
        <String xml:lang="sv-SE">Stjäla</String>
=======
        <String xml:lang="cs-CZ">Ukrást</String>
>>>>>>> 7c38673f
    </Entry>

    <!-- ========================= -->
    <!-- Item/Supply Attributes -->
    <!-- ========================= -->
    <!-- Shows up in shops when you focus on an item that you already have -->
    <Entry Id="item_attribute_owned">
        <String xml:lang="en-US">Owned</String>
        <String xml:lang="it-IT">Posseduto</String>
        <String xml:lang="nl-NL">Al in bezit</String>
        <String xml:lang="th-TH">เป็นเจ้าของ</String>
        <String xml:lang="fr-FR">Possédé</String>
        <String xml:lang="pl-PL">Posiadane</String>
        <String xml:lang="tr-TR">Sahipsin</String>
        <String xml:lang="hi-Latn">Owned</String>
        <String xml:lang="de-DE">Im Besitz</String>
        <String xml:lang="id-ID">Sudah memiliki</String>
<<<<<<< HEAD
        <String xml:lang="sv-SE">Ägande</String>
=======
        <String xml:lang="cs-CZ">Vlastněno</String>
>>>>>>> 7c38673f
    </Entry>

    <!-- Shows up in red in the description of illegal items -->
    <Entry Id="item_attribute_illegal">
        <String xml:lang="en-US">ILLEGAL</String>
        <String xml:lang="it-IT">ILLEGALE</String>
        <String xml:lang="nl-NL">ILLEGAAL</String>
        <String xml:lang="th-TH">ผิดกฎหมาย</String>
        <String xml:lang="fr-FR">ILLÉGAL</String>
        <String xml:lang="pl-PL">NIELEGALNE</String>
        <String xml:lang="tr-TR">İLLEGAL</String>
        <String xml:lang="hi-Latn">ILLEGAL</String>
        <String xml:lang="de-DE">ILLEGAL</String>
        <String xml:lang="id-ID">ilegal</String>
<<<<<<< HEAD
        <String xml:lang="sv-SE">OLAGLIGT</String>
=======
        <String xml:lang="cs-CZ">NELEGÁLNÍ</String>
>>>>>>> 7c38673f
    </Entry>

    <!-- Shows up in yellow for newly added items -->
    <Entry Id="item_attribute_new">
        <String xml:lang="en-US">NEW!</String>
        <String xml:lang="it-IT">NUOVO!</String>
        <String xml:lang="nl-NL">NIEUW!</String>
        <String xml:lang="th-TH">ใหม่!</String>
        <String xml:lang="fr-FR">NOUVEAU!</String>
        <String xml:lang="pl-PL">NOWE!</String>
        <String xml:lang="tr-TR">YENİ!</String>
        <String xml:lang="hi-Latn">NEW!</String>
        <String xml:lang="de-DE">NEU!</String>
        <String xml:lang="id-ID">Baru!</String>
<<<<<<< HEAD
        <String xml:lang="sv-SE">NYTT!</String>
=======
        <String xml:lang="cs-CZ">NOVÉ!</String>
>>>>>>> 7c38673f
    </Entry>

    <!-- Shows up in red for items that are expiring soon -->
    <Entry Id="item_attribute_limited">
        <String xml:lang="en-US">LIMITED!</String>
        <String xml:lang="it-IT">LIMITATO!</String>
        <String xml:lang="nl-NL">TIJDELIJK BESCHIKBAAR!</String>
        <String xml:lang="th-TH">ลิมิเต็ด!</String>
        <String xml:lang="fr-FR">LIMITÉ!</String>
        <String xml:lang="pl-PL">OGRANICZONE!</String>
        <String xml:lang="tr-TR">SINIRLI SAYIDA!</String>
        <String xml:lang="hi-Latn">LIMITED!</String>
        <String xml:lang="de-DE">LIMITIERT!</String>
        <String xml:lang="id-ID">Terbatas!</String>
<<<<<<< HEAD
        <String xml:lang="sv-SE">BEGRÄNSAD!</String>
=======
        <String xml:lang="cs-CZ">LIMITOVANÁ NABÍDKA!</String>
>>>>>>> 7c38673f
    </Entry>

    <!-- Shows up in yellow in the description of uncommon items -->
    <Entry Id="item_rarity_uncommon">
        <String xml:lang="en-US">UNCOMMON</String>
        <String xml:lang="nl-NL">ONGEWOON</String>
        <String xml:lang="fr-FR">NON COMMUN</String>
        <String xml:lang="de-DE">UNGEWÖHNLICH</String>
        <String xml:lang="it-IT">NON COMUNE</String>
        <String xml:lang="id-ID">TIDAK UMUM</String>
        <String xml:lang="hi-Latn">ASADHARAN</String>
<<<<<<< HEAD
        <String xml:lang="sv-SE">OVANLIGT</String>
=======
        <String xml:lang="cs-CZ">NEOBVYKLÉ</String>
>>>>>>> 7c38673f
    </Entry>

    <!-- Shows up in purple in the description of rare items -->
    <Entry Id="item_rarity_rare">
        <String xml:lang="en-US">RARE</String>
        <String xml:lang="nl-NL">ZELDZAAM</String>
        <String xml:lang="fr-FR">RARE</String>
        <String xml:lang="de-DE">SELTEN</String>
        <String xml:lang="it-IT">RARO</String>
        <String xml:lang="id-ID">LANGKA</String>
        <String xml:lang="hi-Latn">KAM</String>
<<<<<<< HEAD
        <String xml:lang="sv-SE">SÄLLSYNT</String>
=======
        <String xml:lang="cs-CZ">VZÁCNÉ</String>
>>>>>>> 7c38673f
    </Entry>

    <!-- Shows up in purple in the description of very rare items -->
    <Entry Id="item_rarity_very_rare">
        <String xml:lang="en-US">VERY RARE</String>
        <String xml:lang="nl-NL">ZEER ZELDZAAM</String>
        <String xml:lang="fr-FR">TRÈS RARE</String>
        <String xml:lang="de-DE">SEHR SELTEN</String>
        <String xml:lang="it-IT">MOLTO RARO</String>
        <String xml:lang="id-ID">SANGAT LANGKA</String>
        <String xml:lang="hi-Latn">BOHOT KAM</String>
<<<<<<< HEAD
        <String xml:lang="sv-SE">MYCKET SÄLLSYNT</String>
=======
        <String xml:lang="cs-CZ">VELMI VZÁCNÉ</String>
>>>>>>> 7c38673f
    </Entry>

    <!-- Shows up in blue in the description of legendary items -->
    <Entry Id="item_rarity_legendary">
        <String xml:lang="en-US">LEGENDARY</String>
        <String xml:lang="nl-NL">LEGENDARISCH</String>
        <String xml:lang="fr-FR">LÉGENDAIRE</String>
        <String xml:lang="de-DE">LEGENDÄR</String>
        <String xml:lang="it-IT">LEGGENDARIO</String>
        <String xml:lang="id-ID">LEGENDARIS</String>
        <String xml:lang="hi-Latn">KALPANIK</String>
<<<<<<< HEAD
        <String xml:lang="sv-SE">LEGENDARISK</String>
=======
        <String xml:lang="cs-CZ">LEGENDÁRNÍ</String>
>>>>>>> 7c38673f
    </Entry>

    <!-- Shows up in orange in the description of unique items -->
    <Entry Id="item_rarity_unique">
        <String xml:lang="en-US">UNIQUE</String>
        <String xml:lang="nl-NL">UNIEK</String>
        <String xml:lang="fr-FR">UNIQUE</String>
        <String xml:lang="de-DE">EINZIGARTIG</String>
        <String xml:lang="it-IT">UNICO</String>
        <String xml:lang="id-ID">UNIK</String>
        <String xml:lang="hi-Latn">ANOKHA</String>
<<<<<<< HEAD
        <String xml:lang="sv-SE">UNIK</String>
=======
        <String xml:lang="cs-CZ">JEDINEČNÉ</String>
>>>>>>> 7c38673f
    </Entry>

    <!-- {0} = Date -->
    <Entry Id="item_attribute_limited_descr">
        <String xml:lang="en-US">~r~Limited time offer: ~s~available until ~r~{0}~s~.</String>
        <String xml:lang="it-IT">~r~Offerta a tempo limitato: ~s~disponibile fino al ~r~{0}~s~.</String>
        <String xml:lang="nl-NL">~r~Tijdelijk afgeprijsd: ~s~korting loopt tot ~r~{0}~s~.</String>
        <String xml:lang="th-TH">~r~ข้อเสนอมีเวลาจำกัด: ~s~ใช้ได้จนถึง ~r~{0}~s~</String>
        <String xml:lang="fr-FR">~r~Offre à durée limitée: ~s~disponible jusqu'au ~r~{0}~s~.</String>
        <String xml:lang="pl-PL">~r~Oferta ograniczona czasowo: ~s~dostępna do ~r~{0}~s~.</String>
        <String xml:lang="tr-TR">~r~Sınırlı süreli teklif: ~s~Şu zamana kadar mevcut ~r~{0}~s~.</String>
        <String xml:lang="hi-Latn">~r~Limited time offer: ~s~available hai ~r~{0} ~s~tak.</String>
        <String xml:lang="de-DE">~r~Zeitlich begrenztes Angebot: ~s~verfügbar bist zum ~r~{0}~s~.</String>
        <String xml:lang="id-ID">~r~Penawaran terbatas: ~s~Tersedia hingga ~r~{0}~s~.</String>
<<<<<<< HEAD
        <String xml:lang="sv-SE">~r~Begränsads tid offer: ~s~Tillgänglig tills ~r~{0}~s~.</String>
=======
        <String xml:lang="cs-CZ">~r~Limitovaná nabídka: ~s~dostupná do ~r~{0}~s~.</String>
>>>>>>> 7c38673f
    </Entry>

    <!-- Shows up for items who require a certain minimum level -->
    <!-- {0} = Level -->
    <Entry Id="item_attribute_unlock_level">
        <String xml:lang="en-US">Unlocked at level {0}</String>
        <String xml:lang="it-IT">Sbloccato al livello {0}</String>
        <String xml:lang="nl-NL">Ontgrendeld op level {0}</String>
        <String xml:lang="th-TH">ปลดล็อคที่เลเวล {0}</String>
        <String xml:lang="fr-FR">Débloqué au niveau {0}</String>
        <String xml:lang="pl-PL">Odblokowane na poziomie {0}</String>
        <String xml:lang="tr-TR">Şu seviyede açılır {0}</String>
        <String xml:lang="hi-Latn">Is level par unlock hoga {0}</String>
        <String xml:lang="de-DE">Freigeschalten ab Level {0}</String>
        <String xml:lang="id-ID">Terbuka pada level {0}</String>
<<<<<<< HEAD
        <String xml:lang="sv-SE">Olåst vid level {0}</String>
=======
        <String xml:lang="cs-CZ">Odemčeno na levelu {0}</String>
>>>>>>> 7c38673f
    </Entry>

    <!-- Shows up for items who require a membership -->
    <!-- {0} = Membership Tier -->
    <!-- {1} = Website URL -->
    <Entry Id="item_attribute_requires_membership">
        <String xml:lang="en-US">Requires {0}~n~~s~Purchase at ~b~{1}</String>
        <String xml:lang="it-IT">Richiede {0}~n~~s~Acquista su ~b~{1}</String>
        <String xml:lang="nl-NL">Vereist {0}~n~~s~Koop op ~b~{1}</String>
        <String xml:lang="th-TH">ต้องการ {0}~n~~s~ซื้อที่ ~b~{1}</String>
        <String xml:lang="fr-FR">Nécessite {0}~n~~s~Acheter sur ~b~{1}</String>
        <String xml:lang="pl-PL">Wymaga {0}~n~~s~Zakup na ~b~{1}</String>
        <String xml:lang="tr-TR">{0} Gerekli~n~~s~Şu adresten satın al ~b~{1}</String>
        <String xml:lang="hi-Latn">Zarurat hai {0}~n~ ~s~ki, purchase kare ~b~{1}</String>
        <String xml:lang="de-DE">Erfordert {0}~n~~s~Kaufe auf ~b~{1}</String>
        <String xml:lang="id-ID">Membutuhkan {0}~n~~s~Dapat dibeli di ~b~{1}</String>
<<<<<<< HEAD
         <String xml:lang="sv-SE">Kräver {0}~n~~s~betalning hos ~b~{1}</String>
=======
        <String xml:lang="cs-CZ">Vyžaduje {0}~n~~s~Zakup na ~b~{1}</String>
>>>>>>> 7c38673f
    </Entry>

    <!-- Shows up for items who require a membership, and you have that membership tier or higher -->
    <!-- {0} = Membership Tier -->
    <Entry Id="item_attribute_unlocked_with_membership">
        <String xml:lang="en-US">Unlocked with your {0}</String>
        <String xml:lang="it-IT">Sbloccato con il tuo {0}</String>
        <String xml:lang="nl-NL">Ontgrendeld met je {0}</String>
        <String xml:lang="th-TH">ปลดล็อคด้วย {0} ของคุณ</String>
        <String xml:lang="fr-FR">Débloqué avec ton {0}</String>
        <String xml:lang="pl-PL">Odblokowane z {0}</String>
        <String xml:lang="tr-TR">{0} İle açılır</String>
        <String xml:lang="hi-Latn">Unlocked hai aapke {0}</String>
        <String xml:lang="de-DE">Freigeschalten mit deiner {0}</String>
        <String xml:lang="id-ID">Terbuka dengan {0}</String>
<<<<<<< HEAD
        <String xml:lang="sv-SE">Olåst med din {0}</String>
=======
        <String xml:lang="cs-CZ">Odemčeno díky tvému {0}</String>
>>>>>>> 7c38673f
    </Entry>

    <!-- Shows up after the previous string when you have a tier higher than the required one (e.g. you have Gold and the item is Silver) -->
    <!-- {0} = Membership Tier -->
    <Entry Id="item_attribute_unlocked_with_membership_requires_lower_tier">
        <String xml:lang="en-US">(requires {0})</String>
        <String xml:lang="it-IT">(richiede {0})</String>
        <String xml:lang="nl-NL">(vereist {0})</String>
        <String xml:lang="th-TH">(ต้องการ {0})</String>
        <String xml:lang="fr-FR">(nécessite {0})</String>
        <String xml:lang="pl-PL">(wymaga {0})</String>
        <String xml:lang="tr-TR">(gerekli {0})</String>
        <String xml:lang="hi-Latn">(Zarurat hai {0})</String>
        <String xml:lang="de-DE">(erfordert {0})</String>
        <String xml:lang="id-ID">(membutuhkan {0})</String>
<<<<<<< HEAD
        <String xml:lang="sv-SE">(Kräver {0})</String>
=======
        <String xml:lang="cs-CZ">(vyžaduje {0})</String>
>>>>>>> 7c38673f
    </Entry>

    <Entry Id="item_attribute_unlocked_with_membership_reminder">
        <String xml:lang="en-US">~y~Reminder: ~s~keep your subscription active to keep using this item.</String>
        <String xml:lang="nl-NL">~y~Herinnering: ~s~Je hebt een actief abonnement nodig om dit item te blijven gebruiken.</String>
        <String xml:lang="de-DE">~y~Erinnerung: ~s~halte dein Abonnement aktiv, um diesen Gegenstand weiterhin verwenden zu können.</String>
        <String xml:lang="it-IT">~y~Promemoria: ~s~mantieni attivo il tuo abbonamento per continuare a utilizzare questo oggetto.</String>
        <String xml:lang="id-ID">~y~Pengingat: ~s~Harap terus berlangganan agar dapat terus menggunakan item ini.</String>
        <String xml:lang="fr-FR">~y~Rappel: ~s~garde ton abonnement actif pour continuer à utiliser cet objet.</String>
        <String xml:lang="hi-Latn">~y~Reminder: ~s~Iss item ko use karte rehne ke liye apni subscription active rakhein.</String>
<<<<<<< HEAD
        <String xml:lang="sv-SE">~y~Påminnelse: ~s~Behåll ditt Medlemskap aktivt för att fortsätta använda denna artikeln.</String>
=======
        <String xml:lang="cs-CZ">~y~Nezapomeň: ~s~udržuj aktivní předplatné, abys mohl dál používat tento předmět.</String>
>>>>>>> 7c38673f
    </Entry>

    <!-- ========================= -->
    <!-- Store Restrictions and Cooldowns -->
    <!-- ========================= -->
    <!-- {0} = Cooldown/time left. -->
    <!-- Please don't add a time word like minutes/seconds/hours... Assume it can be any of those, that's for some other Entry. -->
    <Entry Id="menu_store_shoplifting_cooldown">
        <String xml:lang="en-US">You have been caught ~r~shoplifting ~s~here. Come back in ~y~{0}~s~.</String>
        <String xml:lang="nl-NL">Je bent gepakt voor ~r~stelen ~s~hier. Kom terug in ~y~{0}~s~.</String>
        <String xml:lang="it-IT">Sei stato colto in flagrante mentre ~r~rubavi ~s~qui. Torna in ~y~{0}~s~.</String>
        <String xml:lang="de-DE">Du wurdest hier beim ~r~Ladendiebstahl~s~ erwischt. Komm in ~y~{0}~s~ zurück.</String>
        <String xml:lang="es-ES">Te han pillado ~r~robando ~s~aquí. Vuelve en ~y~{0}~s~.</String>
        <String xml:lang="pl-PL">Zostałeś złapany tu na ~r~kradzieży~s~. Wróć za ~y~{0}~s~.</String>
        <String xml:lang="pt-BR">Você foi pego ~r~roubando ~s~aqui. Volte para dentro ~y~{0}~s~.</String>
        <String xml:lang="th-TH">คุณถูกจับได้ว่า ~r~ขโมยของในร้าน ~s~ที่นี่ กลับมาใน ~y~{0}~s~</String>
        <String xml:lang="fr-FR">Tu as été pris en flagrant délit de ~r~vol à l'étalage ~s~ici. Reviens dans ~y~{0}~s~.</String>
        <String xml:lang="tr-TR">Burada ~r~mağaza hırsızlığı ~s~yaparken yakalandınız. ~y~{0}~s~ Sonra tekrar gel.</String>
        <String xml:lang="hi-Latn">Aap pakde gaye hain ~r~dukan se chori ~s~karte hue. Wapas aaiega is waqt ke baad ~y~{0}~s~.</String>
        <String xml:lang="id-ID">Kamu sudah pernah tertangkap ~r~mencuri barang toko ~s~disini. Kembali lagi dalam ~y~{0}~s~.</String>
<<<<<<< HEAD
        <String xml:lang="sv-SE">Du har blivit tagen på ~r~snatteri ~s~här. Kom tillbaka in om ~y~{0}~s~.</String>
=======
        <String xml:lang="cs-CZ">Byl jsi přistižen při ~r~krádeži ~s~na tomto místě. Vrať se za ~y~{0}~s~.</String>
>>>>>>> 7c38673f
    </Entry>

    <Entry Id="menu_store_shoplifting_cooldown_simple">
        <String xml:lang="en-US">Wait before attempting to ~r~shoplift ~s~again.</String>
        <String xml:lang="fr-FR">Attends avant de tenter un ~r~vol à l'étalage ~s~à nouveau.</String>
        <String xml:lang="nl-NL">Je moet wachten voordat je weer een ~r~winkeldiefstal ~s~probeert.</String>
        <String xml:lang="hi-Latn">Intezaar karien wapas ~r~chori ~s~karne se pehle.</String>
        <String xml:lang="de-DE">Warte, bevor du erneut probierst, den Laden erneut ~r~auszurauben~s~.</String>
        <String xml:lang="it-IT">Attendi prima di tentare nuovamente un ~r~furto ~s~nel negozio.</String>
        <String xml:lang="id-ID">harap tunggu sebelum mencoba untuk ~r~mencuri barang toko~s~ lagi</String>
<<<<<<< HEAD
         <String xml:lang="sv-SE">Vänta innan att försöka ~r~snatta ~s~igen.</String>
=======
        <String xml:lang="cs-CZ">Počkej, než se pokusíš ~r~vykrádat ~s~again.</String>
>>>>>>> 7c38673f
    </Entry>

    <Entry Id="menu_store_bounty">
        <String xml:lang="en-US">You cannot shop at gun stores when you have a ~r~bounty~s~.</String>
        <String xml:lang="nl-NL">Je kan niet winkelen bij wapenwinkels wanneer je een ~r~bounty~s~ hebt.</String>
        <String xml:lang="it-IT">Non puoi fare acquisti nelle armerie mentre è presente una ~r~taglia~s~ su di te!</String>
        <String xml:lang="de-DE">Du kannst nicht bei Waffenläden einkaufen, wenn du ein ~r~Kopfgeld~s~ hast.</String>
        <String xml:lang="es-ES">No puedes comprar en tiendas de armas cuando tienes una ~r~recompensa~s~.</String>
        <String xml:lang="pl-PL">Nie możesz kupować w sklepach z bronią z ~r~nagrodą za głowę~s~.</String>
        <String xml:lang="pt-BR">Você não pode comprar em lojas de armas quando tiver uma ~r~recompensa~s~. </String>
        <String xml:lang="th-TH">คุณไม่สามารถซื้อของที่ร้านขายปืนได้ถ้าคุณมี ~r~ค่าหัว~s~</String>
        <String xml:lang="fr-FR">Tu ne peux pas faire des achats dans les magasins d'armes lorsque tu as une ~r~prime~s~.</String>
        <String xml:lang="tr-TR">Başınızda ~r~ödül~s~ varken silah mağazasında alışveriş yapamazsınız.</String>
        <String xml:lang="hi-Latn">Aap gun stores se kharidaari nahi kar sakte jab aap pe ~r~bounty ~s~lagi ho.</String>
        <String xml:lang="id-ID">Kamu tidak bisa berbelanja di toko senjata ketika memiliki ~r~bounty~s~.</String>
<<<<<<< HEAD
        <String xml:lang="sv-SE">Du kan inte fortsätta handla hos en vapenaffär när du har en ~r~bounty~s~.</String>
        
=======
>>>>>>> 7c38673f
    </Entry>

    <Entry Id="menu_store_duty">
        <String xml:lang="en-US">You cannot shop at this store when you are ~b~on-duty~s~.</String>
        <String xml:lang="nl-NL">Je kan niet winkelen bij deze winkel wanneer je ~b~in dienst~s~ bent.</String>
        <String xml:lang="it-IT">Non puoi fare acquisti in questo negozio mentre sei ~b~in servizio~s~!</String>
        <String xml:lang="de-DE">Du kannst bei diesem Laden nicht einkaufen, wenn du ~b~im Dienst~s~ bist.</String>
        <String xml:lang="es-ES">No puedes comprar en esta tienda cuando estás ~b~de servicio~s~.</String>
        <String xml:lang="pl-PL">Nie możesz kupować w tym sklepie ~b~na służbie~s~.</String>
        <String xml:lang="pt-BR">Você não pode fazer compras nesta loja quando ~b~estiver em serviço~s~.</String>
        <String xml:lang="th-TH">คุณไม่สามารถซื้อสินค้าที่ร้านนี้ได้เมื่อคุณ ~b~ปฏิบัติหน้าที่~s~</String>
        <String xml:lang="fr-FR">Tu ne peux pas faire des achats dans ce magasin lorsque tu es ~b~en service~s~.</String>
        <String xml:lang="tr-TR">~b~Görev başında ~s~bu mağazadan alışveriş yapmazsınız.</String>
        <String xml:lang="hi-Latn">Jab aap ~b~ON-Duty ~s~toh aap is store pe kharidaari nahi kar sakte.</String>
        <String xml:lang="id-ID">Kamu tidak dapat belanja ditoko ini ketika sedang ~b~bertugas~s~.</String>
        <String xml:lang="sv-SE">Du kan inte handla vid denna affären när du är i ~b~tjänst~s~.</String>
    </Entry>

    <Entry Id="menu_store_cops_only">
        <String xml:lang="en-US">Only ~b~police officers ~s~can shop at this store.</String>
        <String xml:lang="nl-NL">Alleen ~b~politieagenten ~s~kunnen winkelen bij deze winkel.</String>
        <String xml:lang="it-IT">Solo gli ~b~agenti di polizia ~s~possono fare acquisti in questo negozio!</String>
        <String xml:lang="de-DE">Ausschließlich ~b~Polizisten ~s~können in diesem Laden einkaufen.</String>
        <String xml:lang="es-ES">Solo ~b~los agentes de policía ~s~pueden comprar en esta tienda.</String>
        <String xml:lang="pl-PL">Tylko ~b~gliniarze ~s~mogą kupować w tym sklepie.</String>
        <String xml:lang="pt-BR">Somente ~b~policiais ~s~podem fazer compras nessa loja.</String>
        <String xml:lang="th-TH">มีเพียง ~b~เจ้าหน้าที่ตำรวจ ~s~เท่านั้นที่สามารถซื้อสินค้าที่ร้านนี้ได้</String>
        <String xml:lang="fr-FR">Seuls les ~b~agents de police ~s~peuvent faire des achats dans ce magasin.</String>
        <String xml:lang="tr-TR">Sadece ~b~polis memurları ~s~bu mağazadan alışveriş yapabilir.</String>
        <String xml:lang="hi-Latn">Sirf ~b~police officers ~s~is dukaan pe kharidaari kar sakte hain.</String>
        <String xml:lang="id-ID">Hanya ~b~Petugas kepolisian ~s~yang dapat belanja ditoko ini.</String>
        
    </Entry>

    <!-- {0} = Required level -->
    <Entry Id="menu_store_level">
        <String xml:lang="en-US">You need to be ~b~level {0} ~s~or above to use this ~r~store~s~.</String>
        <String xml:lang="nl-NL">Je moet ~b~level {0} ~s~of hoger zijn om hier te mogen ~r~winkelen~s~.</String>
        <String xml:lang="fr-FR">Tu dois être ~b~niveau {0} ~s~ou plus pour utiliser ce ~r~magasin~s~.</String>
        <String xml:lang="hi-Latn">Aapko ~b~level {0} ~s~ya isse zyada ka hona pafega iss ~r~dukaan ~s~se saman lene ke liye.</String>
        <String xml:lang="de-DE">Du musst mindestens ~b~Level {0}~s~, oder höher sein, um diesen ~r~Laden~s~ zu nutzen.</String>
        <String xml:lang="it-IT">Devi essere un ricercato di ~b~livello {0} ~s~o superiore per utilizzare questo ~r~negozio~s~.</String>
        <String xml:lang="id-ID">Kamu harus di ~b~level {0} ~s~atau diatasnya untuk dapat menggunakan ~r~toko~s~ ini.</String>
    </Entry>

    <!-- ========================= -->
    <!-- Gun Store -->
    <!-- ========================= -->
    <!-- {0} = Item name -->
    <Entry Id="menu_store_cant_purchase_more">
        <String xml:lang="en-US">You can't ~r~purchase ~s~any more ~y~{0}~s~.</String>
        <String xml:lang="it-IT">Non puoi ~r~acquistare ~s~altri ~y~{0}~s~.</String>
        <String xml:lang="nl-NL">Je kan ~r~geen ~y~{0} ~s~meer kopen.</String>
        <String xml:lang="th-TH">คุณไม่สามารถ ~r~ซื้อ ~s~อีกต่อไป ~y~{0}~s~</String>
        <String xml:lang="pl-PL">Nie możesz ~r~kupić ~s~więcej ~y~{0}~s~.</String>
        <String xml:lang="fr-FR">Tu ne peux pas ~r~acheter ~s~plus de ~y~{0}~s~.</String>
        <String xml:lang="tr-TR">Daha fazla ~y~{0} ~r~satın ~s~alamazsın.</String>
        <String xml:lang="hi-Latn">Aap aur nahi ~r~kareed ~s~sakte ~y~{0}~s~.</String>
        <String xml:lang="de-DE">Du kannst nicht mehr von ~y~{0}~s~ ~r~kaufen~s~.</String>
        <String xml:lang="id-ID">Kamu tidak bisa ~r~membeli ~s~lebih banyak ~y~{0}~s~.</String>

    </Entry>

    <Entry Id="menu_store_no_gun_for_ammo_type">
        <String xml:lang="en-US">You don't have any gun that can use this type of ammo.</String>
        <String xml:lang="it-IT">Non hai nessun'arma che può usare questo tipo di munizioni.</String>
        <String xml:lang="nl-NL">Je hebt geen wapen dat dit type munitie kan gebruiken.</String>
        <String xml:lang="th-TH">คุณไม่มีปืนที่สามารถใช้กระสุนประเภทนี้ได้</String>
        <String xml:lang="pl-PL">Nie posiadasz broni na ten typ amunicji.</String>
        <String xml:lang="fr-FR">Tu n'as pas d'arme qui puisse utiliser ce type de munitions.</String>
        <String xml:lang="tr-TR">Bu tip mermiyi kullanacak herhangi bir silahınız yok.</String>
        <String xml:lang="hi-Latn">Aapke paas koi gun nahi hai jo iss type ka ammo use kare.</String>
        <String xml:lang="de-DE">Du hast keine Waffe, welche diesen Munitionstyp verwendet.</String>
        <String xml:lang="id-ID">Kamu tidak punya senjata dengan tipe peluru ini</String>
    </Entry>

    <Entry Id="already_own_weapon">
        <String xml:lang="en-US">~r~You already own this weapon!</String>
        <String xml:lang="nl-NL">~r~Je hebt dit wapen al!</String>
        <String xml:lang="it-IT">~r~Possiedi già quest'arma!</String>
        <String xml:lang="de-DE">~r~Du besitzt diese Waffe bereits!</String>
        <String xml:lang="es-ES">~r~¡Ya tienes este arma!</String>
        <String xml:lang="pl-PL">~r~Masz już tą broń!</String>
        <String xml:lang="pt-BR">~r~Você já tem essa arma!</String>
        <String xml:lang="th-TH">~r~คุณเป็นเจ้าของอาวุธนี้แล้ว!</String>
        <String xml:lang="fr-FR">~r~Tu possèdes déjà cette arme!</String>
        <String xml:lang="tr-TR">~r~Bu silaha zaten sahipsin!</String>
        <String xml:lang="hi-Latn">~r~Ye weapon aapke paas pehle se hi hai.</String>
        <String xml:lang="id-ID">~r~Kamu sudah memiliki senjata ini!</String>
    </Entry>

    <Entry Id="already_own_attachment">
        <String xml:lang="en-US">~r~You already own this attachment!</String>
        <String xml:lang="nl-NL">~r~Je hebt dit accessoire al!</String>
        <String xml:lang="it-IT">~r~Possiedi già questo accessorio!</String>
        <String xml:lang="de-DE">~r~Du besitzt dieses Zubehör bereits!</String>
        <String xml:lang="es-ES">~r~¡Ya posee este accesorio!</String>
        <String xml:lang="pl-PL">~r~Masz już ten dodatek!</String>
        <String xml:lang="pt-BR">~r~Já possui esse acessório!</String>
        <String xml:lang="th-TH">~r~คุณเป็นเจ้าของของแต่งนี้แล้ว!</String>
        <String xml:lang="fr-FR">~r~Tu possèdes déjà cet accessoire!</String>
        <String xml:lang="tr-TR">~r~Bu eklentiye zaten sahipsin!</String>
        <String xml:lang="hi-Latn">~r~Ye attachment aapke paas pehle se hi hai.</String>
        <String xml:lang="id-ID">~r~Kamu sudah memiliki perlengkapan ini!</String>
    </Entry>

    <!-- {0} = Weapon Attachment -->
    <Entry Id="menu_store_attachment_warning">
        <String xml:lang="en-US">If you buy this attachment you will lose your ~y~{0} ~s~on this weapon. Do you want to proceed?</String>
        <String xml:lang="it-IT">Se acquisti questo accessorio, perderai il tuo ~y~{0} ~s~su quest'arma. Vuoi procedere?</String>
        <String xml:lang="nl-NL">Als je deze accessoire koopt, verlies je je ~y~{0} ~s~op dit wapen. Weet je het zeker?</String>
        <String xml:lang="th-TH">หากคุณซื้อเอกสารแนบนี้ คุณจะสูญเสีย ~y~{0} ~s~บนอาวุธนี้ คุณต้องการดำเนินการต่อหรือไม่?</String>
        <String xml:lang="pl-PL">Zakupując ten dodatek utracisz ~y~{0} ~s~na tej broni. Czy chcesz kontynuować?</String>
        <String xml:lang="fr-FR">Si tu achètes cet accessoire, tu perdras ton ~y~{0} ~s~sur cette arme. Veux-tu continuer?</String>
        <String xml:lang="tr-TR">Eğer bu eklentiyi alırsan bu silahtaki ~y~{0} ~s~kaybedeceksin. Devam etmek istiyor musunuz?</String>
        <String xml:lang="hi-Latn">Agar aap ye attachment khareed te hain, toh aap apka purana ~y~{0} ~s~hat jayega us weapon ka. Proceed karna chahte hain?</String>
        <String xml:lang="de-DE">Wenn du diese Erweiterung kaufst, verlierst du ~y~{0} ~s~an dieser Waffe. Möchtest du fortfahren?</String>
        <String xml:lang="id-ID">Jika kamu membeli perlengkapan ini kamu akan kehilangan ~y~{0} ~s~yang terpasang di senjata ini. Apakah kamu ingin melanjutkan?</String>
    </Entry>

    <!-- ========================= -->
    <!-- Store Pricing -->
    <!-- ========================= -->
    <!-- This is shown in shop menus when you can purchase more of a certain items -->
    <!-- Example: Heavy Armor        2 for $2500 -->
    <!-- {0} = Amount -->
    <!-- {1} = Price -->
    <Entry Id="menu_store_amount_for_price">
        <String xml:lang="en-US">{0} for {1}</String>
        <String xml:lang="it-IT">{0} per {1}</String>
        <String xml:lang="nl-NL">{0} voor {1}</String>
        <String xml:lang="th-TH">{0} สำหรับ {1}</String>
        <String xml:lang="pl-PL">{0} za {1}</String>
        <String xml:lang="fr-FR">{0} pour {1}</String>
        <String xml:lang="tr-TR">{0} için {1}</String>
        <String xml:lang="hi-Latn">{0} for {1}</String>
        <String xml:lang="de-DE">{0} für {1}</String>
        <String xml:lang="id-ID">{0} diharga {1}</String>
        <String xml:lang="ar-001">{0} بـ {1}</String>
    </Entry>

    <!-- Displays the unit price in the description -->
    <!-- Example: Price: $1250/piece -->
    <!-- {0} = Price -->
    <!-- {1} = Unit -->
    <Entry Id="menu_store_unit_price">
        <String xml:lang="en-US">Price: {0}/{1}</String>
        <String xml:lang="it-IT">Prezzo: {0}/{1}</String>
        <String xml:lang="nl-NL">Prijs: {0}/{1}</String>
        <String xml:lang="th-TH">ราคา: {0}/{1}</String>
        <String xml:lang="pl-PL">Cena: {0}/{1}</String>
        <String xml:lang="fr-FR">Prix: {0}/{1}</String>
        <String xml:lang="tr-TR">Fiyat: {0}/{1}</String>
        <String xml:lang="hi-Latn">Price: {0}/{1}</String>
        <String xml:lang="de-DE">Preis: {0}/{1}</String>
        <String xml:lang="id-ID">{0} diharga {1}</String>
        <String xml:lang="ar-001">لسعر: {0}/{1}</String>
    </Entry>

    <!-- Example: You purchased a ~p~Standard Armor ~s~for ~r~$2500. -->
    <!-- {0} = Adjective -->
    <!-- {1} = Name -->
    <!-- {2} = Cash amount -->
    <Entry Id="menu_store_purchased_cash">
        <String xml:lang="en-US">You purchased {0} ~p~{1} ~s~for ~r~{2}.</String>
        <String xml:lang="nl-NL">Je hebt {0} ~p~{1} ~s~gekocht voor ~r~{2}.</String>
        <String xml:lang="fr-FR">Tu as acheté {0} ~p~{1} ~s~pour ~r~{2}.</String>
        <String xml:lang="tr-TR">Bir {0} ~p~{1} ~s~için ~r~{2} ödediniz.</String>
        <String xml:lang="hi-Latn">Aapne khareeda {0} ~p~{1} ~s~for ~r~{2}.</String>
        <String xml:lang="de-DE">Du hast {0} ~p~{1} ~s~f+r ~r~{2}~s~ gekauft.~r~</String>
        <String xml:lang="it-IT">Hai acquistato {0} ~p~{1} ~s~per ~r~{2}.</String>
        <String xml:lang="id-ID">Kamu telah membeli {0} ~p~{1} ~s~diharga ~r~{2}.</String>
        <String xml:lang="ar-001">لقد قمت بشراء {0} ~p~{1} ~s~لـ ~r~{2}.</String>
    </Entry>

    <!-- Example: You purchased a ~p~Standard Armor ~s~for ~r~$2000 ~s~in gift card balance and ~r~$500 ~s~in cash. -->
    <!-- {0} = Adjective -->
    <!-- {1} = Name -->
    <!-- {2} = Gift card amount -->
    <!-- {3} = Cash amount -->
    <Entry Id="menu_store_purchased_gift_card">
        <String xml:lang="en-US">You purchased {0} ~p~{1} ~s~for ~b~{2} ~s~in gift card balance and ~r~{3} ~s~in cash.</String>
        <String xml:lang="nl-NL">Je hebt {0} ~p~{1} ~s~gekocht voor ~b~{2} ~s~met cadeaubonnen en ~r~{3} ~s~in cash.</String>
        <String xml:lang="fr-FR">Tu as acheté {0} ~p~{1} ~s~pour ~b~{2} ~s~en solde de carte cadeau et ~r~{3} ~s~en espèces.</String>
        <String xml:lang="tr-TR">{0} ~p~{1}~s~, ~b~{2} ~s~hediye kartı bakiyesi ve ~r~{3} ~s~nakit ile satın aldınız.</String>
        <String xml:lang="hi-Latn">Aapne khareeda {0} ~p~{1} ~s~for ~b~{2} ~s~apne gift card ke balance aur ~r~{3} ~s~cash se.</String>
        <String xml:lang="de-DE">Du hast {0} ~p~{1} ~s~für ~b~{2} ~s~mit Guthaben der Geschenkkarten und ~r~{3} ~s~in bar gekauft.</String>
        <String xml:lang="it-IT">Hai acquistato {0} ~p~{1} ~s~per ~b~{2} ~s~con il saldo della carta regalo e ~r~{3} ~s~in contanti.</String>
        <String xml:lang="id-ID">Kamu telah membeli {0} ~p~{1} ~s~diharga ~b~{2} ~s~dalam bentuk saldo kartu hadiah dan ~r~{3} ~s~dalam bentuk tunai.</String>
        <String xml:lang="ar-001">لقد اشتريت {0} ~p~{1} ~s~مقابل ~b~{2} ~s~برصيد بطاقة الهدايا و ~r~{3} ~s~نقدًا.</String>
    </Entry>

    <!-- ========================= -->
    <!-- Menu for Job Supplies-->
    <!-- ========================= -->
    <!-- {0} = Job name -->
    <!-- Example: "Mechanic Supplies" at the Hardware Store -->
    <Entry Id="menu_store_job_supplies">
        <String xml:lang="en-US">{0} Supplies</String>
        <String xml:lang="it-IT">Provviste {0}</String>
        <String xml:lang="nl-NL">{0} spullen</String>
        <String xml:lang="ar-001">{0} لوازم</String>
        <String xml:lang="de-DE">{0} Vorräte</String>
        <String xml:lang="es-ES">Suministros {0}</String>
        <String xml:lang="pt-BR">Suprimentos {0}</String>
        <String xml:lang="pl-PL">Zasoby {0}</String>
        <String xml:lang="th-TH">{0} จำนวน</String>
        <String xml:lang="zh-Hant">{0}補給品</String>
        <String xml:lang="fr-FR">{0} Matériel</String>
        <String xml:lang="tr-TR">{0} Malzemesi</String>
        <String xml:lang="hi-Latn">{0} Supplies</String>
        <String xml:lang="id-ID">Perlengkapan {0}</String>
    </Entry>

    <!-- ========================= -->
    <!-- Crimes Menu-->
    <!-- ========================= -->
    <Entry Id="menu_crime_committed_title">
        <String xml:lang="en-US">Crimes</String>
        <String xml:lang="it-IT">Crimini</String>
        <String xml:lang="nl-NL">Misdaden</String>
        <String xml:lang="ar-001">جرائم</String>
        <String xml:lang="de-DE">Verbrechen</String>
        <String xml:lang="es-ES">Delitos</String>
        <String xml:lang="pt-BR">Delitos</String>
        <String xml:lang="pl-PL">Przestępstwa</String>
        <String xml:lang="th-TH">อาชญากรรม</String>
        <String xml:lang="zh-Hant">犯罪</String>
        <String xml:lang="fr-FR">Crimes</String>
        <String xml:lang="tr-TR">Suçlar</String>
        <String xml:lang="hi-Latn">Crimes</String>
        <String xml:lang="id-ID">Kejahatan</String>
    </Entry>

    <Entry Id="menu_crime_committed_subtitle">
        <String xml:lang="en-US">Crimes committed in this session</String>
        <String xml:lang="it-IT">Crimini commessi in questa sessione</String>
        <String xml:lang="nl-NL">Misdaden gepleegd in deze sessie</String>
        <String xml:lang="ar-001">الجرائم المرتكبة في هذا السيرفر</String>
        <String xml:lang="de-DE">Verbrechen, welche in dieser Spielsitzung begangen wurden</String>
        <String xml:lang="es-ES">Delitos cometidos en esta sesión</String>
        <String xml:lang="pt-BR">Delitos cometidos nesta sessão</String>
        <String xml:lang="pl-PL">Przestępstwa popełnione w tej sesji</String>
        <String xml:lang="th-TH">อาชญากรรมที่เกิดขึ้นในเซสชั่นนี้</String>
        <String xml:lang="zh-Hant">在此層級發生的犯罪</String>
        <String xml:lang="fr-FR">Crimes commis au cours de cette session</String>
        <String xml:lang="tr-TR">Bu oturumda işlenmiş suçlar</String>
        <String xml:lang="hi-Latn">Is session me hue crimes.</String>
        <String xml:lang="id-ID">Kejahatan yang dilakukan disesi ini</String>
    </Entry>

    <Entry Id="menu_crime_committed_suggestion">
        <String xml:lang="en-US">Shows you the list of your most recent crimes.</String>
        <String xml:lang="nl-NL">Laat je de lijst zien van jouw meest recente misdaden.</String>
        <String xml:lang="fr-FR">Affiche la liste de tes crimes les plus récents.</String>
        <String xml:lang="tr-TR">En son işlediğiniz suçlarınızın listesini gösterir.</String>
        <String xml:lang="hi-Latn">Aapko aapke recent crimes ki list dikhata hai.</String>
        <String xml:lang="de-DE">Zeigt die Liste mit deinen kürzlich begangenen Straftaten.</String>
        <String xml:lang="it-IT">Ti mostra l'elenco dei tuoi crimini più recenti.</String>
        <String xml:lang="id-ID">Menampilkan daftar kejahatan terbaru kamu.</String>
        <String xml:lang="ar-001">يظهر لك قائمة بأحدث جرائمك.</String>
    </Entry>

    <!-- ========================= -->
    <!-- Crews Menu-->
    <!-- ========================= -->
    <Entry Id="menu_crews_title">
        <String xml:lang="en-US">Crews</String>
        <String xml:lang="it-IT">Crews</String>
        <String xml:lang="nl-NL">Crews</String>
        <String xml:lang="ar-001">طاقم</String>
        <String xml:lang="de-DE">Crews</String>
        <String xml:lang="es-ES">Crews</String>
        <String xml:lang="pt-BR">Crews</String>
        <String xml:lang="pl-PL">Ekipy</String>
        <String xml:lang="th-TH">แก็ง</String>
        <String xml:lang="zh-Hant">隊伍</String>
        <String xml:lang="fr-FR">Crews</String>
        <String xml:lang="tr-TR">Ekipler</String>
        <String xml:lang="hi-Latn">Crews</String>
        <String xml:lang="id-ID">Kru</String>
    </Entry>

    <Entry Id="menu_crews_subtitle">
        <String xml:lang="en-US">Crew Menu</String>
        <String xml:lang="it-IT">Menu Crew</String>
        <String xml:lang="nl-NL">Crew Menu</String>
        <String xml:lang="ar-001">قائمة الطاقم</String>
        <String xml:lang="de-DE">Crew-Menü</String>
        <String xml:lang="es-ES">Crew Menu</String>
        <String xml:lang="pt-BR">Crew Menu</String>
        <String xml:lang="pl-PL">Menu Ekip</String>
        <String xml:lang="th-TH">เมนูแก็ง</String>
        <String xml:lang="zh-Hant">隊伍菜單</String>
        <String xml:lang="fr-FR">Menu Crew</String>
        <String xml:lang="tr-TR">Ekip Menü</String>
        <String xml:lang="hi-Latn">Crew Menu</String>
        <String xml:lang="id-ID">Menu Kru</String>
    </Entry>

    <Entry Id="menu_crews_apply_subtitle">
        <String xml:lang="en-US">Select a crew to apply for.</String>
        <String xml:lang="it-IT">Seleziona una crew per cui candicarsi.</String>
        <String xml:lang="nl-NL">Selecteer een crew om je voor aan te melden.</String>
        <String xml:lang="ar-001">.اختر الطاقم الذي ستتقدم إليه</String>
        <String xml:lang="de-DE">Wähle eine Crew, für die du dich bewerben möchtest.</String>
        <String xml:lang="es-ES">Seleccione una crew para postularte.</String>
        <String xml:lang="pt-BR">Selecione uma crew para se candidatar.</String>
        <String xml:lang="pl-PL">Wybierz ekipę do której chcesz aplikować.</String>
        <String xml:lang="th-TH">เลือกแก็งที่จะสมัคร</String>
        <String xml:lang="zh-Hant">選擇一個隊伍申請加入</String>
        <String xml:lang="fr-FR">Sélectionner un crew pour lequel poser sa candidature.</String>
        <String xml:lang="tr-TR">Başvuru yapmak için bir ekip seçin.</String>
        <String xml:lang="hi-Latn">Apply karne ke liye ek crew select karein.</String>
        <String xml:lang="id-ID">Pilih kru yang akan dilamar.</String>
    </Entry>

    <Entry Id="menu_crews_application_subtitle">
        <String xml:lang="en-US">Crew Application</String>
        <String xml:lang="it-IT">Candidature Crew</String>
        <String xml:lang="nl-NL">Crew Sollicitatie</String>
        <String xml:lang="ar-001">طلب دخول الطاقم</String>
        <String xml:lang="de-DE">Crew-Bewerbungen</String>
        <String xml:lang="es-ES">Solucitudes de crew</String>
        <String xml:lang="pt-BR">Solicitação da crew</String>
        <String xml:lang="pl-PL">Aplikacja do Ekipy</String>
        <String xml:lang="th-TH">ใบสมัครแก็ง</String>
        <String xml:lang="zh-Hant">隊伍申請</String>
        <String xml:lang="fr-FR">Candidature Crew</String>
        <String xml:lang="tr-TR">Ekip Başvuru</String>
        <String xml:lang="hi-Latn">Crew Application</String>
        <String xml:lang="id-ID">Kandidat Kru</String>
    </Entry>

    <Entry Id="menu_crews_members_subtitle">
        <String xml:lang="en-US">Members</String>
        <String xml:lang="it-IT">Membri</String>
        <String xml:lang="nl-NL">Leden</String>
        <String xml:lang="ar-001">أعضاء</String>
        <String xml:lang="de-DE">Mitglieder</String>
        <String xml:lang="es-ES">Miembros</String>
        <String xml:lang="pt-BR">Membros</String>
        <String xml:lang="pl-PL">Członkowie</String>
        <String xml:lang="th-TH">สมาชิก</String>
        <String xml:lang="zh-Hant">成員</String>
        <String xml:lang="fr-FR">Membres</String>
        <String xml:lang="tr-TR">Üyeler</String>
        <String xml:lang="hi-Latn">Members</String>
        <String xml:lang="id-ID">Anggota</String>
    </Entry>

    <Entry Id="menu_crews_action_subtitle">
        <String xml:lang="en-US">Select an action</String>
        <String xml:lang="it-IT">Selezionare un'azione</String>
        <String xml:lang="nl-NL">Selecteer een actie</String>
        <String xml:lang="ar-001">حدد إجراءً</String>
        <String xml:lang="de-DE">Wähle eine Aktion.</String>
        <String xml:lang="es-ES">Seleccione una acción</String>
        <String xml:lang="pt-BR">Selecione uma ação</String>
        <String xml:lang="pl-PL">Wybierz akcję</String>
        <String xml:lang="th-TH">เลือกการกระทำ</String>
        <String xml:lang="zh-Hant">選擇一個行動</String>
        <String xml:lang="fr-FR">Sélectionner une action</String>
        <String xml:lang="tr-TR">Bir eylem seçin.</String>
        <String xml:lang="hi-Latn">Select an action</String>
        <String xml:lang="id-ID">Pilih salah satu aksi</String>
    </Entry>

    <Entry Id="menu_crews_rank_subtitle">
        <String xml:lang="en-US">Rank</String>
        <String xml:lang="it-IT">Grado</String>
        <String xml:lang="nl-NL">Rang</String>
        <String xml:lang="ar-001">رتبة</String>
        <String xml:lang="de-DE">Rang</String>
        <String xml:lang="es-ES">Rango</String>
        <String xml:lang="pt-BR">Escalão</String>
        <String xml:lang="pl-PL">Ranga</String>
        <String xml:lang="th-TH">ระดับ</String>
        <String xml:lang="zh-Hant">層級</String>
        <String xml:lang="fr-FR">Rang</String>
        <String xml:lang="tr-TR">Rütbe</String>
        <String xml:lang="hi-Latn">Rank</String>
        <String xml:lang="id-ID">Peringkat</String>
    </Entry>

    <!-- ========================= -->
    <!-- Arms Dealer Menu-->
    <!-- ========================= -->
    <Entry Id="menu_armsdealer_title">
        <String xml:lang="en-US">Arms Dealer</String>
        <String xml:lang="it-IT">Trafficante d'Armi</String>
        <String xml:lang="nl-NL">Wapenhandelaar</String>
        <String xml:lang="ar-001">تاجر أسلحة</String>
        <String xml:lang="de-DE">Waffenhändler</String>
        <String xml:lang="es-ES">Vendedor de armas</String>
        <String xml:lang="pt-BR">Vendedor de armas</String>
        <String xml:lang="pl-PL">Handlarz Bronią</String>
        <String xml:lang="th-TH">พ่อค้าอาวุธ</String>
        <String xml:lang="zh-Hant">武裝賣家</String>
        <String xml:lang="fr-FR">Marchand d'armes</String>
        <String xml:lang="tr-TR">Silah Tüccarı</String>
        <String xml:lang="hi-Latn">Hathiyaar Dealer</String>
        <String xml:lang="id-ID">Penjual Senjata</String>
    </Entry>

    <!-- ========================= -->
    <!-- Dispatch Menu-->
    <!-- ========================= -->
    <Entry Id="jobmenu_calls">
        <String xml:lang="en-US">Calls</String>
        <String xml:lang="it-IT">Chiamate</String>
        <String xml:lang="nl-NL">Meldingen</String>
        <String xml:lang="ar-001">المكالمات</String>
        <String xml:lang="de-DE">Anrufe</String>
        <String xml:lang="es-ES">Llamadas</String>
        <String xml:lang="pt-BR">Chamadas</String>
        <String xml:lang="pl-PL">Wezwania</String>
        <String xml:lang="th-TH">โทร</String>
        <String xml:lang="zh-Hant">來電</String>
        <String xml:lang="fr-FR">Appels</String>
        <String xml:lang="tr-TR">Aramalar</String>
        <String xml:lang="hi-Latn">Calls</String>
        <String xml:lang="id-ID">Panggilan</String>
    </Entry>

    <Entry Id="jobmenu_calls_sub">
        <String xml:lang="en-US">Recent calls</String>
        <String xml:lang="it-IT">Chiamate recenti</String>
        <String xml:lang="nl-NL">Recente meldingen</String>
        <String xml:lang="ar-001">المكالمات الأخيرة</String>
        <String xml:lang="de-DE">Aktuelle Anrufe</String>
        <String xml:lang="pt-BR">Chamadas recentes</String>
        <String xml:lang="es-ES">Llamadas recientes</String>
        <String xml:lang="pl-PL">Ostatnie wezwania</String>
        <String xml:lang="th-TH">โทรล่าสุด</String>
        <String xml:lang="zh-Hant">近期來電</String>
        <String xml:lang="fr-FR">Appels récents</String>
        <String xml:lang="tr-TR">Son aramalar</String>
        <String xml:lang="hi-Latn">Recent ki calls</String>
        <String xml:lang="id-ID">Panggilan terbaru</String>
    </Entry>
    
    <!-- ========================= -->
    <!-- Services-->
    <!-- ========================= -->
    <Entry Id="jobmenu_services">
        <String xml:lang="en-US">Services</String>
        <String xml:lang="it-IT">Servizi</String>
        <String xml:lang="nl-NL">Diensten</String>
        <String xml:lang="de-DE">Services</String>
        <String xml:lang="es-ES">Servicios</String>
        <String xml:lang="pt-BR">Serviços</String>
        <String xml:lang="th-TH">บริการ</String>
        <String xml:lang="vi-VN">Dịch vụ</String>
        <String xml:lang="id-ID">Layanan</String>
        <String xml:lang="zh-Hant">服務</String>
        <String xml:lang="pl-PL">Usługi</String>
        <String xml:lang="fr-FR">Services</String>
        <String xml:lang="tr-TR">Hizmetler</String>
        <String xml:lang="hi-Latn">Services</String>
        <String xml:lang="ar-001">الخدمات</String>
    </Entry>

    <Entry Id="jobmenu_services_descr">
        <String xml:lang="en-US">Manage your services.</String>
        <String xml:lang="nl-NL">Beheer je diensten.</String>
        <String xml:lang="fr-FR">Gérer tes services.</String>
        <String xml:lang="tr-TR">Hizmetlerinizi yönetin.</String>
        <String xml:lang="hi-Latn">Apni services manage kare.</String>
        <String xml:lang="de-DE">Verwalte deine Dienstleistungen.</String>
        <String xml:lang="it-IT">Gestisci i tuoi servizi.</String>
        <String xml:lang="id-ID">Kelola layanan kamu.</String>
        <String xml:lang="ar-001">إدارة الخدمات الخاصة بك.</String>
    </Entry>

    <Entry Id="jobmenu_recent_sales_sub">
        <String xml:lang="en-US">Recent sales</String>
        <String xml:lang="it-IT">Ultime vendite</String>
        <String xml:lang="nl-NL">Recente bestellingen</String>
        <String xml:lang="de-DE">Aktuelle Anrufe</String>
        <String xml:lang="es-ES">Ventas recientes</String>
        <String xml:lang="pt-BR">Vendas recentes</String>
        <String xml:lang="pl-PL">Ostatnie sprzedaże</String>
        <String xml:lang="th-TH">ขายล่าสุด</String>
        <String xml:lang="zh-Hant">近期來電</String>
        <String xml:lang="fr-FR">Ventes récentes</String>
        <String xml:lang="tr-TR">Son satışlar</String>
        <String xml:lang="hi-Latn">Recent ki sales</String>
        <String xml:lang="id-ID">Penjualan terbaru</String>
        <String xml:lang="ar-001">المبيعات الأخيرة</String>
    </Entry>

    <Entry Id="jobmenu_recent_sales_descr">
        <String xml:lang="en-US">View your sales in the current session.</String>
        <String xml:lang="nl-NL">Overzicht van bestellingen in huidige sessie.</String>
        <String xml:lang="fr-FR">Consulter tes ventes de la session en cours.</String>
        <String xml:lang="tr-TR">Mevcut oturumdaki satışlarınızı görüntüleyin.</String>
        <String xml:lang="hi-Latn">Apne current session ki sales dekhe.</String>
        <String xml:lang="de-DE">Zeigt deine Verkäufe in der aktuellen Sitzung.</String>
        <String xml:lang="it-IT">Visualizza le tue vendite nella sessione corrente.</String>
        <String xml:lang="id-ID">Lihat penjualan kamu di sesi ini.</String>
        <String xml:lang="ar-001">عرض مبيعاتك في السيرفر الحالي.</String>
    </Entry>

    <!-- ========================= -->
    <!-- Drug Menu-->
    <!-- ========================= -->
    <Entry Id="menu_npcoffer_title">
        <String xml:lang="en-US">NPC Offer</String>
        <String xml:lang="it-IT">Offerta NPC</String>
        <String xml:lang="nl-NL">NPC Aanbod</String>
        <String xml:lang="ar-001">عرض الشخصية الافتراضية</String>
        <String xml:lang="de-DE">NPC-Angebote</String>
        <String xml:lang="es-ES">Oferta del NPC</String>
        <String xml:lang="pt-BR">Oferta da NPC</String>
        <String xml:lang="pl-PL">Oferta dla bota</String>
        <String xml:lang="th-TH">ข้อเสนอ NPC</String>
        <String xml:lang="zh-Hant">NPC的提議</String>
        <String xml:lang="fr-FR">Offre PNJ</String>
        <String xml:lang="tr-TR">NPC Teklifi</String>
        <String xml:lang="hi-Latn">NPC Offer</String>
        <String xml:lang="id-ID">NPC menawarakan</String>
    </Entry>

    <Entry Id="menu_npcoffer_subtitle">
        <String xml:lang="en-US">Make the NPC an offer</String>
        <String xml:lang="it-IT">Fai un offerta all'NPC</String>
        <String xml:lang="nl-NL">Doe een aanbod aan deze NPC</String>
        <String xml:lang="ar-001">اعرض عرض علي الشخصية الافتراضية</String>
        <String xml:lang="de-DE">Erstelle ein NPC-Angebot</String>
        <String xml:lang="es-ES">Haz una oferta al NPC</String>
        <String xml:lang="pt-BR">Fazer uma oferta ao NPC</String>
        <String xml:lang="pl-PL">Stwórz ofertę dla bota</String>
        <String xml:lang="th-TH">ให้ NPC ยื่นข้อเสนอ</String>
        <String xml:lang="zh-Hant">給NPC一個提議</String>
        <String xml:lang="fr-FR">Faire une offre au PNJ</String>
        <String xml:lang="tr-TR">NPC'ye bir teklif yap</String>
        <String xml:lang="hi-Latn">NPC ko ek offer de.</String>
        <String xml:lang="id-ID">Memberikan penawaran kepada NPC</String>
    </Entry>

    <Entry Id="menu_drugsupplier_title">
        <String xml:lang="en-US">Drug Supplier</String>
        <String xml:lang="it-IT">Rifornitore di Droga</String>
        <String xml:lang="nl-NL">Drugs Leverancier</String>
        <String xml:lang="ar-001">مورد المخدرات</String>
        <String xml:lang="de-DE">Drogenlieferant</String>
        <String xml:lang="es-ES">Proveedor de Drogas</String>
        <String xml:lang="pt-BR">Fornecedor de Drogas</String>
        <String xml:lang="pl-PL">Przemytnik Narkotyków</String>
        <String xml:lang="th-TH">ผู้จำหน่ายยาเสพติด</String>
        <String xml:lang="zh-Hant">毒品供應商</String>
        <String xml:lang="fr-FR">Fournisseur de drogues</String>
        <String xml:lang="tr-TR">Uyuşturucu Tedarikcisi</String>
        <String xml:lang="hi-Latn">Drug Supplier</String>
        <String xml:lang="id-ID">Pengedar Narkoba</String>
    </Entry>

    <Entry Id="menu_drugdealer_title">
        <String xml:lang="en-US">Drug Dealer</String>
        <String xml:lang="it-IT">Trafficante di Droga</String>
        <String xml:lang="nl-NL">Drug Dealer</String>
        <String xml:lang="de-DE">Drogenhändler</String>
        <String xml:lang="es-ES">Traficante de drogas</String>
        <String xml:lang="pt-BR">Traficante de drogas</String>
        <String xml:lang="pl-PL">Diler Narkotyków</String>
        <String xml:lang="th-TH">พ่อค้ายาเสพติด</String>
        <String xml:lang="zh-Hant">藥頭</String>
        <String xml:lang="fr-FR">Trafiquant de drogue</String>
        <String xml:lang="tr-TR">Uyuşturucu Satıcısı</String>
        <String xml:lang="hi-Latn">Drug Dealer</String>
        <String xml:lang="id-ID">Penjual Narkoba</String>
        <String xml:lang="ar-001">تاجر مخدرات</String>
    </Entry>

    <Entry Id="menu_drugdealer_calls_description">
        <String xml:lang="en-US">View recent calls for a drug dealer.</String>
        <String xml:lang="nl-NL">Bekijk de meeste recente drugdealer oproepen.</String>
        <String xml:lang="fr-FR">Voir les appels récents pour un trafiquant de drogue.</String>
        <String xml:lang="tr-TR">Son zamanlarda uyuşturucu satıcısı için yapılan aramalar.</String>
        <String xml:lang="hi-Latn">Drug dealer ke liye recent ki calls dekhe.</String>
        <String xml:lang="de-DE">Zeigt aktuelle Rufe für einen Drogenhändler.</String>
        <String xml:lang="it-IT">Visualizza le chiamate recenti per uno spacciatore.</String>
        <String xml:lang="id-ID">Lihat panggilan terbaru untuk penjual narkoba.</String>
        <String xml:lang="ar-001">عرض المكالمات الأخيرة لتاجر المخدرات.</String>
    </Entry>

    <!-- ========================= -->
    <!-- Mechanic Menu -->
    <!-- ========================= -->
    <Entry Id="menu_impound_title">
        <String xml:lang="en-US">Impound</String>
        <String xml:lang="it-IT">Sequestri</String>
        <String xml:lang="nl-NL">Inbeslagname</String>
        <String xml:lang="ar-001">حجز</String>
        <String xml:lang="de-DE">Verwahrung</String>
        <String xml:lang="es-ES">Confiscados</String>
        <String xml:lang="pt-BR">Confiscados</String>
        <String xml:lang="th-TH">ยึด</String>
        <String xml:lang="zh-Hant">扣押</String>
        <String xml:lang="pl-PL">Konfiskata</String>
        <String xml:lang="fr-FR">Fourrière</String>
        <String xml:lang="tr-TR">El koymak</String>
        <String xml:lang="hi-Latn">Impound</String>
        <String xml:lang="id-ID">Penyitaan</String>
    </Entry>

    <Entry Id="menu_impound_subtitle">
        <String xml:lang="en-US">Impounded vehicles</String>
        <String xml:lang="it-IT">Veicoli Sequestrati</String>
        <String xml:lang="nl-NL">Inbeslaggenomen voertuigen</String>
        <String xml:lang="ar-001">المَركبات المحتجزة</String>
        <String xml:lang="de-DE">Verwahrte Fahrzeuge</String>
        <String xml:lang="es-ES">Vehículos confiscados</String>
        <String xml:lang="pt-BR">Veículos confiscados</String>
        <String xml:lang="th-TH">รถที่ถูกยึด</String>
        <String xml:lang="zh-Hant">扣押車輛</String>
        <String xml:lang="pl-PL">Skonfiskowane pojazdy</String>
        <String xml:lang="fr-FR">Véhicules mis en fourrière</String>
        <String xml:lang="tr-TR">El konulan araçlar</String>
        <String xml:lang="hi-Latn">Impund ki gayi gadiyan.</String>
        <String xml:lang="id-ID">Kendaraan yang disita</String>
    </Entry>

    <Entry Id="menu_mechanic_title">
        <String xml:lang="en-US">Mechanic</String>
        <String xml:lang="it-IT">Meccanico</String>
        <String xml:lang="nl-NL">Monteur</String>
        <String xml:lang="ar-001">ميكانيكي</String>
        <String xml:lang="de-DE">Mechaniker</String>
        <String xml:lang="es-ES">Mecánico</String>
        <String xml:lang="pt-BR">Mecânico</String>
        <String xml:lang="th-TH">ช่าง</String>
        <String xml:lang="zh-Hant">修車工</String>
        <String xml:lang="pl-PL">Mechanik</String>
        <String xml:lang="fr-FR">Mécanicien</String>
        <String xml:lang="tr-TR">Mekanik</String>
        <String xml:lang="hi-Latn">Mechanic</String>
        <String xml:lang="id-ID">Mekanik</String>
    </Entry>

    <Entry Id="menu_mechanic_shop_pretext">
        <String xml:lang="en-US">SHOP FEE: {0}%</String>
        <String xml:lang="nl-NL">WINKELKOSTEN: {0}%</String>
        <String xml:lang="fr-FR">FRAIS D'ATELIER: {0}%</String>
        <String xml:lang="de-DE">LADENGEBÜHR: {0}%</String>
        <String xml:lang="it-IT">TASSA DEL NEGOZIO: {0}%</String>
        <String xml:lang="id-ID">BIAYA TOKO: {0}%</String>
        <String xml:lang="hi-Latn">SHOP KI FEES: {0}%</String>
        <String xml:lang="ar-001">رسوم المتجر: {0}%</String>
    </Entry>

    <Entry Id="menu_mechanic_shop_plate">
        <String xml:lang="en-US">Vanity plate</String>
        <String xml:lang="nl-NL">Persoonlijk kenteken</String>
        <String xml:lang="fr-FR">Plaque personnalisée</String>
        <String xml:lang="de-DE">Wunschkennzeichen</String>
        <String xml:lang="it-IT">Targa personalizzata</String>
        <String xml:lang="id-ID">Plat Nomor Spesial</String>
        <String xml:lang="hi-Latn">Custom number plate</String>
        <String xml:lang="ar-001">لوحة مخصصة</String>
    </Entry>

    <Entry Id="menu_mechanic_shop_more_services">
        <String xml:lang="en-US">More services</String>
        <String xml:lang="nl-NL">Meer diensten</String>
        <String xml:lang="fr-FR">Plus de services</String>
        <String xml:lang="de-DE">Weitere Dienstleistungen</String>
        <String xml:lang="it-IT">Altri servizi</String>
        <String xml:lang="id-ID">Layanan lainnya</String>
        <String xml:lang="hi-Latn">More services</String>
        <String xml:lang="ar-001">المزيد من الخدمات</String>
    </Entry>

    <Entry Id="menu_mechanic_shop_no_players">
        <String xml:lang="en-US">There are no mechanic ~b~players~s~ in this shop. You can't customize your vehicle.</String>
        <String xml:lang="nl-NL">Er zijn geen aanwezige ~b~monteurs~s~ in deze werkplaats. Je kunt je voertuig niet aanpassen.</String>
        <String xml:lang="fr-FR">Il n'y a pas de mécanicien ~b~joueurs~s~ dans cet atelier. Tu ne peux pas personnaliser ton véhicule.</String>
        <String xml:lang="de-DE">Es gibt keine ~b~Spieler als Mechaniker~s~ in diesem Laden. Du kannst dein Fahrzeug nicht personalisieren.</String>
        <String xml:lang="it-IT">Non ci sono ~b~meccanici~s~ in questa officina. Non puoi personalizzare il tuo veicolo.</String>
        <String xml:lang="id-ID">Tidak ada mekanik ~b~players~s~ di bengkel ini. Kamu tidak dapat memodifikasi kendaraan kamu.</String>
        <String xml:lang="hi-Latn">Is shop mein koi mechanic ~b~players~s~ nahi hain. Aap apni gaadi ko customize nahi kar sakte.</String>
        <String xml:lang="ar-001">لا يوجد ~b~لاعبون~s~ يعملون كميكانيكي في هذا المكان. لا يمكنك تعديل سيارتك</String>
    </Entry>

    <Entry Id="menu_mechanic_shop_players">
        <String xml:lang="en-US">There are ~y~{0}~s~ mechanic ~b~players~s~ in this shop. Select this option to view their services.</String>
        <String xml:lang="nl-NL">Er zijn ~y~{0}~s~ ~b~monteurs~s~ in deze werkplaats. Selecteer deze optie om hun diensten te bekijken.</String>
        <String xml:lang="fr-FR">Il y a ~y~{0}~s~ mécanicien ~b~joueurs~s~ dans cet atelier. Sélectionne cette option pour voir leurs services.</String>
        <String xml:lang="de-DE">Es gibt ~y~{0} ~b~Spieler als Mechaniker~s~ in diesem Laden. Wähle diese Option, um ihre Dienstleistungen anzuzeigen.</String>
        <String xml:lang="it-IT">Ci sono ~y~{0}~s~ ~b~giocatori~s~ meccanici in questa officina. Seleziona questa opzione per vedere i loro servizi.</String>
        <String xml:lang="id-ID">Ada ~y~{0}~s~ ~b~pemain~s~ mekanik di bengkel ini. Pilih opsi ini untuk melihat layanan yang mereka sediakan.</String>
        <String xml:lang="hi-Latn">Iss shop mein ~y~{0}~s~ mechanic ~b~players~s~ hain. Unki services dekhne ke liye iss option ko select karein.</String>
        <String xml:lang="ar-001">يوجد ~y~{0}~s~ ~b~لاعبون~s~ يعملون كميكانيكي في هذا المكان. حدد هذا الخيار لعرض خدماتهم</String>
    </Entry>

    <Entry Id="menu_mechanic_services_request_subtitle">
        <String xml:lang="en-US">Request a service</String>
        <String xml:lang="it-IT">Richiedi un servizio</String>
        <String xml:lang="nl-NL">Vraag om diensten</String>
        <String xml:lang="es-ES">Solicitar un servicio</String>
        <String xml:lang="pt-BR">Solicitar um serviço</String>
        <String xml:lang="th-TH">เรียกยานพาหนะ</String>
        <String xml:lang="vi-VN">Yêu cầu một dịch vụ</String>
        <String xml:lang="id-ID">Meminta layanan</String>
        <String xml:lang="zh-Hant">請求一個服務</String>
        <String xml:lang="pl-PL">Poproś o usługi</String>
        <String xml:lang="fr-FR">Demander un service</String>
        <String xml:lang="tr-TR">Bir hizmet talep et</String>
        <String xml:lang="hi-Latn">Service request kare.</String>
        <String xml:lang="de-DE">Eine Dienstleistung anfordern</String>
        <String xml:lang="ar-001">اطلب خدمة</String>
    </Entry>

    <Entry Id="menu_mechanic_calls_description">
        <String xml:lang="en-US">View recent calls for a mechanic.</String>
        <String xml:lang="nl-NL">Bekijk de meeste recente monteur oproepen.</String>
        <String xml:lang="fr-FR">Voir les appels récents pour un mécanicien.</String>
        <String xml:lang="tr-TR">Son zamanlarda mekanik için yapılan aramalar.</String>
        <String xml:lang="hi-Latn">Mechanic ke liye recent ki calls dekhe.</String>
        <String xml:lang="de-DE">Zeige aktuelle Anrufe für einen Mechaniker an.</String>
        <String xml:lang="it-IT">Visualizza le chiamate recenti per un meccanico.</String>
        <String xml:lang="id-ID">Melihat panggilan terbaru untuk mekanik.</String>
        <String xml:lang="ar-001">عرض المكالمات الأخيرة للميكانيكي.</String>
    </Entry>

    <Entry Id="menu_mechanic_available_subtitle">
        <String xml:lang="en-US">Available Mechanic</String>
        <String xml:lang="it-IT">Meccanici Disponibili</String>
        <String xml:lang="nl-NL">Beschikbare monteurs</String>
        <String xml:lang="ar-001">ميكانيكي متاح</String>
        <String xml:lang="de-DE">Verfügbare Mechaniker</String>
        <String xml:lang="es-ES">Mecánico disponible</String>
        <String xml:lang="pt-BR">Mecânico disponível</String>
        <String xml:lang="th-TH">มีช่าง</String>
        <String xml:lang="vi-VN">Thợ cơ khi đang có</String>
        <String xml:lang="id-ID">Mekanik yang tersedia</String>
        <String xml:lang="zh-Hant">有空的修車工</String>
        <String xml:lang="pl-PL">Dostępny Mechanik</String>
        <String xml:lang="fr-FR">Mécanicien disponible</String>
        <String xml:lang="tr-TR">Mevcut Mekanik</String>
        <String xml:lang="hi-Latn">Available Mechanic</String>
    </Entry>

    <Entry Id="menu_mechanic_mods_subtitle">
        <String xml:lang="en-US">Mods</String>
        <String xml:lang="it-IT">Modifiche</String>
        <String xml:lang="nl-NL">Aanpassingen</String>
        <String xml:lang="ar-001">تعديلات</String>
        <String xml:lang="de-DE">Modifikationen</String>
        <String xml:lang="es-ES">Modificaciones</String>
        <String xml:lang="pt-BR">Modificações</String>
        <String xml:lang="th-TH">แต่ง</String>
        <String xml:lang="vi-VN">Độ xe</String>
        <String xml:lang="id-ID">Modifikasi</String>
        <String xml:lang="zh-Hant">車輛配件/升級</String>
        <String xml:lang="pl-PL">Modyfikacje</String>
        <String xml:lang="fr-FR">Modifications</String>
        <String xml:lang="tr-TR">Modifikasyon</String>
        <String xml:lang="hi-Latn">Mods</String>
    </Entry>

    <Entry Id="menu_mechanic_tints_subtitle">
        <String xml:lang="en-US">Window Tints</String>
    </Entry>

    <Entry Id="menu_mechanic_respray_subtitle">
        <String xml:lang="en-US">Respray</String>
        <String xml:lang="it-IT">Riverniciatura</String>
        <String xml:lang="nl-NL">Overspuiten</String>
        <String xml:lang="ar-001">إعادة تلوين</String>
        <String xml:lang="de-DE">Umlackieren</String>
        <String xml:lang="es-ES">Repintado</String>
        <String xml:lang="pt-BR">Repintando</String>
        <String xml:lang="th-TH">เปลี่ยนสี</String>
        <String xml:lang="vi-VN">Sơn xe</String>
        <String xml:lang="id-ID">Ganti warna</String>
        <String xml:lang="zh-Hant">噴漆/車輛顏色</String>
        <String xml:lang="pl-PL">Przemaluj</String>
        <String xml:lang="fr-FR">Repeindre</String>
        <String xml:lang="tr-TR">Boyama</String>
        <String xml:lang="hi-Latn">Respray</String>
    </Entry>

    <Entry Id="menu_mechanic_primarycolor_subtitle">
        <String xml:lang="en-US">Primary Color</String>
        <String xml:lang="it-IT">Colore Primario</String>
        <String xml:lang="nl-NL">Primaire kleur</String>
        <String xml:lang="ar-001">اللون الأصلي</String>
        <String xml:lang="de-DE">Primärfarbe</String>
        <String xml:lang="es-ES">Color Principal</String>
        <String xml:lang="pt-BR">Cor Principal</String>
        <String xml:lang="th-TH">สีหลัก</String>
        <String xml:lang="vi-VN">Màu chính</String>
        <String xml:lang="id-ID">Warna utama</String>
        <String xml:lang="zh-Hant">主要車輛顏色</String>
        <String xml:lang="pl-PL">Kolor Podstawowy</String>
        <String xml:lang="fr-FR">Couleur primaire</String>
        <String xml:lang="tr-TR">Ana Renk</String>
        <String xml:lang="hi-Latn">Primary Color</String>
    </Entry>

    <Entry Id="menu_mechanic_pearlescentcolor_subtitle">
        <String xml:lang="en-US">Pearlescent Color</String>
        <String xml:lang="nl-NL">Parelmoer kleuren</String>
        <String xml:lang="fr-FR">Couleur nacrée</String>
        <String xml:lang="de-DE">Perleffekt-Farbe</String>
        <String xml:lang="it-IT">Colore Perlescente</String>
        <String xml:lang="id-ID">Warna Pearlescent</String>
        <String xml:lang="hi-Latn">Pearlescent Color</String>
        <String xml:lang="ar-001">اللون اللؤلؤي</String>
    </Entry>

    <Entry Id="menu_mechanic_secondarycolor_subtitle">
        <String xml:lang="en-US">Secondary Color</String>
        <String xml:lang="it-IT">Colore Secondario</String>
        <String xml:lang="nl-NL">Secundaire kleur</String>
        <String xml:lang="ar-001">اللون الثانوي</String>
        <String xml:lang="de-DE">Sekundärfarbe</String>
        <String xml:lang="es-ES">Color Secundario</String>
        <String xml:lang="pt-BR">Cor Secundária</String>
        <String xml:lang="th-TH">สีรอง</String>
        <String xml:lang="vi-VN">Màu phụ</String>
        <String xml:lang="id-ID">Warna sekunder</String>
        <String xml:lang="zh-Hant">次要車輛顏色</String>
        <String xml:lang="pl-PL">Kolor Dodatkowy</String>
        <String xml:lang="fr-FR">Couleur secondaire</String>
        <String xml:lang="tr-TR">İkinci Renk</String>
        <String xml:lang="hi-Latn">Secondary Color</String>
    </Entry>

    <Entry Id="menu_mechanic_trimcolor_subtitle">
        <String xml:lang="en-US">Trim Color</String>
        <String xml:lang="it-IT">Colore Finiture</String>
        <String xml:lang="nl-NL">Bekleding kleur</String>
        <String xml:lang="ar-001">اللون الداخلي</String>
        <String xml:lang="de-DE">Ausstattungsfarbe</String>
        <String xml:lang="es-ES">Color de los acabados</String>
        <String xml:lang="pt-BR">Cor dos acabamentos</String>
        <String xml:lang="th-TH">สีล้อ</String>
        <String xml:lang="vi-VN">Thứ tự màu</String>
        <String xml:lang="id-ID">Warna Trim</String>
        <String xml:lang="zh-Hant">內飾顏色</String>
        <String xml:lang="pl-PL">Kolor Wykończenia</String>
        <String xml:lang="fr-FR">Couleur des finitions</String>
        <String xml:lang="tr-TR">Döşeme Rengi</String>
        <String xml:lang="hi-Latn">Trim Color</String>
    </Entry>

    <Entry Id="menu_mechanic_dashboardcolor_subtitle">
        <String xml:lang="en-US">Dashboard Color</String>
        <String xml:lang="it-IT">Colore Cruscotto</String>
        <String xml:lang="nl-NL">Dashboard kleur</String>
        <String xml:lang="ar-001">لون الداخلية</String>
        <String xml:lang="de-DE">Farbe des Armaturenbretts</String>
        <String xml:lang="es-ES">Color del salpicadero</String>
        <String xml:lang="pt-BR">Cor do painel</String>
        <String xml:lang="th-TH">สีภายใน</String>
        <String xml:lang="vi-VN">Màu biển số</String>
        <String xml:lang="id-ID">Warna Dasbor</String>
        <String xml:lang="zh-Hant">儀錶板顏色</String>
        <String xml:lang="pl-PL">Kolor Podstawowy</String>
        <String xml:lang="fr-FR">Couleur du tableau de bord</String>
        <String xml:lang="tr-TR">Gösterge paneli Rengi</String>
        <String xml:lang="hi-Latn">Dashboard Color</String>
    </Entry>

    <Entry Id="menu_mechanic_liveries_subtitle">
        <String xml:lang="en-US">Liveries Color</String>
        <String xml:lang="it-IT">Colore Livrea</String>
        <String xml:lang="nl-NL">Livery kleur</String>
        <String xml:lang="ar-001">سكنات للمركبة</String>
        <String xml:lang="de-DE">Folierungsfarbe</String>
        <String xml:lang="es-ES">Color de la Pegatina</String>
        <String xml:lang="pt-BR">Cor do adesivo</String>
        <String xml:lang="th-TH">ลวดลาย</String>
        <String xml:lang="vi-VN">Màu Liveries</String>
        <String xml:lang="id-ID">Warna Livery</String>
        <String xml:lang="zh-Hant">車輛塗裝</String>
        <String xml:lang="pl-PL">Kolor Nalepek</String>
        <String xml:lang="fr-FR">Couleur des livrées</String>
        <String xml:lang="tr-TR">Çıkartma Rengi</String>
        <String xml:lang="hi-Latn">Liveries</String>
    </Entry>
    <!-- ========================= -->
    <!-- Hospital Menu -->
    <!-- ========================= -->
    <Entry Id="menu_hospital_title">
        <String xml:lang="en-US">Hospital</String>
        <String xml:lang="it-IT">Ospedale</String>
        <String xml:lang="nl-NL">Ziekenhuis</String>
        <String xml:lang="ar-001">مستشفى</String>
        <String xml:lang="de-DE">Krankenhaus</String>
        <String xml:lang="es-ES">Hospital</String>
        <String xml:lang="pt-BR">Hospital</String>
        <String xml:lang="th-TH">โรงพยาบาล</String>
        <String xml:lang="vi-VN">Bệnh viện</String>
        <String xml:lang="id-ID">Rumah Sakit</String>
        <String xml:lang="zh-Hant">醫院</String>
        <String xml:lang="pl-PL">Szpital</String>
        <String xml:lang="fr-FR">Hôpital</String>
        <String xml:lang="tr-TR">Hastane</String>
        <String xml:lang="hi-Latn">Hospital</String>
    </Entry>

    <Entry Id="menu_hospital_clothing_subtitle">
        <String xml:lang="en-US">Clothing</String>
        <String xml:lang="it-IT">Abbigliamento</String>
        <String xml:lang="nl-NL">Kleding</String>
        <String xml:lang="ar-001">ملابس</String>
        <String xml:lang="de-DE">Kleidung</String>
        <String xml:lang="es-ES">Ropa</String>
        <String xml:lang="pt-BR">Vestuário</String>
        <String xml:lang="th-TH">ชุด</String>
        <String xml:lang="vi-VN">Trang phục</String>
        <String xml:lang="id-ID">Pakaian</String>
        <String xml:lang="zh-Hant">服飾</String>
        <String xml:lang="pl-PL">Ubrania</String>
        <String xml:lang="fr-FR">Vêtements</String>
        <String xml:lang="tr-TR">Kıyafet</String>
        <String xml:lang="hi-Latn">Clothing</String>
    </Entry>

    <!-- ========================= -->
    <!-- Arrest Menu -->
    <!-- ========================= -->
    <Entry Id="menu_arrest_title">
        <String xml:lang="en-US">Arrest Menu</String>
        <String xml:lang="it-IT">Menu Arresto</String>
        <String xml:lang="nl-NL">Arrestatie Menu</String>
        <String xml:lang="ar-001">قائمة الاعتقال</String>
        <String xml:lang="de-DE">Gefangenenmenü</String>
        <String xml:lang="es-ES">Menú de arrestos</String>
        <String xml:lang="pt-BR">Menu de detenções</String>
        <String xml:lang="th-TH">เมนูจับกลุม</String>
        <String xml:lang="vi-VN">Menu bắt giữ</String>
        <String xml:lang="id-ID">Menu penangkapan</String>
        <String xml:lang="zh-Hant">逮捕菜單</String>
        <String xml:lang="pl-PL">Menu Aresztu</String>
        <String xml:lang="fr-FR">Menu Arrestation</String>
        <String xml:lang="tr-TR">Tutuklama Menüsü</String>
        <String xml:lang="hi-Latn">Arrest Menu</String>
    </Entry>

    <Entry Id="menu_arrest_subtitle">
        <String xml:lang="en-US">Interact with the arrested player</String>
        <String xml:lang="it-IT">Interagisci con il giocatore arrestato</String>
        <String xml:lang="nl-NL">Praat met de gearresteerde speler</String>
        <String xml:lang="ar-001">التفاعل مع اللاعب المعتقل</String>
        <String xml:lang="de-DE">Interagiere mit einem verhafteten Spieler</String>
        <String xml:lang="es-ES">Interactuar con el jugador detenido</String>
        <String xml:lang="pt-BR">Interação com o jogador detido</String>
        <String xml:lang="th-TH">โต้ตอบกับผู้เล่นที่ถูกจับกุม</String>
        <String xml:lang="vi-VN">Tương tác với người bị bắt</String>
        <String xml:lang="id-ID">Berinteraksi dengan pemain yang tertangkap</String>
        <String xml:lang="zh-Hant">與被逮捕的玩家互動</String>
        <String xml:lang="pl-PL">Interaguj z aresztowanym graczem</String>
        <String xml:lang="fr-FR">Interagir avec le joueur arrêté</String>
        <String xml:lang="tr-TR">Tutuklanan oyuncuyla etkileşimde bulun</String>
        <String xml:lang="hi-Latn">Arrested player ke saath interact kare.</String>
    </Entry>

    <Entry Id="menu_search_results_title">
        <String xml:lang="en-US">Search Results</String>
        <String xml:lang="it-IT">Risultato Perquisizione</String>
        <String xml:lang="nl-NL">Zoekresultaten</String>
        <String xml:lang="ar-001">نتائج البحث</String>
        <String xml:lang="de-DE">Durchsuchungsergebnisse</String>
        <String xml:lang="es-ES">Resultados de la búsqueda</String>
        <String xml:lang="pt-BR">Resultados da pesquisa</String>
        <String xml:lang="th-TH">ผลลับการค้นหา</String>
        <String xml:lang="vi-VN">Kết quả kiểm tra</String>
        <String xml:lang="id-ID">Hasil penggeledahan</String>
        <String xml:lang="zh-Hant">搜身成果</String>
        <String xml:lang="pl-PL">Wyniki Wyszukiwania</String>
        <String xml:lang="fr-FR">Résultats de la fouille</String>
        <String xml:lang="tr-TR">Arama Sonuçları</String>
        <String xml:lang="hi-Latn">Talashi ka result</String>
    </Entry>

    <Entry Id="menu_bribe_title">
        <String xml:lang="en-US">Bribe</String>
        <String xml:lang="it-IT">Corrompi</String>
        <String xml:lang="nl-NL">Omkopen</String>
        <String xml:lang="ar-001">رشوة</String>
        <String xml:lang="de-DE">Bestechung</String>
        <String xml:lang="es-ES">Soborno</String>
        <String xml:lang="pt-BR">Suborno</String>
        <String xml:lang="th-TH">สินบน</String>
        <String xml:lang="vi-VN">Hối lộ</String>
        <String xml:lang="id-ID">Suap</String>
        <String xml:lang="zh-Hant">賄賂</String>
        <String xml:lang="pl-PL">Przekup</String>
        <String xml:lang="fr-FR">Pot-de-vin</String>
        <String xml:lang="tr-TR">Rüşvet</String>
        <String xml:lang="hi-Latn">Bribe</String>
    </Entry>

    <!-- ========================= -->
    <!-- Police Front Desk Menu -->
    <!-- ========================= -->
    <Entry Id="menu_policefd_station_title">
        <String xml:lang="en-US">Police Station</String>
        <String xml:lang="it-IT">Stazione di Polizia</String>
        <String xml:lang="nl-NL">Politiebureau</String>
        <String xml:lang="ar-001">قسم الشرطة</String>
        <String xml:lang="de-DE">Polizeistation</String>
        <String xml:lang="es-ES">Comisaría de policía</String>
        <String xml:lang="pt-BR">Delegacia de polícia</String>
        <String xml:lang="th-TH">สถานีตำรวจ</String>
        <String xml:lang="vi-VN">Trụ sở cảnh sát</String>
        <String xml:lang="id-ID">Kantor kepolisian</String>
        <String xml:lang="zh-Hant">警察局</String>
        <String xml:lang="pl-PL">Komisariat Policji</String>
        <String xml:lang="fr-FR">Poste de police</String>
        <String xml:lang="tr-TR">Polis İstasyonu</String>
        <String xml:lang="hi-Latn">Police Station</String>
    </Entry>

    <Entry Id="menu_policefd_station_arrest_subtitle">
        <String xml:lang="en-US">Arrest Warrants</String>
        <String xml:lang="it-IT">Mandati d'Arresto</String>
        <String xml:lang="nl-NL">Gesignaleerde verdachten</String>
        <String xml:lang="ar-001">اعتقال المتهمين</String>
        <String xml:lang="de-DE">Haftbefehle</String>
        <String xml:lang="es-ES">Órdenes de detención</String>
        <String xml:lang="pt-BR">Mandados de prisão</String>
        <String xml:lang="th-TH">หมายจับ</String>
        <String xml:lang="vi-VN">Lệnh bắt giữ</String>
        <String xml:lang="id-ID">Daftar Buronan</String>
        <String xml:lang="zh-Hant">逮捕遭通緝玩家</String>
        <String xml:lang="pl-PL">Nakaz Aresztowania</String>
        <String xml:lang="fr-FR">Mandats d'arrêt</String>
        <String xml:lang="tr-TR">Tutuklama Emri</String>
        <String xml:lang="hi-Latn">Arrest Warrants</String>
    </Entry>

    <Entry Id="menu_policefd_station_mw_subtitle">
        <String xml:lang="en-US">Most Wanted Players</String>
        <String xml:lang="it-IT">I Giocatori Più Ricercati</String>
        <String xml:lang="nl-NL">Meest gezochte verdachten</String>
        <String xml:lang="ar-001">اللاعب الأكثر طلبا</String>
        <String xml:lang="de-DE">Meistgesuchte Spieler</String>
        <String xml:lang="es-ES">Jugadores más buscados</String>
        <String xml:lang="pt-BR">Jogadores mais procurados</String>
        <String xml:lang="th-TH">ผู้เล่นที่ต้องการตัวมากที่สุด</String>
        <String xml:lang="vi-VN">Người bị truy nã cao nhất</String>
        <String xml:lang="id-ID">Buronan paling dicari</String>
        <String xml:lang="zh-Hant">懸賞最高的玩家</String>
        <String xml:lang="pl-PL">Najbardziej Poszukiwani Gracze</String>
        <String xml:lang="fr-FR">Joueurs les plus recherchés</String>
        <String xml:lang="tr-TR">En çok aranan oyuncular</String>
        <String xml:lang="hi-Latn">Most Wanted Players</String>
    </Entry>

    <Entry Id="menu_policefd_station_bounties_subtitle">
        <String xml:lang="en-US">Bounties</String>
        <String xml:lang="it-IT">Taglie</String>
        <String xml:lang="nl-NL">Beloningen</String>
        <String xml:lang="ar-001">مكفأت</String>
        <String xml:lang="de-DE">Kopfgelder</String>
        <String xml:lang="es-ES">Recompensas</String>
        <String xml:lang="pt-BR">Recompensas</String>
        <String xml:lang="th-TH">ค่าหัว</String>
        <String xml:lang="vi-VN">Tiền thưởng</String>
        <String xml:lang="id-ID">bounty</String>
        <String xml:lang="zh-Hant">懸賞</String>
        <String xml:lang="pl-PL">Nagrody</String>
        <String xml:lang="fr-FR">Primes</String>
        <String xml:lang="tr-TR">Ödüller</String>
        <String xml:lang="hi-Latn">Bounties</String>
    </Entry>

    <Entry Id="menu_policefd_station_clothing_subtitle">
        <String xml:lang="en-US">Clothing</String>
        <String xml:lang="it-IT">Abbigliamento</String>
        <String xml:lang="nl-NL">Kleding</String>
        <String xml:lang="ar-001">ملابس</String>
        <String xml:lang="de-DE">Kleidung</String>
        <String xml:lang="es-ES">Ropa</String>
        <String xml:lang="pt-BR">Vestuário</String>
        <String xml:lang="th-TH">ชุด</String>
        <String xml:lang="vi-VN">Trang phục</String>
        <String xml:lang="id-ID">Pakaian</String>
        <String xml:lang="zh-Hant">服飾</String>
        <String xml:lang="pl-PL">Ubrania</String>
        <String xml:lang="fr-FR">Vêtements</String>
        <String xml:lang="tr-TR">Kıyafetler</String>
        <String xml:lang="hi-Latn">Clothing</String>
    </Entry>

    <!-- ========================= -->
    <!-- Sell To Player Menu -->
    <!-- ========================= -->
    <Entry Id="menu_stp_buy_title">
        <String xml:lang="en-US">Buy</String>
        <String xml:lang="it-IT">Compra</String>
        <String xml:lang="nl-NL">Kopen</String>
        <String xml:lang="ar-001">شراء</String>
        <String xml:lang="de-DE">Kaufen</String>
        <String xml:lang="es-ES">Comprar</String>
        <String xml:lang="pt-BR">Comprar</String>
        <String xml:lang="th-TH">ซื้อ</String>
        <String xml:lang="vi-VN">Mua</String>
        <String xml:lang="id-ID">Membeli</String>
        <String xml:lang="zh-Hant">買</String>
        <String xml:lang="pl-PL">Kup</String>
        <String xml:lang="fr-FR">Acheter</String>
        <String xml:lang="tr-TR">Satın al</String>
        <String xml:lang="hi-Latn">Buy</String>
    </Entry>

    <Entry Id="menu_stp_select_dest_subtitle">
        <String xml:lang="en-US">Select destination</String>
        <String xml:lang="it-IT">Seleziona la destinazione</String>
        <String xml:lang="nl-NL">Selecteer bestemming</String>
        <String xml:lang="ar-001">حدد وجهتك</String>
        <String xml:lang="de-DE">Wähle ein Ziel</String>
        <String xml:lang="es-ES">Seleccionar destino</String>
        <String xml:lang="pt-BR">Selecione o destino</String>
        <String xml:lang="th-TH">เลือกจุดหมายปลายทาง</String>
        <String xml:lang="vi-VN">Lựa nơi đến</String>
        <String xml:lang="id-ID">Pilih tujuan kamu</String>
        <String xml:lang="zh-Hant">選擇一個地點</String>
        <String xml:lang="pl-PL">Wybierz destynację</String>
        <String xml:lang="fr-FR">Sélectionner la destination</String>
        <String xml:lang="tr-TR">Varış yerini seç</String>
        <String xml:lang="hi-Latn">Select destination</String>
    </Entry>

    <Entry Id="menu_stp_stock_text">
        <String xml:lang="en-US">~b~Stock</String>
        <String xml:lang="nl-NL">~b~Voorraad</String>
        <String xml:lang="fr-FR">~b~Stock</String>
        <String xml:lang="hi-Latn">~b~Stock</String>
        <String xml:lang="de-DE">~b~Vorrat</String>
        <String xml:lang="it-IT">~b~Scorta</String>
        <String xml:lang="id-ID">~b~Persediaan</String>
        <String xml:lang="ar-001">~b~مخزون</String>
    </Entry>

    <Entry Id="menu_stp_stock_description">
        <String xml:lang="en-US">Put items here if you want to ~g~sell them ~s~later.</String>
        <String xml:lang="nl-NL">Sla hier je voorwerpen op als je ze later ~g~wilt verkopen~s~.</String>
        <String xml:lang="fr-FR">Tu peux mettre des objets ici si tu veux les ~g~vendre ~s~plus tard.</String>
        <String xml:lang="hi-Latn">Agar aap in items ko baad mein ~g~bechna ~s~chahte hain to yahan rakhen.</String>
        <String xml:lang="de-DE">Lagere Gegenstände hier, wenn du sie später ~g~verkaufen ~s~willst.</String>
        <String xml:lang="it-IT">Metti gli oggetti qui se vuoi ~g~venderli ~s~in seguito.</String>
        <String xml:lang="id-ID">Masukkan barang kesini jika kamu mau ~g~menjualnya ~s~nanti.</String>
        <String xml:lang="ar-001">ضع الأشياء هنا التي تريد ~g~بيعها ~s~لاحقًا.</String>
    </Entry>

    <Entry Id="menu_stp_inventory_text">
        <String xml:lang="en-US">Inventory</String>
        <String xml:lang="nl-NL">Inventaris</String>
        <String xml:lang="fr-FR">Inventaire</String>
        <String xml:lang="hi-Latn">Inventory</String>
        <String xml:lang="de-DE">Inventar</String>
        <String xml:lang="it-IT">Inventario</String>
        <String xml:lang="id-ID">Inventaris</String>
        <String xml:lang="ar-001">المخزون</String>
    </Entry>

    <Entry Id="menu_stp_inventory_description">
        <String xml:lang="en-US">Put items here if you want to ~r~use them~s~.</String>
        <String xml:lang="nl-NL">Zet hier je voorwerpen neer als je ze ~r~wilt gebruiken~s~.</String>
        <String xml:lang="fr-FR">Tu peux mettre des objets ici si tu veux les ~r~utiliser~s~.</String>
        <String xml:lang="hi-Latn">Agar aap in items ko ~r~istemaal karna ~s~chahte hain to yahan rakhen.</String>
        <String xml:lang="de-DE">Lagere Gegenstände hier, wenn du sie ~r~verwenden ~s~willst.</String>
        <String xml:lang="it-IT">Metti gli oggetti qui se vuoi ~r~usarli~s~.</String>
        <String xml:lang="id-ID">Masukkan barang kesini jika kamu mau ~r~menggunakannya~s~.</String>
        <String xml:lang="ar-001">ضع الأشياء التي تريد أن ~r~تستخدمها~s~.</String>
    </Entry>

    <Entry Id="btn_seller_buy">
        <String xml:lang="en-US">Buy</String>
        <String xml:lang="nl-NL">Koop</String>
        <String xml:lang="fr-FR">Acheter</String>
        <String xml:lang="hi-Latn">Buy</String>
        <String xml:lang="de-DE">Kaufen</String>
        <String xml:lang="it-IT">Acquista</String>
        <String xml:lang="id-ID">Beli</String>
        <String xml:lang="ar-001">شراء</String>
    </Entry>

    <Entry Id="btn_seller_cancel">
        <String xml:lang="en-US">Cancel</String>
        <String xml:lang="nl-NL">Annuleer</String>
        <String xml:lang="fr-FR">Annuler</String>
        <String xml:lang="hi-Latn">Cancel</String>
        <String xml:lang="de-DE">Abbrechen</String>
        <String xml:lang="it-IT">Annulla</String>
        <String xml:lang="id-ID">Batal</String>
        <String xml:lang="ar-001">إلغاء</String>
    </Entry>

    <Entry Id="btn_stp_offer">
        <String xml:lang="en-US">Offer</String>
        <String xml:lang="nl-NL">Aanbieden</String>
        <String xml:lang="fr-FR">Offre</String>
        <String xml:lang="hi-Latn">Offer</String>
        <String xml:lang="de-DE">Anbieten</String>
        <String xml:lang="it-IT">Offri</String>
        <String xml:lang="id-ID">Tawar</String>
        <String xml:lang="ar-001">عرض</String>
    </Entry>

    <!-- Example: Offer (hold) -->
    <!-- {0} = Label -->
    <Entry Id="btn_stp_label_hold">
        <String xml:lang="en-US">{0} (hold)</String>
        <String xml:lang="nl-NL">{0} (vasthouden)</String>
        <String xml:lang="fr-FR">{0} (maintenir)</String>
        <String xml:lang="hi-Latn">{0} (hold karo)</String>
        <String xml:lang="de-DE">{0} (halten)</String>
        <String xml:lang="it-IT">{0} (tieni premuto)</String>
        <String xml:lang="id-ID">{0} (tahan)</String>
        <String xml:lang="ar-001">{0} </String>
    </Entry>

    <Entry Id="stp_offered">
        <String xml:lang="en-US">You've offered your ~y~services ~s~to {0}~s~.</String>
        <String xml:lang="nl-NL">Je hebt je ~y~diensten ~s~aangeboden aan {0}~s~.</String>
        <String xml:lang="fr-FR">Tu as offert tes ~y~services ~s~à {0}~s~.</String>
        <String xml:lang="hi-Latn">Aapne apni ~y~services ~s~offer kari {0} ~s~ko.</String>
        <String xml:lang="de-DE">Du hast {0}~s~ deine ~y~Dienste~s~angeboten.</String>
        <String xml:lang="it-IT">Hai offerto i tuoi ~y~servizi ~s~a {0}~s~.</String>
        <String xml:lang="id-ID">Kamu telah menawarkan ~y~layananmu ~s~kepada {0}~s~.</String>
        <String xml:lang="ar-001">لقد عرضت ~y~خدماتك ~s~علي {0}~s~.</String>
    </Entry>

    <!-- {0} = Button -->
    <Entry Id="stp_press">
        <String xml:lang="en-US">Press {0}</String>
        <String xml:lang="nl-NL">Druk {0}</String>
        <String xml:lang="fr-FR">Appuie {0}</String>
        <String xml:lang="hi-Latn">Press {0}</String>
        <String xml:lang="de-DE">Drücke {0}</String>
        <String xml:lang="it-IT">Premi {0}</String>
        <String xml:lang="id-ID">Tekan {0}</String>
        <String xml:lang="ar-001">اضغط على {0}</String>
    </Entry>

    <Entry Id="stp_hold">
        <String xml:lang="en-US">Hold {0}</String>
        <String xml:lang="nl-NL">Houdt {0} vast</String>
        <String xml:lang="fr-FR">Maintenir {0}</String>
        <String xml:lang="hi-Latn">Hold karo {0}</String>
        <String xml:lang="de-DE">Halte {0}</String>
        <String xml:lang="it-IT">Tieni premuto {0}</String>
        <String xml:lang="id-ID">Tahan {0}</String>
        <String xml:lang="ar-001">اضغط مع الاستمرار على {0}</String>
    </Entry>

    <!-- {0} = Job name -->
    <!-- {1} = Player -->
    <!-- {2} = Input instructions -->
    <Entry Id="stp_got_offer">
        <String xml:lang="en-US">{0} {1} ~s~has offered you ~y~their services~s~. {2} to view their menu.</String>
        <String xml:lang="nl-NL">{0} {1} ~s~heeft je ~y~zijn/haar diensten~s~ aangeboden. {2} om het menu te bekijken.</String>
        <String xml:lang="fr-FR">{0} {1} ~s~a proposé ~y~ses services~s~. {2} pour consulter son menu.</String>
        <String xml:lang="hi-Latn">{0} {1} ~s~ne offer kiya ~y~unki services~s~. {2} unka menu dekhne ke liye.</String>
        <String xml:lang="de-DE">{0} {1} ~s~hat dir ~y~seine Dienste~s~ angeboten. {2} um dessen Menü anzuzeigen.</String>
        <String xml:lang="it-IT">{0} {1} ~s~ti ha offerto i ~y~sui servizi~s~. {2} per visualizzare il suo menu.</String>
        <String xml:lang="id-ID">{0} {1} ~s~telah menawarakan kamu ~y~layanan mereka~s~. {2} untuk melihat menu mereka.</String>
        <String xml:lang="ar-001">{0} {1} ~s~عرضوا عليك ~y~خدماتهم~s~.{2} لعرض القائمة الخاصة بهم.</String>
    </Entry>

    <!-- {0} = Player -->
    <!-- {1} = Amount -->
    <!-- {2} = Item unit -->
    <!-- {3} = Item name -->
    <!-- {4} = Price -->
    <Entry Id="stp_sold">
        <String xml:lang="en-US">You sold {0} ~y~{1}{2} {3}~s~ for ~g~{4}~s~.</String>
        <String xml:lang="nl-NL">Je hebt {0} ~y~{1}{2} {3}~s~ verkocht voor ~g~{4}~s~.</String>
        <String xml:lang="fr-FR">Tu as vendu à {0} ~y~{1}{2} {3}~s~ pour ~g~{4}~s~.</String>
        <String xml:lang="hi-Latn">Aap beche {0} ko ~y~{1}{2} {3}~s~ sirf ~g~{4} ~s~mein.</String>
        <String xml:lang="de-DE">Du hast {0} ~y~{1}{2} {3}~s~ für ~g~{4}~s~ verkauft.</String>
        <String xml:lang="it-IT">Hai venduto a {0} ~y~{1}{2} {3}~s~ per ~g~{4}~s~.</String>
        <String xml:lang="id-ID">Anda menjual ke {0} ~y~{1}{2} {3}~s~ seharga ~g~{4}~s~.</String>
        <String xml:lang="ar-001">لقد قمت ببيع {0} ~y~{1}{2} {3}~s~ مقابل ~g~{4}~s~.</String>
    </Entry>

    <!-- Example: Metallic Black Respray -->
    <!-- {0} = Color name -->
    <Entry Id="stp_sold_service_respray">
        <String xml:lang="en-US">{0} Respray</String>
        <String xml:lang="nl-NL">{0} Verf</String>
        <String xml:lang="fr-FR">{0} Repeindre</String>
        <String xml:lang="hi-Latn">{0} Respray</String>
        <String xml:lang="de-DE">{0} Lackierung</String>
        <String xml:lang="it-IT">Rivernicia con {0}</String>
        <String xml:lang="id-ID">Ganti warna {0}</String>
        <String xml:lang="ar-001">{0} إعادة الرش</String>
    </Entry>

    <!-- {0} = Livery index -->
    <Entry Id="stp_sold_service_livery">
        <String xml:lang="en-US">Livery #{0} Respray</String>
        <String xml:lang="nl-NL">Livery #{0} Verf</String>
        <String xml:lang="fr-FR">Livrée #{0} Repeindre</String>
        <String xml:lang="hi-Latn">Livery #{0} Respray</String>
        <String xml:lang="de-DE">Beklebung #{0}</String>
        <String xml:lang="it-IT">Rivernicia con Livrea #{0}</String>
        <String xml:lang="id-ID">Ganti warna Livery#{0}</String>
        <String xml:lang="ar-001">إعادة رش الرسمة #{0}</String>
    </Entry>

    <!-- {0} = Player -->
    <!-- {1} = Service name -->
    <!-- {2} = Price -->
    <Entry Id="stp_sold_service">
        <String xml:lang="en-US">You sold {0} a ~y~{1}~s~ for ~g~{2}~s~.</String>
        <String xml:lang="nl-NL">Je hebt {0} een ~y~{1}~s~ verkocht voor ~g~{2}~s~.</String>
        <String xml:lang="fr-FR">Tu as vendu à {0} un ~y~{1}~s~ pour ~g~{2}~s~.</String>
        <String xml:lang="hi-Latn">Aap beche {0} ko ek ~y~{1}~s~ sirf ~g~{2} ~s~mein.</String>
        <String xml:lang="de-DE">Du hast {0} ~y~{1}~s~ für ~g~{2}~s~ verkauft.</String>
        <String xml:lang="it-IT">Hai venduto a {0} un ~y~{1}~s~ per ~g~{2}~s~.</String>
        <String xml:lang="id-ID">Anda menjual ke {0} sebuah ~y~{1}~s~ seharga ~g~{2}~s~.</String>
        <String xml:lang="ar-001">لقد قمت ببيع {0} ~y~{1}~s~ مقابل ~g~{2}~s~.</String>
    </Entry>

    <!-- {0} = Fee -->
    <!-- {1} = Profit -->
    <Entry Id="stp_sold_service_fee">
        <String xml:lang="en-US">Shop fee: ~r~{0}~s~~n~Total earned: ~g~{1}</String>
        <String xml:lang="nl-NL">Winkeltoeslag: ~r~{0}~s~~n~Totaal verdient: ~g~{1}</String>
        <String xml:lang="fr-FR">Frais de vente: ~r~{0}~s~~n~Total gagné: ~g~{1}</String>
        <String xml:lang="hi-Latn">Shop ki fees: ~r~{0}~s~~n~Total earn kiye: ~g~{1}</String>
        <String xml:lang="de-DE">Ladengebühr: ~r~{0}~s~~n~Insgesamt verdient: ~g~{1}</String>
        <String xml:lang="it-IT">Tassa del negozio: ~r~{0}~s~~n~Totale guadagnato: ~g~{1}</String>
        <String xml:lang="id-ID">Biaya toko: ~r~{0}~s~~n~Total pendapatan: ~g~{1}</String>
        <String xml:lang="ar-001">رسوم المتجر: ~r~{0}~s~~n~الإجمالي المكتسب: ~g~{1}</String>
    </Entry>

    <!-- {0} = Player -->
    <Entry Id="stp_seller_too_far">
        <String xml:lang="en-US">{0} is ~r~too far ~s~from you.</String>
        <String xml:lang="nl-NL">{0} is ~r~te ver weg ~s~van jou.</String>
        <String xml:lang="fr-FR">{0} est ~r~trop loin ~s~de toi.</String>
        <String xml:lang="hi-Latn">{0} aapse ~r~bahut door ~s~hain.</String>
        <String xml:lang="de-DE">{0} ist ~r~zu weit ~s~von dir entfernt.</String>
        <String xml:lang="it-IT">{0} è ~r~troppo lontano ~s~da te.</String>
        <String xml:lang="id-ID">{0} terlalu ~r~jauh ~s~darimu.</String>
        <String xml:lang="ar-001">{0} ~r~بعيد جدًا ~s~عنك.</String>
    </Entry>

    <!-- {0} = Player -->
    <Entry Id="menu_stp_seller_subtitle">
        <String xml:lang="en-US">Buying from {0}</String>
        <String xml:lang="nl-NL">Aan het kopen van {0}</String>
        <String xml:lang="fr-FR">Acheter à {0}</String>
        <String xml:lang="hi-Latn">Khareed rahe hain {0} se</String>
        <String xml:lang="de-DE">Kauf bei {0}</String>
        <String xml:lang="it-IT">Acquista da {0}</String>
        <String xml:lang="id-ID">Membeli dari {0}</String>
        <String xml:lang="ar-001">الشراء من {0}</String>
    </Entry>

    <Entry Id="stp_service_fix_na">
        <String xml:lang="en-US">UNDAMAGED</String>
        <String xml:lang="nl-NL">NIET BESCHADIGD</String>
        <String xml:lang="fr-FR">NON ENDOMMAGÉ</String>
        <String xml:lang="hi-Latn">DAMAGE NAHI HAI</String>
        <String xml:lang="de-DE">UNBESCHÄDIGT</String>
        <String xml:lang="it-IT">INTATTO</String>
        <String xml:lang="id-ID">Tidak ada kerusakan</String>
        <String xml:lang="ar-001">سليمة</String>
    </Entry>

    <Entry Id="stp_service_wash_na">
        <String xml:lang="en-US">CLEAN</String>
        <String xml:lang="nl-NL">SCHOON</String>
        <String xml:lang="fr-FR">PROPRE</String>
        <String xml:lang="hi-Latn">SAAF</String>
        <String xml:lang="de-DE">SAUBER</String>
        <String xml:lang="it-IT">PULITO</String>
        <String xml:lang="id-ID">Bersih</String>
        <String xml:lang="ar-001">تنظيف</String>
    </Entry>

    <Entry Id="stp_service_error_no_tools">
        <String xml:lang="en-US">~y~The seller doesn't have the necessary items to provide this service.</String>
        <String xml:lang="nl-NL">~y~De verkoper heeft niet de juiste spullen om deze dienst te kunnen verlenen.</String>
    </Entry>

    <Entry Id="stp_service_error_not_certified">
        <String xml:lang="en-US">~y~The seller is not certified to provide this service.</String>
        <String xml:lang="nl-NL">~y~De verkoper is niet gecertificeerd om deze dienst te verlenen.</String>
    </Entry>

    <Entry Id="stp_service_error_no_license">
        <String xml:lang="en-US">~y~The seller is not licensed to sell this item.</String>
        <String xml:lang="nl-NL">~y~De verkoper is niet gelicenseerd om dit artikel te mogen verkopen.</String>
    </Entry>

    <Entry Id="stp_service_error_no_vehicle">
        <String xml:lang="en-US">~y~You don't have a vehicle.</String>
        <String xml:lang="nl-NL">~y~Je hebt geen voertuig.</String>
        <String xml:lang="fr-FR">~y~Tu n'as pas de véhicule.</String>
        <String xml:lang="hi-Latn">~y~Aapke paas gaadi nahi hai.</String>
        <String xml:lang="de-DE">~y~Du hast kein Fahrzeug.</String>
        <String xml:lang="it-IT">~y~Non hai un veicolo.</String>
        <String xml:lang="id-ID">~y~Anda tidak memiliki kendaraan.</String>
        <String xml:lang="ar-001">~y~ليس لديك مَركبة.</String>
    </Entry>

    <Entry Id="stp_service_error_vehicle_not_owned">
        <String xml:lang="en-US">~y~You don't own this vehicle.</String>
        <String xml:lang="nl-NL">~y~Je bent niet de eigenaar van dit voertuig.</String>
        <String xml:lang="fr-FR">~y~Tu n'es pas propriétaire de ce véhicule.</String>
        <String xml:lang="hi-Latn">~y~Aap is gaadi ke malik nahi hain.</String>
        <String xml:lang="de-DE">~y~Du besitzt dieses Fahrzeug nicht.</String>
        <String xml:lang="it-IT">~y~Non possiedi questo veicolo.</String>
        <String xml:lang="id-ID">~y~Anda bukan pemilik mobil ini.</String>
        <String xml:lang="ar-001">~y~أنت لا تمتلك هذه المَركبة.</String>
    </Entry>

    <Entry Id="stp_service_error_mod_shop">
        <String xml:lang="en-US">~y~You must be at a mod shop.</String>
        <String xml:lang="nl-NL">~y~Je moet bij een mod shop zijn.</String>
        <String xml:lang="fr-FR">~y~Tu dois être dans un magasin de modifications.</String>
        <String xml:lang="hi-Latn">~y~Aapko ek mod shop par hona chahiye.</String>
        <String xml:lang="de-DE">~y~Du musst dich bei einer Tuningwerkstatt befinden.</String>
        <String xml:lang="it-IT">~y~Devi essere in un officina.</String>
        <String xml:lang="id-ID">~y~Anda harus berada di bengkel modif.</String>
        <String xml:lang="ar-001">~y~يجب أن تكون في متجر تعديلات</String>
    </Entry>

    <Entry Id="stp_service_error_wanted">
        <String xml:lang="en-US">~y~You cannot purchase this item when you have an arrest warrant.</String>
        <String xml:lang="nl-NL">~y~Je kan dit voorwerp niet kopen wanneer je gezocht bent.</String>
        <String xml:lang="fr-FR">~y~Tu ne peux pas acheter ce produit si tu es sous mandat d'arrêt.</String>
        <String xml:lang="hi-Latn">~y~Aap is item ko nahi kharid sakte jab aapke upar arrest warrant ho.</String>
        <String xml:lang="de-DE">~y~Du kannst diesen Gegenstand nicht kaufen, wenn es einen Haftbefehl gegen dich gibt.</String>
        <String xml:lang="it-IT">~y~Non puoi acquistare questo articolo se hai un mandato d'arresto.</String>
        <String xml:lang="id-ID">~y~Anda tidak dapat membeli item ini ketika sedang menjadi buronan.</String>
        <String xml:lang="ar-001">~y~لا يمكنك شراء هذا الشىء عندما يكون لديك مذكرة اعتقال.</String>
    </Entry>

    <Entry Id="stp_service_error_vehicle_moving">
        <String xml:lang="en-US">~r~You can't purchase this service when the vehicle is moving.</String>
        <String xml:lang="nl-NL">~r~Je kan deze dienst niet kopen wanneer het voertuig aan het bewegen is.</String>
        <String xml:lang="fr-FR">~r~Tu ne peux pas acheter ce service lorsque le véhicule est en mouvement.</String>
        <String xml:lang="hi-Latn">~r~Aap yeh service nahi kharid sakte jab gaadi chal rahi ho.</String>
        <String xml:lang="de-DE">~r~Du kannst diese Leistung nicht kaufen, wenn das Fahrzeug sich bewegt.</String>
        <String xml:lang="it-IT">~r~Non puoi acquistare questo servizio mentre il veicolo è in movimento.</String>
        <String xml:lang="id-ID">~r~Anda tidak dapat membeli jasa ini ketika kendaraan sedang bergerak.</String>
        <String xml:lang="ar-001">~r~لا يمكنك شراء هذه الخدمة أثناء تحرك المَركبة.</String>
    </Entry>

    <Entry Id="stp_service_error_seller_inside">
        <String xml:lang="en-US">~r~You can't purchase this service when the seller is inside a vehicle.</String>
        <String xml:lang="nl-NL">~r~Je kan deze dienst niet kopen wanneer de verkoper in een voertuig is.</String>
        <String xml:lang="fr-FR">~r~Tu ne peux pas acheter ce service lorsque le vendeur se trouve à l'intérieur d'un véhicule.</String>
        <String xml:lang="hi-Latn">~r~Aap yeh service nahi kharid sakte jab seller gaadi ke andar ho.</String>
        <String xml:lang="de-DE">~r~Du kannst diese Leistung nicht kaufen, solange sich der Verkäufer in einem Fahrzeug befindet.</String>
        <String xml:lang="it-IT">~r~Non puoi acquistare questo servizio quando il venditore è all'interno di un veicolo.</String>
        <String xml:lang="id-ID">~r~Anda tidak dapat membeli jasa ini ketika penjual sedang tidak berada didalam kendaraan.</String>
        <String xml:lang="ar-001">~r~لا يمكنك شراء هذه الخدمة عندما يكون البائع داخل السيارة.</String>
    </Entry>

    <Entry Id="stp_item_no_stock">
        <String xml:lang="en-US">~r~OUT OF STOCK</String>
        <String xml:lang="nl-NL">~r~GEEN VOORRAAD</String>
        <String xml:lang="fr-FR">~r~RUPTURE DE STOCK</String>
        <String xml:lang="hi-Latn">~r~STOCK NAHI HAI</String>
        <String xml:lang="de-DE">~r~AUSVERKAUFT</String>
        <String xml:lang="it-IT">~r~ESAURITO</String>
        <String xml:lang="id-ID">~r~STOK HABIS</String>
        <String xml:lang="ar-001">~r~إنتهى من المخزون</String>
    </Entry>

    <!--
    [!!] Context needed for accurate translation
-->
    <Entry Id="stp_item_unit_piece">
        <String xml:lang="en-US">piece</String>
        <String xml:lang="nl-NL">eenheid</String>
        <String xml:lang="fr-FR">pièce</String>
        <String xml:lang="hi-Latn">piece</String>
        <String xml:lang="de-DE">Stück</String>
        <String xml:lang="it-IT">pezzo</String>
        <String xml:lang="id-ID">satuan</String>
        <String xml:lang="ar-001">قطعة</String>
    </Entry>

    <!-- Example: Repair a broken car, truck or motorcycle engine on the go.~n~Price: ~b~5000~s~/piece -->
    <!-- {0} = Item description -->
    <!-- {1} = Price -->
    <!-- {2} = Unit -->
    <Entry Id="stp_item_description">
        <String xml:lang="en-US">{0}~n~Price: ~b~{1}~s~/{2}</String>
        <String xml:lang="nl-NL">{0}~n~Prijs: ~b~{1}~s~/{2}</String>
        <String xml:lang="fr-FR">{0}~n~Prix: ~b~{1}~s~/{2}</String>
        <String xml:lang="hi-Latn">{0}~n~Price: ~b~{1}~s~/{2}</String>
        <String xml:lang="de-DE">{0}~n~Preis: ~b~{1}~s~/{2}</String>
        <String xml:lang="it-IT">{0}~n~Prezzo: ~b~{1}~s~/{2}</String>
        <String xml:lang="id-ID">{0}~n~Harga: ~b~{1}~s~/{2}</String>
        <String xml:lang="ar-001">{0}~n~السعر: ~b~{1}~s~/{2}</String>
    </Entry>

    <Entry Id="menu_stp_mods_none_text">
        <String xml:lang="en-US">No mods available :(</String>
        <String xml:lang="nl-NL">Geen aanpassingen beschikbaar :(</String>
        <String xml:lang="fr-FR">Pas de modifications disponibles :(</String>
        <String xml:lang="hi-Latn">Koi mods available nahi hai :(</String>
        <String xml:lang="de-DE">Keine Modifikationen verfügbar :(</String>
        <String xml:lang="it-IT">Nessuna modifica disponibile :(</String>
        <String xml:lang="id-ID">Tidak ada modifikasi yang tersedia:(</String>
        <String xml:lang="ar-001">لا توجد تعديلات متاحة :(</String>
    </Entry>

    <Entry Id="menu_stp_mods_none_description">
        <String xml:lang="en-US">~r~There are no mods available for this vehicle model.</String>
        <String xml:lang="nl-NL">~r~Er zijn geen aanpassingen beschikbaar voor dit voertuig model.</String>
        <String xml:lang="fr-FR">~r~Il n'y a pas de modifications disponibles pour ce modèle de véhicule.</String>
        <String xml:lang="hi-Latn">~r~Koi mods available nahi hai iss vehicle model ke liye.</String>
        <String xml:lang="de-DE">~r~Es sind keine Modifikationen für dieses Fahrzeugmodell verfügbar.</String>
        <String xml:lang="it-IT">~r~Non ci sono modifiche disponibili per questo modello di veicolo.</String>
        <String xml:lang="id-ID">~r~Tidak ada modifikasi yang tersedia untuk model kendaraan ini.</String>
        <String xml:lang="ar-001">~r~لا توجد تعديلات متاحة لهذه السيارة.</String>
    </Entry>

    <!-- {0} = Livery index -->
    <Entry Id="menu_stp_liveries_text">
        <String xml:lang="en-US">Livery #{0}</String>
        <String xml:lang="nl-NL">Livery #{0}</String>
        <String xml:lang="fr-FR">Livrée #{0}</String>
        <String xml:lang="hi-Latn">Livery #{0}</String>
        <String xml:lang="de-DE">Beklebung #{0}</String>
        <String xml:lang="it-IT">Livrea #{0}</String>
        <String xml:lang="id-ID">Livery #{0}</String>
        <String xml:lang="ar-001">رسمة #{0}</String>
    </Entry>

    <Entry Id="menu_stp_liveries_none">
        <String xml:lang="en-US">There are no ~r~liveries ~s~for this vehicle model.</String>
        <String xml:lang="nl-NL">Er zijn geen ~r~liveries ~s~voor dit voertuig model.</String>
        <String xml:lang="fr-FR">Il n'y a pas de ~r~livrée ~s~pour ce modèle de véhicule.</String>
        <String xml:lang="hi-Latn">Koi ~r~liveries ~s~nahi hai iss vehicle model ke liye.</String>
        <String xml:lang="de-DE">Es sind keine ~r~Beklebungen ~s~für dieses Fahrzeugmodell verfügbar.</String>
        <String xml:lang="it-IT">Non ci sono ~r~livree ~s~disponibile per questo modello di veicolo.</String>
        <String xml:lang="id-ID">Tidak ada ~r~Livery ~s~untuk model kendaraan ini.</String>
        <String xml:lang="ar-001">لا توجد ~r~رسومات ~s~لهذه السيارة</String>
    </Entry>

    <Entry Id="menu_stp_liveries_mods">
        <String xml:lang="en-US">This vehicle has ~y~liveries ~s~as mods.</String>
        <String xml:lang="nl-NL">Dit voertuig heeft ~y~liveries ~s~als aanpassingen.</String>        <!-- ???? -->
        <String xml:lang="fr-FR">Ce véhicule a des ~y~livrées ~s~en tant que modifications.</String>
        <String xml:lang="hi-Latn">Iss vehicle mein ~y~liveries ~s~mods hain.</String>
        <String xml:lang="de-DE">Dieses Fahrzeug hat ~y~Beklebungen ~s~als Anpassungsmöglichkeit.</String>
        <String xml:lang="it-IT">Questo veicolo ha le ~y~livree ~s~disponibili per le modifiche.</String>
        <String xml:lang="id-ID">Kendaraan ini memiliki ~y~livery ~s~sebagai bagian dari modifikasi.</String>
        <String xml:lang="ar-001">هذه السيارة تحتوي علي ~y~رسومات ~s~كتعديلات</String>
    </Entry>

    <Entry Id="stp_vehicle_too_far">
        <String xml:lang="en-US">~r~The vehicle is too far from you.</String>
        <String xml:lang="nl-NL">~r~Het voertuig is te ver weg van jou.</String>
        <String xml:lang="fr-FR">~r~Le véhicule est trop loin de toi.</String>
        <String xml:lang="hi-Latn">~r~Vehicle aapse kaafi door hai.</String>
        <String xml:lang="de-DE">~r~Das Fahrzeug ist zu weit von dir entfernt.</String>
        <String xml:lang="it-IT">~r~Il veicolo è troppo lontano da te.</String>
        <String xml:lang="id-ID">~r~Kendaraan terlalu jauh darimu.</String>
        <String xml:lang="ar-001">~r~السيارة بعيدة جدًا عنك.</String>
    </Entry>

    <!-- {0} = Amount -->
    <!-- {1} = Item unit -->
    <!-- {2} = Item name -->
    <!-- {3} = Price -->
    <Entry Id="stp_item_purchased">
        <String xml:lang="en-US">You've purchased ~y~{0}{1} {2} ~s~for ~r~{3}~s~.</String>
        <String xml:lang="nl-NL">Je hebt ~y~{0}{1} {2} ~s~gekocht voor ~r~{3}~s~.</String>
        <String xml:lang="fr-FR">Tu as acheté ~y~{0}{1} {2} ~s~pour ~r~{3}~s~.</String>
        <String xml:lang="hi-Latn">Aap khareede ~y~{0}{1} {2} ~s~sirf ~r~{3} ~s~mein.</String>
        <String xml:lang="de-DE">Du hast ~y~{0}{1} {2} ~s~für ~r~{3}~s~ gekauft.</String>
        <String xml:lang="it-IT">Hai acquistato ~y~{0}{1} {2} ~s~per ~r~{3}~s~.</String>
        <String xml:lang="id-ID">Kamu telah membeli ~y~{0}{1} {2}~s~seharga ~r~{3}~s~.</String>
        <String xml:lang="ar-001">لقد اشتريت ~y~{0}{1} {2} ~s~ب ~r~{3}~s~.</String>
    </Entry>

    <Entry Id="stp_item_error_too_far">
        <String xml:lang="en-US">~r~You are too far from the seller!</String>
        <String xml:lang="nl-NL">~r~Je bent te ver weg van de verkoper!</String>
        <String xml:lang="fr-FR">~r~Tu es trop loin du vendeur!</String>
        <String xml:lang="hi-Latn">~r~Aap seller se bohut door ho!</String>
        <String xml:lang="de-DE">~r~Du bist zu weit vom Verkäufer entfernt!</String>
        <String xml:lang="it-IT">~r~Sei troppo lontano dal venditore!</String>
        <String xml:lang="id-ID">~r~Kamu terlalu jauh dari penjual!</String>
        <String xml:lang="ar-001">~r~أنت بعيد جدًا عن البائع!</String>
    </Entry>

    <!-- {0} = Item name -->
    <Entry Id="stp_item_error_no_stock">
        <String xml:lang="en-US">~r~The seller doesn't have enough {0}!</String>
        <String xml:lang="nl-NL">~r~De verkoper heeft niet genoeg {0}!</String>
        <String xml:lang="fr-FR">~r~Le vendeur n'a pas assez de {0}!</String>
        <String xml:lang="hi-Latn">~r~Seller ke paas enough {0} nahi hai!</String>
        <String xml:lang="de-DE">~r~Der Verkäufer hat nicht genug {0}!</String>
        <String xml:lang="it-IT">~r~Il venditore non possiede abbastanza {0}!</String>
        <String xml:lang="id-ID">~r~Penjual tidak memiliki jumlah {0} yang cukup!</String>
        <String xml:lang="ar-001">~r~البائع ليس لديه ما يكفي من {0}!</String>
    </Entry>

    <!-- {0} = Service name -->
    <Entry Id="stp_service_error_no_stock">
        <String xml:lang="en-US">~r~The seller doesn't have enough supplies to provide the ~s~{0} ~r~service!</String>
        <String xml:lang="nl-NL">~r~De verkoper heeft niet genoeg voorraad om de ~s~{0} ~r~dienst te verlenen!</String>
        <String xml:lang="fr-FR">~r~Le vendeur n'a pas assez de matériel pour fournir le ~s~{0} ~r~service!</String>
        <String xml:lang="hi-Latn">~r~Seller ke paas ~s~{0} ~r~service provide karne ke liye paryapt samaan nahi hai!</String>
        <String xml:lang="de-DE">~r~Der Verkäufer besitzt nicht genug Vorräte, um ~s~{0} ~r~Leistung~s~ anzubieten!~r~</String>
        <String xml:lang="it-IT">~r~Il venditore non ha abbastanza scorte per fornire il servizio di ~s~{0}~r~!</String>
        <String xml:lang="id-ID">~r~Penjual tidak memiliki supply yang cukup untuk menyediakan jasa ~s~{0}~r~!</String>
        <String xml:lang="ar-001">~r~البائع ليس لديه الإمدادات الكافية لتقديم ~s~{0} ~r~خدمة!</String>
    </Entry>

    <Entry Id="stp_service_error_not_certified_named">
        <String xml:lang="en-US">~r~The seller doesn't have the required certification to provide the ~s~{0} ~r~service~s~!</String>
        <String xml:lang="nl-NL">~r~De verkoper heeft niet de benodigde certificaten om de ~s~{0} ~r~dienst te verlenen~s~!</String>
        <String xml:lang="fr-FR">~r~Le vendeur n'a pas la certification requise pour fournir le ~s~{0} ~r~service~s~!</String>
        <String xml:lang="hi-Latn">~r~Seller ke paas ~s~{0} ~r~service provide karne ke liye aavashyak certification nahi hai.~s~!</String>
        <String xml:lang="de-DE">~r~Der Verkäufer besitzt nicht die benötigte Qualifikation, um ~s~{0} ~r~Leistung~s~ anzubieten!~s~</String>
        <String xml:lang="it-IT">~r~Il venditore non ha la certificazione necessaria per fornirti il servizio di ~s~{0}!~s~</String>
        <String xml:lang="id-ID">~r~Penjual tidak memiliki sertifikasi untuk menyediakan jasa ~s~{0} ~r~servis~s~!</String>
        <String xml:lang="ar-001">البائع ليس لديه الشهادة المطلوبة لتقديم ~s~{0} ~r~الخدمة~s~</String>
    </Entry>

    <Entry Id="stp_service_error_rented_vehicle">
        <String xml:lang="en-US">~r~You cannot modify a rented vehicle!</String>
        <String xml:lang="nl-NL">~r~Je kan een gehuurd voertuig niet bewerken!</String>
        <String xml:lang="fr-FR">~r~Tu ne peux pas modifier un véhicule loué!</String>
        <String xml:lang="hi-Latn">~r~Aap rent ki gaadi ko modify nahi kar sakte!</String>
        <String xml:lang="de-DE">~r~Du kannst ein gemietetes Fahrzeug nicht modifizieren!"</String>
        <String xml:lang="it-IT">~r~Non puoi modificare un veicolo a noleggio!</String>
        <String xml:lang="id-ID">~r~Anda tidak dapat memodifikasi kendaraan pinjaman!</String>
        <String xml:lang="ar-001">~r~لا يمكنك تعديل سيارة مستأجرة!</String>
    </Entry>

    <Entry Id="stp_services_updated">
        <String xml:lang="en-US">~r~The seller has updated their prices. The menu has been refreshed.</String>
        <String xml:lang="nl-NL">~r~De verkoper heeft zijn prijzen aangepast. Het menu is ververst.</String>
        <String xml:lang="fr-FR">~r~Le vendeur a mis à jour ses prix. Le menu a été actualisé.</String>
        <String xml:lang="hi-Latn">~r~Seller ne apne prices update kar diye hain. Menu ko refresh kar diya gaya hai.</String>
        <String xml:lang="de-DE">~r~Der Verkäufer hat seine Preise angepasst. Das Menü wurde aktualisiert.</String>
        <String xml:lang="it-IT">~r~Il venditore ha aggiornato i suoi prezzi. Il menu è stato aggiornato.</String>
        <String xml:lang="id-ID">~r~Penjual telah mengubah harganya. Menu telah diperbarui.</String>
        <String xml:lang="ar-001">~r~قام البائع بتحديث أسعاره. تم تحديث القائمة.</String>
    </Entry>

    <!-- ========================= -->
    <!-- Truck Station Menu -->
    <!-- ========================= -->
    <Entry Id="menu_truckstation_delivery_title">
        <String xml:lang="en-US">Delivery Driver</String>
        <String xml:lang="it-IT">Corriere</String>
        <String xml:lang="nl-NL">Bezorger</String>
        <String xml:lang="ar-001">سائق توصيل</String>
        <String xml:lang="de-DE">Auslieferungsfahrer</String>
        <String xml:lang="es-ES">Conductor de reparto</String>
        <String xml:lang="pt-BR">Motorista de entrega</String>
        <String xml:lang="th-TH">คนขับรถส่งของ</String>
        <String xml:lang="vi-VN">Tài xế giao hàng</String>
        <String xml:lang="id-ID">Supir pengiriman</String>
        <String xml:lang="zh-Hant">運送司機</String>
        <String xml:lang="pl-PL">Nagrody</String>
        <String xml:lang="fr-FR">Chauffeur-livreur</String>
        <String xml:lang="tr-TR">Teslimat Sürücüsü</String>
        <String xml:lang="hi-Latn">Delivery Driver</String>
    </Entry>

    <!-- ========================= -->
    <!-- Armory -->
    <!-- ========================= -->
    <Entry Id="menu_armory_title">
        <String xml:lang="en-US">Armory</String>
        <String xml:lang="it-IT">Armeria</String>
        <String xml:lang="nl-NL">Wapenkamer</String>
        <String xml:lang="de-DE">Waffenkammer</String>
        <String xml:lang="es-ES">Arsenal</String>
        <String xml:lang="pt-BR">Arsenal</String>
        <String xml:lang="ar-001">مستودع الأسلحة</String>
        <String xml:lang="th-TH">คลังแสง</String>
        <String xml:lang="vi-VN">Kho vũ khí</String>
        <String xml:lang="id-ID">Gudang Senjata</String>
        <String xml:lang="zh-Hant">軍械庫</String>
        <String xml:lang="pl-PL">Zbrojownia</String>
        <String xml:lang="fr-FR">Armurerie</String>
        <String xml:lang="tr-TR">Cephanelik</String>
        <String xml:lang="hi-Latn">Armory</String>
    </Entry>

    <Entry Id="menu_armory_manage_subtitle">
        <String xml:lang="en-US">Manage your weapons</String>
        <String xml:lang="it-IT">Gestisci le tue armi</String>
        <String xml:lang="nl-NL">Beheer je wapens</String>
        <String xml:lang="de-DE">Verwalte deine Waffen</String>
        <String xml:lang="es-ES">Administra tus armas</String>
        <String xml:lang="pt-BR">gerencie suas armas</String>
        <String xml:lang="ar-001">إدارة الأسلحة الخاصة بك</String>
        <String xml:lang="th-TH">จัดการอาวุธของคุณ</String>
        <String xml:lang="vi-VN">Kho vũ khí của bạn</String>
        <String xml:lang="id-ID">Kelola persenjataanmu</String>
        <String xml:lang="zh-Hant">管理你的武器</String>
        <String xml:lang="pl-PL">Zarządzaj swoimi brońmi</String>
        <String xml:lang="tr-TR">Silahlarınızı yönetin</String>
        <String xml:lang="fr-FR">Gérer ses armes</String>
        <String xml:lang="hi-Latn">Apne weapons manage kare.</String>
    </Entry>

    <Entry Id="menu_armory_ammo_subtitle">
        <String xml:lang="en-US">Ammo</String>
        <String xml:lang="it-IT">Munizioni</String>
        <String xml:lang="nl-NL">Munitie</String>
        <String xml:lang="de-DE">Munition</String>
        <String xml:lang="es-ES">Munición</String>
        <String xml:lang="pt-BR">Munição</String>
        <String xml:lang="ar-001">الذخيرة</String>
        <String xml:lang="th-TH">กระสุน</String>
        <String xml:lang="vi-VN">Băng đạn</String>
        <String xml:lang="id-ID">Amunisi</String>
        <String xml:lang="zh-Hant">子彈</String>
        <String xml:lang="pl-PL">Amunicja</String>
        <String xml:lang="fr-FR">Munitions</String>
        <String xml:lang="tr-TR">Mermi</String>
        <String xml:lang="hi-Latn">Ammo</String>
    </Entry>

    <Entry Id="menu_armory_giveweapon_subtitle">
        <String xml:lang="en-US">Give weapon</String>
        <String xml:lang="it-IT">Fornisci l'arma</String>
        <String xml:lang="nl-NL">Geef wapen</String>
        <String xml:lang="de-DE">Übergib eine Waffe</String>
        <String xml:lang="es-ES">Dar arma</String>
        <String xml:lang="pt-BR">Dar arma</String>
        <String xml:lang="ar-001">إعطاء السلاح</String>
        <String xml:lang="th-TH">ให้อาวุธ</String>
        <String xml:lang="vi-VN">Đưa vũ khí</String>
        <String xml:lang="id-ID">Memberikan senjata</String>
        <String xml:lang="zh-Hant">給予武器</String>
        <String xml:lang="pl-PL">Przekaż broń</String>
        <String xml:lang="fr-FR">Donner une arme</String>
        <String xml:lang="tr-TR">Silah ver</String>
        <String xml:lang="hi-Latn">Give weapon</String>
    </Entry>

    <!-- ========================= -->
    <!-- Paramedic Menu -->
    <!-- ========================= -->
    <Entry Id="menu_paramedic_title">
        <String xml:lang="en-US">Paramedic</String>
        <String xml:lang="it-IT">Paramedico</String>
        <String xml:lang="nl-NL">Ambulance</String>
        <String xml:lang="de-DE">Sanitäter</String>
        <String xml:lang="es-ES">Paramédico</String>
        <String xml:lang="pt-BR">Paramédico</String>
        <String xml:lang="ar-001">مسعف</String>
        <String xml:lang="th-TH">หมอ</String>
        <String xml:lang="vi-VN">Y tế</String>
        <String xml:lang="id-ID">paramedis</String>
        <String xml:lang="zh-Hant">醫護人員</String>
        <String xml:lang="pl-PL">Medyk</String>
        <String xml:lang="fr-FR">Ambulancier</String>
        <String xml:lang="tr-TR">Sağlık Görevlisic</String>
        <String xml:lang="hi-Latn">Paramedic</String>
    </Entry>

    <Entry Id="menu_paramedic_calls_description">
        <String xml:lang="en-US">View recent calls for EMS.</String>
        <String xml:lang="nl-NL">Bekijk recente ambulance oproepen.</String>
        <String xml:lang="fr-FR">Voir les appels récents pour les ambulanciers.</String>
        <String xml:lang="hi-Latn">EMS ke liye recent ki calls dekhe.</String>
        <String xml:lang="de-DE">Zeige aktuelle Anrufe für einen Sanitäter.</String>
        <String xml:lang="it-IT">Visualizza le chiamate recenti per i servizi di emergenza medica.</String>
        <String xml:lang="id-ID">Lihat riwayat panggilan terkini untuk EMS.</String>
        <String xml:lang="ar-001">عرض المكالمات الأخيرة لـلمسعف.</String>
    </Entry>

    <!-- ========================= -->
    <!-- Police Officer Menu -->
    <!-- ========================= -->
    <Entry Id="menu_policeofficer_title">
        <String xml:lang="en-US">Police Officer</String>
        <String xml:lang="it-IT">Agente di Polizia</String>
        <String xml:lang="nl-NL">Politieagent</String>
        <String xml:lang="de-DE">Polizeibeamter</String>
        <String xml:lang="es-ES">Agente de policía</String>
        <String xml:lang="pt-BR">Policial</String>
        <String xml:lang="ar-001">ضابط شرطة</String>
        <String xml:lang="th-TH">พนักงานตำรวจ</String>
        <String xml:lang="vi-VN">Cảnh sát</String>
        <String xml:lang="id-ID">Petugas Kepolisian</String>
        <String xml:lang="zh-Hant">警員</String>
        <String xml:lang="pl-PL">Policjant</String>
        <String xml:lang="fr-FR">Agent de police</String>
        <String xml:lang="tr-TR">Polis Memuru</String>
        <String xml:lang="hi-Latn">Police Officer</String>
    </Entry>

    <Entry Id="menu_policeofficer_calls_description">
        <String xml:lang="en-US">View recent calls for police.</String>
        <String xml:lang="nl-NL">Bekijk de meeste recente politie oproepen.</String>
        <String xml:lang="fr-FR">Voir les appels récents pour la police.</String>
        <String xml:lang="tr-TR">Polis için gelen son aramalar.</String>
        <String xml:lang="hi-Latn">Police ke liye recent ki calls dekhe.</String>
        <String xml:lang="de-DE">Zeige aktuelle Anrufe für einen Polizisten.</String>
        <String xml:lang="it-IT">Visualizza le chiamate recenti per la polizia.</String>
        <String xml:lang="id-ID">Lihat riwayat panggilan terkini untuk kepolisian.</String>
        <String xml:lang="ar-001">عرض المكالمات الأخيرة للشرطة.</String>
    </Entry>

    <!-- ========================= -->
    <!-- Stock -->
    <!-- ========================= -->
    <Entry Id="menu_stock_title">
        <String xml:lang="en-US">Stock</String>
        <String xml:lang="it-IT">Scorta</String>
        <String xml:lang="nl-NL">Voorraad</String>
        <String xml:lang="de-DE">Bestand</String>
        <String xml:lang="es-ES">Stock</String>
        <String xml:lang="pt-BR">Estoque</String>
        <String xml:lang="ar-001">مخزون</String>
        <String xml:lang="th-TH">คลัง</String>
        <String xml:lang="vi-VN">Kho</String>
        <String xml:lang="id-ID">Stok</String>
        <String xml:lang="zh-Hant">貨品</String>
        <String xml:lang="pl-PL">Towar</String>
        <String xml:lang="fr-FR">Stock</String>
        <String xml:lang="tr-TR">Stok</String>
        <String xml:lang="hi-Latn">Stock</String>
    </Entry>

    <Entry Id="menu_salesinventory_title">
        <String xml:lang="en-US">Sales Inventory</String>
        <String xml:lang="it-IT">Inventario Vendite</String>
        <String xml:lang="nl-NL">Verkoopvoorraad</String>
        <String xml:lang="de-DE">Verkaufsinventar</String>
        <String xml:lang="es-ES">Inventario de ventas</String>
        <String xml:lang="pt-BR">Inventário de vendas</String>
        <String xml:lang="ar-001">مخزون المبيعات</String>
        <String xml:lang="th-TH">ขายสินค้า</String>
        <String xml:lang="vi-VN">Kho hàng</String>
        <String xml:lang="id-ID">Inventaris Penjualan</String>
        <String xml:lang="zh-Hant">銷售存貨</String>
        <String xml:lang="pl-PL">Ekwipunek towaru</String>
        <String xml:lang="fr-FR">Inventaire des ventes</String>
        <String xml:lang="tr-TR">Satış Envanteri</String>
        <String xml:lang="hi-Latn">Sales Inventory</String>
    </Entry>

    <Entry Id="menu_salesinventory_prices_subtitle">
        <String xml:lang="en-US">Prices</String>
        <String xml:lang="it-IT">Prezzi</String>
        <String xml:lang="nl-NL">Prijzen</String>
        <String xml:lang="de-DE">Preise</String>
        <String xml:lang="es-ES">Precios</String>
        <String xml:lang="pt-BR">Preços</String>
        <String xml:lang="ar-001">الأسعار</String>
        <String xml:lang="th-TH">ราคา</String>
        <String xml:lang="vi-VN">Giá cả</String>
        <String xml:lang="id-ID">Harga</String>
        <String xml:lang="zh-Hant">價格</String>
        <String xml:lang="pl-PL">Ceny</String>
        <String xml:lang="fr-FR">Prix</String>
        <String xml:lang="tr-TR">Fiyatlar</String>
        <String xml:lang="hi-Latn">Prices</String>
    </Entry>

    <!-- ========================= -->
    <!-- Radio -->
    <!-- ========================= -->
    <Entry Id="menu_radio_title">
        <String xml:lang="en-US">Radio</String>
        <String xml:lang="it-IT">Radio</String>
        <String xml:lang="nl-NL">Portofoon</String>
        <String xml:lang="es-ES">Radio</String>
        <String xml:lang="pt-BR">Rádio</String>
        <String xml:lang="ar-001">راديو</String>
        <String xml:lang="th-TH">วิทยุ</String>
        <String xml:lang="vi-VN">Đàm</String>
        <String xml:lang="id-ID">Radio</String>
        <String xml:lang="zh-Hant">收音機</String>
        <String xml:lang="pl-PL">Radio</String>
        <String xml:lang="fr-FR">Radio</String>
        <String xml:lang="tr-TR">Radyo</String>
        <String xml:lang="hi-Latn">Radio</String>
        <String xml:lang="de-DE">Funkgerät</String>
    </Entry>

    <Entry Id="menu_radio_use_subtitle">
        <String xml:lang="en-US">Use your radio.</String>
        <String xml:lang="nl-NL">Gebruik je portofoon.</String>
        <String xml:lang="fr-FR">Utiliser la radio.</String>
        <String xml:lang="tr-TR">Radoyonu kullan.</String>
        <String xml:lang="hi-Latn">Apna radio use kare.</String>
        <String xml:lang="de-DE">Verwende dein Funkgerät.</String>
        <String xml:lang="it-IT">Usa la tua radio.</String>
        <String xml:lang="id-ID">Gunakan radiomu.</String>
        <String xml:lang="ar-001">استخدم الراديو الخاص بك.</String>
    </Entry>

    <Entry Id="menu_radio_power">
        <String xml:lang="en-US">Power</String>
        <String xml:lang="nl-NL">Status</String>
        <String xml:lang="fr-FR">Alimentation</String>
        <String xml:lang="tr-TR">Güç</String>
        <String xml:lang="hi-Latn">Power</String>
        <String xml:lang="de-DE">Power</String>
        <String xml:lang="it-IT">Alimentazione</String>
        <String xml:lang="id-ID">Daya</String>
        <String xml:lang="ar-001">تشغيل/ايقاف</String>
    </Entry>

    <Entry Id="menu_radio_channel">
        <String xml:lang="en-US">Channel</String>
        <String xml:lang="nl-NL">Kanaal</String>
        <String xml:lang="fr-FR">Canal</String>
        <String xml:lang="tr-TR">Kanal</String>
        <String xml:lang="hi-Latn">Channel</String>
        <String xml:lang="de-DE">Kanal</String>
        <String xml:lang="it-IT">Canale</String>
        <String xml:lang="id-ID">Saluran</String>
        <String xml:lang="ar-001">قناة</String>
    </Entry>

    <Entry Id="menu_radio_volume">
        <String xml:lang="en-US">Volume</String>
        <String xml:lang="nl-NL">Volume</String>
        <String xml:lang="fr-FR">Volume</String>
        <String xml:lang="tr-TR">Ses Seviyesi</String>
        <String xml:lang="hi-Latn">Volume</String>
        <String xml:lang="de-DE">Lautstärke</String>
        <String xml:lang="it-IT">Volume</String>
        <String xml:lang="id-ID">Suara</String>
        <String xml:lang="ar-001">مستوي الصوت</String>
    </Entry>

    <Entry Id="radio_suggestion">
        <String xml:lang="en-US">Opens the radio menu.</String>
        <String xml:lang="nl-NL">Opent het portofoon menu.</String>
        <String xml:lang="fr-FR">Ouvre le menu radio.</String>
        <String xml:lang="tr-TR">Radyo menüsünü aç.</String>
        <String xml:lang="hi-Latn">Radio menu open karta hai.</String>
        <String xml:lang="de-DE">Öffne das Funk-Menü.</String>
        <String xml:lang="it-IT">Apre il menu della radio.</String>
        <String xml:lang="id-ID">Buka menu Radio</String>
        <String xml:lang="ar-001">يفتح قائمة الراديو.</String>
    </Entry>

    <Entry Id="radio_text_suggestion">
        <String xml:lang="en-US">Send a text message over your current radio.</String>
        <String xml:lang="nl-NL">Verstuur een tekstbericht over het huidige portofoon kanaal.</String>
        <String xml:lang="fr-FR">Envoi d'un message textuel par l'intermédiaire de ta radio actuelle.</String>
        <String xml:lang="tr-TR">Şu anki bulunduğun radyo üzerinden metin mesajı gönderin.</String>
        <String xml:lang="hi-Latn">Apne current radio par text message bheje.</String>
        <String xml:lang="de-DE">Sende eine Textnachricht über den aktuellen Funkkanal.</String>
        <String xml:lang="it-IT">Invia un messaggio di testo nella tua radio attuale.</String>
        <String xml:lang="id-ID">Kirim pesan teks melalui radio anda saat ini.</String>
        <String xml:lang="ar-001">أرسل رسالة نصية عبر الراديو الحالي الخاص بك.</String>
    </Entry>

    <Entry Id="radio_text_suggestion_message">
        <String xml:lang="en-US">Message</String>
        <String xml:lang="nl-NL">Bericht</String>
        <String xml:lang="fr-FR">Message</String>
        <String xml:lang="tr-TR">Mesaj</String>
        <String xml:lang="hi-Latn">Message</String>
        <String xml:lang="de-DE">Nachricht</String>
        <String xml:lang="it-IT">Messaggio</String>
        <String xml:lang="id-ID">Pesan</String>
        <String xml:lang="ar-001">رسالة</String>
    </Entry>

    <Entry Id="radio_text_suggestion_content">
        <String xml:lang="en-US">The content of the message to send.</String>
        <String xml:lang="nl-NL">Inhoud van het bericht dat je wilt versturen.</String>
        <String xml:lang="fr-FR">Le contenu du message à envoyer.</String>
        <String xml:lang="tr-TR">Gönderilecek mesajın içeriği.</String>
        <String xml:lang="hi-Latn">The content of the message to send.</String>
        <String xml:lang="de-DE">Der Inhalt der zu sendenden Nachricht.</String>
        <String xml:lang="it-IT">Il contenuto del messaggio da inviare.</String>
        <String xml:lang="id-ID">Isi dari pesan yang akan dikirim.</String>
        <String xml:lang="ar-001">محتوى الرسالة المراد إرسالها.</String>
    </Entry>

    <Entry Id="radio_not_available">
        <String xml:lang="en-US">There are no available radio channels for you.</String>
        <String xml:lang="nl-NL">Er zijn geen portofoon kanalen beschikbaar voor jou.</String>
        <String xml:lang="fr-FR">Il n'y a pas de canaux radio disponibles pour toi.</String>
        <String xml:lang="tr-TR">Senin için uygun radyo kanalları yok.</String>
        <String xml:lang="hi-Latn">Aapke liye koi bhi radio channel available nahi hai.</String>
        <String xml:lang="de-DE">Es sind keine Funkkanäle für dich verfügbar.</String>
        <String xml:lang="it-IT">Non ci sono canali radio disponibili per te.</String>
        <String xml:lang="id-ID">Tidak ada saluran radio yang aktif untukmu.</String>
        <String xml:lang="ar-001">لا توجد قنوات راديو متاحة لك.</String>
    </Entry>

    <Entry Id="radio_feature_notification">
        <String xml:lang="en-US">You can now send text in radio channels: prefix your message with an ~b~exclamation mark ~s~(~b~!~s~) to use this feature!</String>
        <String xml:lang="nl-NL">Je kunt nu tekstberichten versturen in portofoon kanalen: voeg een ~b~uitroepteken ~s~(~b~!~s~) toe aan het begin van je bericht om deze functie te gebruiken!</String>
        <String xml:lang="fr-FR">Tu peux maintenant envoyer du texte dans les canaux radio : précède ton message avec un ~b~point d'exclamation ~s~(~b~!~s~) pour utiliser cette fonctionnalité!</String>
        <String xml:lang="tr-TR">Artık radyo kanallarında mesaj gönderebilirsiniz: bu özelliği kullanmak için mesajınıza bir ~b~ünlem işareti ~s~(~b~!~s~) ekleyin!</String>
        <String xml:lang="hi-Latn">Ab aap radio par text message bhej sakte hai: prefix kare apna message ~b~exclamation mark ~s~(~b~!~s~) ka istemaal kare is feature ke liye.</String>
        <String xml:lang="de-DE">Du kannst nun Textnachrichten in Funkkanäle senden: setze ein ~b~Ausrufezeichen ~s~(~b~!~s~) vor deine Nachricht, um diese Funktion zu verwenden!</String>
        <String xml:lang="it-IT">Ora puoi inviare testi nei canali radio: aggiungi un ~b~punto esclamativo ~s~(~b~!~s~) all'inizio del tuo messaggio per utilizzare questa funzione!</String>
        <String xml:lang="id-ID">Kamu sekarang bisa mengirimkan teks di saluran radio: awal pesan anda dengan ~b~Tanda seru ~s~(~b~!~s~) untuk menggunakan fitur ini!</String>
        <String xml:lang="ar-001">يمكنك الآن إرسال نص في قنوات الراديو: ابدأ رسالتك ~b~بعلامة التعجب ~s~(~b~!~s~) لاستخدام هذه الميزة!</String>
    </Entry>

    <Entry Id="radio_on">
        <String xml:lang="en-US">~g~ON</String>
        <String xml:lang="nl-NL">~g~AAN</String>
        <String xml:lang="fr-FR">~g~ON</String>
        <String xml:lang="tr-TR">~g~Açık</String>
        <String xml:lang="hi-Latn">~g~ON</String>
        <String xml:lang="de-DE">~g~AN</String>
        <String xml:lang="it-IT">~g~ACCESA</String>
        <String xml:lang="id-ID">~g~AKTIF</String>
        <String xml:lang="ar-001">~g~تشغيل</String>
    </Entry>

    <Entry Id="radio_off">
        <String xml:lang="en-US">~r~OFF</String>
        <String xml:lang="nl-NL">~r~UIT</String>
        <String xml:lang="fr-FR">~r~OFF</String>
        <String xml:lang="tr-TR">~r~Kapalı</String>
        <String xml:lang="hi-Latn">~r~OFF</String>
        <String xml:lang="de-DE">~r~AUS</String>
        <String xml:lang="it-IT">~r~SPENTA</String>
        <String xml:lang="id-ID">~r~TIDAK AKTIF</String>
        <String xml:lang="ar-001">~r~ايقاف</String>
    </Entry>

    <Entry Id="radio_mute">
        <String xml:lang="en-US">~r~Mute</String>
        <String xml:lang="nl-NL">~r~Dempen</String>
        <String xml:lang="fr-FR">~r~Muet</String>
        <String xml:lang="tr-TR">~r~Sessiz</String>
        <String xml:lang="hi-Latn">~r~Mute</String>
        <String xml:lang="de-DE">~r~Stummschalten</String>
        <String xml:lang="it-IT">~r~Silenzioso</String>
        <String xml:lang="id-ID">~r~Bisu</String>
        <String xml:lang="ar-001">~r~صامت</String>
    </Entry>

    <Entry Id="radio_channel_none">
        <String xml:lang="en-US">~r~None</String>
        <String xml:lang="nl-NL">~r~Geen</String>
        <String xml:lang="fr-FR">~r~Aucun</String>
        <String xml:lang="tr-TR">~r~Hiçbiri</String>
        <String xml:lang="hi-Latn">~r~Koi Nahi</String>
        <String xml:lang="de-DE">~r~Keiner</String>
        <String xml:lang="it-IT">~r~Nessuno</String>
        <String xml:lang="id-ID">~r~Tidak ada</String>
        <String xml:lang="ar-001">~r~لا يوجد</String>
    </Entry>

    <!-- ========================= -->
    <!-- Dealership Menu -->
    <!-- ========================= -->
    <Entry Id="menu_dealership_title">
        <String xml:lang="en-US">Dealership</String>
        <String xml:lang="it-IT">Concessionario</String>
        <String xml:lang="nl-NL">Autodealer</String>
        <String xml:lang="es-ES">Concesionario</String>
        <String xml:lang="pt-BR">Concessionária</String>
        <String xml:lang="ar-001">الوكالة</String>
        <String xml:lang="th-TH">ตัวแทนจำหน่าย</String>
        <String xml:lang="vi-VN">Đại lý</String>
        <String xml:lang="id-ID">Dealer kendaraan</String>
        <String xml:lang="zh-Hant">車輛經銷商</String>
        <String xml:lang="pl-PL">Salon</String>
        <String xml:lang="fr-FR">Concessionnaire</String>
        <String xml:lang="tr-TR">Oto Galeri</String>
        <String xml:lang="hi-Latn">Dealership</String>
        <String xml:lang="de-DE">Händler</String>
    </Entry>

    <Entry Id="menu_dealership_options_subtitle">
        <String xml:lang="en-US">Options</String>
        <String xml:lang="it-IT">Opzioni</String>
        <String xml:lang="nl-NL">Opties</String>
        <String xml:lang="es-ES">Opciones</String>
        <String xml:lang="pt-BR">Opções</String>
        <String xml:lang="ar-001">خيارات</String>
        <String xml:lang="th-TH">ตัวเลือก</String>
        <String xml:lang="vi-VN">Lựa chọn</String>
        <String xml:lang="id-ID">Pilihan</String>
        <String xml:lang="zh-Hant">選項</String>
        <String xml:lang="pl-PL">Opcje</String>
        <String xml:lang="fr-FR">Options</String>
        <String xml:lang="tr-TR">Ayarlar</String>
        <String xml:lang="hi-Latn">Options</String>
        <String xml:lang="de-DE">Optionen</String>
    </Entry>

    <Entry Id="menu_dealership_rental_title">
        <String xml:lang="en-US">Rental</String>
        <String xml:lang="it-IT">Noleggio</String>
        <String xml:lang="nl-NL">Verhuur</String>
        <String xml:lang="es-ES">Alquiler</String>
        <String xml:lang="pt-BR">Aluguel</String>
        <String xml:lang="ar-001">تأجير</String>
        <String xml:lang="th-TH">เช่า</String>
        <String xml:lang="vi-VN">Thuê</String>
        <String xml:lang="id-ID">Sewa</String>
        <String xml:lang="zh-Hant">租賃</String>
        <String xml:lang="pl-PL">Wypożyczalnia</String>
        <String xml:lang="fr-FR">Location</String>
        <String xml:lang="tr-TR">Kiralık</String>
        <String xml:lang="hi-Latn">Rental</String>
        <String xml:lang="de-DE">Vermietung</String>
    </Entry>

    <Entry Id="menu_dealership_garages_title">
        <String xml:lang="en-US">Garages</String>
        <String xml:lang="pl-PL">Garaże</String>
        <String xml:lang="nl-NL">Garages</String>
        <String xml:lang="it-IT">Garage</String>
        <String xml:lang="es-ES">Garages</String>
        <String xml:lang="pt-BR">Garagem</String>
        <String xml:lang="ar-001">الجراجات</String>
        <String xml:lang="id-ID">Garasi</String>
        <String xml:lang="th-TH">โรงรถ</String>
        <String xml:lang="fr-FR">Garages</String>
        <String xml:lang="hi-Latn">Garages</String>
        <String xml:lang="de-DE">Garagen</String>
    </Entry>

    <Entry Id="menu_dealership_garages_subtitle">
        <String xml:lang="en-US">Select a garage</String>
        <String xml:lang="pl-PL">Wybierz garaż</String>
        <String xml:lang="nl-NL">Selecteer een garage</String>
        <String xml:lang="it-IT">Seleziona un garage</String>
        <String xml:lang="es-ES">Seleccione un garaje</String>
        <String xml:lang="pt-BR">Selecione uma garagem</String>
        <String xml:lang="ar-001">اختر جراج</String>
        <String xml:lang="id-ID">Pilih garasi</String>
        <String xml:lang="th-TH">เลือกโรงรถ</String>
        <String xml:lang="fr-FR">Sélectionner un garage</String>
        <String xml:lang="hi-Latn">Select kare ek garage</String>
        <String xml:lang="de-DE">Wähle eine Garage</String>
    </Entry>

    <!-- ========================= -->
    <!-- Hitman Menu -->
    <!-- ========================= -->
    <Entry Id="menu_hitman_title">
        <String xml:lang="en-US">Hitman</String>
        <String xml:lang="nl-NL">Huurmoordenaar</String>
        <String xml:lang="fr-FR">Tueur à gages</String>
        <String xml:lang="id-ID">Pembunuh bayaran</String>
        <String xml:lang="hi-Latn">Supari Killer</String>
        <String xml:lang="it-IT">Sicario</String>
        <String xml:lang="de-DE">Auftragskiller</String>
        <String xml:lang="ar-001">قاتل مأجور</String>
    </Entry>

    <Entry Id="menu_hitman_contracts_subtitle">
        <String xml:lang="en-US">Contracts</String>
        <String xml:lang="nl-NL">Moordcontracten</String>
        <String xml:lang="fr-FR">Contrats</String>
        <String xml:lang="id-ID">Kontrak</String>
        <String xml:lang="hi-Latn">Contracts</String>
        <String xml:lang="it-IT">Contratti</String>
        <String xml:lang="de-DE">Aufträge</String>
        <String xml:lang="ar-001">العقود</String>
    </Entry>

    <Entry Id="menu_hitman_contracts_description">
        <String xml:lang="en-US">View recent hitman contracts.</String>
        <String xml:lang="nl-NL">Bekijk recente moordcontracten.</String>
        <String xml:lang="fr-FR">Voir les contrats récents de tueurs à gages.</String>
        <String xml:lang="id-ID">Lihat kontrak pembunuh bayaran terbaru.</String>
        <String xml:lang="hi-Latn">Recent hitman contracts dekhne ke liye yeh option select karein.</String>
        <String xml:lang="it-IT">Visualizza i contratti recenti per sicari.</String>
        <String xml:lang="de-DE">Neue Auftragskiller-Aufträge anzeigen.</String>
        <String xml:lang="ar-001">عرض عقود القاتل المأجور الأخيرة.</String>
    </Entry>

    <Entry Id="menu_hitman_new_contract_name">
        <String xml:lang="en-US">New Contract</String>
        <String xml:lang="nl-NL">Nieuw Contract</String>
        <String xml:lang="fr-FR">Nouveau Contrat</String>
        <String xml:lang="id-ID">Kontrak Baru</String>
        <String xml:lang="hi-Latn">Naya Contract</String>
        <String xml:lang="it-IT">Nuovo Contratto</String>
        <String xml:lang="de-DE">Neuer Auftrag</String>
        <String xml:lang="ar-001">عقد جديد</String>
    </Entry>

    <Entry Id="menu_hitman_new_contract_fee">
        <String xml:lang="en-US">Fee: {0}%</String>
        <String xml:lang="nl-NL">Kosten: {0}%</String>
        <String xml:lang="fr-FR">Frais: {0}%</String>
        <String xml:lang="id-ID">Biaya: {0}%</String>
        <String xml:lang="hi-Latn">Fees: {0}%</String>
        <String xml:lang="it-IT">Commissione: {0}%</String>
        <String xml:lang="de-DE">Gebühr: {0}%</String>
        <String xml:lang="ar-001">الرسوم: {0}%</String>
    </Entry>

    <Entry Id="menu_hitman_new_contract_reward_over_limit">
        <String xml:lang="en-US">The reward amount ~r~exceeds ~s~the maximum limit allowed for a hitman contract (~r~{0}~s~)</String>
        <String xml:lang="nl-NL">Het beloningsbedrag overschrijdt het maximale limiet toegestaan voor een moordcontracten (~r~{0}~s~)</String>
        <String xml:lang="fr-FR">Le montant de la récompense dépasse la limite maximale autorisée pour un contrat de tueur à gages (~r~{0}~s~)</String>
        <String xml:lang="id-ID">Jumlah hadiah ~r~melebihi ~s~limit jumlah maximal yang diperbolehkan untuk kontrak pembunuh bayaran (~r~{0}~s~)</String>
        <String xml:lang="hi-Latn">Reward ka amount ~r~allowed limit se zyada hai ~s~jo hitman contract ke liye maximum limit hai (~r~{0}~s~)</String>
        <String xml:lang="it-IT">L'importo della ricompensa ~r~supera ~s~il limite massimo consentito per un contratto per sicari (~r~{0}~s~)</String>
        <String xml:lang="de-DE">Der Belohnungsbetrag ~r~übersteigt ~s~die für einen Auftragskiller zulässige Höchstgrenze (~r~{0}~s~)</String>
        <String xml:lang="ar-001">مبلغ المكافأة ~r~يتجاوز ~s~الحد الأقصى المسموح به لعقد قاتل محترف (~r~{0}~s~)</String>
    </Entry>

    <Entry Id="menu_hitman_new_contract_reward_below_minimum">
        <String xml:lang="en-US">The reward amount ~r~is below ~s~the minimum required for a hitman contract (~r~{0}~s~)</String>
        <String xml:lang="nl-NL">Het beloningsbedrag is lager dan het minimale voor een moordcontract (~r~{0}~s~)</String>
        <String xml:lang="fr-FR">Le montant de la récompense est inférieur au minimum requis pour un contrat de tueur à gages (~r~{0}~s~)</String>
        <String xml:lang="id-ID">Jumlah hadiah ~r~dibawah ~s~minimal yang dibutuhkan untuk kontrak pembunuh bayaran (~r~{0}~s~)</String>
        <String xml:lang="hi-Latn">Reward ka amount ~r~is allowed limit se kam hai ~s~jo hitman contract ke liye minimum limit hai (~r~{0}~s~)</String>
        <String xml:lang="it-IT">L'importo della ricompensa ~r~è inferiore ~s~al minimo richiesto per un contratto per sicari (~r~{0}~s~)</String>
        <String xml:lang="de-DE">Der Belohnungsbetrag ~r~liegt unter ~s~dem für einen Auftragskiller erforderlichen Minimum (~r~{0}~s~)</String>
        <String xml:lang="ar-001">مبلغ المكافأة ~r~أقل من ~s~الحد الأدنى المطلوب لعقد قاتل محترف (~r~{0}~s~)</String>
    </Entry>

    <Entry Id="menu_hitman_new_contract_target">
        <String xml:lang="en-US">Select your target</String>
        <String xml:lang="nl-NL">Selecteer je doelwit</String>
        <String xml:lang="fr-FR">Sélectionne ta cible</String>
        <String xml:lang="id-ID">Pilih targetmu</String>
        <String xml:lang="hi-Latn">Apna target select karein</String>
        <String xml:lang="it-IT">Seleziona il tuo obiettivo</String>
        <String xml:lang="de-DE">Wähle dein Ziel</String>
        <String xml:lang="ar-001">حدد هدفك</String>
    </Entry>

    <Entry Id="menu_hitman_new_contract_reward">
        <String xml:lang="en-US">Reward</String>
        <String xml:lang="nl-NL">Beloning</String>
        <String xml:lang="fr-FR">Récompense</String>
        <String xml:lang="id-ID">Hadiah</String>
        <String xml:lang="hi-Latn">Reward</String>
        <String xml:lang="it-IT">Ricompensa</String>
        <String xml:lang="de-DE">Belohnung</String>
        <String xml:lang="ar-001">المكافأه</String>
    </Entry>

    <Entry Id="menu_hitman_new_contract_create">
        <String xml:lang="en-US">Create</String>
        <String xml:lang="nl-NL">Creëer</String>
        <String xml:lang="fr-FR">Créer</String>
        <String xml:lang="id-ID">Membuat</String>
        <String xml:lang="hi-Latn">Create</String>
        <String xml:lang="it-IT">Crea</String>
        <String xml:lang="de-DE">Erstellen</String>
        <String xml:lang="ar-001">إنشاء</String>
    </Entry>

    <Entry Id="hitman_new_contract_confirmation">
        <String xml:lang="en-US">You can place this hit contract only if you have a valid reason to ~r~kill~s~ {0}. Creating hit contracts on random players will result in ~r~you being banned~s~ for RDM. Please review the rules at ~b~gtacnr.net/rules~s~.</String>
        <String xml:lang="nl-NL">Je kunt dit moordcontract alleen plaatsen als je een geldige reden hebt om {0} te ~r~vermoorden~s~. Het maken van moordcontracten op willekeurige spelers zal resulteren in ~r~een ban~s~ voor RDM. Bekijk de regels op ~b~gtacnr.net/rules~s~.</String>
        <String xml:lang="fr-FR">Tu ne peux placer ce contrat que si tu as une raison valable de ~r~tuer~s~ {0}. Si tu créais des contrats sur des joueurs aléatoires, tu seras banni pour RDM. Merci de consulter les règles sur ~b~gtacnr.net/rules~s~.</String>
        <String xml:lang="id-ID">Kamu dapat membuat kontrak ini hanya jika kamu memiliki alasan yang valid untuk ~r~membunuh~s~ {0}. Membuat kontrak bunuh kepada pemain secara acak dapat membuatmu ~r~terbanned ~s~karena RDM. Dimohon untuk melihat peraturan di ~b~gtacnr.net/rules~s~.</String>
        <String xml:lang="hi-Latn">Aap yeh hit contract tabhi laga sakte hain agar aapke paas {0} ~r~ko maarne ~s~ka valid reason ho. Random players par hit contracts banane se aapko ~r~RDM ke liye ban~s~ kiya jaa sakta hai. Kripya ~b~gtacnr.net/rules~s~ par rules review karein.</String>
        <String xml:lang="it-IT">Puoi creare questo contratto di omicidio solo se hai un motivo valido per ~r~uccidere~s~ {0}. Creare contratti di omicidio su giocatori a caso comporterà ad ~r~un tuo ban~s~ per RDM. Ti preghiamo di rivedere le regole su ~b~gtacnr.net/rules~s~.</String>
        <String xml:lang="de-DE">Du kannst diesen Auftrag nur erteilen, wenn du einen triftigen Grund zum ~r~töten~s~ von {0} hast. Das Erstellen von Mordaufträgen an zufälligen Spielern wird dazu führen, dass ~r~du wegen RDM gebannt wirst~s~. Bitte lies die Regeln unter ~b~gtacnr.net/rules~s~.</String>
        <String xml:lang="ar-001">لا يمكنك إبرام عقد القتل هذا إلا إذا كان لديك سبب وجيه لـ ~r~قتل~s~ {0}. إنشاء عقود قتل علي لاعبين عشوائيين سيؤدي الي ~r~حظرك من السيرفر~s~. يرجى مراجعة القواعد في ~b~gtacnr.net/rules~s~.</String>
    </Entry>

    <Entry Id="hitman_new_contract_response_success">
        <String xml:lang="en-US">Contract has been ~g~successfully~s~ created!</String>
        <String xml:lang="nl-NL">Moordcontract is ~g~succesvol~s~ gecreëerd!</String>
        <String xml:lang="fr-FR">Le contrat a été créé avec ~g~succès~s~!</String>
        <String xml:lang="id-ID">Kontrak ~g~berhasil~s~ dibuat!</String>
        <String xml:lang="hi-Latn">Contract ~g~successfully~s~ bana diya gaya hai!</String>
        <String xml:lang="it-IT">Il contratto è stato ~g~creato~s~ con successo!</String>
        <String xml:lang="de-DE">Der Auftrag wurde ~g~erfolgreich~s~ erstellt!</String>
        <String xml:lang="ar-001">تم إنشاء العقد ~g~بنجاح~s~!</String>
    </Entry>

    <Entry Id="hitman_new_contract_response_invalid_target">
        <String xml:lang="en-US">~r~The specified target is invalid.</String>
        <String xml:lang="nl-NL">~r~Het gespecificeerde doelwit is ongeldig.</String>
        <String xml:lang="fr-FR">~r~La cible spécifiée n'est pas valide.</String>
        <String xml:lang="id-ID">~r~Target tersebut tidak valid.</String>
        <String xml:lang="hi-Latn">~r~Diya gaya target valid nahi hai.</String>
        <String xml:lang="it-IT">~r~L'obiettivo specificato non è valido.</String>
        <String xml:lang="de-DE">~r~Das ausgewählte Ziel ist ungültig.</String>
        <String xml:lang="ar-001">~r~الهدف المحدد غير صالح.</String>
    </Entry>

    <Entry Id="hitman_new_contract_response_invalid_reward">
        <String xml:lang="en-US">~r~The reward amount is invalid.</String>
        <String xml:lang="nl-NL">~r~Het beloningsbedrag is ongeldig.</String>
        <String xml:lang="fr-FR">~r~Le montant de la récompense n'est pas valide.</String>
        <String xml:lang="id-ID">~r~Jumlah hadiah tidak valid.</String>
        <String xml:lang="hi-Latn">~r~Reward ka amount valid nahi hai.</String>
        <String xml:lang="it-IT">~r~L'importo della ricompensa non è valido.</String>
        <String xml:lang="de-DE">~r~Der Belohnungsbetrag ist ungültig.</String>
        <String xml:lang="ar-001">~r~مبلغ المكافأة غير صالح.</String>
    </Entry>

    <Entry Id="hitman_new_contract_response_too_many">
        <String xml:lang="en-US">~r~Target has reached the maximum number of active contracts.</String>
        <String xml:lang="nl-NL">~r~Doelwit heeft het maximale aantal actieve moordcontracten bereikt.</String>
        <String xml:lang="fr-FR">~r~La cible a atteint le nombre maximum de contrats actifs.</String>
        <String xml:lang="id-ID">~r~Target telah mencapai jumlah maksimum kontrak yang aktif di target.</String>
        <String xml:lang="hi-Latn">~r~Target ne active contracts ka maximum number reach kar liya hai.</String>
        <String xml:lang="it-IT">~r~L'obiettivo ha raggiunto il numero massimo di contratti attivi.</String>
        <String xml:lang="de-DE">~r~Ziel hat die maximale Anzahl der aktiven Aufträge erreicht.</String>
        <String xml:lang="ar-001">~r~لقد وصل الهدف إلى الحد الأقصى لعدد العقود النشطة.</String>
    </Entry>

    <Entry Id="hitman_new_contract_response_duplicate">
        <String xml:lang="en-US">~r~You cannot create duplicate contracts for the same target.</String>
        <String xml:lang="nl-NL">~r~Je kunt geen dubbele moordcontracten maken voor hetzelfde doelwit.</String>
        <String xml:lang="fr-FR">~r~Tu ne peux pas créer des contrats en double pour le même objectif.</String>
        <String xml:lang="id-ID">~r~Kamu tidak dapat membuat kontrak ganda untuk target yang sama.</String>
        <String xml:lang="hi-Latn">~r~Aap ek hi target ke liye duplicate contracts nahi bana sakte.</String>
        <String xml:lang="it-IT">~r~Non puoi creare contratti duplici per lo stesso obiettivo.</String>
        <String xml:lang="de-DE">~r~Du kannst keine doppelten Aufträge für dasselbe Ziel erstellen.</String>
        <String xml:lang="ar-001">~r~لا يمكنك إنشاء عقود مكررة لنفس الهدف.</String>
    </Entry>

    <!-- {0} = Name (Id) of player who placed hit, or one of the other actors below -->
    <!-- {1} = money amount -->
    <Entry Id="hitman_contract_placed_on_you">
        <String xml:lang="en-US">{0} has placed a ~r~{1} ~s~hit contract on you.</String>
        <String xml:lang="nl-NL">{0} heeft een moordcontract van ~r~{1} ~s~op jou geplaatst.</String>
        <String xml:lang="fr-FR">{0} a placé un contrat de ~r~{1} ~s~sur toi.</String>
        <String xml:lang="id-ID">{0} telah menaruh kontrak bunuh kepadamu dengan nilai ~r~{1}~s~.</String>
        <String xml:lang="hi-Latn">{0} ne aap par ek ~r~{1} ~s~hit contract lagaya hai.</String>
        <String xml:lang="it-IT">{0} ha creato un contratto di omicidio di ~r~{1} ~s~su di te.</String>
        <String xml:lang="de-DE">{0} hat einen ~r~{1}~s~-Auftrag für dich angesetzt.</String>
        <String xml:lang="ar-001">لقد قام {0} بإبرام ~r~{1} ~s~عقد قتل عليك.</String>
    </Entry>

    <!-- M.D. Job -->
    <Entry Id="menu_private_medic_title">
        <String xml:lang="en-US">Medical Doctor</String>
        <String xml:lang="nl-NL">Medisch Arts</String>
        <String xml:lang="hi-Latn">Medical Doctor</String>
    </Entry>

    <Entry Id="menu_private_medic_calls_description">
        <String xml:lang="en-US">View recent calls for a medical doctor.</String>
        <String xml:lang="nl-NL">Bekijk alle oproepen voor een medische arts.</String>
        <String xml:lang="hi-Latn">Medical doctor ke recent calls dekhne ke liye.</String>
    </Entry>
</Entries><|MERGE_RESOLUTION|>--- conflicted
+++ resolved
@@ -74,11 +74,8 @@
         <String xml:lang="hi-Latn">GIFT CARD: {0}</String>
         <String xml:lang="de-DE">GESCHENKKARTE: {0}</String>
         <String xml:lang="id-ID">Kartu Hadiah: {0}</String>
-<<<<<<< HEAD
         <String xml:lang="sv-SE">Presentkort: {0}</String>
-=======
         <String xml:lang="cs-CZ">DÁRKOVÁ KARTA: {0}</String>
->>>>>>> 7c38673f
     </Entry>
 
     <!-- ========================= -->
@@ -96,11 +93,8 @@
         <String xml:lang="hi-Latn">No items :(</String>
         <String xml:lang="de-DE">Keine Gegenstände :(</String>
         <String xml:lang="id-ID">Tidak ada barang :(</String>
-<<<<<<< HEAD
         <String xml:lang="sv-SE">Inga artiklar :(</String>
-=======
         <String xml:lang="cs-CZ">Žádné předměty :(</String>
->>>>>>> 7c38673f
     </Entry>
 
     <Entry Id="menu_store_no_items_desc">
@@ -114,11 +108,8 @@
         <String xml:lang="hi-Latn">Iss business me sale ke liye koi samaan nahi hai.</String>
         <String xml:lang="de-DE">Dieses Geschäft hat keine Waren oder Dienstleistungen im Angebot.</String>
         <String xml:lang="id-ID">Bisnis ini tidak memiliki barang atau jasa untuk dijual</String>
-<<<<<<< HEAD
         <String xml:lang="sv-SE">Detta företaget har inga varor eller tjänster till salu.</String>
-=======
         <String xml:lang="cs-CZ">Tento podnik nemá žádné zboží ani služby k prodeji.</String>
->>>>>>> 7c38673f
     </Entry>
 
     <!-- ========================= -->
@@ -135,11 +126,8 @@
         <String xml:lang="hi-Latn">Purchase</String>
         <String xml:lang="de-DE">Kaufen</String>
         <String xml:lang="id-ID">Beli</String>
-<<<<<<< HEAD
         <String xml:lang="sv-SE">Betala</String>
-=======
         <String xml:lang="cs-CZ">Koupit</String>
->>>>>>> 7c38673f
     </Entry>
 
     <Entry Id="menu_store_btn_browse">
@@ -153,11 +141,8 @@
         <String xml:lang="hi-Latn">Browse</String>
         <String xml:lang="de-DE">Durchsuchen</String>
         <String xml:lang="id-ID">Jelajahi</String>
-<<<<<<< HEAD
         <String xml:lang="sv-SE">Bläddra</String>
-=======
         <String xml:lang="cs-CZ">Prohlédnout</String>
->>>>>>> 7c38673f
     </Entry>
 
     <Entry Id="menu_store_btn_steal">
@@ -171,11 +156,8 @@
         <String xml:lang="hi-Latn">Steal</String>
         <String xml:lang="de-DE">Stehlen</String>
         <String xml:lang="id-ID">Mencuri</String>
-<<<<<<< HEAD
         <String xml:lang="sv-SE">Stjäla</String>
-=======
         <String xml:lang="cs-CZ">Ukrást</String>
->>>>>>> 7c38673f
     </Entry>
 
     <!-- ========================= -->
@@ -193,11 +175,8 @@
         <String xml:lang="hi-Latn">Owned</String>
         <String xml:lang="de-DE">Im Besitz</String>
         <String xml:lang="id-ID">Sudah memiliki</String>
-<<<<<<< HEAD
         <String xml:lang="sv-SE">Ägande</String>
-=======
         <String xml:lang="cs-CZ">Vlastněno</String>
->>>>>>> 7c38673f
     </Entry>
 
     <!-- Shows up in red in the description of illegal items -->
@@ -212,11 +191,8 @@
         <String xml:lang="hi-Latn">ILLEGAL</String>
         <String xml:lang="de-DE">ILLEGAL</String>
         <String xml:lang="id-ID">ilegal</String>
-<<<<<<< HEAD
         <String xml:lang="sv-SE">OLAGLIGT</String>
-=======
         <String xml:lang="cs-CZ">NELEGÁLNÍ</String>
->>>>>>> 7c38673f
     </Entry>
 
     <!-- Shows up in yellow for newly added items -->
@@ -231,11 +207,8 @@
         <String xml:lang="hi-Latn">NEW!</String>
         <String xml:lang="de-DE">NEU!</String>
         <String xml:lang="id-ID">Baru!</String>
-<<<<<<< HEAD
         <String xml:lang="sv-SE">NYTT!</String>
-=======
         <String xml:lang="cs-CZ">NOVÉ!</String>
->>>>>>> 7c38673f
     </Entry>
 
     <!-- Shows up in red for items that are expiring soon -->
@@ -250,11 +223,8 @@
         <String xml:lang="hi-Latn">LIMITED!</String>
         <String xml:lang="de-DE">LIMITIERT!</String>
         <String xml:lang="id-ID">Terbatas!</String>
-<<<<<<< HEAD
         <String xml:lang="sv-SE">BEGRÄNSAD!</String>
-=======
         <String xml:lang="cs-CZ">LIMITOVANÁ NABÍDKA!</String>
->>>>>>> 7c38673f
     </Entry>
 
     <!-- Shows up in yellow in the description of uncommon items -->
@@ -266,11 +236,8 @@
         <String xml:lang="it-IT">NON COMUNE</String>
         <String xml:lang="id-ID">TIDAK UMUM</String>
         <String xml:lang="hi-Latn">ASADHARAN</String>
-<<<<<<< HEAD
         <String xml:lang="sv-SE">OVANLIGT</String>
-=======
         <String xml:lang="cs-CZ">NEOBVYKLÉ</String>
->>>>>>> 7c38673f
     </Entry>
 
     <!-- Shows up in purple in the description of rare items -->
@@ -282,11 +249,8 @@
         <String xml:lang="it-IT">RARO</String>
         <String xml:lang="id-ID">LANGKA</String>
         <String xml:lang="hi-Latn">KAM</String>
-<<<<<<< HEAD
         <String xml:lang="sv-SE">SÄLLSYNT</String>
-=======
         <String xml:lang="cs-CZ">VZÁCNÉ</String>
->>>>>>> 7c38673f
     </Entry>
 
     <!-- Shows up in purple in the description of very rare items -->
@@ -298,11 +262,8 @@
         <String xml:lang="it-IT">MOLTO RARO</String>
         <String xml:lang="id-ID">SANGAT LANGKA</String>
         <String xml:lang="hi-Latn">BOHOT KAM</String>
-<<<<<<< HEAD
         <String xml:lang="sv-SE">MYCKET SÄLLSYNT</String>
-=======
         <String xml:lang="cs-CZ">VELMI VZÁCNÉ</String>
->>>>>>> 7c38673f
     </Entry>
 
     <!-- Shows up in blue in the description of legendary items -->
@@ -314,11 +275,8 @@
         <String xml:lang="it-IT">LEGGENDARIO</String>
         <String xml:lang="id-ID">LEGENDARIS</String>
         <String xml:lang="hi-Latn">KALPANIK</String>
-<<<<<<< HEAD
         <String xml:lang="sv-SE">LEGENDARISK</String>
-=======
         <String xml:lang="cs-CZ">LEGENDÁRNÍ</String>
->>>>>>> 7c38673f
     </Entry>
 
     <!-- Shows up in orange in the description of unique items -->
@@ -330,11 +288,8 @@
         <String xml:lang="it-IT">UNICO</String>
         <String xml:lang="id-ID">UNIK</String>
         <String xml:lang="hi-Latn">ANOKHA</String>
-<<<<<<< HEAD
         <String xml:lang="sv-SE">UNIK</String>
-=======
         <String xml:lang="cs-CZ">JEDINEČNÉ</String>
->>>>>>> 7c38673f
     </Entry>
 
     <!-- {0} = Date -->
@@ -349,11 +304,8 @@
         <String xml:lang="hi-Latn">~r~Limited time offer: ~s~available hai ~r~{0} ~s~tak.</String>
         <String xml:lang="de-DE">~r~Zeitlich begrenztes Angebot: ~s~verfügbar bist zum ~r~{0}~s~.</String>
         <String xml:lang="id-ID">~r~Penawaran terbatas: ~s~Tersedia hingga ~r~{0}~s~.</String>
-<<<<<<< HEAD
         <String xml:lang="sv-SE">~r~Begränsads tid offer: ~s~Tillgänglig tills ~r~{0}~s~.</String>
-=======
         <String xml:lang="cs-CZ">~r~Limitovaná nabídka: ~s~dostupná do ~r~{0}~s~.</String>
->>>>>>> 7c38673f
     </Entry>
 
     <!-- Shows up for items who require a certain minimum level -->
@@ -369,11 +321,8 @@
         <String xml:lang="hi-Latn">Is level par unlock hoga {0}</String>
         <String xml:lang="de-DE">Freigeschalten ab Level {0}</String>
         <String xml:lang="id-ID">Terbuka pada level {0}</String>
-<<<<<<< HEAD
         <String xml:lang="sv-SE">Olåst vid level {0}</String>
-=======
         <String xml:lang="cs-CZ">Odemčeno na levelu {0}</String>
->>>>>>> 7c38673f
     </Entry>
 
     <!-- Shows up for items who require a membership -->
@@ -390,11 +339,8 @@
         <String xml:lang="hi-Latn">Zarurat hai {0}~n~ ~s~ki, purchase kare ~b~{1}</String>
         <String xml:lang="de-DE">Erfordert {0}~n~~s~Kaufe auf ~b~{1}</String>
         <String xml:lang="id-ID">Membutuhkan {0}~n~~s~Dapat dibeli di ~b~{1}</String>
-<<<<<<< HEAD
          <String xml:lang="sv-SE">Kräver {0}~n~~s~betalning hos ~b~{1}</String>
-=======
         <String xml:lang="cs-CZ">Vyžaduje {0}~n~~s~Zakup na ~b~{1}</String>
->>>>>>> 7c38673f
     </Entry>
 
     <!-- Shows up for items who require a membership, and you have that membership tier or higher -->
@@ -410,11 +356,8 @@
         <String xml:lang="hi-Latn">Unlocked hai aapke {0}</String>
         <String xml:lang="de-DE">Freigeschalten mit deiner {0}</String>
         <String xml:lang="id-ID">Terbuka dengan {0}</String>
-<<<<<<< HEAD
         <String xml:lang="sv-SE">Olåst med din {0}</String>
-=======
         <String xml:lang="cs-CZ">Odemčeno díky tvému {0}</String>
->>>>>>> 7c38673f
     </Entry>
 
     <!-- Shows up after the previous string when you have a tier higher than the required one (e.g. you have Gold and the item is Silver) -->
@@ -430,11 +373,8 @@
         <String xml:lang="hi-Latn">(Zarurat hai {0})</String>
         <String xml:lang="de-DE">(erfordert {0})</String>
         <String xml:lang="id-ID">(membutuhkan {0})</String>
-<<<<<<< HEAD
         <String xml:lang="sv-SE">(Kräver {0})</String>
-=======
         <String xml:lang="cs-CZ">(vyžaduje {0})</String>
->>>>>>> 7c38673f
     </Entry>
 
     <Entry Id="item_attribute_unlocked_with_membership_reminder">
@@ -445,11 +385,8 @@
         <String xml:lang="id-ID">~y~Pengingat: ~s~Harap terus berlangganan agar dapat terus menggunakan item ini.</String>
         <String xml:lang="fr-FR">~y~Rappel: ~s~garde ton abonnement actif pour continuer à utiliser cet objet.</String>
         <String xml:lang="hi-Latn">~y~Reminder: ~s~Iss item ko use karte rehne ke liye apni subscription active rakhein.</String>
-<<<<<<< HEAD
         <String xml:lang="sv-SE">~y~Påminnelse: ~s~Behåll ditt Medlemskap aktivt för att fortsätta använda denna artikeln.</String>
-=======
         <String xml:lang="cs-CZ">~y~Nezapomeň: ~s~udržuj aktivní předplatné, abys mohl dál používat tento předmět.</String>
->>>>>>> 7c38673f
     </Entry>
 
     <!-- ========================= -->
@@ -470,11 +407,8 @@
         <String xml:lang="tr-TR">Burada ~r~mağaza hırsızlığı ~s~yaparken yakalandınız. ~y~{0}~s~ Sonra tekrar gel.</String>
         <String xml:lang="hi-Latn">Aap pakde gaye hain ~r~dukan se chori ~s~karte hue. Wapas aaiega is waqt ke baad ~y~{0}~s~.</String>
         <String xml:lang="id-ID">Kamu sudah pernah tertangkap ~r~mencuri barang toko ~s~disini. Kembali lagi dalam ~y~{0}~s~.</String>
-<<<<<<< HEAD
         <String xml:lang="sv-SE">Du har blivit tagen på ~r~snatteri ~s~här. Kom tillbaka in om ~y~{0}~s~.</String>
-=======
         <String xml:lang="cs-CZ">Byl jsi přistižen při ~r~krádeži ~s~na tomto místě. Vrať se za ~y~{0}~s~.</String>
->>>>>>> 7c38673f
     </Entry>
 
     <Entry Id="menu_store_shoplifting_cooldown_simple">
@@ -485,11 +419,8 @@
         <String xml:lang="de-DE">Warte, bevor du erneut probierst, den Laden erneut ~r~auszurauben~s~.</String>
         <String xml:lang="it-IT">Attendi prima di tentare nuovamente un ~r~furto ~s~nel negozio.</String>
         <String xml:lang="id-ID">harap tunggu sebelum mencoba untuk ~r~mencuri barang toko~s~ lagi</String>
-<<<<<<< HEAD
          <String xml:lang="sv-SE">Vänta innan att försöka ~r~snatta ~s~igen.</String>
-=======
         <String xml:lang="cs-CZ">Počkej, než se pokusíš ~r~vykrádat ~s~again.</String>
->>>>>>> 7c38673f
     </Entry>
 
     <Entry Id="menu_store_bounty">
@@ -505,11 +436,8 @@
         <String xml:lang="tr-TR">Başınızda ~r~ödül~s~ varken silah mağazasında alışveriş yapamazsınız.</String>
         <String xml:lang="hi-Latn">Aap gun stores se kharidaari nahi kar sakte jab aap pe ~r~bounty ~s~lagi ho.</String>
         <String xml:lang="id-ID">Kamu tidak bisa berbelanja di toko senjata ketika memiliki ~r~bounty~s~.</String>
-<<<<<<< HEAD
         <String xml:lang="sv-SE">Du kan inte fortsätta handla hos en vapenaffär när du har en ~r~bounty~s~.</String>
         
-=======
->>>>>>> 7c38673f
     </Entry>
 
     <Entry Id="menu_store_duty">
