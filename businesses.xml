--- conflicted
+++ resolved
@@ -76,11 +76,8 @@
         <String xml:lang="zh-Hant">便利超商</String>
         <String xml:lang="lv-LV">Pārtikas veikals</String>
         <String xml:lang="vi-VN">Cửa hàng tiện lợi</String>
-<<<<<<< HEAD
         <String xml:lang="tr-TR">Market</String>
-=======
         <String xml:lang="es-ES">Supermercado</String>
->>>>>>> 017d20e6
     </Entry>
     
     <Entry Id="business_clothes">
@@ -92,11 +89,8 @@
         <String xml:lang="zh-Hant">服飾館</String>
         <String xml:lang="lv-LV">Apģērbu veikals</String>
         <String xml:lang="vi-VN">Cửa hàng quần áo</String>
-<<<<<<< HEAD
         <String xml:lang="tr-TR">Kıyafet Mağazası</String>
-=======
         <String xml:lang="es-ES">Tienda de ropa</String>
->>>>>>> 017d20e6
     </Entry>
     
     <Entry Id="business_gun_store">
@@ -108,11 +102,8 @@
         <String xml:lang="zh-Hant">槍店</String>
         <String xml:lang="lv-LV">Ieroču veikals</String>
         <String xml:lang="vi-VN">Cửa hàng súng</String>
-<<<<<<< HEAD
         <String xml:lang="tr-TR">Silah Dükkanı</String>
-=======
         <String xml:lang="es-ES">Tienda de armas</String>
->>>>>>> 017d20e6
     </Entry>
     
     <Entry Id="business_gun_club">
@@ -124,11 +115,8 @@
         <String xml:lang="zh-Hant">槍械俱樂部</String>
         <String xml:lang="lv-LV">Ieroču klubs</String>
         <String xml:lang="vi-VN">Câu lạc bộ bắn súng</String>
-<<<<<<< HEAD
         <String xml:lang="tr-TR">Atış Kulübü</String>
-=======
         <String xml:lang="es-ES">Club de tiro</String>
->>>>>>> 017d20e6
     </Entry>
     
     <Entry Id="business_bank">
@@ -140,11 +128,8 @@
         <String xml:lang="zh-Hant">銀行</String>
         <String xml:lang="lv-LV">Banka</String>
         <String xml:lang="vi-VN">Ngân hàng</String>
-<<<<<<< HEAD
         <String xml:lang="tr-TR">Banka</String>
-=======
         <String xml:lang="es-ES">Banco</String>
->>>>>>> 017d20e6
     </Entry>
     
     <Entry Id="business_jewelry">
@@ -156,11 +141,8 @@
         <String xml:lang="zh-Hant">珠寶店</String>
         <String xml:lang="lv-LV">Juvelierizstrādājumu Veikals</String>
         <String xml:lang="vi-VN">Cửa hàng trang sức</String>
-<<<<<<< HEAD
         <String xml:lang="tr-TR">Mücevher Dükkanı</String>
-=======
         <String xml:lang="es-ES">Joyeria</String>
->>>>>>> 017d20e6
     </Entry>
     
     <Entry Id="business_liquor">
@@ -172,11 +154,8 @@
         <String xml:lang="zh-Hant">酒精專賣商</String>
         <String xml:lang="lv-LV">Alkoholisko dzērienu veikals</String>
         <String xml:lang="vi-VN">Cửa hàng rượu</String>
-<<<<<<< HEAD
         <String xml:lang="tr-TR">İçki Dükkanı</String>
-=======
         <String xml:lang="es-ES">Licoreria</String>
->>>>>>> 017d20e6
     </Entry>
     
     <Entry Id="business_club">
@@ -188,11 +167,8 @@
         <String xml:lang="zh-Hant">俱樂部</String>
         <String xml:lang="lv-LV">Klubs</String>
         <String xml:lang="vi-VN">Hộp đêm</String>
-<<<<<<< HEAD
         <String xml:lang="tr-TR">Klüp</String>
-=======
         <String xml:lang="es-ES">Discoteca</String>
->>>>>>> 017d20e6
     </Entry>
     
     <Entry Id="business_coffee">
@@ -204,11 +180,8 @@
         <String xml:lang="zh-Hant">咖啡店</String>
         <String xml:lang="lv-LV">Kafejnīca</String>
         <String xml:lang="vi-VN">Quán cà phê</String>
-<<<<<<< HEAD
         <String xml:lang="tr-TR">Kahve Dükkanı</String>
-=======
         <String xml:lang="es-ES">Cafetería</String>
->>>>>>> 017d20e6
     </Entry>
     
     <Entry Id="business_restaurant">
@@ -220,11 +193,8 @@
         <String xml:lang="zh-Hant">餐廳</String>
         <String xml:lang="lv-LV">Restorāns</String>
         <String xml:lang="vi-VN">Nhà hàng</String>
-<<<<<<< HEAD
         <String xml:lang="tr-TR">Restoran</String>
-=======
         <String xml:lang="es-ES">Restaurante</String>
->>>>>>> 017d20e6
     </Entry>
     
     <Entry Id="business_fast_food">
@@ -236,11 +206,8 @@
         <String xml:lang="zh-Hant">速食</String>
         <String xml:lang="lv-LV">Ātrās ēdināšanas restorāns</String>
         <String xml:lang="vi-VN">Cửa hàng thức ăn nhanh</String>
-<<<<<<< HEAD
         <String xml:lang="tr-TR">Fast Food</String>
-=======
         <String xml:lang="es-ES">Comida rápida</String>
->>>>>>> 017d20e6
     </Entry>
     
     <Entry Id="business_electronics">
@@ -252,11 +219,8 @@
         <String xml:lang="zh-Hant">電子商場</String>
         <String xml:lang="lv-LV">Elektronikas veikals</String>
         <String xml:lang="vi-VN">Cửa hàng điện tử</String>
-<<<<<<< HEAD
         <String xml:lang="tr-TR">Elektronik Mağazası</String>
-=======
         <String xml:lang="es-ES">Tienda de electrónica</String>
->>>>>>> 017d20e6
     </Entry>
     
     <Entry Id="business_barber">
@@ -268,11 +232,8 @@
         <String xml:lang="zh-Hant">理髮廳</String>
         <String xml:lang="lv-LV">Frizētava</String>
         <String xml:lang="vi-VN">Tiệm cắt tóc</String>
-<<<<<<< HEAD
         <String xml:lang="tr-TR">Berber</String>
-=======
         <String xml:lang="es-ES">Peluquería</String>
->>>>>>> 017d20e6
     </Entry>
     
     <Entry Id="business_tattoo">
@@ -284,11 +245,8 @@
         <String xml:lang="zh-Hant">紋身店</String>
         <String xml:lang="lv-LV">Tetovēšanas salons</String>
         <String xml:lang="vi-VN">Tiệm xăm</String>
-<<<<<<< HEAD
         <String xml:lang="tr-TR">Dövme Dükkanı</String>
-=======
         <String xml:lang="es-ES">Estudio de tatuajes</String>
->>>>>>> 017d20e6
     </Entry>
     
     <Entry Id="business_hacker">
@@ -300,11 +258,8 @@
         <String xml:lang="zh-Hant">萊斯特的家</String>
         <String xml:lang="lv-LV">Lestera māja</String>
         <String xml:lang="vi-VN">Nhà của Lester</String>
-<<<<<<< HEAD
         <String xml:lang="tr-TR">Lester'in Evi</String>
-=======
         <String xml:lang="es-ES">Casa de Lester</String>
->>>>>>> 017d20e6
     </Entry>
     
     <Entry Id="business_factory">
@@ -316,11 +271,8 @@
         <String xml:lang="zh-Hant">萊斯特的工廠</String>
         <String xml:lang="lv-LV">Lestera fabrika</String>
         <String xml:lang="vi-VN">Nhà máy của Lester</String>
-<<<<<<< HEAD
         <String xml:lang="tr-TR">Lester'in Atölyesi</String>
-=======
         <String xml:lang="es-ES">Fábrica de Lester</String>
->>>>>>> 017d20e6
     </Entry>
     
     <Entry Id="business_cayo">
@@ -332,11 +284,8 @@
         <String xml:lang="zh-Hant">佩里客島商店</String>
         <String xml:lang="lv-LV">Cayo Perico Veikals</String>
         <String xml:lang="vi-VN">Cửa hàng Cayo Perico</String>
-<<<<<<< HEAD
         <String xml:lang="tr-TR">Cayo Perico Dükkanı</String>
-=======
         <String xml:lang="es-ES">Tienda de Cayo Perico</String>
->>>>>>> 017d20e6
     </Entry>
     
     <Entry Id="business_hardware">
@@ -348,11 +297,8 @@
         <String xml:lang="zh-Hant">五金店</String>
         <String xml:lang="lv-LV">Hardware Veikals</String>
         <String xml:lang="vi-VN">Cửa hàng dụng cụ</String>
-<<<<<<< HEAD
         <String xml:lang="tr-TR">Nalbur</String>
-=======
         <String xml:lang="es-ES">Ferretería</String>
->>>>>>> 017d20e6
     </Entry>
     
     <Entry Id="business_gun_supplier">
@@ -364,11 +310,8 @@
         <String xml:lang="zh-Hant">槍械供應商</String>
         <String xml:lang="lv-LV">Ieroču Piegādātājs</String>
         <String xml:lang="vi-VN">Nhà cung cấp súng</String>
-<<<<<<< HEAD
         <String xml:lang="tr-TR">Silah Tedarikçisi</String>
-=======
         <String xml:lang="es-ES">Proveedor de armas</String>
->>>>>>> 017d20e6
     </Entry>
     
     <Entry Id="business_drug_supplier">
@@ -380,11 +323,8 @@
         <String xml:lang="zh-Hant">藥頭</String>
         <String xml:lang="lv-LV">Narkotiku Piegādātājs</String>
         <String xml:lang="vi-VN">Nhà cung cấp thuốc</String>
-<<<<<<< HEAD
         <String xml:lang="tr-TR">Uyuşturucu Tedarikçisi</String>
-=======
         <String xml:lang="es-ES">Proveedor de drogas</String>
->>>>>>> 017d20e6
     </Entry>
     
     <Entry Id="business_pd">
@@ -396,11 +336,8 @@
         <String xml:lang="zh-Hant">警察局</String>
         <String xml:lang="lv-LV">Policijas iecirknis</String>
         <String xml:lang="vi-VN">Trụ sở cảnh sát</String>
-<<<<<<< HEAD
         <String xml:lang="tr-TR">Polis İstasyonu</String>
-=======
         <String xml:lang="es-ES">Comisaría de policía</String>
->>>>>>> 017d20e6
     </Entry>
     
     <Entry Id="business_armory">
@@ -412,11 +349,8 @@
         <String xml:lang="zh-Hant">軍火商</String>
         <String xml:lang="lv-LV">Arsenāls</String>
         <String xml:lang="vi-VN">Kho vũ khí</String>
-<<<<<<< HEAD
         <String xml:lang="tr-TR">Cephanelik</String>
-=======
         <String xml:lang="es-ES">Armeria</String>
->>>>>>> 017d20e6
     </Entry>
     
     <Entry Id="business_hospital">
@@ -428,11 +362,8 @@
         <String xml:lang="zh-Hant">醫院</String>
         <String xml:lang="lv-LV">Slimnīca</String>
         <String xml:lang="vi-VN">Bệnh viện</String>
-<<<<<<< HEAD
         <String xml:lang="tr-TR">Hastane</String>
-=======
         <String xml:lang="es-ES">Hospital</String>
->>>>>>> 017d20e6
     </Entry>
     
     <!-- it's the shop inside of pillbox but just make it say "shop" -->
@@ -445,11 +376,8 @@
         <String xml:lang="zh-Hant">商店</String>
         <String xml:lang="lv-LV">Veikals</String>
         <String xml:lang="vi-VN">Cửa hàng</String>
-<<<<<<< HEAD
         <String xml:lang="tr-TR">Market</String>
-=======
         <String xml:lang="es-ES">Tienda</String>
->>>>>>> 017d20e6
     </Entry>
     
     <Entry Id="business_pawn">
@@ -461,11 +389,8 @@
         <String xml:lang="zh-Hant">當舖</String>
         <String xml:lang="lv-LV">Lombards</String>
         <String xml:lang="vi-VN">Tiệm cầm đồ</String>
-<<<<<<< HEAD
         <String xml:lang="tr-TR">Rehin Dükkanı</String>
-=======
         <String xml:lang="es-ES">Casa de empeño</String>
->>>>>>> 017d20e6
     </Entry>
     
     <Entry Id="business_delivery">
@@ -477,11 +402,8 @@
         <String xml:lang="zh-Hant">運送公司</String>
         <String xml:lang="lv-LV">Piegāžu Kompānija</String>
         <String xml:lang="vi-VN">Công ty giao hàng</String>
-<<<<<<< HEAD
         <String xml:lang="tr-TR">Dağıtım Şirketi</String>
-=======
         <String xml:lang="es-ES">Empresa de repartos</String>
->>>>>>> 017d20e6
     </Entry>
     
     <Entry Id="business_hitman">
@@ -493,11 +415,8 @@
         <String xml:lang="zh-Hant">殺手</String>
         <String xml:lang="lv-LV">Killers</String>
         <String xml:lang="vi-VN">Sát thủ</String>
-<<<<<<< HEAD
         <String xml:lang="tr-TR">Tetikçi</String>
-=======
         <String xml:lang="es-ES">Asesino a sueldo</String>
->>>>>>> 017d20e6
     </Entry>
     
     <Entry Id="business_weed">
@@ -509,11 +428,8 @@
         <String xml:lang="zh-Hant">大麻藥局</String>
         <String xml:lang="lv-LV">Narkotiku Veikals</String>
         <String xml:lang="vi-VN">Cửa hàng bán cỏ</String>
-<<<<<<< HEAD
         <String xml:lang="tr-TR">Esrar Dükkanı</String>
-=======
         <String xml:lang="es-ES">Dispensario de marihuana</String>
->>>>>>> 017d20e6
     </Entry>
     
     <Entry Id="business_university">
@@ -525,11 +441,8 @@
         <String xml:lang="zh-Hant">大學</String>
         <String xml:lang="lv-LV">Universitāte</String>
         <String xml:lang="vi-VN">Trường đại học</String>
-<<<<<<< HEAD
         <String xml:lang="tr-TR">Üniversite</String>
-=======
         <String xml:lang="es-ES">Universidad</String>
->>>>>>> 017d20e6
     </Entry>
     
     <Entry Id="business_dealership">
@@ -541,11 +454,8 @@
         <String xml:lang="zh-Hant">經銷商</String>
         <String xml:lang="lv-LV">Dīlercentrs</String>
         <String xml:lang="vi-VN">Đại lý</String>
-<<<<<<< HEAD
         <String xml:lang="tr-TR">Galeri</String>
-=======
         <String xml:lang="es-ES">Concesionario</String>
->>>>>>> 017d20e6
     </Entry>
     
     <Entry Id="business_mechanic">
@@ -557,11 +467,8 @@
         <String xml:lang="zh-Hant">修車工</String>
         <String xml:lang="lv-LV">Mehāniķis</String>
         <String xml:lang="vi-VN">Thợ máy</String>
-<<<<<<< HEAD
         <String xml:lang="tr-TR">Tamirci</String>
-=======
         <String xml:lang="es-ES">Mecánico</String>
->>>>>>> 017d20e6
     </Entry>
     
     <Entry Id="business_mall">
@@ -573,11 +480,8 @@
         <String xml:lang="zh-Hant">百貨公司</String>
         <String xml:lang="lv-LV">Tirdzniecības Centrs</String>
         <String xml:lang="vi-VN">Trung tâm thương mại</String>
-<<<<<<< HEAD
         <String xml:lang="tr-TR">Alışveriş Merkezi</String>
-=======
         <String xml:lang="es-ES">Centro comercial</String>
->>>>>>> 017d20e6
     </Entry>
 
     <Entry Id="business_gas_station">
@@ -586,11 +490,8 @@
         <String xml:lang="it-IT">Benzinaio</String>
         <String xml:lang="id-ID">Pom Bensin</String>
         <String xml:lang="vi-VN">Trạm xăng</String>
-<<<<<<< HEAD
         <String xml:lang="tr-TR">Benzin İstasyonu</String>
-=======
         <String xml:lang="es-ES">Gasolinera</String>
->>>>>>> 017d20e6
     </Entry>
 
     <Entry Id="business_airport">
@@ -598,11 +499,8 @@
         <String xml:lang="nl-NL">Luchthaven</String>
         <String xml:lang="it-IT">Aeroporto</String>
         <String xml:lang="vi-VN">Sân bay</String>
-<<<<<<< HEAD
         <String xml:lang="tr-TR">Havaalanı</String>
-=======
         <String xml:lang="es-ES">Aeropuerto</String>
->>>>>>> 017d20e6
     </Entry>
 
     <Entry Id="business_security">
@@ -610,11 +508,8 @@
         <String xml:lang="nl-NL">Beveiligingsbedrijf</String>
         <String xml:lang="it-IT">Società di Sicurezza</String>
         <String xml:lang="vi-VN">Công ty bảo vệ</String>
-<<<<<<< HEAD
         <String xml:lang="tr-TR">Özel Güvenlik Firması</String>
-=======
         <String xml:lang="es-ES">Empresa de seguridad</String>
->>>>>>> 017d20e6
     </Entry>
 
     <!-- ========================= -->
@@ -739,11 +634,8 @@
         <String xml:lang="fr-FR">Tourner</String>
         <String xml:lang="lv-LV">Pagriezt</String>
         <String xml:lang="vi-VN">Xoay nhân vật</String>
-<<<<<<< HEAD
         <String xml:lang="tr-TR">Döndür</String>
-=======
         <String xml:lang="es-ES">Rotar</String>
->>>>>>> 017d20e6
     </Entry>
 
     <!-- ========================= -->
@@ -805,11 +697,8 @@
         <String xml:lang="fr-FR">VOLÉ</String>
         <String xml:lang="lv-LV">NOZAGTS</String>
         <String xml:lang="vi-VN">ĐỒ ĂN CẮP</String>
-<<<<<<< HEAD
         <String xml:lang="tr-TR">ÇALINAN</String>
-=======
         <String xml:lang="es-ES">ROBADO</String>
->>>>>>> 017d20e6
     </Entry>
 
     <!-- Shows up in yellow for newly added items -->
@@ -1339,11 +1228,8 @@
         <String xml:lang="nl-NL">Je hebt niet het benodigde wapen voor deze accessoire.</String>
         <String xml:lang="it-IT">Non hai l'arma necessaria per questo accessorio.</String>
         <String xml:lang="vi-VN">Bạn không có súng cần thiết cho phụ kiện này.</String>
-<<<<<<< HEAD
         <String xml:lang="tr-TR">Bu eklentiyi takmak için gereken silaha sahip değilsin.</String>
-=======
         <String xml:lang="es-ES">No posee el arma adecuada para este accesorio.</String>
->>>>>>> 017d20e6
     </Entry>
 
     <Entry Id="already_own_weapon">
@@ -1521,11 +1407,8 @@
         <String xml:lang="lv-LV">Jūs pārdevat {0} ~p~{1}~s~ veikalam par ~g~{2}.</String>
         <String xml:lang="id-ID">Kamu menjual {0} ~p~{1} ~s~to the store untuk ~g~{2}.</String>
         <String xml:lang="vi-VN">Bạn đã bán {0} ~p~{1} ~s~cho cửa hàng với giá ~g~{2}.</String>
-<<<<<<< HEAD
         <String xml:lang="tr-TR">{0} adet ~p~{1} ~s~eşyasını mağazaya şunun karşılığında sattın:~g~{2}.</String>
-=======
         <String xml:lang="es-ES">Ha vendido {0} ~p~{1} ~s~a la tienda por ~g~{2}.</String>
->>>>>>> 017d20e6
     </Entry>
     
     <!-- ========================= -->
@@ -3314,11 +3197,8 @@
         <String xml:lang="lv-LV">~o~Tikai {0} noliktavā</String>
         <String xml:lang="id-ID">~o~Hanya {0} dalam stok</String>
         <String xml:lang="vi-VN">~o~Chỉ còn {0} hàng trong kho.</String>
-<<<<<<< HEAD
         <String xml:lang="tr-TR">~o~Stokta sadece {0} adet var</String>
-=======
         <String xml:lang="es-ES">~o~Solo {0} en stock</String>
->>>>>>> 017d20e6
     </Entry>
 
     <!-- {0} = Amount in stock -->
@@ -3330,11 +3210,8 @@
         <String xml:lang="lv-LV">~g~{0} noliktavā</String>
         <String xml:lang="id-ID">~g~{0} dalam stok</String>
         <String xml:lang="vi-VN">~g~Còn {0} hàng trong kho.</String>
-<<<<<<< HEAD
         <String xml:lang="tr-TR">~g~Stokta {0} adet var</String>
-=======
         <String xml:lang="es-ES">~g~{0} en stock</String>
->>>>>>> 017d20e6
     </Entry>
 
     <!-- It shows in the menu to sell items to players (for example if you are a drug dealer, doctor or arms dealer)-->
@@ -4888,11 +4765,8 @@
         <String xml:lang="fr-FR">Vous n'avez aucun objet que cet entreprise souhaite acheter.</String>
         <String xml:lang="lv-LV">Jums nav nevienas preces, ko šis uzņēmums vēlētos iegādāties.</String>
         <String xml:lang="vi-VN">Bạn không có sản phẩm nào mà doanh nghiệp này muốn mua.</String>
-<<<<<<< HEAD
         <String xml:lang="tr-TR">Bu işletmenin satın almak istediği hiçbir eşyaya sahip değilsin.</String>
-=======
         <String xml:lang="es-ES">No tiene ningún artículo que este negocio quiera comprar.</String>
->>>>>>> 017d20e6
     </Entry>
 
     <Entry Id="item_attribute_remove_for">
@@ -4902,11 +4776,8 @@
         <String xml:lang="fr-FR">Retirer pour {0}</String>
         <String xml:lang="lv-LV">Noņemt par {0}</String>
         <String xml:lang="vi-VN">Gỡ bỏ cho {0}</String>
-<<<<<<< HEAD
         <String xml:lang="tr-TR">{0} karşılığında çıkart</String>
-=======
         <String xml:lang="es-ES">Retirar por {0}</String>
->>>>>>> 017d20e6
     </Entry>
     
     <Entry Id="shop_error_no_space">
