--- conflicted
+++ resolved
@@ -43,8 +43,6 @@
         <String xml:lang="zh-Hant">選擇一個物品</String>
     </Entry>
 
-<<<<<<< HEAD
-=======
     <Entry Id="menu_business_cash">
         <String xml:lang="en-US">Cash payments only</String>
         <String xml:lang="it-IT">Solo pagamenti in contanti</String>
@@ -261,7 +259,6 @@
     <!-- ========================= -->
     <!-- Gift Cards -->
     <!-- ========================= -->
->>>>>>> b1c56db4
     <Entry Id="menu_store_redeem_gift_cards">
         <String xml:lang="en-US">Redeem Gift Cards</String>
         <String xml:lang="nl-NL">Cadeaubonnen inwisselen</String>
@@ -368,349 +365,70 @@
         <String xml:lang="zh-Hant">偷</String>
     </Entry>
 
-<<<<<<< HEAD
-    <Entry Id="item_attribute_unlocked_with_membership_reminder">
-        <String xml:lang="en-US">~y~Reminder: ~s~keep your subscription active to keep using this item.</String>
-        <String xml:lang="nl-NL">~y~Herinnering: ~s~Je hebt een actief abonnement nodig om dit item te blijven gebruiken.</String>
-        <String xml:lang="de-DE">~y~Erinnerung: ~s~halte dein Abonnement aktiv, um diesen Gegenstand weiterhin verwenden zu können.</String>
-        <String xml:lang="it-IT">~y~Promemoria: ~s~mantieni attivo il tuo abbonamento per continuare a utilizzare questo oggetto.</String>
-        <String xml:lang="id-ID">~y~Pengingat: ~s~Harap terus berlangganan agar dapat terus menggunakan item ini.</String>
-        <String xml:lang="hi-Latn">~y~Reminder: ~s~Iss item ko use karte rehne ke liye apni subscription active rakhein.</String>
-        <String xml:lang="sv-SE">~y~Påminnelse: ~s~Behåll ditt Medlemskap aktivt för att fortsätta använda denna artikeln.</String>
-        <String xml:lang="cs-CZ">~y~Nezapomeň: ~s~udržuj aktivní předplatné, abys mohl dál používat tento předmět.</String>
-        <String xml:lang="lv-LV">~y~Atgādinājums: ~s~saglabājiet savu abonementu aktīvu, lai turpinātu lietot šo priekšmeetu.</String>
-        <String xml:lang="ar-001">~y~تذكير: ~s~حافظ علي اشتراكك موفعل حتي تستمر في استخدام هذا العنصر</String>
-        <String xml:lang="tr-TR">~y~Hatırlatma: ~s~bu öğeyi kullanmaya devam etmek için aboneliğinizi aktif tutun.</String>
-        <String xml:lang="fr-FR">~y~Rappel: ~s~gardez votre abonnement actif pour continuer à utiliser cet objet.</String>
-        <String xml:lang="no-NO">~y~Påminnelse: ~s~hold abonnementet ditt aktivt for å fortsette å bruke dette elementet.</String>
-        <String xml:lang="es-ES">~y~Recordatorio: ~s~mantén tu suscripción activa para seguir usando este artículo.</String>
-        <String xml:lang="pt-BR">~y~Lembrete: ~s~mantenha sua assinatura ativa para continuar usando este artigo.</String>
-        <String xml:lang="zh-Hant">~y~提醒: ~s~此物件只會在對應的會員激活時才得使用.</String>
-=======
     <!-- This is now shown in clothing/tattoo shop menus to rotate your character -->
     <Entry Id="menu_store_btn_rotate">
         <String xml:lang="en-US">Rotate</String>
         <String xml:lang="id-ID">Putar</String>
->>>>>>> b1c56db4
-    </Entry>
-
-    <Entry Id="menu_store_shoplifting_cooldown_simple">
-        <String xml:lang="en-US">Wait before attempting to ~r~shoplift ~s~again.</String>
-        <String xml:lang="nl-NL">Je moet wachten voordat je weer een ~r~winkeldiefstal ~s~probeert.</String>
-        <String xml:lang="hi-Latn">Intezaar karien wapas ~r~chori ~s~karne se pehle.</String>
-        <String xml:lang="de-DE">Warte, bevor du erneut probierst, den Laden erneut ~r~auszurauben~s~.</String>
-        <String xml:lang="it-IT">Attendi prima di tentare nuovamente un ~r~furto ~s~nel negozio.</String>
-        <String xml:lang="id-ID">harap tunggu sebelum mencoba untuk ~r~mencuri barang toko~s~ lagi</String>
-        <String xml:lang="sv-SE">Vänta innan att försöka ~r~snatta ~s~igen.</String>
-        <String xml:lang="cs-CZ">Počkej, než se pokusíš ~r~vykrádat ~s~again.</String>
-        <String xml:lang="lv-LV">Uzgaidiet, pirms mēģināt ~r~zagt ~s~vēlreiz.</String>
-        <String xml:lang="ar-001">انتظر قبل ما تحاول ~r~السرقه ~s~مره اخره. </String>
-        <String xml:lang="tr-TR">Mağazadan tekrar ~r~hırsızlık ~s~yapmak için önce bekle.</String>
-        <String xml:lang="no-NO">Vent før du forsøker å ~r~shoplifte ~s~igjen.</String>
-        <String xml:lang="fr-FR">Attendez avant de re-tenter un ~r~vol à l'étalage. ~s~</String>
-        <String xml:lang="es-ES">Espere antes de intentar ~r~robar ~s~nuevamente.</String>
-        <String xml:lang="pt-BR">Espere antes de tentar ~r~roubar ~s~novamente.</String>
-        <String xml:lang="zh-Hant">請先等一段時間再~r~偷東西~s~.</String>
-    </Entry>
-
-    <Entry Id="menu_store_bounty">
-        <String xml:lang="en-US">You cannot shop at gun stores when you have a ~r~bounty~s~.</String>
-        <String xml:lang="nl-NL">Je kan niet winkelen bij wapenwinkels wanneer je een ~r~bounty~s~ hebt.</String>
-        <String xml:lang="it-IT">Non puoi fare acquisti nelle armerie mentre è presente una ~r~taglia~s~ su di te!</String>
-        <String xml:lang="de-DE">Du kannst nicht bei Waffenläden einkaufen, wenn du ein ~r~Kopfgeld~s~ hast.</String>
-        <String xml:lang="es-ES">No puedes comprar en tiendas de armas cuando tienes una ~r~recompensa~s~.</String>
-        <String xml:lang="pl-PL">Nie możesz kupować w sklepach z bronią z ~r~nagrodą za głowę~s~.</String>
-        <String xml:lang="pt-BR">Você não pode comprar em lojas de armas quando tiver uma ~r~recompensa~s~. </String>
-        <String xml:lang="th-TH">คุณไม่สามารถซื้อของที่ร้านขายปืนได้ถ้าคุณมี ~r~ค่าหัว~s~</String>
-        <String xml:lang="tr-TR">Başınızda ~r~ödül~s~ varken silah mağazasında alışveriş yapamazsınız.</String>
-        <String xml:lang="hi-Latn">Aap gun stores se kharidaari nahi kar sakte jab aap pe ~r~bounty ~s~lagi ho.</String>
-        <String xml:lang="id-ID">Kamu tidak bisa berbelanja di toko senjata ketika memiliki ~r~bounty~s~.</String>
-        <String xml:lang="sv-SE">Du kan inte fortsätta handla hos en vapenaffär när du har en ~r~bounty~s~.</String>
-        <String xml:lang="lv-LV">Jūs nevarat iepirkties ieroču veikalos, kāmēr jums ir piešķirta ~r~atlīdzība~s~.</String>
-        <String xml:lang="ar-001">لا يمكنك التسوق من متجر الاسلحه عندما يكون لديك ~r~مكافأة~s~.</String>
-        <String xml:lang="fr-FR">Vous ne pouvez pas faire d'achats dans les magasins d'armes lorsque vous avez une ~r~prime~s~.</String>
-        <String xml:lang="no-NO">Du kan ikke handle i våpenbutikker når du har en ~r~bounty~s~.</String>
-        <String xml:lang="zh-Hant">當你有~r~紅色通緝令~s~時, 你不能在槍店購買物品.</String>
-    </Entry>
-
-    <Entry Id="menu_store_duty">
-        <String xml:lang="en-US">You cannot shop at this store when you are ~b~on-duty~s~.</String>
-        <String xml:lang="nl-NL">Je kan niet winkelen bij deze winkel wanneer je ~b~in dienst~s~ bent.</String>
-        <String xml:lang="it-IT">Non puoi fare acquisti in questo negozio mentre sei ~b~in servizio~s~!</String>
-        <String xml:lang="de-DE">Du kannst bei diesem Laden nicht einkaufen, wenn du ~b~im Dienst~s~ bist.</String>
-        <String xml:lang="es-ES">No puedes comprar en esta tienda cuando estás ~b~de servicio~s~.</String>
-        <String xml:lang="pl-PL">Nie możesz kupować w tym sklepie ~b~na służbie~s~.</String>
-        <String xml:lang="pt-BR">Você não pode fazer compras nesta loja quando ~b~estiver em serviço~s~.</String>
-        <String xml:lang="th-TH">คุณไม่สามารถซื้อสินค้าที่ร้านนี้ได้เมื่อคุณ ~b~ปฏิบัติหน้าที่~s~</String>
-        <String xml:lang="tr-TR">~b~Görevdeyken ~s~bu mağazadan alışveriş yapmazsınız.</String>
-        <String xml:lang="hi-Latn">Jab aap ~b~ON-Duty ~s~toh aap is store pe kharidaari nahi kar sakte.</String>
-        <String xml:lang="id-ID">Kamu tidak dapat belanja ditoko ini ketika sedang ~b~bertugas~s~.</String>
-        <String xml:lang="sv-SE">Du kan inte handla vid denna affären när du är i ~b~tjänst~s~.</String>
-        <String xml:lang="lv-LV">Jūs nevarat iepirkties šajā veikalā, kāmēr jūs esat ~b~dežūrā~s~.</String>
-        <String xml:lang="ar-001">لا يمكنك التسوق في هذا المتجر عندما تكون ~b~في الخدمه~s~.</String>
-        <String xml:lang="fr-FR">Vous ne pouvez pas faire d'achats dans ce magasin lorsque vous êtes ~b~en service~s~.</String>
-        <String xml:lang="no-NO">Du kan ikke handle i denne butikken når du er ~b~på-vakt~s~.</String>
-        <String xml:lang="zh-Hant">你不能在~b~上班~s~時在此購買物品.</String>
-    </Entry>
-
-    <Entry Id="menu_store_cops_only">
-        <String xml:lang="en-US">Only ~b~police officers ~s~can shop at this store.</String>
-        <String xml:lang="nl-NL">Alleen ~b~politieagenten ~s~kunnen winkelen bij deze winkel.</String>
-        <String xml:lang="it-IT">Solo gli ~b~agenti di polizia ~s~possono fare acquisti in questo negozio!</String>
-        <String xml:lang="de-DE">Ausschließlich ~b~Polizisten ~s~können in diesem Laden einkaufen.</String>
-        <String xml:lang="es-ES">Solo ~b~los agentes de policía ~s~pueden comprar en esta tienda.</String>
-        <String xml:lang="pl-PL">Tylko ~b~gliniarze ~s~mogą kupować w tym sklepie.</String>
-        <String xml:lang="pt-BR">Somente ~b~policiais ~s~podem fazer compras nessa loja.</String>
-        <String xml:lang="th-TH">มีเพียง ~b~เจ้าหน้าที่ตำรวจ ~s~เท่านั้นที่สามารถซื้อสินค้าที่ร้านนี้ได้</String>
-        <String xml:lang="tr-TR">Sadece ~b~polis memurları ~s~bu mağazadan alışveriş yapabilir.</String>
-        <String xml:lang="hi-Latn">Sirf ~b~police officers ~s~is dukaan pe kharidaari kar sakte hain.</String>
-        <String xml:lang="id-ID">Hanya ~b~Petugas kepolisian ~s~yang dapat belanja ditoko ini.</String>
-        <String xml:lang="lv-LV">Tikai ~b~policisti ~s~var iepirkties šajā veikalā.</String>
-        <String xml:lang="ar-001">فقط~b~الشرطة ~s~يمكنهم التسوق في هذا المتجر</String>
-        <String xml:lang="sv-SE">Endast ~b~poliser ~s~kan handla i denna butiken.</String>
-        <String xml:lang="no-NO">Bare ~b~polititjenestemenn ~s~kan handle i denne butikken.</String>
-        <String xml:lang="fr-FR">Seuls les ~b~officiers de police ~s~peuvent faire des achats dans ce magasin.</String>
-        <String xml:lang="zh-Hant">只有~b~警員~s~才可在此商店購買物品.</String>
-    </Entry>
-
-    <Entry Id="menu_store_no_gun_for_ammo_type">
-        <String xml:lang="en-US">You don't have any gun that can use this type of ammo.</String>
-        <String xml:lang="it-IT">Non hai nessun'arma che può usare questo tipo di munizioni.</String>
-        <String xml:lang="nl-NL">Je hebt geen wapen dat dit type munitie kan gebruiken.</String>
-        <String xml:lang="th-TH">คุณไม่มีปืนที่สามารถใช้กระสุนประเภทนี้ได้</String>
-        <String xml:lang="pl-PL">Nie posiadasz broni na ten typ amunicji.</String>
-        <String xml:lang="tr-TR">Bu tip mermiyi kullanacak herhangi bir silahınız yok.</String>
-        <String xml:lang="hi-Latn">Aapke paas koi gun nahi hai jo iss type ka ammo use kare.</String>
-        <String xml:lang="de-DE">Du hast keine Waffe, welche diesen Munitionstyp verwendet.</String>
-        <String xml:lang="id-ID">Kamu tidak punya senjata dengan tipe peluru ini</String>
-        <String xml:lang="lv-LV">Jums nav neviena ieroča kas izmanto šī tipa ammunīciju.</String>
-        <String xml:lang="ar-001">ليس لديك أي سلاح يمكنه استخدام هذا النوع من الذخيرة.</String>
-        <String xml:lang="fr-FR">Vous n'avez aucune arme qui puisse utiliser ce type de munitions.</String>
-        <String xml:lang="sv-SE">Du har inget vapen som kan använda den här typen av ammunition.</String>
-        <String xml:lang="no-NO">Du har ingen pistol som kan bruke denne typen ammunisjon.</String>
-        <String xml:lang="es-ES">Usted no tiene ningún arma que puede utilizar este tipo de munición.</String>
-        <String xml:lang="pt-BR">Você não tem nenhuma arma que possa usar esse tipo de munição..</String>
-        <String xml:lang="zh-Hant">你沒有使用這種彈藥的武器.</String>
-    </Entry>
-
-    <Entry Id="already_own_weapon">
-        <String xml:lang="en-US">~r~You already own this weapon!</String>
-        <String xml:lang="nl-NL">~r~Je hebt dit wapen al!</String>
-        <String xml:lang="it-IT">~r~Possiedi già quest'arma!</String>
-        <String xml:lang="de-DE">~r~Du besitzt diese Waffe bereits!</String>
-        <String xml:lang="es-ES">~r~¡Ya tienes este arma!</String>
-        <String xml:lang="pl-PL">~r~Masz już tą broń!</String>
-        <String xml:lang="pt-BR">~r~Você já tem essa arma!</String>
-        <String xml:lang="th-TH">~r~คุณเป็นเจ้าของอาวุธนี้แล้ว!</String>
-        <String xml:lang="tr-TR">~r~Bu silaha zaten sahipsin!</String>
-        <String xml:lang="hi-Latn">~r~Ye weapon aapke paas pehle se hi hai.</String>
-        <String xml:lang="id-ID">~r~Kamu sudah memiliki senjata ini!</String>
-        <String xml:lang="lv-LV">~r~Jums jau pieder šīs ierocis!</String>
-        <String xml:lang="ar-001">~r~ انت تمتلك هذا السلاح بالفعل</String>
-        <String xml:lang="fr-FR">~r~Vous possédez déjà cette arme!</String>
-        <String xml:lang="sv-SE">~r~Du äger redan det här vapnet!</String>
-        <String xml:lang="no-NO">~r~Du eier allerede dette våpenet!</String>
-        <String xml:lang="zh-Hant">~r~你已經有這把武器了!</String>
-    </Entry>
-
-    <Entry Id="already_own_attachment">
-        <String xml:lang="en-US">~r~You already own this attachment!</String>
-        <String xml:lang="nl-NL">~r~Je hebt dit accessoire al!</String>
-        <String xml:lang="it-IT">~r~Possiedi già questo accessorio!</String>
-        <String xml:lang="de-DE">~r~Du besitzt dieses Zubehör bereits!</String>
-        <String xml:lang="es-ES">~r~¡Ya posee este accesorio!</String>
-        <String xml:lang="pl-PL">~r~Masz już ten dodatek!</String>
-        <String xml:lang="pt-BR">~r~Já possui esse acessório!</String>
-        <String xml:lang="th-TH">~r~คุณเป็นเจ้าของของแต่งนี้แล้ว!</String>
-        <String xml:lang="tr-TR">~r~Bu eklentiye zaten sahipsin!</String>
-        <String xml:lang="hi-Latn">~r~Ye attachment aapke paas pehle se hi hai.</String>
-        <String xml:lang="id-ID">~r~Kamu sudah memiliki perlengkapan ini!</String>
-        <String xml:lang="lv-LV">~r~Jums jau pieder šīs ieroča piederums!</String>
-        <String xml:lang="ar-001">~r~انت تمتلك هذا المرفق بالفعل</String>
-        <String xml:lang="fr-FR">~r~Vous possédez déjà cet accessoire!</String>
-        <String xml:lang="sv-SE">~r~Du äger redan den här bilagan!</String>
-        <String xml:lang="no-NO">~r~Du eier allerede dette vedlegget!</String>
-        <String xml:lang="zh-Hant">~r~你已經擁有這個配件了!</String>
-    </Entry>
-
-    <Entry Id="menu_crime_committed_title">
-        <String xml:lang="en-US">Crimes</String>
-        <String xml:lang="it-IT">Crimini</String>
-        <String xml:lang="nl-NL">Misdaden</String>
-        <String xml:lang="ar-001">جرائم</String>
-        <String xml:lang="de-DE">Verbrechen</String>
-        <String xml:lang="es-ES">Delitos</String>
-        <String xml:lang="pt-BR">Delitos</String>
-        <String xml:lang="pl-PL">Przestępstwa</String>
-        <String xml:lang="th-TH">อาชญากรรม</String>
-        <String xml:lang="zh-Hant">犯罪</String>
-        <String xml:lang="fr-FR">Crimes</String>
-        <String xml:lang="tr-TR">Suçlar</String>
-        <String xml:lang="hi-Latn">Crimes</String>
-        <String xml:lang="id-ID">Kejahatan</String>
-        <String xml:lang="lv-LV">Noziegumi</String>
-        <String xml:lang="sv-SE">Brott</String>
-        <String xml:lang="no-NO">Forbrytelser</String>
-    </Entry>
-
-    <Entry Id="menu_crime_committed_subtitle">
-        <String xml:lang="en-US">Crimes committed in this session</String>
-        <String xml:lang="it-IT">Crimini commessi in questa sessione</String>
-        <String xml:lang="nl-NL">Misdaden gepleegd in deze sessie</String>
-        <String xml:lang="ar-001">الجرائم المرتكبة في هذا السيرفر</String>
-        <String xml:lang="de-DE">Verbrechen, welche in dieser Spielsitzung begangen wurden</String>
-        <String xml:lang="es-ES">Delitos cometidos en esta sesión</String>
-        <String xml:lang="pt-BR">Delitos cometidos nesta sessão</String>
-        <String xml:lang="pl-PL">Przestępstwa popełnione w tej sesji</String>
-        <String xml:lang="th-TH">อาชญากรรมที่เกิดขึ้นในเซสชั่นนี้</String>
-        <String xml:lang="zh-Hant">在此層級發生的犯罪</String>
-        <String xml:lang="fr-FR">Crimes commis au cours de cette session</String>
-        <String xml:lang="tr-TR">Bu oturumda işlenmiş suçlar</String>
-        <String xml:lang="hi-Latn">Is session me hue crimes.</String>
-        <String xml:lang="id-ID">Kejahatan yang dilakukan disesi ini</String>
-        <String xml:lang="lv-LV">Šajā sesijā izdarītie noziegumi</String>
-        <String xml:lang="sv-SE">Brott begångna under denna session</String>
-        <String xml:lang="no-NO">Forbrytelser begått i denne sesjonen</String>
-    </Entry>
-
-    <Entry Id="menu_crime_committed_suggestion">
-        <String xml:lang="en-US">Shows you the list of your most recent crimes.</String>
-        <String xml:lang="nl-NL">Laat je de lijst zien van jouw meest recente misdaden.</String>
-        <String xml:lang="tr-TR">En son işlediğiniz suçlarınızın listesini gösterir.</String>
-        <String xml:lang="hi-Latn">Aapko aapke recent crimes ki list dikhata hai.</String>
-        <String xml:lang="de-DE">Zeigt die Liste mit deinen kürzlich begangenen Straftaten.</String>
-        <String xml:lang="it-IT">Ti mostra l'elenco dei tuoi crimini più recenti.</String>
-        <String xml:lang="id-ID">Menampilkan daftar kejahatan terbaru kamu.</String>
-        <String xml:lang="ar-001">يظهر لك قائمة بأحدث جرائمك.</String>
-        <String xml:lang="lv-LV">Rāda jūsu nesen izdarīto noziegumu sarakstu.</String>
-        <String xml:lang="sv-SE">Visar dig listan över dina senaste brott.</String>
-        <String xml:lang="no-NO">Viser deg listen over de siste forbrytelsene dine.</String>
-        <String xml:lang="fr-FR">Affiche la liste de vos crimes les plus récents.</String>
-        <String xml:lang="es-ES">Te muestra la lista de tus delitos más recientes.</String>
-        <String xml:lang="pt-BR">Mostra a lista de seus crimes mais recentes.</String>
-        <String xml:lang="zh-Hant">顯使最近的犯行.</String>
-    </Entry>
-
-    <Entry Id="menu_crews_title">
-        <String xml:lang="en-US">Crews</String>
-        <String xml:lang="it-IT">Crews</String>
-        <String xml:lang="nl-NL">Crews</String>
-        <String xml:lang="ar-001">طاقم</String>
-        <String xml:lang="de-DE">Crews</String>
-        <String xml:lang="es-ES">Crews</String>
-        <String xml:lang="pt-BR">Crews</String>
-        <String xml:lang="pl-PL">Ekipy</String>
-        <String xml:lang="th-TH">แก็ง</String>
-        <String xml:lang="zh-Hant">隊伍</String>
-        <String xml:lang="fr-FR">Crews</String>
-        <String xml:lang="tr-TR">Ekipler</String>
-        <String xml:lang="hi-Latn">Crews</String>
-        <String xml:lang="id-ID">Kru</String>
-        <String xml:lang="lv-LV">Crews</String>
-        <String xml:lang="sv-SE">Besättning</String>
-        <String xml:lang="no-NO">Mannskaper</String>
-    </Entry>
-
-    <Entry Id="menu_crews_subtitle">
-        <String xml:lang="en-US">Crew Menu</String>
-        <String xml:lang="it-IT">Menu Crew</String>
-        <String xml:lang="nl-NL">Crew Menu</String>
-        <String xml:lang="ar-001">قائمة الطاقم</String>
-        <String xml:lang="de-DE">Crew-Menü</String>
-        <String xml:lang="es-ES">Crew Menu</String>
-        <String xml:lang="pt-BR">Crew Menu</String>
-        <String xml:lang="pl-PL">Menu Ekip</String>
-        <String xml:lang="th-TH">เมนูแก็ง</String>
-        <String xml:lang="zh-Hant">隊伍菜單</String>
-        <String xml:lang="fr-FR">Menu Crew</String>
-        <String xml:lang="tr-TR">Ekip Menüsü</String>
-        <String xml:lang="hi-Latn">Crew Menu</String>
-        <String xml:lang="id-ID">Menu Kru</String>
-        <String xml:lang="lv-LV">Crew Izvēlne</String>
-        <String xml:lang="sv-SE">Besättnings Meny</String>
-        <String xml:lang="no-NO">Mannskapsmeny</String>
-    </Entry>
-
-    <Entry Id="menu_crews_apply_subtitle">
-        <String xml:lang="en-US">Select a crew to apply for.</String>
-        <String xml:lang="it-IT">Seleziona una crew per cui candicarsi.</String>
-        <String xml:lang="nl-NL">Selecteer een crew om je voor aan te melden.</String>
-        <String xml:lang="ar-001">.اختر الطاقم الذي ستتقدم إليه</String>
-        <String xml:lang="de-DE">Wähle eine Crew, für die du dich bewerben möchtest.</String>
-        <String xml:lang="es-ES">Seleccione una crew para postularte.</String>
-        <String xml:lang="pt-BR">Selecione uma crew para se candidatar.</String>
-        <String xml:lang="pl-PL">Wybierz ekipę do której chcesz aplikować.</String>
-        <String xml:lang="th-TH">เลือกแก็งที่จะสมัคร</String>
-        <String xml:lang="zh-Hant">選擇一個隊伍申請加入</String>
-        <String xml:lang="fr-FR">Sélectionner un crew pour lequel poser sa candidature.</String>
-        <String xml:lang="tr-TR">Başvuru yapmak için bir ekip seçin.</String>
-        <String xml:lang="hi-Latn">Apply karne ke liye ek crew select karein.</String>
-        <String xml:lang="id-ID">Pilih kru yang akan dilamar.</String>
-        <String xml:lang="lv-LV">Izvēlieties crew kurai gribat pieteikties.</String>
-        <String xml:lang="sv-SE">Välj en besättning att ansöka om.</String>
-        <String xml:lang="no-NO">Velg et mannskap du vil søke på.</String>
-    </Entry>
-
-    <Entry Id="menu_crews_application_subtitle">
-        <String xml:lang="en-US">Crew Application</String>
-        <String xml:lang="it-IT">Candidature Crew</String>
-        <String xml:lang="nl-NL">Crew Sollicitatie</String>
-        <String xml:lang="ar-001">طلب دخول الطاقم</String>
-        <String xml:lang="de-DE">Crew-Bewerbungen</String>
-        <String xml:lang="es-ES">Solucitudes de crew</String>
-        <String xml:lang="pt-BR">Solicitação da crew</String>
-        <String xml:lang="pl-PL">Aplikacja do Ekipy</String>
-        <String xml:lang="th-TH">ใบสมัครแก็ง</String>
-        <String xml:lang="zh-Hant">隊伍申請</String>
-        <String xml:lang="fr-FR">Candidature Crew</String>
-        <String xml:lang="tr-TR">Ekip Başvurusu</String>
-        <String xml:lang="hi-Latn">Crew Application</String>
-        <String xml:lang="id-ID">Kandidat Kru</String>
-        <String xml:lang="lv-LV">Crew Pieteikums</String>
-        <String xml:lang="sv-SE">Besättningsansökan</String>
-        <String xml:lang="no-NO">Besetningsapplikasjon</String>
-    </Entry>
-
-    <Entry Id="menu_crews_members_subtitle">
-        <String xml:lang="en-US">Members</String>
-        <String xml:lang="it-IT">Membri</String>
-        <String xml:lang="nl-NL">Leden</String>
-        <String xml:lang="ar-001">أعضاء</String>
-        <String xml:lang="de-DE">Mitglieder</String>
-        <String xml:lang="es-ES">Miembros</String>
-        <String xml:lang="pt-BR">Membros</String>
-        <String xml:lang="pl-PL">Członkowie</String>
-        <String xml:lang="th-TH">สมาชิก</String>
-        <String xml:lang="zh-Hant">成員</String>
-        <String xml:lang="fr-FR">Membres</String>
-        <String xml:lang="tr-TR">Üyeler</String>
-        <String xml:lang="hi-Latn">Members</String>
-        <String xml:lang="id-ID">Anggota</String>
-        <String xml:lang="lv-LV">Biedri</String>
-        <String xml:lang="sv-SE">Medlemmar</String>
-        <String xml:lang="no-NO">Medlemmer</String>
-    </Entry>
-
+        <String xml:lang="no-NO">Rotere</String>
+        <String xml:lang="fr-FR">Tourner</String>
+        <String xml:lang="lv-LV">Pagriezt</String>
+    </Entry>
+
+    <!-- ========================= -->
+    <!-- Item/Supply Attributes -->
+    <!-- ========================= -->
     <!-- Shows up in shops when you focus on an item that you already have -->
     <Entry Id="item_attribute_owned">
         <String xml:lang="en-US">Owned</String>
+        <String xml:lang="it-IT">Posseduto</String>
         <String xml:lang="nl-NL">Al in bezit</String>
         <String xml:lang="th-TH">เป็นเจ้าของ</String>
+        <String xml:lang="fr-FR">Possédé</String>
         <String xml:lang="pl-PL">Posiadane</String>
         <String xml:lang="tr-TR">Sahipsin</String>
+        <String xml:lang="hi-Latn">Owned</String>
+        <String xml:lang="es-ES">Propiedad</String>
+        <String xml:lang="pt-BR">Propriedades</String>
         <String xml:lang="de-DE">Im Besitz</String>
         <String xml:lang="id-ID">Sudah memiliki</String>
+        <String xml:lang="sv-SE">Ägande</String>
+        <String xml:lang="no-NO">Eid</String>
         <String xml:lang="cs-CZ">Vlastněno</String>
         <String xml:lang="lv-LV">Īpašumā</String>
         <String xml:lang="ar-001">مملوكة</String>
-        <String xml:lang="sv-SE">Ägda</String>
-        <String xml:lang="fr-FR">Possédé</String>
-        <String xml:lang="it-IT">Posseduto</String>
-        <String xml:lang="hi-Latn">Owned</String>
-        <String xml:lang="no-NO">Eid</String>
-        <String xml:lang="es-ES">Propiedad</String>
-        <String xml:lang="pt-BR">Propriedades</String>
         <String xml:lang="zh-Hant">以擁有</String>
+    </Entry>
+
+    <!-- Shows up in red in the description of illegal items -->
+    <Entry Id="item_attribute_illegal">
+        <String xml:lang="en-US">ILLEGAL</String>
+        <String xml:lang="it-IT">ILLEGALE</String>
+        <String xml:lang="nl-NL">ILLEGAAL</String>
+        <String xml:lang="th-TH">ผิดกฎหมาย</String>
+        <String xml:lang="fr-FR">ILLÉGAL</String>
+        <String xml:lang="pl-PL">NIELEGALNE</String>
+        <String xml:lang="tr-TR">İLLEGAL</String>
+        <String xml:lang="hi-Latn">ILLEGAL</String>
+        <String xml:lang="es-ES">ILEGAL</String>
+        <String xml:lang="pt-BR">ILEGAIS</String>
+        <String xml:lang="de-DE">ILLEGAL</String>
+        <String xml:lang="id-ID">ILEGAL</String>
+        <String xml:lang="sv-SE">OLAGLIGT</String>
+        <String xml:lang="no-NO">ULOVLIG</String>
+        <String xml:lang="cs-CZ">NELEGÁLNÍ</String>
+        <String xml:lang="lv-LV">NELEGĀLS</String>
+        <String xml:lang="ar-001">غير قانوني</String>
+        <String xml:lang="zh-Hant">非法</String>
+    </Entry>
+
+    <!-- Shows up in red in the description of stolen items -->
+    <Entry Id="item_attribute_stolen">
+        <String xml:lang="en-US">STOLEN</String>
+        <String xml:lang="it-IT">RUBATO</String>
+        <String xml:lang="id-ID">DICURI</String>
+        <String xml:lang="no-NO">STJÅLET</String>
+        <String xml:lang="fr-FR">VOLÉ</String>
+        <String xml:lang="lv-LV">NOZAGTS</String>
     </Entry>
 
     <!-- Shows up in yellow for newly added items -->
@@ -735,6 +453,28 @@
         <String xml:lang="it-IT">NUOVO!</String>
     </Entry>
 
+    <!-- Shows up in red for items that are expiring soon -->
+    <Entry Id="item_attribute_limited">
+        <String xml:lang="en-US">LIMITED!</String>
+        <String xml:lang="nl-NL">TIJDELIJK BESCHIKBAAR!</String>
+        <String xml:lang="th-TH">ลิมิเต็ด!</String>
+        <String xml:lang="pl-PL">OGRANICZONE!</String>
+        <String xml:lang="tr-TR">SINIRLI SAYIDA!</String>
+        <String xml:lang="de-DE">LIMITIERT!</String>
+        <String xml:lang="id-ID">Terbatas!</String>
+        <String xml:lang="cs-CZ">LIMITOVANÁ NABÍDKA!</String>
+        <String xml:lang="lv-LV">IEROBEŽOTS!</String>
+        <String xml:lang="ar-001">!محدود</String>
+        <String xml:lang="sv-SE">TEMPORÄRT!</String>
+        <String xml:lang="fr-FR">LIMITÉ!</String>
+        <String xml:lang="it-IT">LIMITATO!</String>
+        <String xml:lang="hi-Latn">LIMITED!</String>
+        <String xml:lang="no-NO">BEGRENSET!</String>
+        <String xml:lang="es-ES">LIMITADO!</String>
+        <String xml:lang="pt-BR">LIMITADO!</String>
+        <String xml:lang="zh-Hant">限量!</String>
+    </Entry>
+
     <!-- Shows up in yellow in the description of uncommon items -->
     <Entry Id="item_rarity_uncommon">
         <String xml:lang="en-US">UNCOMMON</String>
@@ -775,6 +515,26 @@
         <String xml:lang="zh-Hant">稀有</String>
     </Entry>
 
+    <!-- Shows up in purple in the description of very rare items -->
+    <Entry Id="item_rarity_very_rare">
+        <String xml:lang="en-US">VERY RARE</String>
+        <String xml:lang="nl-NL">ZEER ZELDZAAM</String>
+        <String xml:lang="de-DE">SEHR SELTEN</String>
+        <String xml:lang="id-ID">SANGAT LANGKA</String>
+        <String xml:lang="hi-Latn">BOHOT KAM</String>
+        <String xml:lang="cs-CZ">VELMI VZÁCNÉ</String>
+        <String xml:lang="lv-LV">ĻOTI RETS</String>
+        <String xml:lang="ar-001">نادر جدا</String>
+        <String xml:lang="tr-TR">ÇOK NADİR</String>
+        <String xml:lang="sv-SE">MYCKET SÄLLSYNT</String>
+        <String xml:lang="fr-FR">TRÈS RARE</String>
+        <String xml:lang="it-IT">MOLTO RARO</String>
+        <String xml:lang="no-NO">VELDIG SJELDEN</String>
+        <String xml:lang="es-ES">MUY RARO</String>
+        <String xml:lang="pt-BR">MUITO RARO</String>
+        <String xml:lang="zh-Hant">非常稀有</String>
+    </Entry>
+
     <!-- Shows up in blue in the description of legendary items -->
     <Entry Id="item_rarity_legendary">
         <String xml:lang="en-US">LEGENDARY</String>
@@ -795,7 +555,27 @@
         <String xml:lang="zh-Hant">傳奇</String>
     </Entry>
 
-    <!-- nullnull{0} = Date (for example: 12-12-2025) -->
+    <!-- Shows up in orange in the description of unique items -->
+    <Entry Id="item_rarity_unique">
+        <String xml:lang="en-US">UNIQUE</String>
+        <String xml:lang="nl-NL">UNIEK</String>
+        <String xml:lang="de-DE">EINZIGARTIG</String>
+        <String xml:lang="id-ID">UNIK</String>
+        <String xml:lang="hi-Latn">ANOKHA</String>
+        <String xml:lang="cs-CZ">JEDINEČNÉ</String>
+        <String xml:lang="lv-LV">UNIKĀLS</String>
+        <String xml:lang="ar-001">فريد</String>
+        <String xml:lang="tr-TR">EŞSİZ</String>
+        <String xml:lang="sv-SE">UNIK</String>
+        <String xml:lang="fr-FR">UNIQUE</String>
+        <String xml:lang="it-IT">UNICO</String>
+        <String xml:lang="no-NO">UNIK</String>
+        <String xml:lang="es-ES">ÚNICO</String>
+        <String xml:lang="pt-BR">ÚNICO</String>
+        <String xml:lang="zh-Hant">特殊</String>
+    </Entry>
+
+    <!-- {0} = Date -->
     <Entry Id="item_attribute_limited_descr">
         <String xml:lang="en-US">~r~Limited time offer: ~s~available until ~r~{0}~s~.</String>
         <String xml:lang="nl-NL">~r~Tijdelijk afgeprijsd: ~s~korting loopt tot ~r~{0}~s~.</String>
@@ -817,9 +597,8 @@
         <String xml:lang="it-IT">~r~Offerta a tempo limitato: ~s~disponibile fino al ~r~{0}~s~.</String>
     </Entry>
 
-    <!-- Shows up for items who require a certain minimum level
-         {0} = Level (for example: 16) 
-    -->
+    <!-- Shows up for items who require a certain minimum level -->
+    <!-- {0} = Level -->
     <Entry Id="item_attribute_unlock_level">
         <String xml:lang="en-US">Unlocked at level {0}</String>
         <String xml:lang="nl-NL">Ontgrendeld op level {0}</String>
@@ -841,9 +620,32 @@
         <String xml:lang="zh-Hant">將在 {0} 等解鎖</String>
     </Entry>
 
-    <!-- Shows up for items who require a membership, and you have that membership tier or higher
-         {0} = Membership tier (for example: gold membership) 
-    -->
+    <!-- Shows up for items who require a membership -->
+    <!-- {0} = Membership Tier (for example: gold membership) -->
+    <!-- {1} = Website URL (for example: store.gtacnr.net) -->
+    <Entry Id="item_attribute_requires_membership">
+        <String xml:lang="en-US">Requires {0}~n~~s~Purchase at ~b~{1}</String>
+        <String xml:lang="nl-NL">Vereist {0}~n~~s~Koop op ~b~{1}</String>
+        <String xml:lang="th-TH">ต้องการ {0}~n~~s~ซื้อที่ ~b~{1}</String>
+        <String xml:lang="pl-PL">Wymaga {0}~n~~s~Zakup na ~b~{1}</String>
+        <String xml:lang="tr-TR">{0} Gerekli~n~~s~Şu adresten satın al ~b~{1}</String>
+        <String xml:lang="hi-Latn">Zarurat hai {0}~n~ ~s~ki, purchase kare ~b~{1}</String>
+        <String xml:lang="de-DE">Erfordert {0}~n~~s~Kaufe auf ~b~{1}</String>
+        <String xml:lang="id-ID">Membutuhkan {0}~n~~s~Dapat dibeli di ~b~{1}</String>
+        <String xml:lang="cs-CZ">Vyžaduje {0}~n~~s~Zakup na ~b~{1}</String>
+        <String xml:lang="lv-LV">Nepieciešams {0}~n~~s~Pērciet vietnē ~b~{1}</String>
+        <String xml:lang="ar-001">{0}~n~~s~اشتريه في~b~{1} يحتاج الي </String>
+        <String xml:lang="sv-SE">Kräver {0}~n~~s~Köp hos ~b~{1}</String>
+        <String xml:lang="fr-FR">Nécessite {0}~n~~s~Achetez sur ~b~{1}</String>
+        <String xml:lang="it-IT">Richiede {0}~n~~s~Acquista su ~b~{1}</String>
+        <String xml:lang="no-NO">Krever {0}~n~~s~Kjøp hos ~b~{1}</String>
+        <String xml:lang="es-ES">Requiere {0}~n~~s~Compralo en ~b~{1}</String>
+        <String xml:lang="pt-BR">Requer {0}~n~~s~Comprar em ~b~{1}</String>
+        <String xml:lang="zh-Hant">需要 {0}~n~~s~, 可在~b~{1}購買</String>
+    </Entry>
+
+    <!-- Shows up for items who require a membership, and you have that membership tier or higher -->
+    <!-- {0} = Membership Tier -->
     <Entry Id="item_attribute_unlocked_with_membership">
         <String xml:lang="en-US">Unlocked with your {0}</String>
         <String xml:lang="nl-NL">Ontgrendeld met je {0}</String>
@@ -863,6 +665,545 @@
         <String xml:lang="es-ES">Desbloquealo con {0}</String>
         <String xml:lang="pt-BR">Desbloqueie-o com {0}</String>
         <String xml:lang="zh-Hant">已以 {0} 解鎖</String>
+    </Entry>
+
+    <!-- Shows up after the previous string when you have a tier higher than the required one (e.g. you have Gold and the item is Silver) -->
+    <!-- {0} = Membership Tier -->
+    <Entry Id="item_attribute_unlocked_with_membership_requires_lower_tier">
+        <String xml:lang="en-US">(requires {0})</String>
+        <String xml:lang="nl-NL">(vereist {0})</String>
+        <String xml:lang="th-TH">(ต้องการ {0})</String>
+        <String xml:lang="pl-PL">(wymaga {0})</String>
+        <String xml:lang="tr-TR">(gerekli {0})</String>
+        <String xml:lang="hi-Latn">(Zarurat hai {0})</String>
+        <String xml:lang="de-DE">(erfordert {0})</String>
+        <String xml:lang="id-ID">(membutuhkan {0})</String>
+        <String xml:lang="cs-CZ">(vyžaduje {0})</String>
+        <String xml:lang="lv-LV">(nepieciešams {0})</String>
+        <String xml:lang="ar-001">(يحتاج الي {0})</String>
+        <String xml:lang="sv-SE">(Kräver {0})</String>
+        <String xml:lang="fr-FR">(nécessite {0})</String>
+        <String xml:lang="it-IT">(richiede {0})</String>
+        <String xml:lang="no-NO">(krever {0})</String>
+        <String xml:lang="es-ES">(requieres {0})</String>
+        <String xml:lang="pt-BR">(requer {0})</String>
+        <String xml:lang="zh-Hant">(需要 {0})</String>
+    </Entry>
+
+    <Entry Id="item_attribute_unlocked_with_membership_reminder">
+        <String xml:lang="en-US">~y~Reminder: ~s~keep your subscription active to keep using this item.</String>
+        <String xml:lang="nl-NL">~y~Herinnering: ~s~Je hebt een actief abonnement nodig om dit item te blijven gebruiken.</String>
+        <String xml:lang="de-DE">~y~Erinnerung: ~s~halte dein Abonnement aktiv, um diesen Gegenstand weiterhin verwenden zu können.</String>
+        <String xml:lang="it-IT">~y~Promemoria: ~s~mantieni attivo il tuo abbonamento per continuare a utilizzare questo oggetto.</String>
+        <String xml:lang="id-ID">~y~Pengingat: ~s~Harap terus berlangganan agar dapat terus menggunakan item ini.</String>
+        <String xml:lang="hi-Latn">~y~Reminder: ~s~Iss item ko use karte rehne ke liye apni subscription active rakhein.</String>
+        <String xml:lang="sv-SE">~y~Påminnelse: ~s~Behåll ditt Medlemskap aktivt för att fortsätta använda denna artikeln.</String>
+        <String xml:lang="cs-CZ">~y~Nezapomeň: ~s~udržuj aktivní předplatné, abys mohl dál používat tento předmět.</String>
+        <String xml:lang="lv-LV">~y~Atgādinājums: ~s~saglabājiet savu abonementu aktīvu, lai turpinātu lietot šo priekšmeetu.</String>
+        <String xml:lang="ar-001">~y~تذكير: ~s~حافظ علي اشتراكك موفعل حتي تستمر في استخدام هذا العنصر</String>
+        <String xml:lang="tr-TR">~y~Hatırlatma: ~s~bu öğeyi kullanmaya devam etmek için aboneliğinizi aktif tutun.</String>
+        <String xml:lang="fr-FR">~y~Rappel: ~s~gardez votre abonnement actif pour continuer à utiliser cet objet.</String>
+        <String xml:lang="no-NO">~y~Påminnelse: ~s~hold abonnementet ditt aktivt for å fortsette å bruke dette elementet.</String>
+        <String xml:lang="es-ES">~y~Recordatorio: ~s~mantén tu suscripción activa para seguir usando este artículo.</String>
+        <String xml:lang="pt-BR">~y~Lembrete: ~s~mantenha sua assinatura ativa para continuar usando este artigo.</String>
+        <String xml:lang="zh-Hant">~y~提醒: ~s~此物件只會在對應的會員激活時才得使用.</String>
+    </Entry>
+
+    <Entry Id="menu_store_shoplifting_cooldown_simple">
+        <String xml:lang="en-US">Wait before attempting to ~r~shoplift ~s~again.</String>
+        <String xml:lang="nl-NL">Je moet wachten voordat je weer een ~r~winkeldiefstal ~s~probeert.</String>
+        <String xml:lang="hi-Latn">Intezaar karien wapas ~r~chori ~s~karne se pehle.</String>
+        <String xml:lang="de-DE">Warte, bevor du erneut probierst, den Laden erneut ~r~auszurauben~s~.</String>
+        <String xml:lang="it-IT">Attendi prima di tentare nuovamente un ~r~furto ~s~nel negozio.</String>
+        <String xml:lang="id-ID">harap tunggu sebelum mencoba untuk ~r~mencuri barang toko~s~ lagi</String>
+        <String xml:lang="sv-SE">Vänta innan att försöka ~r~snatta ~s~igen.</String>
+        <String xml:lang="cs-CZ">Počkej, než se pokusíš ~r~vykrádat ~s~again.</String>
+        <String xml:lang="lv-LV">Uzgaidiet, pirms mēģināt ~r~zagt ~s~vēlreiz.</String>
+        <String xml:lang="ar-001">انتظر قبل ما تحاول ~r~السرقه ~s~مره اخره. </String>
+        <String xml:lang="tr-TR">Mağazadan tekrar ~r~hırsızlık ~s~yapmak için önce bekle.</String>
+        <String xml:lang="no-NO">Vent før du forsøker å ~r~shoplifte ~s~igjen.</String>
+        <String xml:lang="fr-FR">Attendez avant de re-tenter un ~r~vol à l'étalage. ~s~</String>
+        <String xml:lang="es-ES">Espere antes de intentar ~r~robar ~s~nuevamente.</String>
+        <String xml:lang="pt-BR">Espere antes de tentar ~r~roubar ~s~novamente.</String>
+        <String xml:lang="zh-Hant">請先等一段時間再~r~偷東西~s~.</String>
+    </Entry>
+
+    <Entry Id="menu_store_bounty">
+        <String xml:lang="en-US">You cannot shop at gun stores when you have a ~r~bounty~s~.</String>
+        <String xml:lang="nl-NL">Je kan niet winkelen bij wapenwinkels wanneer je een ~r~bounty~s~ hebt.</String>
+        <String xml:lang="it-IT">Non puoi fare acquisti nelle armerie mentre è presente una ~r~taglia~s~ su di te!</String>
+        <String xml:lang="de-DE">Du kannst nicht bei Waffenläden einkaufen, wenn du ein ~r~Kopfgeld~s~ hast.</String>
+        <String xml:lang="es-ES">No puedes comprar en tiendas de armas cuando tienes una ~r~recompensa~s~.</String>
+        <String xml:lang="pl-PL">Nie możesz kupować w sklepach z bronią z ~r~nagrodą za głowę~s~.</String>
+        <String xml:lang="pt-BR">Você não pode comprar em lojas de armas quando tiver uma ~r~recompensa~s~. </String>
+        <String xml:lang="th-TH">คุณไม่สามารถซื้อของที่ร้านขายปืนได้ถ้าคุณมี ~r~ค่าหัว~s~</String>
+        <String xml:lang="tr-TR">Başınızda ~r~ödül~s~ varken silah mağazasında alışveriş yapamazsınız.</String>
+        <String xml:lang="hi-Latn">Aap gun stores se kharidaari nahi kar sakte jab aap pe ~r~bounty ~s~lagi ho.</String>
+        <String xml:lang="id-ID">Kamu tidak bisa berbelanja di toko senjata ketika memiliki ~r~bounty~s~.</String>
+        <String xml:lang="sv-SE">Du kan inte fortsätta handla hos en vapenaffär när du har en ~r~bounty~s~.</String>
+        <String xml:lang="lv-LV">Jūs nevarat iepirkties ieroču veikalos, kāmēr jums ir piešķirta ~r~atlīdzība~s~.</String>
+        <String xml:lang="ar-001">لا يمكنك التسوق من متجر الاسلحه عندما يكون لديك ~r~مكافأة~s~.</String>
+        <String xml:lang="fr-FR">Vous ne pouvez pas faire d'achats dans les magasins d'armes lorsque vous avez une ~r~prime~s~.</String>
+        <String xml:lang="no-NO">Du kan ikke handle i våpenbutikker når du har en ~r~bounty~s~.</String>
+        <String xml:lang="zh-Hant">當你有~r~紅色通緝令~s~時, 你不能在槍店購買物品.</String>
+    </Entry>
+
+    <Entry Id="menu_store_duty">
+        <String xml:lang="en-US">You cannot shop at this store when you are ~b~on-duty~s~.</String>
+        <String xml:lang="nl-NL">Je kan niet winkelen bij deze winkel wanneer je ~b~in dienst~s~ bent.</String>
+        <String xml:lang="it-IT">Non puoi fare acquisti in questo negozio mentre sei ~b~in servizio~s~!</String>
+        <String xml:lang="de-DE">Du kannst bei diesem Laden nicht einkaufen, wenn du ~b~im Dienst~s~ bist.</String>
+        <String xml:lang="es-ES">No puedes comprar en esta tienda cuando estás ~b~de servicio~s~.</String>
+        <String xml:lang="pl-PL">Nie możesz kupować w tym sklepie ~b~na służbie~s~.</String>
+        <String xml:lang="pt-BR">Você não pode fazer compras nesta loja quando ~b~estiver em serviço~s~.</String>
+        <String xml:lang="th-TH">คุณไม่สามารถซื้อสินค้าที่ร้านนี้ได้เมื่อคุณ ~b~ปฏิบัติหน้าที่~s~</String>
+        <String xml:lang="tr-TR">~b~Görevdeyken ~s~bu mağazadan alışveriş yapmazsınız.</String>
+        <String xml:lang="hi-Latn">Jab aap ~b~ON-Duty ~s~toh aap is store pe kharidaari nahi kar sakte.</String>
+        <String xml:lang="id-ID">Kamu tidak dapat belanja ditoko ini ketika sedang ~b~bertugas~s~.</String>
+        <String xml:lang="sv-SE">Du kan inte handla vid denna affären när du är i ~b~tjänst~s~.</String>
+        <String xml:lang="lv-LV">Jūs nevarat iepirkties šajā veikalā, kāmēr jūs esat ~b~dežūrā~s~.</String>
+        <String xml:lang="ar-001">لا يمكنك التسوق في هذا المتجر عندما تكون ~b~في الخدمه~s~.</String>
+        <String xml:lang="fr-FR">Vous ne pouvez pas faire d'achats dans ce magasin lorsque vous êtes ~b~en service~s~.</String>
+        <String xml:lang="no-NO">Du kan ikke handle i denne butikken når du er ~b~på-vakt~s~.</String>
+        <String xml:lang="zh-Hant">你不能在~b~上班~s~時在此購買物品.</String>
+    </Entry>
+
+    <Entry Id="menu_store_cops_only">
+        <String xml:lang="en-US">Only ~b~police officers ~s~can shop at this store.</String>
+        <String xml:lang="nl-NL">Alleen ~b~politieagenten ~s~kunnen winkelen bij deze winkel.</String>
+        <String xml:lang="it-IT">Solo gli ~b~agenti di polizia ~s~possono fare acquisti in questo negozio!</String>
+        <String xml:lang="de-DE">Ausschließlich ~b~Polizisten ~s~können in diesem Laden einkaufen.</String>
+        <String xml:lang="es-ES">Solo ~b~los agentes de policía ~s~pueden comprar en esta tienda.</String>
+        <String xml:lang="pl-PL">Tylko ~b~gliniarze ~s~mogą kupować w tym sklepie.</String>
+        <String xml:lang="pt-BR">Somente ~b~policiais ~s~podem fazer compras nessa loja.</String>
+        <String xml:lang="th-TH">มีเพียง ~b~เจ้าหน้าที่ตำรวจ ~s~เท่านั้นที่สามารถซื้อสินค้าที่ร้านนี้ได้</String>
+        <String xml:lang="tr-TR">Sadece ~b~polis memurları ~s~bu mağazadan alışveriş yapabilir.</String>
+        <String xml:lang="hi-Latn">Sirf ~b~police officers ~s~is dukaan pe kharidaari kar sakte hain.</String>
+        <String xml:lang="id-ID">Hanya ~b~Petugas kepolisian ~s~yang dapat belanja ditoko ini.</String>
+        <String xml:lang="lv-LV">Tikai ~b~policisti ~s~var iepirkties šajā veikalā.</String>
+        <String xml:lang="ar-001">فقط~b~الشرطة ~s~يمكنهم التسوق في هذا المتجر</String>
+        <String xml:lang="sv-SE">Endast ~b~poliser ~s~kan handla i denna butiken.</String>
+        <String xml:lang="no-NO">Bare ~b~polititjenestemenn ~s~kan handle i denne butikken.</String>
+        <String xml:lang="fr-FR">Seuls les ~b~officiers de police ~s~peuvent faire des achats dans ce magasin.</String>
+        <String xml:lang="zh-Hant">只有~b~警員~s~才可在此商店購買物品.</String>
+    </Entry>
+
+    <!-- {0} = Required level -->
+    <Entry Id="menu_store_level">
+        <String xml:lang="en-US">You need to be ~b~level {0} ~s~or above to use this ~r~store~s~.</String>
+        <String xml:lang="nl-NL">Je moet ~b~level {0} ~s~of hoger zijn om hier te mogen ~r~winkelen~s~.</String>
+        <String xml:lang="fr-FR">Tu dois être ~b~niveau {0} ~s~ou plus pour utiliser ce ~r~magasin~s~.</String>
+        <String xml:lang="hi-Latn">Aapko ~b~level {0} ~s~ya isse zyada ka hona pafega iss ~r~dukaan ~s~se saman lene ke liye.</String>
+        <String xml:lang="es-ES">Necesitas ser ~b~nivel {0} ~s~o superior para usar esta ~r~tienda~s~.</String>
+        <String xml:lang="pt-BR">Você precisa ser ~b~level {0} ~s~ou superior para usar esta ~r~loja~s~.</String>
+        <String xml:lang="de-DE">Du musst mindestens ~b~Level {0}~s~, oder höher sein, um diesen ~r~Laden~s~ zu nutzen.</String>
+        <String xml:lang="it-IT">Devi essere un ricercato di ~b~livello {0} ~s~o superiore per utilizzare questo ~r~negozio~s~.</String>
+        <String xml:lang="id-ID">Kamu harus di ~b~level {0} ~s~atau diatasnya untuk dapat menggunakan ~r~toko~s~ ini.</String>
+        <String xml:lang="lv-LV">Jums ir jabūt ~b~{0}. līmenī ~s~vai augstāk, lai iepērktos šajā ~r~veikalā~s~.</String>
+        <String xml:lang="ar-001">تحتاج ان تكون في ~b~المستويv{0} ~s~او اعلي حتي تستخدم هذا ~r~المتجر~s~.</String>
+        <String xml:lang="tr-TR">~r~Bu mağazayı ~s~kullanabilmek için ~b~seviyeniz {0} ~s~veya üzeri olmanız gerekir.</String>
+        <String xml:lang="zh-Hant">你的等級須高於 ~b~{0}等~s~ 才可在此~r~商店~s~購買物品.</String>
+        <String xml:lang="sv-SE">Du måste vara ~b~nivå {0} ~s~eller högre för att använda denna ~r~butik~s~.</String>
+        <String xml:lang="no-NO">Du må være ~b~nivå {0} ~s~eller over for å bruke denne ~r~butikken~s~.</String>
+    </Entry>
+
+    <!-- ========================= -->
+    <!-- Gun Store -->
+    <!-- ========================= -->
+    <!-- {0} = Item name -->
+    <Entry Id="menu_store_cant_purchase_more">
+        <String xml:lang="en-US">You can't ~r~purchase ~s~any more ~y~{0}~s~.</String>
+        <String xml:lang="nl-NL">Je kan ~r~geen ~y~{0} ~s~meer kopen.</String>
+        <String xml:lang="th-TH">คุณไม่สามารถ ~r~ซื้อ ~s~อีกต่อไป ~y~{0}~s~</String>
+        <String xml:lang="pl-PL">Nie możesz ~r~kupić ~s~więcej ~y~{0}~s~.</String>
+        <String xml:lang="it-IT">Non puoi ~r~acquistare ~s~altri ~y~{0}~s~.</String>
+        <String xml:lang="tr-TR">Daha fazla ~y~{0} ~r~satın ~s~alamazsın.</String>
+        <String xml:lang="hi-Latn">Aap aur nahi ~r~kareed ~s~sakte ~y~{0}~s~.</String>
+        <String xml:lang="de-DE">Du kannst nicht mehr von ~y~{0}~s~ ~r~kaufen~s~.</String>
+        <String xml:lang="id-ID">Kamu tidak bisa ~r~membeli ~s~lebih banyak ~y~{0}~s~.</String>
+        <String xml:lang="lv-LV">Jūs nevarat ~r~iegādāties ~s~vairāk ~y~{0}~s~.</String>
+        <String xml:lang="ar-001">لا يمكنك ~r~شراء ~s~اكثر من ذلك ~y~{0}~s~</String>
+        <String xml:lang="fr-FR">Vous ne pouvez pas ~r~acheter ~s~plus de ~y~{0}~s~.</String>
+        <String xml:lang="no-NO">Du kan ikke ~r~kjøpe ~s~mer ~y~{0}~s~.</String>
+        <String xml:lang="es-ES">No puedes  ~r~comprar ~s~ más ~y~{0}~s~.</String>
+        <String xml:lang="pt-BR">Você não pode ~r~comprar ~s~mais  ~y~{0}~s~.</String>
+        <String xml:lang="zh-Hant">你無法再~r~購買~s~~y~{0}~s~</String>
+        <String xml:lang="sv-SE">Du kan inte ~r~köpa ~s~mer ~y~{0}~s~.</String>
+    </Entry>
+
+    <Entry Id="menu_store_no_gun_for_ammo_type">
+        <String xml:lang="en-US">You don't have any gun that can use this type of ammo.</String>
+        <String xml:lang="it-IT">Non hai nessun'arma che può usare questo tipo di munizioni.</String>
+        <String xml:lang="nl-NL">Je hebt geen wapen dat dit type munitie kan gebruiken.</String>
+        <String xml:lang="th-TH">คุณไม่มีปืนที่สามารถใช้กระสุนประเภทนี้ได้</String>
+        <String xml:lang="pl-PL">Nie posiadasz broni na ten typ amunicji.</String>
+        <String xml:lang="tr-TR">Bu tip mermiyi kullanacak herhangi bir silahınız yok.</String>
+        <String xml:lang="hi-Latn">Aapke paas koi gun nahi hai jo iss type ka ammo use kare.</String>
+        <String xml:lang="de-DE">Du hast keine Waffe, welche diesen Munitionstyp verwendet.</String>
+        <String xml:lang="id-ID">Kamu tidak punya senjata dengan tipe peluru ini</String>
+        <String xml:lang="lv-LV">Jums nav neviena ieroča kas izmanto šī tipa ammunīciju.</String>
+        <String xml:lang="ar-001">ليس لديك أي سلاح يمكنه استخدام هذا النوع من الذخيرة.</String>
+        <String xml:lang="fr-FR">Vous n'avez aucune arme qui puisse utiliser ce type de munitions.</String>
+        <String xml:lang="sv-SE">Du har inget vapen som kan använda den här typen av ammunition.</String>
+        <String xml:lang="no-NO">Du har ingen pistol som kan bruke denne typen ammunisjon.</String>
+        <String xml:lang="es-ES">Usted no tiene ningún arma que puede utilizar este tipo de munición.</String>
+        <String xml:lang="pt-BR">Você não tem nenhuma arma que possa usar esse tipo de munição..</String>
+        <String xml:lang="zh-Hant">你沒有使用這種彈藥的武器.</String>
+    </Entry>
+
+    <Entry Id="already_own_weapon">
+        <String xml:lang="en-US">~r~You already own this weapon!</String>
+        <String xml:lang="nl-NL">~r~Je hebt dit wapen al!</String>
+        <String xml:lang="it-IT">~r~Possiedi già quest'arma!</String>
+        <String xml:lang="de-DE">~r~Du besitzt diese Waffe bereits!</String>
+        <String xml:lang="es-ES">~r~¡Ya tienes este arma!</String>
+        <String xml:lang="pl-PL">~r~Masz już tą broń!</String>
+        <String xml:lang="pt-BR">~r~Você já tem essa arma!</String>
+        <String xml:lang="th-TH">~r~คุณเป็นเจ้าของอาวุธนี้แล้ว!</String>
+        <String xml:lang="tr-TR">~r~Bu silaha zaten sahipsin!</String>
+        <String xml:lang="hi-Latn">~r~Ye weapon aapke paas pehle se hi hai.</String>
+        <String xml:lang="id-ID">~r~Kamu sudah memiliki senjata ini!</String>
+        <String xml:lang="lv-LV">~r~Jums jau pieder šīs ierocis!</String>
+        <String xml:lang="ar-001">~r~ انت تمتلك هذا السلاح بالفعل</String>
+        <String xml:lang="fr-FR">~r~Vous possédez déjà cette arme!</String>
+        <String xml:lang="sv-SE">~r~Du äger redan det här vapnet!</String>
+        <String xml:lang="no-NO">~r~Du eier allerede dette våpenet!</String>
+        <String xml:lang="zh-Hant">~r~你已經有這把武器了!</String>
+    </Entry>
+
+    <Entry Id="already_own_attachment">
+        <String xml:lang="en-US">~r~You already own this attachment!</String>
+        <String xml:lang="nl-NL">~r~Je hebt dit accessoire al!</String>
+        <String xml:lang="it-IT">~r~Possiedi già questo accessorio!</String>
+        <String xml:lang="de-DE">~r~Du besitzt dieses Zubehör bereits!</String>
+        <String xml:lang="es-ES">~r~¡Ya posee este accesorio!</String>
+        <String xml:lang="pl-PL">~r~Masz już ten dodatek!</String>
+        <String xml:lang="pt-BR">~r~Já possui esse acessório!</String>
+        <String xml:lang="th-TH">~r~คุณเป็นเจ้าของของแต่งนี้แล้ว!</String>
+        <String xml:lang="tr-TR">~r~Bu eklentiye zaten sahipsin!</String>
+        <String xml:lang="hi-Latn">~r~Ye attachment aapke paas pehle se hi hai.</String>
+        <String xml:lang="id-ID">~r~Kamu sudah memiliki perlengkapan ini!</String>
+        <String xml:lang="lv-LV">~r~Jums jau pieder šīs ieroča piederums!</String>
+        <String xml:lang="ar-001">~r~انت تمتلك هذا المرفق بالفعل</String>
+        <String xml:lang="fr-FR">~r~Vous possédez déjà cet accessoire!</String>
+        <String xml:lang="sv-SE">~r~Du äger redan den här bilagan!</String>
+        <String xml:lang="no-NO">~r~Du eier allerede dette vedlegget!</String>
+        <String xml:lang="zh-Hant">~r~你已經擁有這個配件了!</String>
+    </Entry>
+
+    <!-- {0} = Weapon Attachment -->
+    <Entry Id="menu_store_attachment_warning">
+        <String xml:lang="en-US">If you buy this attachment you will lose your ~y~{0} ~s~on this weapon. Do you want to proceed?</String>
+        <String xml:lang="nl-NL">Als je deze accessoire koopt, verlies je je ~y~{0} ~s~op dit wapen. Weet je het zeker?</String>
+        <String xml:lang="th-TH">หากคุณซื้อเอกสารแนบนี้ คุณจะสูญเสีย ~y~{0} ~s~บนอาวุธนี้ คุณต้องการดำเนินการต่อหรือไม่?</String>
+        <String xml:lang="pl-PL">Zakupując ten dodatek utracisz ~y~{0} ~s~na tej broni. Czy chcesz kontynuować?</String>
+        <String xml:lang="tr-TR">Eğer bu eklentiyi satın alırsan bu silahtaki ~y~{0} ~s~eklentisini kaybedeceksin. Devam etmek istiyor musun?</String>
+        <String xml:lang="hi-Latn">Agar aap ye attachment khareed te hain, toh aap apka purana ~y~{0} ~s~hat jayega us weapon ka. Proceed karna chahte hain?</String>
+        <String xml:lang="de-DE">Wenn du diese Erweiterung kaufst, verlierst du ~y~{0} ~s~an dieser Waffe. Möchtest du fortfahren?</String>
+        <String xml:lang="id-ID">Jika kamu membeli perlengkapan ini kamu akan kehilangan ~y~{0} ~s~yang terpasang di senjata ini. Apakah kamu ingin melanjutkan?</String>
+        <String xml:lang="lv-LV">Ja iegādāsieties šo piederumu, jūs zaudēsiet jūsu ~y~{0} ~s~uz šī ieroča. Vai velāties turpināt?</String>
+        <String xml:lang="ar-001">اذا اشتريت هذا المرفق سوف تخسر ~y~{0} ~s~في هذا السلاح هل تريد المتابعه</String>
+        <String xml:lang="no-NO">Hvis du kjøper dette vedlegget, mister du ~y~{0} ~s~en din på dette våpenet. Vil du fortsette?</String>
+        <String xml:lang="fr-FR">Si vous achetez cet accessoire, vous perderez votre ~y~{0} ~s~sur cette arme. Voulez-vous continuer?</String>
+        <String xml:lang="es-ES">Si usted compra este accesorio perderá su ~y~{0} ~s~ en esta arma. ¿Quieres continuar?</String>
+        <String xml:lang="pt-BR">Se você comprar esse acessório, perderá seus ~y~{0} ~s~ nessa arma. Você quer continuar?</String>
+        <String xml:lang="zh-Hant">如果購買此配件,你將失去原本在該武器上的 ~y~{0}~s~ . 你確定要購買嗎?</String>
+        <String xml:lang="sv-SE">Om du köper den här bilagan kommer du att förlora din ~y~{0} ~s~på det här vapnet. Vill du fortsätta?</String>
+        <String xml:lang="it-IT">Se acquisti questo accessorio, perderai il tuo ~y~{0} ~s~su quest'arma. Vuoi procedere?</String>
+    </Entry>
+
+    <!-- ========================= -->
+    <!-- Store Pricing -->
+    <!-- ========================= -->
+    <!-- This is shown in shop menus when you can purchase more of a certain items -->
+    <!-- Example: Heavy Armor        2 for $2500 -->
+    <!-- {0} = Amount -->
+    <!-- {1} = Price -->
+    <Entry Id="menu_store_amount_for_price">
+        <String xml:lang="en-US">{0} for {1}</String>
+        <String xml:lang="ar-001">{0} بـ {1}</String>
+        <String xml:lang="nl-NL">{0} voor {1}</String>
+        <String xml:lang="th-TH">{0} สำหรับ {1}</String>
+        <String xml:lang="pl-PL">{0} za {1}</String>
+        <String xml:lang="tr-TR">{0} için {1}</String>
+        <String xml:lang="hi-Latn">{0} for {1}</String>
+        <String xml:lang="de-DE">{0} für {1}</String>
+        <String xml:lang="id-ID">{0} diharga {1}</String>
+        <String xml:lang="fr-FR">{0} pour {1}</String>
+        <String xml:lang="it-IT">{0} per {1}</String>
+        <String xml:lang="lv-LV">{0} par {1}</String>
+        <String xml:lang="sv-SE">{0} för {1}</String>
+        <String xml:lang="no-NO">{0} for {1}</String>
+        <String xml:lang="es-ES">{0} por {1}</String>
+        <String xml:lang="pt-BR">{0} por {1}</String>
+        <String xml:lang="zh-Hant">{0} 個 {1}</String>
+    </Entry>
+
+    <!-- Displays the unit price in the description -->
+    <!-- Example: Price: $1250/piece -->
+    <!-- {0} = Price -->
+    <!-- {1} = Unit -->
+    <Entry Id="menu_store_unit_price">
+        <String xml:lang="en-US">Price: {0}/{1}</String>
+        <String xml:lang="nl-NL">Prijs: {0}/{1}</String>
+        <String xml:lang="th-TH">ราคา: {0}/{1}</String>
+        <String xml:lang="pl-PL">Cena: {0}/{1}</String>
+        <String xml:lang="tr-TR">Fiyat: {0}/{1}</String>
+        <String xml:lang="hi-Latn">Price: {0}/{1}</String>
+        <String xml:lang="de-DE">Preis: {0}/{1}</String>
+        <String xml:lang="id-ID">{0} diharga {1}</String>
+        <String xml:lang="ar-001">لسعر: {0}/{1}</String>
+        <String xml:lang="lv-LV">Cena: {0}/{1}</String>
+        <String xml:lang="fr-FR">Prix: {0}/{1}</String>
+        <String xml:lang="it-IT">Prezzo: {0}/{1}</String>
+        <String xml:lang="no-NO">Pris: {0}/{1}</String>
+        <String xml:lang="es-ES">Precio: {0}/{1}</String>
+        <String xml:lang="pt-BR">Preço: {0}/{1}</String>
+        <String xml:lang="zh-Hant">價格: {0}/{1}</String>
+        <String xml:lang="sv-SE">Pris: {0}/{1}</String>
+    </Entry>
+
+    <!-- Example: You purchased 2 ~p~Standard Armor ~s~for ~r~$2500. -->
+    <!-- {0} = Amount -->
+    <!-- {1} = Name -->
+    <!-- {2} = Cash amount -->
+    <Entry Id="menu_store_purchased_cash">
+        <String xml:lang="en-US">You purchased {0} ~p~{1} ~s~for ~r~{2}.</String>
+        <String xml:lang="nl-NL">Je hebt {0} ~p~{1} ~s~gekocht voor ~r~{2}.</String>
+        <String xml:lang="tr-TR">Bir {0} ~p~{1} ~s~için ~r~{2} ödediniz.</String>
+        <String xml:lang="hi-Latn">Aapne khareeda {0} ~p~{1} ~s~for ~r~{2}.</String>
+        <String xml:lang="de-DE">Du hast {0} ~p~{1} ~s~f+r ~r~{2}~s~ gekauft.~r~</String>
+        <String xml:lang="id-ID">Kamu telah membeli {0} ~p~{1} ~s~diharga ~r~{2}.</String>
+        <String xml:lang="ar-001">لقد قمت بشراء {0} ~p~{1} ~s~لـ ~r~{2}.</String>
+        <String xml:lang="lv-LV">Jūs iegādājaties {0} ~p~{1} ~s~par ~r~{2}.</String>
+        <String xml:lang="fr-FR">Vous avez acheté {0} ~p~{1} ~s~pour ~r~{2}.</String>
+        <String xml:lang="it-IT">Hai acquistato {0} ~p~{1} ~s~per ~r~{2}.</String>
+        <String xml:lang="sv-SE">Du köpte {0} ~p~{1} ~s~för ~r~{2}.</String>
+        <String xml:lang="no-NO">Du kjøpte {0} ~p~{1} ~s~for ~r~{2}.</String>
+        <String xml:lang="es-ES">Has comprado {0} ~p~{1} ~s~por ~r~{2}.</String>
+        <String xml:lang="pt-BR">Você comprou {0} ~p~{1} ~s~por ~r~{2}.</String>
+        <String xml:lang="zh-Hant">你以 ~r~{2} ~s~買了 {0}~p~{1}~s~.</String>
+    </Entry>
+
+    <!-- Example: You purchased 2 ~p~Standard Armor ~s~for ~r~$2000 ~s~in gift card balance and ~r~$500 ~s~in cash. -->
+    <!-- {0} = Amount -->
+    <!-- {1} = Name -->
+    <!-- {2} = Gift card amount -->
+    <!-- {3} = Cash amount -->
+    <Entry Id="menu_store_purchased_gift_card">
+        <String xml:lang="en-US">You purchased {0} ~p~{1} ~s~for ~b~{2} ~s~in gift card balance and ~r~{3} ~s~in cash.</String>
+        <String xml:lang="nl-NL">Je hebt {0} ~p~{1} ~s~gekocht voor ~b~{2} ~s~met cadeaubonnen en ~r~{3} ~s~in cash.</String>
+        <String xml:lang="tr-TR">{0} ~p~{1}~s~, ~b~{2} ~s~hediye kartı bakiyesi ve ~r~{3} ~s~nakit ile satın aldınız.</String>
+        <String xml:lang="hi-Latn">Aapne khareeda {0} ~p~{1} ~s~for ~b~{2} ~s~apne gift card ke balance aur ~r~{3} ~s~cash se.</String>
+        <String xml:lang="de-DE">Du hast {0} ~p~{1} ~s~für ~b~{2} ~s~mit Guthaben der Geschenkkarten und ~r~{3} ~s~in bar gekauft.</String>
+        <String xml:lang="id-ID">Kamu telah membeli {0} ~p~{1} ~s~diharga ~b~{2} ~s~dalam bentuk saldo kartu hadiah dan ~r~{3} ~s~dalam bentuk tunai.</String>
+        <String xml:lang="ar-001">لقد اشتريت {0} ~p~{1} ~s~مقابل ~b~{2} ~s~برصيد بطاقة الهدايا و ~r~{3} ~s~نقدًا.</String>
+        <String xml:lang="lv-LV">Jūs iegādājaties {0} ~p~{1} ~s~par ~b~{2} ~s~no dāvanu kartes bilances un ~r~{3} ~s~skaidrā naudā.</String>
+        <String xml:lang="it-IT">Hai acquistato {0} ~p~{1} ~s~per ~b~{2} ~s~con il saldo della carta regalo e ~r~{3} ~s~in contanti.</String>
+        <String xml:lang="sv-SE">Du köpte {0} ~p~{1} ~s~för ~b~{2} ~s~in presentkortsaldo och ~r~{3} ~s~i kontanter.</String>
+        <String xml:lang="no-NO">Du kjøpte {0} ~p~{1} ~s~for ~b~{2} ~s~in gavekortsaldo og ~r~{3} ~s~i kontanter.</String>
+        <String xml:lang="fr-FR">Vous avez acheté {0} ~p~{1} ~s~pour ~b~{2} ~s~avec des cartes cadeaux et ~r~{3} ~s~en espèces.</String>
+        <String xml:lang="es-ES">Usted compró {0} ~p~{1} ~s~por ~b~{2} ~s~con el saldo de la tarjeta regalo y ~r~{3} ~s~en efectivo.</String>
+        <String xml:lang="pt-BR">Você comprou {0} ~p~{1} ~s~ por ~b~{2} ~s~ com o saldo do cartão-presente e ~r~{3} ~s~ em dinheiro.</String>
+        <String xml:lang="zh-Hant">你以 {2} 的點數和 {3} 的現金購買了 {0}{1}.</String>
+    </Entry>
+
+    <!-- Example: You sold 1 ~p~Red Diamond ~s~to the store for ~g~$30,000,000. -->
+    <!-- {0} = Amount -->
+    <!-- {1} = Name -->
+    <!-- {2} = Cash amount -->
+    <Entry Id="menu_store_sold_cash">
+        <String xml:lang="en-US">You sold {0} ~p~{1} ~s~to the store for ~g~{2}.</String>
+        <String xml:lang="no-NO">Du solgte {0} ~p~{1} ~s~til butikken for ~g~{2}.</String>
+        <String xml:lang="fr-FR">Vous avez vendu {0} ~p~{1} ~s~au magasin pour ~g~{2}.</String>
+        <String xml:lang="lv-LV">Jūs pārdevat {0} ~p~{1}~s~ veikalam par ~g~{2}.</String>
+        <String xml:lang="id-ID">Kamu menjual {0} ~p~{1} ~s~to the store untuk ~g~{2}.</String>
+    </Entry>
+    
+    <!-- ========================= -->
+    <!-- Menu for Job Supplies-->
+    <!-- ========================= -->
+    <!-- {0} = Job name -->
+    <!-- Example: "Mechanic Supplies" at the Hardware Store -->
+    <Entry Id="menu_store_job_supplies">
+        <String xml:lang="en-US">{0} Supplies</String>
+        <String xml:lang="it-IT">Provviste {0}</String>
+        <String xml:lang="nl-NL">{0} spullen</String>
+        <String xml:lang="ar-001">{0} لوازم</String>
+        <String xml:lang="de-DE">{0} Vorräte</String>
+        <String xml:lang="es-ES">Suministros {0}</String>
+        <String xml:lang="pt-BR">Suprimentos {0}</String>
+        <String xml:lang="pl-PL">Zasoby {0}</String>
+        <String xml:lang="th-TH">{0} จำนวน</String>
+        <String xml:lang="zh-Hant">{0} 補給</String>
+        <String xml:lang="fr-FR">{0} Matériel</String>
+        <String xml:lang="tr-TR">{0} Malzemesi</String>
+        <String xml:lang="hi-Latn">{0} Supplies</String>
+        <String xml:lang="id-ID">Perlengkapan {0}</String>
+        <String xml:lang="lv-LV">{0} Materiāli</String>
+        <String xml:lang="sv-SE">{0} Tillbehör</String>
+        <String xml:lang="no-NO">{0} Rekvisita</String>
+    </Entry>
+
+    <!-- ========================= -->
+    <!-- Crimes Menu-->
+    <!-- ========================= -->
+    <Entry Id="menu_crime_committed_title">
+        <String xml:lang="en-US">Crimes</String>
+        <String xml:lang="it-IT">Crimini</String>
+        <String xml:lang="nl-NL">Misdaden</String>
+        <String xml:lang="ar-001">جرائم</String>
+        <String xml:lang="de-DE">Verbrechen</String>
+        <String xml:lang="es-ES">Delitos</String>
+        <String xml:lang="pt-BR">Delitos</String>
+        <String xml:lang="pl-PL">Przestępstwa</String>
+        <String xml:lang="th-TH">อาชญากรรม</String>
+        <String xml:lang="zh-Hant">犯罪</String>
+        <String xml:lang="fr-FR">Crimes</String>
+        <String xml:lang="tr-TR">Suçlar</String>
+        <String xml:lang="hi-Latn">Crimes</String>
+        <String xml:lang="id-ID">Kejahatan</String>
+        <String xml:lang="lv-LV">Noziegumi</String>
+        <String xml:lang="sv-SE">Brott</String>
+        <String xml:lang="no-NO">Forbrytelser</String>
+    </Entry>
+
+    <Entry Id="menu_crime_committed_subtitle">
+        <String xml:lang="en-US">Crimes committed in this session</String>
+        <String xml:lang="it-IT">Crimini commessi in questa sessione</String>
+        <String xml:lang="nl-NL">Misdaden gepleegd in deze sessie</String>
+        <String xml:lang="ar-001">الجرائم المرتكبة في هذا السيرفر</String>
+        <String xml:lang="de-DE">Verbrechen, welche in dieser Spielsitzung begangen wurden</String>
+        <String xml:lang="es-ES">Delitos cometidos en esta sesión</String>
+        <String xml:lang="pt-BR">Delitos cometidos nesta sessão</String>
+        <String xml:lang="pl-PL">Przestępstwa popełnione w tej sesji</String>
+        <String xml:lang="th-TH">อาชญากรรมที่เกิดขึ้นในเซสชั่นนี้</String>
+        <String xml:lang="zh-Hant">在此層級發生的犯罪</String>
+        <String xml:lang="fr-FR">Crimes commis au cours de cette session</String>
+        <String xml:lang="tr-TR">Bu oturumda işlenmiş suçlar</String>
+        <String xml:lang="hi-Latn">Is session me hue crimes.</String>
+        <String xml:lang="id-ID">Kejahatan yang dilakukan disesi ini</String>
+        <String xml:lang="lv-LV">Šajā sesijā izdarītie noziegumi</String>
+        <String xml:lang="sv-SE">Brott begångna under denna session</String>
+        <String xml:lang="no-NO">Forbrytelser begått i denne sesjonen</String>
+    </Entry>
+
+    <Entry Id="menu_crime_committed_suggestion">
+        <String xml:lang="en-US">Shows you the list of your most recent crimes.</String>
+        <String xml:lang="nl-NL">Laat je de lijst zien van jouw meest recente misdaden.</String>
+        <String xml:lang="tr-TR">En son işlediğiniz suçlarınızın listesini gösterir.</String>
+        <String xml:lang="hi-Latn">Aapko aapke recent crimes ki list dikhata hai.</String>
+        <String xml:lang="de-DE">Zeigt die Liste mit deinen kürzlich begangenen Straftaten.</String>
+        <String xml:lang="it-IT">Ti mostra l'elenco dei tuoi crimini più recenti.</String>
+        <String xml:lang="id-ID">Menampilkan daftar kejahatan terbaru kamu.</String>
+        <String xml:lang="ar-001">يظهر لك قائمة بأحدث جرائمك.</String>
+        <String xml:lang="lv-LV">Rāda jūsu nesen izdarīto noziegumu sarakstu.</String>
+        <String xml:lang="sv-SE">Visar dig listan över dina senaste brott.</String>
+        <String xml:lang="no-NO">Viser deg listen over de siste forbrytelsene dine.</String>
+        <String xml:lang="fr-FR">Affiche la liste de vos crimes les plus récents.</String>
+        <String xml:lang="es-ES">Te muestra la lista de tus delitos más recientes.</String>
+        <String xml:lang="pt-BR">Mostra a lista de seus crimes mais recentes.</String>
+        <String xml:lang="zh-Hant">顯使最近的犯行.</String>
+    </Entry>
+
+    <Entry Id="menu_crews_title">
+        <String xml:lang="en-US">Crews</String>
+        <String xml:lang="it-IT">Crews</String>
+        <String xml:lang="nl-NL">Crews</String>
+        <String xml:lang="ar-001">طاقم</String>
+        <String xml:lang="de-DE">Crews</String>
+        <String xml:lang="es-ES">Crews</String>
+        <String xml:lang="pt-BR">Crews</String>
+        <String xml:lang="pl-PL">Ekipy</String>
+        <String xml:lang="th-TH">แก็ง</String>
+        <String xml:lang="zh-Hant">隊伍</String>
+        <String xml:lang="fr-FR">Crews</String>
+        <String xml:lang="tr-TR">Ekipler</String>
+        <String xml:lang="hi-Latn">Crews</String>
+        <String xml:lang="id-ID">Kru</String>
+        <String xml:lang="lv-LV">Crews</String>
+        <String xml:lang="sv-SE">Besättning</String>
+        <String xml:lang="no-NO">Mannskaper</String>
+    </Entry>
+
+    <Entry Id="menu_crews_subtitle">
+        <String xml:lang="en-US">Crew Menu</String>
+        <String xml:lang="it-IT">Menu Crew</String>
+        <String xml:lang="nl-NL">Crew Menu</String>
+        <String xml:lang="ar-001">قائمة الطاقم</String>
+        <String xml:lang="de-DE">Crew-Menü</String>
+        <String xml:lang="es-ES">Crew Menu</String>
+        <String xml:lang="pt-BR">Crew Menu</String>
+        <String xml:lang="pl-PL">Menu Ekip</String>
+        <String xml:lang="th-TH">เมนูแก็ง</String>
+        <String xml:lang="zh-Hant">隊伍菜單</String>
+        <String xml:lang="fr-FR">Menu Crew</String>
+        <String xml:lang="tr-TR">Ekip Menüsü</String>
+        <String xml:lang="hi-Latn">Crew Menu</String>
+        <String xml:lang="id-ID">Menu Kru</String>
+        <String xml:lang="lv-LV">Crew Izvēlne</String>
+        <String xml:lang="sv-SE">Besättnings Meny</String>
+        <String xml:lang="no-NO">Mannskapsmeny</String>
+    </Entry>
+
+    <Entry Id="menu_crews_apply_subtitle">
+        <String xml:lang="en-US">Select a crew to apply for.</String>
+        <String xml:lang="it-IT">Seleziona una crew per cui candicarsi.</String>
+        <String xml:lang="nl-NL">Selecteer een crew om je voor aan te melden.</String>
+        <String xml:lang="ar-001">.اختر الطاقم الذي ستتقدم إليه</String>
+        <String xml:lang="de-DE">Wähle eine Crew, für die du dich bewerben möchtest.</String>
+        <String xml:lang="es-ES">Seleccione una crew para postularte.</String>
+        <String xml:lang="pt-BR">Selecione uma crew para se candidatar.</String>
+        <String xml:lang="pl-PL">Wybierz ekipę do której chcesz aplikować.</String>
+        <String xml:lang="th-TH">เลือกแก็งที่จะสมัคร</String>
+        <String xml:lang="zh-Hant">選擇一個隊伍申請加入</String>
+        <String xml:lang="fr-FR">Sélectionner un crew pour lequel poser sa candidature.</String>
+        <String xml:lang="tr-TR">Başvuru yapmak için bir ekip seçin.</String>
+        <String xml:lang="hi-Latn">Apply karne ke liye ek crew select karein.</String>
+        <String xml:lang="id-ID">Pilih kru yang akan dilamar.</String>
+        <String xml:lang="lv-LV">Izvēlieties crew kurai gribat pieteikties.</String>
+        <String xml:lang="sv-SE">Välj en besättning att ansöka om.</String>
+        <String xml:lang="no-NO">Velg et mannskap du vil søke på.</String>
+    </Entry>
+
+    <Entry Id="menu_crews_application_subtitle">
+        <String xml:lang="en-US">Crew Application</String>
+        <String xml:lang="it-IT">Candidature Crew</String>
+        <String xml:lang="nl-NL">Crew Sollicitatie</String>
+        <String xml:lang="ar-001">طلب دخول الطاقم</String>
+        <String xml:lang="de-DE">Crew-Bewerbungen</String>
+        <String xml:lang="es-ES">Solucitudes de crew</String>
+        <String xml:lang="pt-BR">Solicitação da crew</String>
+        <String xml:lang="pl-PL">Aplikacja do Ekipy</String>
+        <String xml:lang="th-TH">ใบสมัครแก็ง</String>
+        <String xml:lang="zh-Hant">隊伍申請</String>
+        <String xml:lang="fr-FR">Candidature Crew</String>
+        <String xml:lang="tr-TR">Ekip Başvurusu</String>
+        <String xml:lang="hi-Latn">Crew Application</String>
+        <String xml:lang="id-ID">Kandidat Kru</String>
+        <String xml:lang="lv-LV">Crew Pieteikums</String>
+        <String xml:lang="sv-SE">Besättningsansökan</String>
+        <String xml:lang="no-NO">Besetningsapplikasjon</String>
+    </Entry>
+
+    <Entry Id="menu_crews_members_subtitle">
+        <String xml:lang="en-US">Members</String>
+        <String xml:lang="it-IT">Membri</String>
+        <String xml:lang="nl-NL">Leden</String>
+        <String xml:lang="ar-001">أعضاء</String>
+        <String xml:lang="de-DE">Mitglieder</String>
+        <String xml:lang="es-ES">Miembros</String>
+        <String xml:lang="pt-BR">Membros</String>
+        <String xml:lang="pl-PL">Członkowie</String>
+        <String xml:lang="th-TH">สมาชิก</String>
+        <String xml:lang="zh-Hant">成員</String>
+        <String xml:lang="fr-FR">Membres</String>
+        <String xml:lang="tr-TR">Üyeler</String>
+        <String xml:lang="hi-Latn">Members</String>
+        <String xml:lang="id-ID">Anggota</String>
+        <String xml:lang="lv-LV">Biedri</String>
+        <String xml:lang="sv-SE">Medlemmar</String>
+        <String xml:lang="no-NO">Medlemmer</String>
     </Entry>
 
     <!-- Don't add a time word like minutes/seconds/hours in your translation, those are apart of the variable.
@@ -889,160 +1230,6 @@
         <String xml:lang="fr-FR">Vous avez été pris en flagrant délit de ~r~vol à l'étalage ~s~ici. Revenez dans ~y~{0}~s~.</String>
     </Entry>
 
-    <!-- nullnull{0} = Required level (for example: 16) -->
-    <Entry Id="menu_store_level">
-        <String xml:lang="en-US">You need to be ~b~level {0} ~s~or above to use this ~r~store~s~.</String>
-        <String xml:lang="nl-NL">Je moet ~b~level {0} ~s~of hoger zijn om hier te mogen ~r~winkelen~s~.</String>
-        <String xml:lang="hi-Latn">Aapko ~b~level {0} ~s~ya isse zyada ka hona pafega iss ~r~dukaan ~s~se saman lene ke liye.</String>
-        <String xml:lang="de-DE">Du musst mindestens ~b~Level {0}~s~, oder höher sein, um diesen ~r~Laden~s~ zu nutzen.</String>
-        <String xml:lang="id-ID">Kamu harus di ~b~level {0} ~s~atau diatasnya untuk dapat menggunakan ~r~toko~s~ ini.</String>
-        <String xml:lang="lv-LV">Jums ir jabūt ~b~{0}. līmenī ~s~vai augstāk, lai iepērktos šajā ~r~veikalā~s~.</String>
-        <String xml:lang="ar-001">تحتاج ان تكون في ~b~المستويv{0} ~s~او اعلي حتي تستخدم هذا ~r~المتجر~s~.</String>
-        <String xml:lang="tr-TR">~r~Bu mağazayı ~s~kullanabilmek için ~b~seviyeniz {0} ~s~veya üzeri olmanız gerekir.</String>
-        <String xml:lang="it-IT">Devi essere di ~b~livello {0} ~s~o superiore per utilizzare questo ~r~negozio~s~.</String>
-        <String xml:lang="no-NO">Du må være ~b~nivå {0} ~s~eller over for å bruke denne ~r~butikken~s~.</String>
-        <String xml:lang="es-ES">Necesitas ser ~b~nivel {0} ~s~o superior para usar esta ~r~tienda~s~.</String>
-        <String xml:lang="pt-BR">Você precisa ser ~b~level {0} ~s~ ou superior para usar esta ~r~loja~s~.</String>
-        <String xml:lang="zh-Hant">你的等級須高於 ~b~{0}等~s~ 才可在此~r~商店~s~購買物品.</String>
-        <String xml:lang="sv-SE">Du måste vara ~b~nivå {0} ~s~eller högre för att använda denna ~r~butik~s~.</String>
-        <String xml:lang="fr-FR">Vous devez être ~b~niveau {0} ~s~ou plus pour utiliser ce ~r~magasin~s~.</String>
-    </Entry>
-
-    <!-- nullnull{0} = Item name (for example: Heavy Armor) -->
-    <Entry Id="menu_store_cant_purchase_more">
-        <String xml:lang="en-US">You can't ~r~purchase ~s~any more ~y~{0}~s~.</String>
-        <String xml:lang="nl-NL">Je kan ~r~geen ~y~{0} ~s~meer kopen.</String>
-        <String xml:lang="th-TH">คุณไม่สามารถ ~r~ซื้อ ~s~อีกต่อไป ~y~{0}~s~</String>
-        <String xml:lang="pl-PL">Nie możesz ~r~kupić ~s~więcej ~y~{0}~s~.</String>
-        <String xml:lang="it-IT">Non puoi ~r~acquistare ~s~altri ~y~{0}~s~.</String>
-        <String xml:lang="tr-TR">Daha fazla ~y~{0} ~r~satın ~s~alamazsın.</String>
-        <String xml:lang="hi-Latn">Aap aur nahi ~r~kareed ~s~sakte ~y~{0}~s~.</String>
-        <String xml:lang="de-DE">Du kannst nicht mehr von ~y~{0}~s~ ~r~kaufen~s~.</String>
-        <String xml:lang="id-ID">Kamu tidak bisa ~r~membeli ~s~lebih banyak ~y~{0}~s~.</String>
-        <String xml:lang="lv-LV">Jūs nevarat ~r~iegādāties ~s~vairāk ~y~{0}~s~.</String>
-        <String xml:lang="ar-001">لا يمكنك ~r~شراء ~s~اكثر من ذلك ~y~{0}~s~</String>
-        <String xml:lang="fr-FR">Vous ne pouvez pas ~r~acheter ~s~plus de ~y~{0}~s~.</String>
-        <String xml:lang="no-NO">Du kan ikke ~r~kjøpe ~s~mer ~y~{0}~s~.</String>
-        <String xml:lang="es-ES">No puedes  ~r~comprar ~s~ más ~y~{0}~s~.</String>
-        <String xml:lang="pt-BR">Você não pode ~r~comprar ~s~mais  ~y~{0}~s~.</String>
-        <String xml:lang="zh-Hant">你無法再~r~購買~s~~y~{0}~s~</String>
-        <String xml:lang="sv-SE">Du kan inte ~r~köpa ~s~mer ~y~{0}~s~.</String>
-    </Entry>
-
-    <!-- This is shown in shop menus when you can purchase more of a certain items
-         {0} = Amount (for example: 2)
-         {1} = Price (for example: $2500) 
-    -->
-    <Entry Id="menu_store_amount_for_price">
-        <String xml:lang="en-US">{0} for {1}</String>
-        <String xml:lang="ar-001">{0} بـ {1}</String>
-        <String xml:lang="nl-NL">{0} voor {1}</String>
-        <String xml:lang="th-TH">{0} สำหรับ {1}</String>
-        <String xml:lang="pl-PL">{0} za {1}</String>
-        <String xml:lang="tr-TR">{0} için {1}</String>
-        <String xml:lang="hi-Latn">{0} for {1}</String>
-        <String xml:lang="de-DE">{0} für {1}</String>
-        <String xml:lang="id-ID">{0} diharga {1}</String>
-        <String xml:lang="fr-FR">{0} pour {1}</String>
-        <String xml:lang="it-IT">{0} per {1}</String>
-        <String xml:lang="lv-LV">{0} par {1}</String>
-        <String xml:lang="sv-SE">{0} för {1}</String>
-        <String xml:lang="no-NO">{0} for {1}</String>
-        <String xml:lang="es-ES">{0} por {1}</String>
-        <String xml:lang="pt-BR">{0} por {1}</String>
-        <String xml:lang="zh-Hant">{0} 個 {1}</String>
-    </Entry>
-
-    <!-- Displays the unit price in the description
-         {0} = Price (for example: $1250)
-         {1} = Unit (for example: piece) 
-    -->
-    <Entry Id="menu_store_unit_price">
-        <String xml:lang="en-US">Price: {0}/{1}</String>
-        <String xml:lang="nl-NL">Prijs: {0}/{1}</String>
-        <String xml:lang="th-TH">ราคา: {0}/{1}</String>
-        <String xml:lang="pl-PL">Cena: {0}/{1}</String>
-        <String xml:lang="tr-TR">Fiyat: {0}/{1}</String>
-        <String xml:lang="hi-Latn">Price: {0}/{1}</String>
-        <String xml:lang="de-DE">Preis: {0}/{1}</String>
-        <String xml:lang="id-ID">{0} diharga {1}</String>
-        <String xml:lang="ar-001">لسعر: {0}/{1}</String>
-        <String xml:lang="lv-LV">Cena: {0}/{1}</String>
-        <String xml:lang="fr-FR">Prix: {0}/{1}</String>
-        <String xml:lang="it-IT">Prezzo: {0}/{1}</String>
-        <String xml:lang="no-NO">Pris: {0}/{1}</String>
-        <String xml:lang="es-ES">Precio: {0}/{1}</String>
-        <String xml:lang="pt-BR">Preço: {0}/{1}</String>
-        <String xml:lang="zh-Hant">價格: {0}/{1}</String>
-        <String xml:lang="sv-SE">Pris: {0}/{1}</String>
-    </Entry>
-
-    <!-- nullnull{0} = Adjective (for example: a)
-         {2} = Cash amount (for example: $2500)
-         {1} = Item (for example: Standard Armor) 
-    -->
-    <Entry Id="menu_store_purchased_cash">
-        <String xml:lang="en-US">You purchased {0} ~p~{1} ~s~for ~r~{2}.</String>
-        <String xml:lang="nl-NL">Je hebt {0} ~p~{1} ~s~gekocht voor ~r~{2}.</String>
-        <String xml:lang="tr-TR">Bir {0} ~p~{1} ~s~için ~r~{2} ödediniz.</String>
-        <String xml:lang="hi-Latn">Aapne khareeda {0} ~p~{1} ~s~for ~r~{2}.</String>
-        <String xml:lang="de-DE">Du hast {0} ~p~{1} ~s~f+r ~r~{2}~s~ gekauft.~r~</String>
-        <String xml:lang="id-ID">Kamu telah membeli {0} ~p~{1} ~s~diharga ~r~{2}.</String>
-        <String xml:lang="ar-001">لقد قمت بشراء {0} ~p~{1} ~s~لـ ~r~{2}.</String>
-        <String xml:lang="lv-LV">Jūs iegādājaties {0} ~p~{1} ~s~par ~r~{2}.</String>
-        <String xml:lang="fr-FR">Vous avez acheté {0} ~p~{1} ~s~pour ~r~{2}.</String>
-        <String xml:lang="it-IT">Hai acquistato {0} ~p~{1} ~s~per ~r~{2}.</String>
-        <String xml:lang="sv-SE">Du köpte {0} ~p~{1} ~s~för ~r~{2}.</String>
-        <String xml:lang="no-NO">Du kjøpte {0} ~p~{1} ~s~for ~r~{2}.</String>
-        <String xml:lang="es-ES">Has comprado {0} ~p~{1} ~s~por ~r~{2}.</String>
-        <String xml:lang="pt-BR">Você comprou {0} ~p~{1} ~s~por ~r~{2}.</String>
-        <String xml:lang="zh-Hant">你以 ~r~{2} ~s~買了 {0}~p~{1}~s~.</String>
-    </Entry>
-
-    <!-- nullnull{0} = Adjective (for example: a)
-         {1} = Item (for example: Standard Armor)
-         {2} = Gift card amount (for example: $2000)
-         {3} = Cash amount (for example: $500) 
-    -->
-    <Entry Id="menu_store_purchased_gift_card">
-        <String xml:lang="en-US">You purchased {0} ~p~{1} ~s~for ~b~{2} ~s~in gift card balance and ~r~{3} ~s~in cash.</String>
-        <String xml:lang="nl-NL">Je hebt {0} ~p~{1} ~s~gekocht voor ~b~{2} ~s~met cadeaubonnen en ~r~{3} ~s~in cash.</String>
-        <String xml:lang="tr-TR">{0} ~p~{1}~s~, ~b~{2} ~s~hediye kartı bakiyesi ve ~r~{3} ~s~nakit ile satın aldınız.</String>
-        <String xml:lang="hi-Latn">Aapne khareeda {0} ~p~{1} ~s~for ~b~{2} ~s~apne gift card ke balance aur ~r~{3} ~s~cash se.</String>
-        <String xml:lang="de-DE">Du hast {0} ~p~{1} ~s~für ~b~{2} ~s~mit Guthaben der Geschenkkarten und ~r~{3} ~s~in bar gekauft.</String>
-        <String xml:lang="id-ID">Kamu telah membeli {0} ~p~{1} ~s~diharga ~b~{2} ~s~dalam bentuk saldo kartu hadiah dan ~r~{3} ~s~dalam bentuk tunai.</String>
-        <String xml:lang="ar-001">لقد اشتريت {0} ~p~{1} ~s~مقابل ~b~{2} ~s~برصيد بطاقة الهدايا و ~r~{3} ~s~نقدًا.</String>
-        <String xml:lang="lv-LV">Jūs iegādājaties {0} ~p~{1} ~s~par ~b~{2} ~s~no dāvanu kartes bilances un ~r~{3} ~s~skaidrā naudā.</String>
-        <String xml:lang="it-IT">Hai acquistato {0} ~p~{1} ~s~per ~b~{2} ~s~con il saldo della carta regalo e ~r~{3} ~s~in contanti.</String>
-        <String xml:lang="sv-SE">Du köpte {0} ~p~{1} ~s~för ~b~{2} ~s~in presentkortsaldo och ~r~{3} ~s~i kontanter.</String>
-        <String xml:lang="no-NO">Du kjøpte {0} ~p~{1} ~s~for ~b~{2} ~s~in gavekortsaldo og ~r~{3} ~s~i kontanter.</String>
-        <String xml:lang="fr-FR">Vous avez acheté {0} ~p~{1} ~s~pour ~b~{2} ~s~avec des cartes cadeaux et ~r~{3} ~s~en espèces.</String>
-        <String xml:lang="es-ES">Usted compró {0} ~p~{1} ~s~por ~b~{2} ~s~con el saldo de la tarjeta regalo y ~r~{3} ~s~en efectivo.</String>
-        <String xml:lang="pt-BR">Você comprou {0} ~p~{1} ~s~ por ~b~{2} ~s~ com o saldo do cartão-presente e ~r~{3} ~s~ em dinheiro.</String>
-        <String xml:lang="zh-Hant">你以 {2} 的點數和 {3} 的現金購買了 {0}{1}.</String>
-    </Entry>
-
-    <!-- nullnull{0} = Job name (for example: Mechanic) -->
-    <Entry Id="menu_store_job_supplies">
-        <String xml:lang="en-US">{0} Supplies</String>
-        <String xml:lang="nl-NL">{0} spullen</String>
-        <String xml:lang="ar-001">{0} لوازم</String>
-        <String xml:lang="de-DE">{0} Vorräte</String>
-        <String xml:lang="es-ES">Suministros {0}</String>
-        <String xml:lang="pt-BR">Suprimentos {0}</String>
-        <String xml:lang="pl-PL">Zasoby {0}</String>
-        <String xml:lang="th-TH">{0} จำนวน</String>
-        <String xml:lang="zh-Hant">{0}補給品</String>
-        <String xml:lang="tr-TR">{0} Malzemesi</String>
-        <String xml:lang="id-ID">Perlengkapan {0}</String>
-        <String xml:lang="lv-LV">{0} Materiāli</String>
-        <String xml:lang="fr-FR">Provisions de {0}</String>
-        <String xml:lang="it-IT">Provviste {0}</String>
-        <String xml:lang="hi-Latn">{0} Supplies</String>
-        <String xml:lang="sv-SE">{0} Tillbehör</String>
-        <String xml:lang="no-NO">{0} Rekvisita</String>
-    </Entry>
-
     <Entry Id="menu_crews_action_subtitle">
         <String xml:lang="en-US">Select an action</String>
         <String xml:lang="id-ID">Pilih salah satu aksi</String>
@@ -1444,7 +1631,7 @@
         <String xml:lang="fr-FR">Il n'y a pas de ~b~joueurs~s~ mécaniciens dans cet atelier. Vous ne pouvez pas personnaliser votre véhicule.</String>
         <String xml:lang="no-NO">Det er ingen mekanikere ~b~spillere~s~ i denne butikken. Du kan ikke tilpasse kjøretøyet ditt.</String>
         <String xml:lang="sv-SE">Det finns inga mekaniker ~b~spelare~s~ i denna butik. Du kan inte modifiera ditt fordon.</String>
-        <String xml:lang="es-ES">No hay ~b~jugadores~s~  mecánicosen este taller. No puedes personalizar tu vehículo.</String>
+        <String xml:lang="es-ES">No hay ~b~jugadores~s~ mecánicosen este taller. No puedes personalizar tu vehículo.</String>
         <String xml:lang="pt-BR">Não há mecânicos do ~b~jogador~s~ nesta oficina. Você não pode personalizar seu veículo.</String>
         <String xml:lang="zh-Hant">此商店沒有~b~修車工的玩家~s~. 你無法客製化你得車輛.</String>
     </Entry>
@@ -1464,7 +1651,7 @@
         <String xml:lang="sv-SE">Det finns ~y~{0}~s~ mekaniker ~b~spelare~s~ i den här butiken. Välj det här alternativet för att se deras tjänster.</String>
         <String xml:lang="es-ES">Hay ~y~{0}~s~ mecánicos ~s~ en esta tienda. Seleccione esta opción para ver sus servicios.</String>
         <String xml:lang="pt-BR">Há ~y~{0}~s~ mecânicos ~s~ nesta loja. Selecione esta opção para ver seus serviços.</String>
-        <String xml:lang="zh-Hant">此商店有 ~y~{0}~s~ 個修車工. 選擇一個並查看他們移工的服務.</String>
+        <String xml:lang="zh-Hant">此商店有 ~y~{0}~s~ 個~b~修車工. 選擇一個並查看他們移工的服務.</String>
     </Entry>
 
     <Entry Id="menu_mechanic_services_request_subtitle">
@@ -1488,7 +1675,6 @@
         <String xml:lang="sv-SE">Begär en tjänst</String>
     </Entry>
 
-<<<<<<< HEAD
     <Entry Id="menu_mechanic_calls_description">
         <String xml:lang="en-US">View recent calls for a mechanic.</String>
         <String xml:lang="nl-NL">Bekijk de meeste recente monteur oproepen.</String>
@@ -1526,45 +1712,6 @@
         <String xml:lang="no-NO">Tilgjengelig mekaniker</String>
         <String xml:lang="sv-SE">Tillgänglig Mekaniker</String>
     </Entry>
-=======
-    <!-- {0} = Required level -->
-    <Entry Id="menu_store_level">
-        <String xml:lang="en-US">You need to be ~b~level {0} ~s~or above to use this ~r~store~s~.</String>
-        <String xml:lang="nl-NL">Je moet ~b~level {0} ~s~of hoger zijn om hier te mogen ~r~winkelen~s~.</String>
-        <String xml:lang="fr-FR">Tu dois être ~b~niveau {0} ~s~ou plus pour utiliser ce ~r~magasin~s~.</String>
-        <String xml:lang="hi-Latn">Aapko ~b~level {0} ~s~ya isse zyada ka hona pafega iss ~r~dukaan ~s~se saman lene ke liye.</String>
-        <String xml:lang="es-ES">Necesitas ser ~b~nivel {0} ~s~o superior para usar esta ~r~tienda~s~.</String>
-        <String xml:lang="pt-BR">Você precisa ser ~b~level {0} ~s~ou superior para usar esta ~r~loja~s~.</String>
-        <String xml:lang="de-DE">Du musst mindestens ~b~Level {0}~s~, oder höher sein, um diesen ~r~Laden~s~ zu nutzen.</String>
-        <String xml:lang="it-IT">Devi essere un ricercato di ~b~livello {0} ~s~o superiore per utilizzare questo ~r~negozio~s~.</String>
-        <String xml:lang="id-ID">Kamu harus di ~b~level {0} ~s~atau diatasnya untuk dapat menggunakan ~r~toko~s~ ini.</String>
-        <String xml:lang="lv-LV">Jums ir jabūt ~b~{0}. līmenī ~s~vai augstāk, lai iepērktos šajā ~r~veikalā~s~.</String>
-        <String xml:lang="ar-001">تحتاج ان تكون في ~b~المستويv{0} ~s~او اعلي حتي تستخدم هذا ~r~المتجر~s~.</String>
-        <String xml:lang="tr-TR">~r~Bu mağazayı ~s~kullanabilmek için ~b~seviyeniz {0} ~s~veya üzeri olmanız gerekir.</String>
-        <String xml:lang="zh-Hant">你的等級須高於 ~b~{0}等~s~ 才可在此~r~商店~s~購買物品.</String>
-    </Entry>
-
-    <!-- ========================= -->
-    <!-- Gun Store -->
-    <!-- ========================= -->
-    <!-- {0} = Item name -->
-    <Entry Id="menu_store_cant_purchase_more">
-        <String xml:lang="en-US">You can't ~r~purchase ~s~any more ~y~{0}~s~.</String>
-        <String xml:lang="it-IT">Non puoi ~r~acquistare ~s~altri ~y~{0}~s~.</String>
-        <String xml:lang="nl-NL">Je kan ~r~geen ~y~{0} ~s~meer kopen.</String>
-        <String xml:lang="th-TH">คุณไม่สามารถ ~r~ซื้อ ~s~อีกต่อไป ~y~{0}~s~</String>
-        <String xml:lang="pl-PL">Nie możesz ~r~kupić ~s~więcej ~y~{0}~s~.</String>
-        <String xml:lang="fr-FR">Tu ne peux pas ~r~acheter ~s~plus de ~y~{0}~s~.</String>
-        <String xml:lang="tr-TR">Daha fazla ~y~{0} ~r~satın ~s~alamazsın.</String>
-        <String xml:lang="hi-Latn">Aap aur nahi ~r~kareed ~s~sakte ~y~{0}~s~.</String>
-        <String xml:lang="es-ES">No puedes ~r~comprar ~s~más ~y~{0}~s~.</String>
-        <String xml:lang="pt-BR">Você não pode ~r~comprar ~s~mais ~y~{0}~s~.</String>
-        <String xml:lang="de-DE">Du kannst nicht mehr von ~y~{0}~s~ ~r~kaufen~s~.</String>
-        <String xml:lang="id-ID">Kamu tidak bisa ~r~membeli ~s~lebih banyak ~y~{0}~s~.</String>
-        <String xml:lang="lv-LV">Jūs nevarat ~r~iegādāties ~s~vairāk ~y~{0}~s~.</String>
-        <String xml:lang="ar-001">لا يمكنك ~r~شراء ~s~اكثر من ذلك ~y~{0}~s~</String>
-        <String xml:lang="zh-Hant">你無法再~r~購買~s~~y~{0}~s~</String>
->>>>>>> b1c56db4
 
     <Entry Id="menu_mechanic_mods_subtitle">
         <String xml:lang="en-US">Mods</String>
@@ -1645,7 +1792,6 @@
         <String xml:lang="sv-SE">Grundfärg</String>
     </Entry>
 
-<<<<<<< HEAD
     <Entry Id="menu_mechanic_pearlescentcolor_subtitle">
         <String xml:lang="en-US">Pearlescent Color</String>
         <String xml:lang="nl-NL">Parelmoer kleuren</String>
@@ -1662,25 +1808,6 @@
         <String xml:lang="es-ES">Color nacarado</String>
         <String xml:lang="pt-BR">Cor perolada</String>
         <String xml:lang="zh-Hant">珠光</String>
-=======
-    <!-- {0} = Weapon Attachment -->
-    <Entry Id="menu_store_attachment_warning">
-        <String xml:lang="en-US">If you buy this attachment you will lose your ~y~{0} ~s~on this weapon. Do you want to proceed?</String>
-        <String xml:lang="it-IT">Se acquisti questo accessorio, perderai il tuo ~y~{0} ~s~su quest'arma. Vuoi procedere?</String>
-        <String xml:lang="nl-NL">Als je deze accessoire koopt, verlies je je ~y~{0} ~s~op dit wapen. Weet je het zeker?</String>
-        <String xml:lang="th-TH">หากคุณซื้อเอกสารแนบนี้ คุณจะสูญเสีย ~y~{0} ~s~บนอาวุธนี้ คุณต้องการดำเนินการต่อหรือไม่?</String>
-        <String xml:lang="pl-PL">Zakupując ten dodatek utracisz ~y~{0} ~s~na tej broni. Czy chcesz kontynuować?</String>
-        <String xml:lang="fr-FR">Si tu achètes cet accessoire, tu perdras ton ~y~{0} ~s~sur cette arme. Veux-tu continuer?</String>
-        <String xml:lang="tr-TR">Eğer bu eklentiyi satın alırsan bu silahtaki ~y~{0} ~s~eklentisini kaybedeceksin. Devam etmek istiyor musun?</String>
-        <String xml:lang="hi-Latn">Agar aap ye attachment khareed te hain, toh aap apka purana ~y~{0} ~s~hat jayega us weapon ka. Proceed karna chahte hain?</String>
-        <String xml:lang="es-ES">Si usted compra este accesorio perderá su ~y~{0} ~s~en esta arma. ¿Quieres continuar?</String>
-        <String xml:lang="pt-BR">Se você comprar esse acessório, perderá seus ~y~{0} ~s~nessa arma. Você quer continuar?</String>
-        <String xml:lang="de-DE">Wenn du diese Erweiterung kaufst, verlierst du ~y~{0} ~s~an dieser Waffe. Möchtest du fortfahren?</String>
-        <String xml:lang="id-ID">Jika kamu membeli perlengkapan ini kamu akan kehilangan ~y~{0} ~s~yang terpasang di senjata ini. Apakah kamu ingin melanjutkan?</String>
-        <String xml:lang="lv-LV">Ja iegādāsieties šo piederumu, jūs zaudēsiet jūsu ~y~{0} ~s~uz šī ieroča. Vai velāties turpināt?</String>
-        <String xml:lang="ar-001">اذا اشتريت هذا المرفق سوف تخسر ~y~{0} ~s~في هذا السلاح هل تريد المتابعه</String>
-        <String xml:lang="zh-Hant">如果購買此配件,你將失去原本在該武器上的 ~y~{0}~s~. 你確定要購買嗎?</String>
->>>>>>> b1c56db4
     </Entry>
 
     <Entry Id="menu_mechanic_secondarycolor_subtitle">
@@ -1725,7 +1852,6 @@
         <String xml:lang="sv-SE">Trim Färg</String>
     </Entry>
 
-<<<<<<< HEAD
     <Entry Id="menu_mechanic_dashboardcolor_subtitle">
         <String xml:lang="en-US">Dashboard Color</String>
         <String xml:lang="it-IT">Colore Cruscotto</String>
@@ -1787,79 +1913,6 @@
         <String xml:lang="lv-LV">Slimnīca</String>
         <String xml:lang="sv-SE">Sjukhus</String>
         <String xml:lang="no-NO">Sykehus</String>
-=======
-    <!-- Example: You purchased 2 ~p~Standard Armor ~s~for ~r~$2500. -->
-    <!-- {0} = Amount -->
-    <!-- {1} = Name -->
-    <!-- {2} = Cash amount -->
-    <Entry Id="menu_store_purchased_cash">
-        <String xml:lang="en-US">You purchased {0} ~p~{1} ~s~for ~r~{2}~s~.</String>
-        <String xml:lang="nl-NL">Je hebt {0} ~p~{1} ~s~gekocht voor ~r~{2}~s~.</String>
-        <String xml:lang="fr-FR">Tu as acheté {0} ~p~{1} ~s~pour ~r~{2}~s~.</String>
-        <String xml:lang="tr-TR">Bir {0} ~p~{1} ~s~için ~r~{2}~s~ ödediniz.</String>
-        <String xml:lang="hi-Latn">Aapne khareeda {0} ~p~{1} ~s~for ~r~{2}~s~.</String>
-        <String xml:lang="es-ES">Has comprado {0} ~p~{1} ~s~por ~r~{2}~s~.</String>
-        <String xml:lang="pt-BR">Você comprou {0} ~p~{1} ~s~por ~r~{2}~s~.</String>
-        <String xml:lang="de-DE">Du hast {0} ~p~{1} ~s~f+r ~r~{2}~s~ gekauft.</String>
-        <String xml:lang="it-IT">Hai acquistato {0} ~p~{1} ~s~per ~r~{2}~s~.</String>
-        <String xml:lang="id-ID">Kamu telah membeli {0} ~p~{1} ~s~diharga ~r~{2}~s~.</String>
-        <String xml:lang="ar-001">لقد قمت بشراء {0} ~p~{1} ~s~لـ ~r~{2}~s~.</String>
-        <String xml:lang="lv-LV">Jūs iegādājaties {0} ~p~{1} ~s~par ~r~{2}~s~.</String>
-        <String xml:lang="zh-Hant">你以 ~r~{2} ~s~買了 {0}~p~{1}~s~.</String>
-    </Entry>
-
-    <!-- Example: You purchased 2 ~p~Standard Armor ~s~for ~r~$2000 ~s~in gift card balance and ~r~$500 ~s~in cash. -->
-    <!-- {0} = Amount -->
-    <!-- {1} = Name -->
-    <!-- {2} = Gift card amount -->
-    <!-- {3} = Cash amount -->
-    <Entry Id="menu_store_purchased_gift_card">
-        <String xml:lang="en-US">You purchased {0} ~p~{1} ~s~for ~b~{2} ~s~in gift card balance and ~r~{3} ~s~in cash.</String>
-        <String xml:lang="nl-NL">Je hebt {0} ~p~{1} ~s~gekocht voor ~b~{2} ~s~met cadeaubonnen en ~r~{3} ~s~in cash.</String>
-        <String xml:lang="fr-FR">Tu as acheté {0} ~p~{1} ~s~pour ~b~{2} ~s~en solde de carte cadeau et ~r~{3} ~s~en espèces.</String>
-        <String xml:lang="tr-TR">{0} ~p~{1}~s~, ~b~{2} ~s~hediye kartı bakiyesi ve ~r~{3} ~s~nakit ile satın aldınız.</String>
-        <String xml:lang="hi-Latn">Aapne khareeda {0} ~p~{1} ~s~for ~b~{2} ~s~apne gift card ke balance aur ~r~{3} ~s~cash se.</String>
-        <String xml:lang="es-ES">Usted compró {0} ~p~{1} ~s~por ~b~{2} ~s~con el saldo de la tarjeta regalo y ~r~{3} ~s~en efectivo.</String>
-        <String xml:lang="pt-BR">Você comprou {0} ~p~{1} ~s~por ~b~{2} ~s~com o saldo do cartão-presente e ~r~{3} ~s~em dinheiro.</String>
-        <String xml:lang="de-DE">Du hast {0} ~p~{1} ~s~für ~b~{2} ~s~mit Guthaben der Geschenkkarten und ~r~{3} ~s~in bar gekauft.</String>
-        <String xml:lang="it-IT">Hai acquistato {0} ~p~{1} ~s~per ~b~{2} ~s~con il saldo della carta regalo e ~r~{3} ~s~in contanti.</String>
-        <String xml:lang="id-ID">Kamu telah membeli {0} ~p~{1} ~s~diharga ~b~{2} ~s~dalam bentuk saldo kartu hadiah dan ~r~{3} ~s~dalam bentuk tunai.</String>
-        <String xml:lang="ar-001">لقد اشتريت {0} ~p~{1} ~s~مقابل ~b~{2} ~s~برصيد بطاقة الهدايا و ~r~{3} ~s~نقدًا.</String>
-        <String xml:lang="lv-LV">Jūs iegādājaties {0} ~p~{1} ~s~par ~b~{2} ~s~no dāvanu kartes bilances un ~r~{3} ~s~skaidrā naudā.</String>
-        <String xml:lang="zh-Hant">你以 {2} 的點數和 {3} 的現金購買了 {0}{1}.</String>
-    </Entry>
-
-    <!-- Example: You sold 1 ~p~Red Diamond ~s~to the store for ~g~$30,000,000. -->
-    <!-- {0} = Amount -->
-    <!-- {1} = Name -->
-    <!-- {2} = Cash amount -->
-    <Entry Id="menu_store_sold_cash">
-        <String xml:lang="en-US">You sold {0} ~p~{1} ~s~to the store for ~g~{2}.</String>
-        <String xml:lang="id-ID">Kamu menjual {0} ~p~{1} ~s~to the store untuk ~g~{2}.</String>
-    </Entry>
-    
-    <!-- ========================= -->
-    <!-- Menu for Job Supplies-->
-    <!-- ========================= -->
-    <!-- {0} = Job name -->
-    <!-- Example: "Mechanic Supplies" at the Hardware Store -->
-    <Entry Id="menu_store_job_supplies">
-        <String xml:lang="en-US">{0} Supplies</String>
-        <String xml:lang="it-IT">Provviste {0}</String>
-        <String xml:lang="nl-NL">{0} spullen</String>
-        <String xml:lang="ar-001">{0} لوازم</String>
-        <String xml:lang="de-DE">{0} Vorräte</String>
-        <String xml:lang="es-ES">Suministros {0}</String>
-        <String xml:lang="pt-BR">Suprimentos {0}</String>
-        <String xml:lang="pl-PL">Zasoby {0}</String>
-        <String xml:lang="th-TH">{0} จำนวน</String>
-        <String xml:lang="zh-Hant">{0} 補給</String>
-        <String xml:lang="fr-FR">{0} Matériel</String>
-        <String xml:lang="tr-TR">{0} Malzemesi</String>
-        <String xml:lang="hi-Latn">{0} Supplies</String>
-        <String xml:lang="id-ID">Perlengkapan {0}</String>
-        <String xml:lang="lv-LV">{0} Materiāli</String>
->>>>>>> b1c56db4
     </Entry>
 
     <Entry Id="menu_hospital_clothing_subtitle">
@@ -2147,7 +2200,7 @@
         <String xml:lang="no-NO">Legg varer her hvis du vil ~g~selge dem ~s~senere.</String>
         <String xml:lang="es-ES">Ponga los artículos aquí si desea ~g~venderlos ~s~más tarde.</String>
         <String xml:lang="pt-BR">Coloque os itens aqui se você quiser ~g~vendê-los ~s~mais tarde.</String>
-        <String xml:lang="zh-Hant">如果你想要~r~販售~s~,請將商品放置於此</String>
+        <String xml:lang="zh-Hant">如果你想要~g~販售~s~，請將商品放置於此</String>
     </Entry>
 
     <Entry Id="menu_stp_inventory_text">
@@ -2183,7 +2236,7 @@
         <String xml:lang="fr-FR">Vous pouvez mettre des objets ici si vous voulez les ~r~utiliser~s~.</String>
         <String xml:lang="es-ES">Coloque aquí los elementos que ~r~desee utilizar~s~.</String>
         <String xml:lang="pt-BR">Coloque aqui os elementos que você ~r~deseja usar~s~.</String>
-        <String xml:lang="zh-Hant">如果你想要~r~使用~s~他,請將物品放置於此.</String>
+        <String xml:lang="zh-Hant">如果你想要~r~使用~s~他，請將物品放置於此.</String>
     </Entry>
 
     <Entry Id="btn_seller_buy">
@@ -2258,6 +2311,25 @@
         <String xml:lang="zh-Hant">擬將你得~y~服務~s~提供給{0}~s~.</String>
     </Entry>
 
+    <!-- {0} = Button -->
+    <Entry Id="stp_press">
+        <String xml:lang="en-US">Press {0}</String>
+        <String xml:lang="nl-NL">Druk {0}</String>
+        <String xml:lang="de-DE">Drücke {0}</String>
+        <String xml:lang="id-ID">Tekan {0}</String>
+        <String xml:lang="ar-001">اضغط على {0}</String>
+        <String xml:lang="lv-LV">Spiediet {0}</String>
+        <String xml:lang="tr-TR">Bas {0}</String>
+        <String xml:lang="fr-FR">Appuyez sur {0}</String>
+        <String xml:lang="it-IT">Premi {0}</String>
+        <String xml:lang="hi-Latn">Press {0}</String>
+        <String xml:lang="no-NO">Trykk på {0}</String>
+        <String xml:lang="es-ES">Presione {0}</String>
+        <String xml:lang="pt-BR">Pressione  {0}</String>
+        <String xml:lang="zh-Hant">按 {0}</String>
+        <String xml:lang="sv-SE">Tryck {0}</String>
+    </Entry>
+
     <Entry Id="stp_hold">
         <String xml:lang="en-US">Hold {0}</String>
         <String xml:lang="nl-NL">Houdt {0} vast</String>
@@ -2276,6 +2348,169 @@
         <String xml:lang="zh-Hant">按住 {0}</String>
     </Entry>
 
+    <!-- {0} = Job name -->
+    <!-- {1} = Player -->
+    <!-- {2} = Input instructions -->
+    <Entry Id="stp_got_offer">
+        <String xml:lang="en-US">{0} {1} ~s~has offered you ~y~their services~s~. {2} to view their menu.</String>
+        <String xml:lang="nl-NL">{0} {1} ~s~heeft je ~y~zijn/haar diensten~s~ aangeboden. {2} om het menu te bekijken.</String>
+        <String xml:lang="de-DE">{0} {1} ~s~hat dir ~y~seine Dienste~s~ angeboten. {2} um dessen Menü anzuzeigen.</String>
+        <String xml:lang="id-ID">{0} {1} ~s~telah menawarakan kamu ~y~layanan mereka~s~. {2} untuk melihat menu mereka.</String>
+        <String xml:lang="ar-001">{0} {1} ~s~عرضوا عليك ~y~خدماتهم~s~.{2} لعرض القائمة الخاصة بهم.</String>
+        <String xml:lang="lv-LV">{0} {1} ~s~piedāvāja jums ~y~savus pakalpojumus~s~. {2} lai aplūkotu viņu menu.</String>
+        <String xml:lang="tr-TR">{0} {1} ~s~size ~y~hizmetlerini ~s~sundu menülerini görüntülemek için {2}.</String>
+        <String xml:lang="fr-FR">{0} {1} ~s~a proposé ~y~ses services~s~. {2} pour consulter son menu.</String>
+        <String xml:lang="hi-Latn">{0} {1} ~s~ne offer ki ~y~unki services~s~. {2} unka menu dekhne ke liye.</String>
+        <String xml:lang="no-NO">{0} {1} ~s~har tilbudt deg ~y~tjenestene~s~. {2} for å se menyen deres.</String>
+        <String xml:lang="es-ES">{0} {1} ~s~le ofrece ~y~sus servicios~s~. {2} para ver su menú.</String>
+        <String xml:lang="pt-BR">{0} {1} ~s~oferece ~y~seus serviços~s~. {2} para visualizar seu menu.</String>
+        <String xml:lang="zh-Hant">{0} {1} ~s~將他的~y~服務~s~供你查看. 按 {2} 以查看.</String>
+        <String xml:lang="sv-SE">{0} {1} ~s~har erbjudit dig ~y~sina tjänster~s~. {2} för att se deras meny.</String>
+        <String xml:lang="it-IT">{0} {1} ~s~ti ha offerto i ~y~sui servizi~s~. {2} per visualizzare il suo menu.</String>
+    </Entry>
+
+    <!-- {0} = Player -->
+    <!-- {1} = Amount -->
+    <!-- {2} = Item unit -->
+    <!-- {3} = Item name -->
+    <!-- {4} = Price -->
+    <!-- Example: You sold Sasino (54) ~y~15g Cocaine~s~for ~g~$250,000~s~. -->
+    <Entry Id="stp_sold">
+        <String xml:lang="en-US">You sold {0} ~y~{1}{2} {3}~s~ for ~g~{4}~s~.</String>
+        <String xml:lang="nl-NL">Je hebt {0} ~y~{1}{2} {3}~s~ verkocht voor ~g~{4}~s~.</String>
+        <String xml:lang="de-DE">Du hast {0} ~y~{1}{2} {3}~s~ für ~g~{4}~s~ verkauft.</String>
+        <String xml:lang="id-ID">Anda menjual ke {0} ~y~{1}{2} {3}~s~ seharga ~g~{4}~s~.</String>
+        <String xml:lang="ar-001">لقد قمت ببيع {0} ~y~{1}{2} {3}~s~ مقابل ~g~{4}~s~.</String>
+        <String xml:lang="lv-LV">Jūs pārdevat {0} ~y~{1}{2} {3}~s~ par ~g~{4}~s~.</String>
+        <String xml:lang="tr-TR">{0} kişisine ~g~{4}~s~ karşılığında ~y~{1}{2} {3}~s~ sattın.</String>
+        <String xml:lang="it-IT">Hai venduto a {0} ~y~{1}{2} {3}~s~ per ~g~{4}~s~.</String>
+        <String xml:lang="hi-Latn">Aap {0} ko ~y~{1}{2} {3} ~s~beche sirf ~g~{4} ~s~mein.</String>
+        <String xml:lang="sv-SE">Du sålde {0} ~y~{1}{2} {3}~s~ för ~g~{4}~s~.</String>
+        <String xml:lang="no-NO">Du solgte {0} ~y~{1}{2} {3}~s~ for ~g~{4}~s~.</String>
+        <String xml:lang="fr-FR">Vous avez vendu à {0} ~y~{1}{2} {3}~s~ pour ~g~{4}~s~.</String>
+        <String xml:lang="es-ES">Usted vendió {0} ~y~{1}{2} {3}~s~ por ~g~{4}~s~.</String>
+        <String xml:lang="pt-BR">Você vendeu {0} ~y~{1}{2} {3}~s~ por ~g~{4}~s~.</String>
+        <String xml:lang="zh-Hant">你賣了 ~g~{4}~s~ 的 ~y~ {1}{2} {3}~s~ 給 {0}.</String>
+    </Entry>
+
+    <!-- Example: Metallic Black Respray -->
+    <!-- {0} = Color name -->
+    <Entry Id="stp_sold_service_respray">
+        <String xml:lang="en-US">{0} Respray</String>
+        <String xml:lang="nl-NL">{0} Verf</String>
+        <String xml:lang="de-DE">{0} Lackierung</String>
+        <String xml:lang="id-ID">Ganti warna {0}</String>
+        <String xml:lang="ar-001">{0} إعادة الرش</String>
+        <String xml:lang="lv-LV">{0} Pārkrāsošana</String>
+        <String xml:lang="fr-FR">{0} Repeindre</String>
+        <String xml:lang="it-IT">Riverniciatura {0}</String>
+        <String xml:lang="hi-Latn">{0} Respray</String>
+        <String xml:lang="sv-SE">{0} Färga om</String>
+        <String xml:lang="no-NO">{0} Spray på nytt</String>
+        <String xml:lang="tr-TR">{0} Yeniden Boyama</String>
+        <String xml:lang="es-ES">{0} Repintado</String>
+        <String xml:lang="pt-BR">{0} Repintura</String>
+        <String xml:lang="zh-Hant">{0} 噴漆</String>
+    </Entry>
+
+    <!-- {0} = Livery index -->
+    <Entry Id="stp_sold_service_livery">
+        <String xml:lang="en-US">Livery #{0} Respray</String>
+        <String xml:lang="nl-NL">Livery #{0} Verf</String>
+        <String xml:lang="de-DE">Beklebung #{0}</String>
+        <String xml:lang="id-ID">Ganti warna Livery#{0}</String>
+        <String xml:lang="ar-001">إعادة رش الرسمة #{0}</String>
+        <String xml:lang="lv-LV">Livery #{0} Pārkrāsošana</String>
+        <String xml:lang="fr-FR">Livrée #{0} Repeindre</String>
+        <String xml:lang="it-IT">Riverniciatura Livrea #{0}</String>
+        <String xml:lang="hi-Latn">Livery #{0} Respray</String>
+        <String xml:lang="sv-SE">Livery #{0} Färga om</String>
+        <String xml:lang="no-NO">Livery #{0} Spray på nytt</String>
+        <String xml:lang="tr-TR">Görünüm #{0} Yeniden Boyama</String>
+        <String xml:lang="es-ES">Calcomania #{0} Repintado</String>
+        <String xml:lang="pt-BR">Adesivo #{0} Repintura</String>
+        <String xml:lang="zh-Hant">噴上 #{0} 號塗裝</String>
+    </Entry>
+
+    <!-- {0} = Player -->
+    <!-- {1} = Service name -->
+    <!-- {2} = Price -->
+    <Entry Id="stp_sold_service">
+        <String xml:lang="en-US">You sold {0} a ~y~{1}~s~ for ~g~{2}~s~.</String>
+        <String xml:lang="nl-NL">Je hebt {0} een ~y~{1}~s~ verkocht voor ~g~{2}~s~.</String>
+        <String xml:lang="de-DE">Du hast {0} ~y~{1}~s~ für ~g~{2}~s~ verkauft.</String>
+        <String xml:lang="id-ID">Anda menjual ke {0} sebuah ~y~{1}~s~ seharga ~g~{2}~s~.</String>
+        <String xml:lang="ar-001">لقد قمت ببيع {0} ~y~{1}~s~ مقابل ~g~{2}~s~.</String>
+        <String xml:lang="lv-LV">Jūs pārdevat {0} ~y~{1}~s~ par ~g~{2}~s~.</String>
+        <String xml:lang="it-IT">Hai venduto a {0} un ~y~{1}~s~ per ~g~{2}~s~.</String>
+        <String xml:lang="hi-Latn">Aap beche {0} ko ek ~y~{1}~s~ sirf ~g~{2} ~s~mein.</String>
+        <String xml:lang="sv-SE">Du sålde {0} en ~y~{1}~s~ för ~g~{2}~s~.</String>
+        <String xml:lang="no-NO">Du solgte {0} en ~y~{1}~s~ for ~g~{2}~s~.</String>
+        <String xml:lang="tr-TR">{0}'a ~y~{1}~s~ satıldı, ~g~{2} ~s~karşılığında</String>
+        <String xml:lang="fr-FR">Vous avez vendu à {0} un ~y~{1}~s~ pour ~g~{2}~s~.</String>
+        <String xml:lang="es-ES">Le vendiste a {0}  ~y~{1}~s~ por ~g~{2}~s~.</String>
+        <String xml:lang="pt-BR">Você vendeu para o {0} a ~y~{1}~s~ por ~g~{2}~s~.</String>
+        <String xml:lang="zh-Hant">你將 ~y~{1}~s~ 以 ~g~{2}~s~ 賣給了 {0}.</String>
+    </Entry>
+
+    <!-- {0} = Fee -->
+    <!-- {1} = Profit -->
+    <Entry Id="stp_sold_service_fee">
+        <String xml:lang="en-US">Shop fee: ~r~{0}~s~~n~Total earned: ~g~{1}</String>
+        <String xml:lang="nl-NL">Winkeltoeslag: ~r~{0}~s~~n~Totaal verdient: ~g~{1}</String>
+        <String xml:lang="de-DE">Ladengebühr: ~r~{0}~s~~n~Insgesamt verdient: ~g~{1}</String>
+        <String xml:lang="id-ID">Biaya toko: ~r~{0}~s~~n~Total pendapatan: ~g~{1}</String>
+        <String xml:lang="ar-001">رسوم المتجر: ~r~{0}~s~~n~الإجمالي المكتسب: ~g~{1}</String>
+        <String xml:lang="lv-LV">Servisa komisija: ~r~{0}~s~~n~Kopā nopelnīts: ~g~{1}</String>
+        <String xml:lang="fr-FR">Frais de vente: ~r~{0}~s~~n~Total gagné: ~g~{1}</String>
+        <String xml:lang="it-IT">Tassa del negozio: ~r~{0}~s~~n~Totale guadagnato: ~g~{1}</String>
+        <String xml:lang="hi-Latn">Shop ki fees: ~r~{0}~s~~n~Total earn kiye: ~g~{1}</String>
+        <String xml:lang="sv-SE">Butiksavgift: ~r~{0}~s~~n~Totalt intjänat: ~g~{1}</String>
+        <String xml:lang="no-NO">Butikkavgift: ~r~{0}~s~~n~Totalt opptjent: ~g~{1}</String>
+        <String xml:lang="tr-TR">Dükkan Ücreti: ~r~{0}~s~~n~Toplam Kazanılan: ~g~{1}</String>
+        <String xml:lang="es-ES">Tasa de compra: ~r~{0}~s~~n~Total ganado: ~g~{1}</String>
+        <String xml:lang="pt-BR">Taxa de compra: ~r~{0}~s~~n~Total ganho: ~g~{1}</String>
+        <String xml:lang="zh-Hant">商店抽成: ~r~{0}~s~ ~n~最後賺取: ~g~{1}</String>
+    </Entry>
+
+    <!-- {0} = Player -->
+    <Entry Id="stp_seller_too_far">
+        <String xml:lang="en-US">{0} is ~r~too far ~s~from you.</String>
+        <String xml:lang="nl-NL">{0} is ~r~te ver weg ~s~van jou.</String>
+        <String xml:lang="hi-Latn">{0} aapse ~r~bahut door ~s~hain.</String>
+        <String xml:lang="de-DE">{0} ist ~r~zu weit ~s~von dir entfernt.</String>
+        <String xml:lang="id-ID">{0} terlalu ~r~jauh ~s~darimu.</String>
+        <String xml:lang="ar-001">{0} ~r~بعيد جدًا ~s~عنك.</String>
+        <String xml:lang="lv-LV">{0} ir ~r~pārāk tālu ~s~no jums.</String>
+        <String xml:lang="it-IT">{0} è ~r~troppo lontano ~s~da te.</String>
+        <String xml:lang="fr-FR">{0} est ~r~trop loin ~s~de vous.</String>
+        <String xml:lang="sv-SE">{0} är ~r~för långt ~s~från dig.</String>
+        <String xml:lang="no-NO">{0} er ~r~for langt ~s~fra deg.</String>
+        <String xml:lang="tr-TR">{0} senin için ~r~çok uzak~s~.</String>
+        <String xml:lang="es-ES">{0} esta ~r~muy lejos ~s~de ti.</String>
+        <String xml:lang="pt-BR">{0} está ~r~muito longe ~s~de você.</String>
+        <String xml:lang="zh-Hant">{0} 離你~r~太遠了~s~.</String>
+    </Entry>
+
+    <!-- {0} = Player -->
+    <Entry Id="menu_stp_seller_subtitle">
+        <String xml:lang="en-US">Buying from {0}</String>
+        <String xml:lang="nl-NL">Aan het kopen van {0}</String>
+        <String xml:lang="fr-FR">Vous achetez à {0}</String>
+        <String xml:lang="hi-Latn">Khareed rahe hain {0} se</String>
+        <String xml:lang="de-DE">Kauf bei {0}</String>
+        <String xml:lang="id-ID">Membeli dari {0}</String>
+        <String xml:lang="ar-001">الشراء من {0}</String>
+        <String xml:lang="lv-LV">Pērkat no {0}</String>
+        <String xml:lang="it-IT">Acquista da {0}</String>
+        <String xml:lang="sv-SE">Köper från {0}</String>
+        <String xml:lang="no-NO">Kjøper fra {0}</String>
+        <String xml:lang="tr-TR">{0} Kişisinden satın alındı</String>
+        <String xml:lang="es-ES">Comprando a {0}</String>
+        <String xml:lang="pt-BR">Compre de {0}</String>
+        <String xml:lang="zh-Hant">買自{0}</String>
+    </Entry>
+
     <Entry Id="stp_service_fix_na">
         <String xml:lang="en-US">UNDAMAGED</String>
         <String xml:lang="nl-NL">NIET BESCHADIGD</String>
@@ -2400,7 +2635,6 @@
         <String xml:lang="zh-Hant">~y~你並不擁有這輛車.</String>
     </Entry>
 
-<<<<<<< HEAD
     <Entry Id="stp_service_error_mod_shop">
         <String xml:lang="en-US">~y~You must be at a mod shop.</String>
         <String xml:lang="nl-NL">~y~Je moet bij een mod shop zijn.</String>
@@ -2435,38 +2669,6 @@
         <String xml:lang="pt-BR">~y~Você não pode comprar este item se tiver um mandado de prisão.</String>
         <String xml:lang="tr-TR">~y~Tutuklama emriniz varken bu ürünü satın alamazsınız.</String>
         <String xml:lang="zh-Hant">~y~你無法再被通緝時購買此物品.</String>
-=======
-    <Entry Id="menu_mechanic_shop_no_players">
-        <String xml:lang="en-US">There are no mechanic ~b~players~s~ in this shop. You can't customize your vehicle.</String>
-        <String xml:lang="nl-NL">Er zijn geen aanwezige ~b~monteurs~s~ in deze werkplaats. Je kunt je voertuig niet aanpassen.</String>
-        <String xml:lang="fr-FR">Il n'y a pas de mécanicien ~b~joueurs~s~ dans cet atelier. Tu ne peux pas personnaliser ton véhicule.</String>
-        <String xml:lang="es-ES">No hay ~b~jugadores~s~ mecánicosen este taller. No puedes personalizar tu vehículo.</String>
-        <String xml:lang="pt-BR">Não há mecânicos do ~b~jogador~s~ nesta oficina. Você não pode personalizar seu veículo.</String>
-        <String xml:lang="de-DE">Es gibt keine ~b~Spieler als Mechaniker~s~ in diesem Laden. Du kannst dein Fahrzeug nicht personalisieren.</String>
-        <String xml:lang="it-IT">Non ci sono ~b~meccanici~s~ in questa officina. Non puoi personalizzare il tuo veicolo.</String>
-        <String xml:lang="id-ID">Tidak ada mekanik ~b~players~s~ di bengkel ini. Kamu tidak dapat memodifikasi kendaraan kamu.</String>
-        <String xml:lang="hi-Latn">Is shop mein koi mechanic ~b~players~s~ nahi hain. Aap apni gaadi ko customize nahi kar sakte.</String>
-        <String xml:lang="ar-001">لا يوجد ~b~لاعبون~s~ يعملون كميكانيكي في هذا المكان. لا يمكنك تعديل سيارتك</String>
-        <String xml:lang="lv-LV">Šajā servisā nav ~b~mehāniķu~s~. Jūs nevarat pielāgot savu transportlīdzekli.</String>
-        <String xml:lang="tr-TR">Bu dükkanda hiç ~b~tamirci~s~ yok. Aracınızı özelleştiremezsiniz.</String>
-        <String xml:lang="zh-Hant">此商店沒有~b~修車工的玩家~s~. 你無法客製化你得車輛.</String>
-    </Entry>
-
-    <Entry Id="menu_mechanic_shop_players">
-        <String xml:lang="en-US">There are ~y~{0}~s~ mechanic ~b~players~s~ in this shop. Select this option to view their services.</String>
-        <String xml:lang="nl-NL">Er zijn ~y~{0}~s~ ~b~monteurs~s~ in deze werkplaats. Selecteer deze optie om hun diensten te bekijken.</String>
-        <String xml:lang="fr-FR">Il y a ~y~{0}~s~ mécaniciens ~b~joueurs~s~ dans cet atelier. Sélectionner cette option pour voir leurs services.</String>
-        <String xml:lang="es-ES">Hay ~y~{0}~s~ ~b~mecánicos ~s~en esta tienda. Seleccione esta opción para ver sus servicios.</String>
-        <String xml:lang="pt-BR">Há ~y~{0}~s~ ~b~mecânicos~s~ nesta loja. Selecione esta opção para ver seus serviços.</String>
-        <String xml:lang="de-DE">Es gibt ~y~{0} ~b~Spieler als Mechaniker~s~ in diesem Laden. Wähle diese Option, um ihre Dienstleistungen anzuzeigen.</String>
-        <String xml:lang="it-IT">Ci sono ~y~{0}~s~ ~b~giocatori~s~ meccanici in questa officina. Seleziona questa opzione per vedere i loro servizi.</String>
-        <String xml:lang="id-ID">Ada ~y~{0}~s~ ~b~pemain~s~ mekanik di bengkel ini. Pilih opsi ini untuk melihat layanan yang mereka sediakan.</String>
-        <String xml:lang="hi-Latn">Iss shop mein ~y~{0}~s~ mechanic ~b~players~s~ hain. Unki services dekhne ke liye iss option ko select karein.</String>
-        <String xml:lang="ar-001">يوجد ~y~{0}~s~ ~b~لاعبون~s~ يعملون كميكانيكي في هذا المكان. حدد هذا الخيار لعرض خدماتهم</String>
-        <String xml:lang="lv-LV">Šajā servisā ir ~y~{0}~s~ ~b~mehāniki~s~. Izvēlēties šo opciju lai apskatītos viņu pakalpojumus.</String>
-        <String xml:lang="tr-TR">Bu dükkanda ~y~{0}~s~ ~b~tamirci~s~ var. Hizmetlerini görmek için bu seçeneği seçin.</String>
-        <String xml:lang="zh-Hant">此商店有 ~y~{0}~s~ 個~b~修車工. 選擇一個並查看他們移工的服務.</String>
->>>>>>> b1c56db4
     </Entry>
 
     <Entry Id="stp_service_error_vehicle_moving">
@@ -2484,7 +2686,7 @@
         <String xml:lang="es-ES">~r~No se puede adquirir este servicio cuando el vehículo está en movimiento.</String>
         <String xml:lang="pt-BR">~r~Este serviço não pode ser adquirido com o veículo em movimento.</String>
         <String xml:lang="tr-TR">~r~Araç hareket halindeyken bu hizmeti satın alamazsınız.</String>
-        <String xml:lang="zh-Hant">~y~你無法在被通緝時購買該服務.</String>
+        <String xml:lang="zh-Hant">~r~你無法在被通緝時購買該服務.</String>
     </Entry>
 
     <Entry Id="stp_service_error_seller_inside">
@@ -2523,6 +2725,68 @@
         <String xml:lang="zh-Hant">~r~缺貨</String>
     </Entry>
 
+    <!-- {0} = Amount in stock -->
+    <Entry Id="stp_item_low_stock">
+        <String xml:lang="en-US">~o~Only {0} in stock</String>
+        <String xml:lang="no-NO">~o~Kun {0} på lager</String>
+        <String xml:lang="fr-FR">~o~Seulement {0} en inventaire</String>
+        <String xml:lang="lv-LV">~o~Tikai {0} noliktavā</String>
+        <String xml:lang="id-ID">~o~Hanya {0} dalam stok</String>
+    </Entry>
+
+    <!-- {0} = Amount in stock -->
+    <Entry Id="stp_item_in_stock">
+        <String xml:lang="en-US">~g~{0} in stock</String>
+        <String xml:lang="no-NO">~g~{0} på lager</String>
+        <String xml:lang="fr-FR">~g~{0} en inventaire</String>
+        <String xml:lang="lv-LV">~g~{0} noliktavā</String>
+        <String xml:lang="id-ID">~g~{0} dalam stok</String>
+    </Entry>
+
+    <!-- It shows in the menu to sell items to players (for example if you are a drug dealer, doctor or arms dealer)-->
+    <!-- when the selected item doesn't have a unit (such as grams, rounds, etc.) -->
+    <!-- Example: 1 piece -->
+    <Entry Id="stp_item_unit_piece">
+        <String xml:lang="en-US">piece</String>
+        <String xml:lang="nl-NL">eenheid</String>
+        <String xml:lang="hi-Latn">piece</String>
+        <String xml:lang="de-DE">Stück</String>
+        <String xml:lang="id-ID">satuan</String>
+        <String xml:lang="ar-001">قطعة</String>
+        <String xml:lang="lv-LV">gabals</String>
+        <String xml:lang="fr-FR">pièce</String>
+        <String xml:lang="it-IT">pezzo</String>
+        <String xml:lang="sv-SE">bit</String>
+        <String xml:lang="no-NO">stykke</String>
+        <String xml:lang="es-ES">pieza</String>
+        <String xml:lang="pt-BR">peça</String>
+        <String xml:lang="tr-TR">parça</String>
+        <String xml:lang="zh-Hant">個</String>
+        <String xml:lang="zh-Hans">个</String>
+    </Entry>
+
+    <!-- Example: Repair a broken car, truck or motorcycle engine on the go.~n~Price: ~b~5000~s~/piece -->
+    <!-- {0} = Item description -->
+    <!-- {1} = Price -->
+    <!-- {2} = Unit -->
+    <Entry Id="stp_item_description">
+        <String xml:lang="en-US">{0}~n~Price: ~b~{1}~s~/{2}</String>
+        <String xml:lang="nl-NL">{0}~n~Prijs: ~b~{1}~s~/{2}</String>
+        <String xml:lang="hi-Latn">{0}~n~Price: ~b~{1}~s~/{2}</String>
+        <String xml:lang="de-DE">{0}~n~Preis: ~b~{1}~s~/{2}</String>
+        <String xml:lang="id-ID">{0}~n~Harga: ~b~{1}~s~/{2}</String>
+        <String xml:lang="ar-001">{0}~n~السعر: ~b~{1}~s~/{2}</String>
+        <String xml:lang="lv-LV">{0}~n~Cena: ~b~{1}~s~/{2}</String>
+        <String xml:lang="fr-FR">{0}~n~Prix: ~b~{1}~s~/{2}</String>
+        <String xml:lang="it-IT">{0}~n~Prezzo: ~b~{1}~s~/{2}</String>
+        <String xml:lang="sv-SE">{0}~n~Pris: ~b~{1}~s~/{2}</String>
+        <String xml:lang="no-NO">{0}~n~Pris: ~b~{1}~s~/{2}</String>
+        <String xml:lang="es-ES">{0}~n~Precio: ~b~{1}~s~/{2}</String>
+        <String xml:lang="pt-BR">{0}~n~Preço: ~b~{1}~s~/{2}</String>
+        <String xml:lang="tr-TR">{0}~n~Fiyat: ~b~{1}~s~/{2}</String>
+        <String xml:lang="zh-Hant">{0} ~n~價格: ~b~{1}~s~/{2}</String>
+    </Entry>
+
     <Entry Id="menu_stp_mods_none_text">
         <String xml:lang="en-US">No mods available :(</String>
         <String xml:lang="nl-NL">Geen aanpassingen beschikbaar :(</String>
@@ -2541,190 +2805,6 @@
         <String xml:lang="zh-Hant">沒有改裝可使用 :(</String>
     </Entry>
 
-    <!-- nullnull{0} = Button (for example: X) -->
-    <Entry Id="stp_press">
-        <String xml:lang="en-US">Press {0}</String>
-        <String xml:lang="nl-NL">Druk {0}</String>
-        <String xml:lang="de-DE">Drücke {0}</String>
-        <String xml:lang="id-ID">Tekan {0}</String>
-        <String xml:lang="ar-001">اضغط على {0}</String>
-        <String xml:lang="lv-LV">Spiediet {0}</String>
-        <String xml:lang="tr-TR">Bas {0}</String>
-        <String xml:lang="fr-FR">Appuyez sur {0}</String>
-        <String xml:lang="it-IT">Premi {0}</String>
-        <String xml:lang="hi-Latn">Press {0}</String>
-        <String xml:lang="no-NO">Trykk på {0}</String>
-        <String xml:lang="es-ES">Presione {0}</String>
-        <String xml:lang="pt-BR">Pressione  {0}</String>
-        <String xml:lang="zh-Hant">按 {0}</String>
-        <String xml:lang="sv-SE">Tryck {0}</String>
-    </Entry>
-
-    <!-- nullnull{0} = Player (for example: Sasino)
-         {1} = Amount (for example: 15)
-         {2} = Item unit (for example: g)
-         {3} = Item name (for example: Cocaine)
-         {4} = Price (for example: $250,000) 
-    -->
-    <Entry Id="stp_sold">
-        <String xml:lang="en-US">You sold {0} ~y~{1}{2} {3}~s~ for ~g~{4}~s~.</String>
-        <String xml:lang="nl-NL">Je hebt {0} ~y~{1}{2} {3}~s~ verkocht voor ~g~{4}~s~.</String>
-        <String xml:lang="de-DE">Du hast {0} ~y~{1}{2} {3}~s~ für ~g~{4}~s~ verkauft.</String>
-        <String xml:lang="id-ID">Anda menjual ke {0} ~y~{1}{2} {3}~s~ seharga ~g~{4}~s~.</String>
-        <String xml:lang="ar-001">لقد قمت ببيع {0} ~y~{1}{2} {3}~s~ مقابل ~g~{4}~s~.</String>
-        <String xml:lang="lv-LV">Jūs pārdevat {0} ~y~{1}{2} {3}~s~ par ~g~{4}~s~.</String>
-        <String xml:lang="tr-TR">{0} kişisine ~g~{4}~s~ karşılığında ~y~{1}{2} {3}~s~ sattın.</String>
-        <String xml:lang="it-IT">Hai venduto a {0} ~y~{1}{2} {3}~s~ per ~g~{4}~s~.</String>
-        <String xml:lang="hi-Latn">Aap {0} ko ~y~{1}{2} {3} ~s~beche sirf ~g~{4} ~s~mein.</String>
-        <String xml:lang="sv-SE">Du sålde {0} ~y~{1}{2} {3}~s~ för ~g~{4}~s~.</String>
-        <String xml:lang="no-NO">Du solgte {0} ~y~{1}{2} {3}~s~ for ~g~{4}~s~.</String>
-        <String xml:lang="fr-FR">Vous avez vendu à {0} ~y~{1}{2} {3}~s~ pour ~g~{4}~s~.</String>
-        <String xml:lang="es-ES">Usted vendió {0} ~y~{1}{2} {3}~s~ por ~g~{4}~s~.</String>
-        <String xml:lang="pt-BR">Você vendeu {0} ~y~{1}{2} {3}~s~ por ~g~{4}~s~.</String>
-        <String xml:lang="zh-Hant">你賣了 ~g~{4}~s~ 的 ~y~ {1}{2} {3}~s~ 給 {0}.</String>
-    </Entry>
-
-    <!-- nullnull{0} = Color name (for example: Metallic Black) -->
-    <Entry Id="stp_sold_service_respray">
-        <String xml:lang="en-US">{0} Respray</String>
-        <String xml:lang="nl-NL">{0} Verf</String>
-        <String xml:lang="de-DE">{0} Lackierung</String>
-        <String xml:lang="id-ID">Ganti warna {0}</String>
-        <String xml:lang="ar-001">{0} إعادة الرش</String>
-        <String xml:lang="lv-LV">{0} Pārkrāsošana</String>
-        <String xml:lang="fr-FR">{0} Repeindre</String>
-        <String xml:lang="it-IT">Riverniciatura {0}</String>
-        <String xml:lang="hi-Latn">{0} Respray</String>
-        <String xml:lang="sv-SE">{0} Färga om</String>
-        <String xml:lang="no-NO">{0} Spray på nytt</String>
-        <String xml:lang="tr-TR">{0} Yeniden Boyama</String>
-        <String xml:lang="es-ES">{0} Repintado</String>
-        <String xml:lang="pt-BR">{0} Repintura</String>
-        <String xml:lang="zh-Hant">{0} 噴漆</String>
-    </Entry>
-
-    <!-- nullnull{0} = Livery index (for example: 5) -->
-    <Entry Id="stp_sold_service_livery">
-        <String xml:lang="en-US">Livery #{0} Respray</String>
-        <String xml:lang="nl-NL">Livery #{0} Verf</String>
-        <String xml:lang="de-DE">Beklebung #{0}</String>
-        <String xml:lang="id-ID">Ganti warna Livery#{0}</String>
-        <String xml:lang="ar-001">إعادة رش الرسمة #{0}</String>
-        <String xml:lang="lv-LV">Livery #{0} Pārkrāsošana</String>
-        <String xml:lang="fr-FR">Livrée #{0} Repeindre</String>
-        <String xml:lang="it-IT">Riverniciatura Livrea #{0}</String>
-        <String xml:lang="hi-Latn">Livery #{0} Respray</String>
-        <String xml:lang="sv-SE">Livery #{0} Färga om</String>
-        <String xml:lang="no-NO">Livery #{0} Spray på nytt</String>
-        <String xml:lang="tr-TR">Görünüm #{0} Yeniden Boyama</String>
-        <String xml:lang="es-ES">Calcomania #{0} Repintado</String>
-        <String xml:lang="pt-BR">Adesivo #{0} Repintura</String>
-        <String xml:lang="zh-Hant">噴上 #{0} 號塗裝</String>
-    </Entry>
-
-    <!-- nullnull{0} = Player (for example: Stijnjw)
-         {1} = Service name (for example: Engine upgrade)
-         {2} = Price (for example: $25,000) 
-    -->
-    <Entry Id="stp_sold_service">
-        <String xml:lang="en-US">You sold {0} a ~y~{1}~s~ for ~g~{2}~s~.</String>
-        <String xml:lang="nl-NL">Je hebt {0} een ~y~{1}~s~ verkocht voor ~g~{2}~s~.</String>
-        <String xml:lang="de-DE">Du hast {0} ~y~{1}~s~ für ~g~{2}~s~ verkauft.</String>
-        <String xml:lang="id-ID">Anda menjual ke {0} sebuah ~y~{1}~s~ seharga ~g~{2}~s~.</String>
-        <String xml:lang="ar-001">لقد قمت ببيع {0} ~y~{1}~s~ مقابل ~g~{2}~s~.</String>
-        <String xml:lang="lv-LV">Jūs pārdevat {0} ~y~{1}~s~ par ~g~{2}~s~.</String>
-        <String xml:lang="it-IT">Hai venduto a {0} un ~y~{1}~s~ per ~g~{2}~s~.</String>
-        <String xml:lang="hi-Latn">Aap beche {0} ko ek ~y~{1}~s~ sirf ~g~{2} ~s~mein.</String>
-        <String xml:lang="sv-SE">Du sålde {0} en ~y~{1}~s~ för ~g~{2}~s~.</String>
-        <String xml:lang="no-NO">Du solgte {0} en ~y~{1}~s~ for ~g~{2}~s~.</String>
-        <String xml:lang="tr-TR">{0}'a ~y~{1}~s~ satıldı, ~g~{2} ~s~karşılığında</String>
-        <String xml:lang="fr-FR">Vous avez vendu à {0} un ~y~{1}~s~ pour ~g~{2}~s~.</String>
-        <String xml:lang="es-ES">Le vendiste a {0}  ~y~{1}~s~ por ~g~{2}~s~.</String>
-        <String xml:lang="pt-BR">Você vendeu para o {0} a ~y~{1}~s~ por ~g~{2}~s~.</String>
-        <String xml:lang="zh-Hant">你將 ~y~{1}~s~ 以 ~g~{2}~s~ 賣給了 {0}.</String>
-    </Entry>
-
-    <!-- nullnull{0} = Fee (for example: 15%)
-         {1} = Profit (for example: $15,000) 
-    -->
-    <Entry Id="stp_sold_service_fee">
-        <String xml:lang="en-US">Shop fee: ~r~{0}~s~~n~Total earned: ~g~{1}</String>
-        <String xml:lang="nl-NL">Winkeltoeslag: ~r~{0}~s~~n~Totaal verdient: ~g~{1}</String>
-        <String xml:lang="de-DE">Ladengebühr: ~r~{0}~s~~n~Insgesamt verdient: ~g~{1}</String>
-        <String xml:lang="id-ID">Biaya toko: ~r~{0}~s~~n~Total pendapatan: ~g~{1}</String>
-        <String xml:lang="ar-001">رسوم المتجر: ~r~{0}~s~~n~الإجمالي المكتسب: ~g~{1}</String>
-        <String xml:lang="lv-LV">Servisa komisija: ~r~{0}~s~~n~Kopā nopelnīts: ~g~{1}</String>
-        <String xml:lang="fr-FR">Frais de vente: ~r~{0}~s~~n~Total gagné: ~g~{1}</String>
-        <String xml:lang="it-IT">Tassa del negozio: ~r~{0}~s~~n~Totale guadagnato: ~g~{1}</String>
-        <String xml:lang="hi-Latn">Shop ki fees: ~r~{0}~s~~n~Total earn kiye: ~g~{1}</String>
-        <String xml:lang="sv-SE">Butiksavgift: ~r~{0}~s~~n~Totalt intjänat: ~g~{1}</String>
-        <String xml:lang="no-NO">Butikkavgift: ~r~{0}~s~~n~Totalt opptjent: ~g~{1}</String>
-        <String xml:lang="tr-TR">Dükkan Ücreti: ~r~{0}~s~~n~Toplam Kazanılan: ~g~{1}</String>
-        <String xml:lang="es-ES">Tasa de compra: ~r~{0}~s~~n~Total ganado: ~g~{1}</String>
-        <String xml:lang="pt-BR">Taxa de compra: ~r~{0}~s~~n~Total ganho: ~g~{1}</String>
-        <String xml:lang="zh-Hant">商店抽成: ~r~{0}~s~ ~n~最後賺取: ~g~{1}</String>
-    </Entry>
-
-    <!-- nullnull{0} = Player (for example: Stijnjw) -->
-    <Entry Id="stp_seller_too_far">
-        <String xml:lang="en-US">{0} is ~r~too far ~s~from you.</String>
-        <String xml:lang="nl-NL">{0} is ~r~te ver weg ~s~van jou.</String>
-        <String xml:lang="hi-Latn">{0} aapse ~r~bahut door ~s~hain.</String>
-        <String xml:lang="de-DE">{0} ist ~r~zu weit ~s~von dir entfernt.</String>
-        <String xml:lang="id-ID">{0} terlalu ~r~jauh ~s~darimu.</String>
-        <String xml:lang="ar-001">{0} ~r~بعيد جدًا ~s~عنك.</String>
-        <String xml:lang="lv-LV">{0} ir ~r~pārāk tālu ~s~no jums.</String>
-        <String xml:lang="it-IT">{0} è ~r~troppo lontano ~s~da te.</String>
-        <String xml:lang="fr-FR">{0} est ~r~trop loin ~s~de vous.</String>
-        <String xml:lang="sv-SE">{0} är ~r~för långt ~s~från dig.</String>
-        <String xml:lang="no-NO">{0} er ~r~for langt ~s~fra deg.</String>
-        <String xml:lang="tr-TR">{0} senin için ~r~çok uzak~s~.</String>
-        <String xml:lang="es-ES">{0} esta ~r~muy lejos ~s~de ti.</String>
-        <String xml:lang="pt-BR">{0} está ~r~muito longe ~s~de você.</String>
-        <String xml:lang="zh-Hant">{0} 離你~r~太遠了~s~.</String>
-    </Entry>
-
-    <!-- nullnull{0} = Player (for example: Stijnjw) -->
-    <Entry Id="menu_stp_seller_subtitle">
-        <String xml:lang="en-US">Buying from {0}</String>
-        <String xml:lang="nl-NL">Aan het kopen van {0}</String>
-        <String xml:lang="fr-FR">Vous achetez à {0}</String>
-        <String xml:lang="hi-Latn">Khareed rahe hain {0} se</String>
-        <String xml:lang="de-DE">Kauf bei {0}</String>
-        <String xml:lang="id-ID">Membeli dari {0}</String>
-        <String xml:lang="ar-001">الشراء من {0}</String>
-        <String xml:lang="lv-LV">Pērkat no {0}</String>
-        <String xml:lang="it-IT">Acquista da {0}</String>
-        <String xml:lang="sv-SE">Köper från {0}</String>
-        <String xml:lang="no-NO">Kjøper fra {0}</String>
-        <String xml:lang="tr-TR">{0} Kişisinden satın alındı</String>
-        <String xml:lang="es-ES">Comprando a {0}</String>
-        <String xml:lang="pt-BR">Compre de {0}</String>
-        <String xml:lang="zh-Hant">買自{0}</String>
-    </Entry>
-
-    <!-- nullnull{0} = Item description (for example: Repair a broken car, truck or motorcycle engine on the go.)
-         {2} = Unit (for example: piece)
-         {1} = Price (for example: $5000) 
-    -->
-    <Entry Id="stp_item_description">
-        <String xml:lang="en-US">{0}~n~Price: ~b~{1}~s~/{2}</String>
-        <String xml:lang="nl-NL">{0}~n~Prijs: ~b~{1}~s~/{2}</String>
-        <String xml:lang="hi-Latn">{0}~n~Price: ~b~{1}~s~/{2}</String>
-        <String xml:lang="de-DE">{0}~n~Preis: ~b~{1}~s~/{2}</String>
-        <String xml:lang="id-ID">{0}~n~Harga: ~b~{1}~s~/{2}</String>
-        <String xml:lang="ar-001">{0}~n~السعر: ~b~{1}~s~/{2}</String>
-        <String xml:lang="lv-LV">{0}~n~Cena: ~b~{1}~s~/{2}</String>
-        <String xml:lang="fr-FR">{0}~n~Prix: ~b~{1}~s~/{2}</String>
-        <String xml:lang="it-IT">{0}~n~Prezzo: ~b~{1}~s~/{2}</String>
-        <String xml:lang="sv-SE">{0}~n~Pris: ~b~{1}~s~/{2}</String>
-        <String xml:lang="no-NO">{0}~n~Pris: ~b~{1}~s~/{2}</String>
-        <String xml:lang="es-ES">{0}~n~Precio: ~b~{1}~s~/{2}</String>
-        <String xml:lang="pt-BR">{0}~n~Preço: ~b~{1}~s~/{2}</String>
-        <String xml:lang="tr-TR">{0}~n~Fiyat: ~b~{1}~s~/{2}</String>
-        <String xml:lang="zh-Hant">{0} ~n~價格: ~b~{1}~s~/{2}</String>
-    </Entry>
-
     <Entry Id="menu_stp_mods_none_description">
         <String xml:lang="en-US">~r~There are no mods available for this vehicle model.</String>
         <String xml:lang="nl-NL">~r~Er zijn geen aanpassingen beschikbaar voor dit voertuig model.</String>
@@ -2812,6 +2892,41 @@
         <String xml:lang="es-ES">~r~¡Estás demasiado lejos del vendedor!</String>
         <String xml:lang="pt-BR">~r~Você está muito longe do vendedor!</String>
         <String xml:lang="tr-TR">~r~Satıcıdan çok uzaksın!</String>
+    </Entry>
+
+    <!-- {0} = Item name -->
+    <Entry Id="stp_item_error_no_stock">
+        <String xml:lang="en-US">~r~The seller doesn't have enough {0}!</String>
+        <String xml:lang="nl-NL">~r~De verkoper heeft niet genoeg {0}!</String>
+        <String xml:lang="hi-Latn">~r~Seller ke paas enough {0} nahi hai!</String>
+        <String xml:lang="de-DE">~r~Der Verkäufer hat nicht genug {0}!</String>
+        <String xml:lang="id-ID">~r~Penjual tidak memiliki jumlah {0} yang cukup!</String>
+        <String xml:lang="ar-001">~r~البائع ليس لديه ما يكفي من {0}!</String>
+        <String xml:lang="lv-LV">~r~Pārdevējam nav pietiekami daudz {0}!</String>
+        <String xml:lang="fr-FR">~r~Le vendeur n'a pas assez de {0}!</String>
+        <String xml:lang="it-IT">~r~Il venditore non possiede abbastanza {0}!</String>
+        <String xml:lang="no-NO">~r~Selgeren har ikke nok {0}!</String>
+        <String xml:lang="es-ES">~r~EL vendedor no tiene suficiente {0}!</String>
+        <String xml:lang="pt-BR">~r~O vendedor não tem {0} suficiente!</String>
+        <String xml:lang="tr-TR">~r~Satıcıda yeterince {0} mevcut değil!</String>
+        <String xml:lang="sv-SE">~r~Säljaren har inte tillräckligt med {0}!</String>
+    </Entry>
+
+    <!-- {0} = Service name -->
+    <Entry Id="stp_service_error_no_stock">
+        <String xml:lang="en-US">~r~The seller doesn't have enough supplies to provide the ~s~{0} ~r~service!</String>
+        <String xml:lang="nl-NL">~r~De verkoper heeft niet genoeg voorraad om de ~s~{0} ~r~dienst te verlenen!</String>
+        <String xml:lang="hi-Latn">~r~Seller ke paas ~s~{0} ~r~service provide karne ke liye paryapt samaan nahi hai!</String>
+        <String xml:lang="de-DE">~r~Der Verkäufer besitzt nicht genug Vorräte, um ~s~{0} ~r~Leistung~s~ anzubieten!~r~</String>
+        <String xml:lang="id-ID">~r~Penjual tidak memiliki supply yang cukup untuk menyediakan jasa ~s~{0}~r~!</String>
+        <String xml:lang="ar-001">~r~البائع ليس لديه الإمدادات الكافية لتقديم ~s~{0} ~r~خدمة!</String>
+        <String xml:lang="lv-LV">~r~Pārdevējam nav pietiekami daudz materiālu, lai sniegtu ~s~{0} ~r~pakalpojumu!</String>
+        <String xml:lang="it-IT">~r~Il venditore non ha abbastanza scorte per fornire il servizio di ~s~{0}~r~!</String>
+        <String xml:lang="fr-FR">~r~Le vendeur n'a pas assez de provisions pour fournir le service de ~s~{0}~r~!</String>
+        <String xml:lang="sv-SE">~r~Säljaren har inte tillräckligt med varor för att tillhandahålla ~s~{0} ~r~tjänsten!</String>
+        <String xml:lang="es-ES">~r~El vendedor no tiene suficientes suministros para brindar el ~r~servicio ~s~de {0}!</String>
+        <String xml:lang="pt-BR">~r~O vendedor não tem suprimentos suficientes para fornecer o ~r~serviço ~s~de {0}!</String>
+        <String xml:lang="no-NO">~r~Selgeren har ikke nok forsyninger til å levere ~s~{0} ~r~tjenesten!</String>
     </Entry>
 
     <Entry Id="stp_service_error_not_certified_named">
@@ -3044,7 +3159,6 @@
         <String xml:lang="pt-BR">Ver chamadas recentes para a polícia.</String>
     </Entry>
 
-<<<<<<< HEAD
     <Entry Id="menu_stock_title">
         <String xml:lang="en-US">Stock</String>
         <String xml:lang="it-IT">Scorta</String>
@@ -3064,22 +3178,6 @@
         <String xml:lang="lv-LV">Materiāli</String>
         <String xml:lang="no-NO">Lager</String>
         <String xml:lang="sv-SE">Förråd</String>
-=======
-    <Entry Id="menu_stp_stock_description">
-        <String xml:lang="en-US">Put items here if you want to ~g~sell them ~s~later.</String>
-        <String xml:lang="nl-NL">Sla hier je voorwerpen op als je ze later ~g~wilt verkopen~s~.</String>
-        <String xml:lang="fr-FR">Tu peux mettre des objets ici si tu veux les ~g~vendre ~s~plus tard.</String>
-        <String xml:lang="hi-Latn">Agar aap in items ko baad mein ~g~bechna ~s~chahte hain to yahan rakhen.</String>
-        <String xml:lang="es-ES">Ponga los artículos aquí si desea ~g~venderlos ~s~más tarde.</String>
-        <String xml:lang="pt-BR">Coloque os itens aqui se você quiser ~g~vendê-los ~s~mais tarde.</String>
-        <String xml:lang="de-DE">Lagere Gegenstände hier, wenn du sie später ~g~verkaufen ~s~willst.</String>
-        <String xml:lang="it-IT">Metti gli oggetti qui se vuoi ~g~venderli ~s~in seguito.</String>
-        <String xml:lang="id-ID">Masukkan barang kesini jika kamu mau ~g~menjualnya ~s~nanti.</String>
-        <String xml:lang="ar-001">ضع الأشياء هنا التي تريد ~g~بيعها ~s~لاحقًا.</String>
-        <String xml:lang="lv-LV">Ievietojiet priekšmetus šeit, ja vēlaties tos ~g~pārdot ~s~vēlāk.</String>
-        <String xml:lang="tr-TR">Daha sonrasında ~g~satmak istediğiniz ~s~eşyaları buraya koyun.</String>
-        <String xml:lang="zh-Hant">如果你想要~g~販售~s~,請將商品放置於此</String>
->>>>>>> b1c56db4
     </Entry>
 
     <Entry Id="menu_salesinventory_title">
@@ -3213,7 +3311,6 @@
         <String xml:lang="pt-BR">volume</String>
     </Entry>
 
-<<<<<<< HEAD
     <Entry Id="radio_suggestion">
         <String xml:lang="en-US">Opens the radio menu.</String>
         <String xml:lang="nl-NL">Opent het portofoon menu.</String>
@@ -3229,23 +3326,6 @@
         <String xml:lang="sv-SE">Öppnar radiomenyn.</String>
         <String xml:lang="es-ES">Abre el menú de radio.</String>
         <String xml:lang="pt-BR">Abra o menu do rádio.</String>
-=======
-    <!-- {0} = Button -->
-    <Entry Id="stp_press">
-        <String xml:lang="en-US">Press {0}</String>
-        <String xml:lang="nl-NL">Druk {0}</String>
-        <String xml:lang="fr-FR">Appuie {0}</String>
-        <String xml:lang="hi-Latn">Press {0}</String>
-        <String xml:lang="es-ES">Presione {0}</String>
-        <String xml:lang="pt-BR">Pressione {0}</String>
-        <String xml:lang="de-DE">Drücke {0}</String>
-        <String xml:lang="it-IT">Premi {0}</String>
-        <String xml:lang="id-ID">Tekan {0}</String>
-        <String xml:lang="ar-001">اضغط على {0}</String>
-        <String xml:lang="lv-LV">Spiediet {0}</String>
-        <String xml:lang="tr-TR">Bas {0}</String>
-        <String xml:lang="zh-Hant">按 {0}</String>
->>>>>>> b1c56db4
     </Entry>
 
     <Entry Id="radio_text_suggestion">
@@ -3282,7 +3362,6 @@
         <String xml:lang="pt-BR">Mensagem</String>
     </Entry>
 
-<<<<<<< HEAD
     <Entry Id="radio_text_suggestion_content">
         <String xml:lang="en-US">The content of the message to send.</String>
         <String xml:lang="nl-NL">Inhoud van het bericht dat je wilt versturen.</String>
@@ -3298,28 +3377,6 @@
         <String xml:lang="sv-SE">Innehållet i meddelandet som ska skickas.</String>
         <String xml:lang="es-ES">El contenido del mensaje a enviar.</String>
         <String xml:lang="pt-BR">O conteúdo da mensagem a ser enviada.</String>
-=======
-    <!-- {0} = Player -->
-    <!-- {1} = Amount -->
-    <!-- {2} = Item unit -->
-    <!-- {3} = Item name -->
-    <!-- {4} = Price -->
-    <!-- Example: You sold Sasino (54) ~y~15g Cocaine~s~for ~g~$250,000~s~. -->
-    <Entry Id="stp_sold">
-        <String xml:lang="en-US">You sold {0} ~y~{1}{2} {3}~s~ for ~g~{4}~s~.</String>
-        <String xml:lang="nl-NL">Je hebt {0} ~y~{1}{2} {3}~s~ verkocht voor ~g~{4}~s~.</String>
-        <String xml:lang="fr-FR">Tu as vendu à {0} ~y~{1}{2} {3}~s~ pour ~g~{4}~s~.</String>
-        <String xml:lang="hi-Latn">Aap beche {0} ko ~y~{1}{2} {3}~s~ sirf ~g~{4} ~s~mein.</String>
-        <String xml:lang="es-ES">Usted vendió {0} ~y~{1}{2} {3}~s~ por ~g~{4}~s~.</String>
-        <String xml:lang="pt-BR">Você vendeu {0} ~y~{1}{2} {3}~s~ por ~g~{4}~s~.</String>
-        <String xml:lang="de-DE">Du hast {0} ~y~{1}{2} {3}~s~ für ~g~{4}~s~ verkauft.</String>
-        <String xml:lang="it-IT">Hai venduto a {0} ~y~{1}{2} {3}~s~ per ~g~{4}~s~.</String>
-        <String xml:lang="id-ID">Anda menjual ke {0} ~y~{1}{2} {3}~s~ seharga ~g~{4}~s~.</String>
-        <String xml:lang="ar-001">لقد قمت ببيع {0} ~y~{1}{2} {3}~s~ مقابل ~g~{4}~s~.</String>
-        <String xml:lang="lv-LV">Jūs pārdevat {0} ~y~{1}{2} {3}~s~ par ~g~{4}~s~.</String>
-        <String xml:lang="tr-TR">{0} kişisine ~g~{4}~s~ karşılığında ~y~{1}{2} {3}~s~ sattın.</String>
-        <String xml:lang="zh-Hant">你賣了 ~g~{4}~s~ 的 ~y~{1}{2} {3}~s~ 給 {0}.</String>
->>>>>>> b1c56db4
     </Entry>
 
     <Entry Id="radio_not_available">
@@ -3354,7 +3411,6 @@
         <String xml:lang="fr-FR">Vous pouvez maintenant envoyer du texte dans les canaux radio : précédez vos messages avec un ~b~point d'exclamation ~s~(~b~!~s~) pour utiliser cette fonctionnalité!</String>
     </Entry>
 
-<<<<<<< HEAD
     <Entry Id="radio_on">
         <String xml:lang="en-US">~g~ON</String>
         <String xml:lang="nl-NL">~g~AAN</String>
@@ -3370,25 +3426,6 @@
         <String xml:lang="no-NO">~g~PÅ</String>
         <String xml:lang="es-ES">~g~Encendido</String>
         <String xml:lang="pt-BR">~g~Ligado</String>
-=======
-    <!-- {0} = Player -->
-    <!-- {1} = Service name -->
-    <!-- {2} = Price -->
-    <Entry Id="stp_sold_service">
-        <String xml:lang="en-US">You sold {0} a ~y~{1}~s~ for ~g~{2}~s~.</String>
-        <String xml:lang="nl-NL">Je hebt {0} een ~y~{1}~s~ verkocht voor ~g~{2}~s~.</String>
-        <String xml:lang="fr-FR">Tu as vendu à {0} un ~y~{1}~s~ pour ~g~{2}~s~.</String>
-        <String xml:lang="hi-Latn">Aap beche {0} ko ek ~y~{1}~s~ sirf ~g~{2} ~s~mein.</String>
-        <String xml:lang="es-ES">Le vendiste a {0} ~y~{1}~s~ por ~g~{2}~s~.</String>
-        <String xml:lang="pt-BR">Você vendeu para o {0} a ~y~{1}~s~ por ~g~{2}~s~.</String>
-        <String xml:lang="de-DE">Du hast {0} ~y~{1}~s~ für ~g~{2}~s~ verkauft.</String>
-        <String xml:lang="it-IT">Hai venduto a {0} un ~y~{1}~s~ per ~g~{2}~s~.</String>
-        <String xml:lang="id-ID">Anda menjual ke {0} sebuah ~y~{1}~s~ seharga ~g~{2}~s~.</String>
-        <String xml:lang="ar-001">لقد قمت ببيع {0} ~y~{1}~s~ مقابل ~g~{2}~s~.</String>
-        <String xml:lang="lv-LV">Jūs pārdevat {0} ~y~{1}~s~ par ~g~{2}~s~.</String>
-        <String xml:lang="tr-TR">{0} kişisine ~g~{2}~s~ karşılığında ~y~{1}~s~ sattın.</String>
-        <String xml:lang="zh-Hant">你將 ~y~{1}~s~ 以 ~g~{2}~s~ 賣給了 {0}.</String>
->>>>>>> b1c56db4
     </Entry>
 
     <Entry Id="radio_off">
@@ -3628,7 +3665,6 @@
         <String xml:lang="pt-BR">Comissão: {0}%</String>
     </Entry>
 
-<<<<<<< HEAD
     <Entry Id="menu_hitman_new_contract_reward_over_limit">
         <String xml:lang="en-US">The reward amount ~r~exceeds ~s~the maximum limit allowed for a hitman contract (~r~{0}~s~)</String>
         <String xml:lang="nl-NL">Het beloningsbedrag overschrijdt het maximale limiet toegestaan voor een moordcontracten (~r~{0}~s~)</String>
@@ -3644,22 +3680,6 @@
         <String xml:lang="tr-TR">Ödül miktarı bir kiralık katil sözleşmesi için izin verilen maksimum limitin ~r~üzerinde~s~ (~r~{0}~s~)</String>
         <String xml:lang="es-ES">El importe de la recompensa ~r~excede ~s~el límite máximo permitido para un contrato de sicario (~r~{0}~s~)</String>
         <String xml:lang="pt-BR">O valor da recompensa ~r~excede ~s~o limite máximo permitido para um contrato de assassino (~r~{0}~s~)</String>
-=======
-    <Entry Id="stp_service_error_vehicle_moving">
-        <String xml:lang="en-US">~r~You can't purchase this service when the vehicle is moving.</String>
-        <String xml:lang="nl-NL">~r~Je kan deze dienst niet kopen wanneer het voertuig aan het bewegen is.</String>
-        <String xml:lang="fr-FR">~r~Tu ne peux pas acheter ce service lorsque le véhicule est en mouvement.</String>
-        <String xml:lang="hi-Latn">~r~Aap yeh service nahi kharid sakte jab gaadi chal rahi ho.</String>
-        <String xml:lang="es-ES">~r~No se puede adquirir este servicio cuando el vehículo está en movimiento.</String>
-        <String xml:lang="pt-BR">~r~Este serviço não pode ser adquirido com o veículo em movimento.</String>
-        <String xml:lang="de-DE">~r~Du kannst diese Leistung nicht kaufen, wenn das Fahrzeug sich bewegt.</String>
-        <String xml:lang="it-IT">~r~Non puoi acquistare questo servizio mentre il veicolo è in movimento.</String>
-        <String xml:lang="id-ID">~r~Anda tidak dapat membeli jasa ini ketika kendaraan sedang bergerak.</String>
-        <String xml:lang="ar-001">~r~لا يمكنك شراء هذه الخدمة أثناء تحرك المَركبة.</String>
-        <String xml:lang="lv-LV">~r~Jūs nevarat iegādāties šo pakalpojumu, kad transportlīdzeklis pārvietojas.</String>
-        <String xml:lang="tr-TR">~r~Araç hareket halindeyken bu hizmeti satın alamazsınız.</String>
-        <String xml:lang="zh-Hant">~r~你無法在被通緝時購買該服務.</String>
->>>>>>> b1c56db4
     </Entry>
 
     <Entry Id="menu_hitman_new_contract_reward_below_minimum">
@@ -3696,7 +3716,6 @@
         <String xml:lang="pt-BR">Selecione seu alvo</String>
     </Entry>
 
-<<<<<<< HEAD
     <Entry Id="menu_hitman_new_contract_reward">
         <String xml:lang="en-US">Reward</String>
         <String xml:lang="nl-NL">Beloning</String>
@@ -3729,18 +3748,6 @@
         <String xml:lang="tr-TR">Oluştur</String>
         <String xml:lang="es-ES">Crear</String>
         <String xml:lang="pt-BR">Criar</String>
-=======
-    <!-- {0} = Amount in stock -->
-    <Entry Id="stp_item_low_stock">
-        <String xml:lang="en-US">~o~Only {0} in stock</String>
-        <String xml:lang="id-ID">~o~Hanya {0} dalam stok</String>
-    </Entry>
-
-    <!-- {0} = Amount in stock -->
-    <Entry Id="stp_item_in_stock">
-        <String xml:lang="en-US">~g~{0} in stock</String>
-        <String xml:lang="id-ID">~g~{0} dalam stok</String>
->>>>>>> b1c56db4
     </Entry>
 
     <Entry Id="hitman_new_contract_confirmation">
@@ -3900,25 +3907,6 @@
         <String xml:lang="sv-SE">Du har köpt ~y~{0}{1} {2} ~s~för ~r~{3}~s~.</String>
     </Entry>
 
-    <!-- nullnull{0} = Item name (for example: Cocaine) -->
-    <Entry Id="stp_item_error_no_stock">
-        <String xml:lang="en-US">~r~The seller doesn't have enough {0}!</String>
-        <String xml:lang="nl-NL">~r~De verkoper heeft niet genoeg {0}!</String>
-        <String xml:lang="hi-Latn">~r~Seller ke paas enough {0} nahi hai!</String>
-        <String xml:lang="de-DE">~r~Der Verkäufer hat nicht genug {0}!</String>
-        <String xml:lang="id-ID">~r~Penjual tidak memiliki jumlah {0} yang cukup!</String>
-        <String xml:lang="ar-001">~r~البائع ليس لديه ما يكفي من {0}!</String>
-        <String xml:lang="lv-LV">~r~Pārdevējam nav pietiekami daudz {0}!</String>
-        <String xml:lang="fr-FR">~r~Le vendeur n'a pas assez de {0}!</String>
-        <String xml:lang="it-IT">~r~Il venditore non possiede abbastanza {0}!</String>
-        <String xml:lang="no-NO">~r~Selgeren har ikke nok {0}!</String>
-        <String xml:lang="es-ES">~r~EL vendedor no tiene suficiente {0}!</String>
-        <String xml:lang="pt-BR">~r~O vendedor não tem {0} suficiente!</String>
-        <String xml:lang="tr-TR">~r~Satıcıda yeterince {0} mevcut değil!</String>
-        <String xml:lang="sv-SE">~r~Säljaren har inte tillräckligt med {0}!</String>
-    </Entry>
-
-<<<<<<< HEAD
     <!-- M.D. Job -->
     <Entry Id="menu_private_medic_title">
         <String xml:lang="en-US">Medical Doctor</String>
@@ -3935,82 +3923,6 @@
         <String xml:lang="pt-BR">Medico</String>
         <String xml:lang="no-NO">Medisinsk lege</String>
         <String xml:lang="it-IT">Medico</String>
-=======
-    <!-- {0} = Service name -->
-    <Entry Id="stp_service_error_no_stock">
-        <String xml:lang="en-US">~r~The seller doesn't have enough supplies to provide the ~s~{0} ~r~service!</String>
-        <String xml:lang="nl-NL">~r~De verkoper heeft niet genoeg voorraad om de ~s~{0} ~r~dienst te verlenen!</String>
-        <String xml:lang="fr-FR">~r~Le vendeur n'a pas assez de matériel pour fournir le ~s~{0} ~r~service!</String>
-        <String xml:lang="hi-Latn">~r~Seller ke paas ~s~{0} ~r~service provide karne ke liye paryapt samaan nahi hai!</String>
-        <String xml:lang="es-ES">~r~El vendedor no tiene suficientes suministros para brindar el servicio ~s~de {0}~r~!</String>
-        <String xml:lang="pt-BR">~r~O vendedor não tem suprimentos suficientes para fornecer o serviço ~s~de {0}~r~!</String>
-        <String xml:lang="it-IT">~r~Il venditore non ha abbastanza scorte per fornire il servizio di ~s~{0}~r~!</String>
-    </Entry>
-
-    <Entry Id="stp_service_error_not_certified_named">
-        <String xml:lang="en-US">~r~The seller doesn't have the required certification to provide the ~s~{0} ~r~service~s~!</String>
-        <String xml:lang="nl-NL">~r~De verkoper heeft niet de benodigde certificaten om de ~s~{0} ~r~dienst te verlenen~s~!</String>
-        <String xml:lang="fr-FR">~r~Le vendeur n'a pas la certification requise pour fournir le ~s~{0} ~r~service~s~!</String>
-        <String xml:lang="hi-Latn">~r~Seller ke paas ~s~{0} ~r~service provide karne ke liye aavashyak certification nahi hai.~s~!</String>
-        <String xml:lang="de-DE">~r~Der Verkäufer besitzt nicht die benötigte Qualifikation, um ~s~{0} ~r~Leistung~s~ anzubieten!~s~</String>
-        <String xml:lang="it-IT">~r~Il venditore non ha la certificazione necessaria per fornirti il servizio di ~s~{0}!~s~</String>
-        <String xml:lang="id-ID">~r~Penjual tidak memiliki sertifikasi untuk menyediakan jasa ~s~{0} ~r~servis~s~!</String>
-        <String xml:lang="ar-001">البائع ليس لديه الشهادة المطلوبة لتقديم ~s~{0} ~r~الخدمة~s~</String>
-        <String xml:lang="lv-LV">~r~Pārdevējam nav vajadzīgās sertifikācijas, lai sniegtu ~s~{0} ~r~pakalpojumu~s~!</String>
-        <String xml:lang="tr-TR">~r~Satıcı ~s~{0} ~r~hizmetini sağlamak için gerekli sertifikaya sahip değil~s~!</String>
-    </Entry>
-
-    <Entry Id="stp_service_error_rented_vehicle">
-        <String xml:lang="en-US">~r~You cannot modify a rented vehicle!</String>
-        <String xml:lang="nl-NL">~r~Je kan een gehuurd voertuig niet bewerken!</String>
-        <String xml:lang="fr-FR">~r~Tu ne peux pas modifier un véhicule loué!</String>
-        <String xml:lang="hi-Latn">~r~Aap rent ki gaadi ko modify nahi kar sakte!</String>
-        <String xml:lang="es-ES">~r~¡No se puede modificar un vehículo alquilado!</String>
-        <String xml:lang="pt-BR">~r~Você não pode modificar um veículo alugado!</String>
-        <String xml:lang="de-DE">~r~Du kannst ein gemietetes Fahrzeug nicht modifizieren!"</String>
-        <String xml:lang="it-IT">~r~Non puoi modificare un veicolo a noleggio!</String>
-        <String xml:lang="id-ID">~r~Anda tidak dapat memodifikasi kendaraan pinjaman!</String>
-        <String xml:lang="ar-001">~r~لا يمكنك تعديل سيارة مستأجرة!</String>
-        <String xml:lang="lv-LV">~r~Jūs nevarat modificēt īrētu transportlīdzekli!</String>
-        <String xml:lang="tr-TR">~r~Kiralık bir araçta modifikasyon yapamazsın!</String>
-    </Entry>
-
-    <Entry Id="stp_services_updated">
-        <String xml:lang="en-US">~r~The seller has updated their prices. The menu has been refreshed.</String>
-        <String xml:lang="nl-NL">~r~De verkoper heeft zijn prijzen aangepast. Het menu is ververst.</String>
-        <String xml:lang="fr-FR">~r~Le vendeur a mis à jour ses prix. Le menu a été actualisé.</String>
-        <String xml:lang="hi-Latn">~r~Seller ne apne prices update kar diye hain. Menu ko refresh kar diya gaya hai.</String>
-        <String xml:lang="es-ES">~r~El vendedor ha actualizado sus precios. El menú se ha actualizado..</String>
-        <String xml:lang="pt-BR">~r~O vendedor atualizou seus preços. O cardápio foi atualizado.</String>
-        <String xml:lang="de-DE">~r~Der Verkäufer hat seine Preise angepasst. Das Menü wurde aktualisiert.</String>
-        <String xml:lang="it-IT">~r~Il venditore ha aggiornato i suoi prezzi. Il menu è stato aggiornato.</String>
-        <String xml:lang="id-ID">~r~Penjual telah mengubah harganya. Menu telah diperbarui.</String>
-        <String xml:lang="ar-001">~r~قام البائع بتحديث أسعاره. تم تحديث القائمة.</String>
-        <String xml:lang="lv-LV">~r~Pārdevējs ir nomainījis savas cenas. Izvēlne tika atsvaidzināta.</String>
-        <String xml:lang="tr-TR">~r~Satıcı fiyatlarını güncelledi. Menü yenilendi.</String>
-    </Entry>
-
-    <!-- ========================= -->
-    <!-- Truck Station Menu -->
-    <!-- ========================= -->
-    <Entry Id="menu_truckstation_delivery_title">
-        <String xml:lang="en-US">Delivery Driver</String>
-        <String xml:lang="it-IT">Corriere</String>
-        <String xml:lang="nl-NL">Bezorger</String>
-        <String xml:lang="ar-001">سائق توصيل</String>
-        <String xml:lang="de-DE">Auslieferungsfahrer</String>
-        <String xml:lang="es-ES">Conductor de reparto</String>
-        <String xml:lang="pt-BR">Motorista de entrega</String>
-        <String xml:lang="th-TH">คนขับรถส่งของ</String>
-        <String xml:lang="vi-VN">Tài xế giao hàng</String>
-        <String xml:lang="id-ID">Supir pengiriman</String>
-        <String xml:lang="zh-Hant">運送司機</String>
-        <String xml:lang="pl-PL">Nagrody</String>
-        <String xml:lang="fr-FR">Chauffeur-livreur</String>
-        <String xml:lang="tr-TR">Teslimat Şöförü</String>
-        <String xml:lang="hi-Latn">Delivery Driver</String>
-        <String xml:lang="lv-LV">Piegādes šoferis</String>
->>>>>>> b1c56db4
     </Entry>
 
     <!-- nullnull{0} = Player who added the hit (for example: Stijnjw)
@@ -4113,28 +4025,6 @@
         <String xml:lang="lv-LV">Pārvaldiet savus pakalpojumus.</String>
     </Entry>
 
-    <Entry Id="menu_mechanic_recentsales_subtitle">
-        <String xml:lang="en-US">Recent sales</String>
-        <String xml:lang="it-IT">Ultime vendite</String>
-        <String xml:lang="nl-NL">Recente bestellingen</String>
-        <String xml:lang="de-DE">Aktuelle Anrufe</String>
-        <String xml:lang="es-ES">Ventas recientes</String>
-        <String xml:lang="pt-BR">Vendas recentes</String>
-        <String xml:lang="th-TH">ขายล่าสุด</String>
-        <String xml:lang="vi-VN">Hàng bán gần đây</String>
-        <String xml:lang="id-ID">Penjualan terakhir</String>
-        <String xml:lang="zh-Hant">近期銷售</String>
-        <String xml:lang="pl-PL">Ostatnie sprzedaże</String>
-        <String xml:lang="fr-FR">Ventes récentes</String>
-        <String xml:lang="tr-TR">Son satışlar</String>
-        <String xml:lang="hi-Latn">Recent ki sales</String>
-        <String xml:lang="ar-001">المبيعات الأخيرة</String>
-        <String xml:lang="cs-CZ">Recent sales</String>
-        <String xml:lang="sv-SE">Senaste försäljningar</String>
-        <String xml:lang="no-NO">Nylig salg</String>
-        <String xml:lang="lv-LV">Nesenās pārdošanas</String>
-    </Entry>
-
     <Entry Id="menu_mechanic_recentsales_description">
         <String xml:lang="en-US">View your sales in the current session.</String>
         <String xml:lang="nl-NL">Overzicht van bestellingen in huidige sessie.</String>
@@ -4197,158 +4087,40 @@
         <String xml:lang="zh-Hant">沒有商品 :(</String>
     </Entry>
 
-    <!-- Shows up in red in the description of illegal items -->
-    <Entry Id="item_attribute_illegal">
-        <String xml:lang="en-US">ILLEGAL</String>
-        <String xml:lang="nl-NL">ILLEGAAL</String>
-        <String xml:lang="th-TH">ผิดกฎหมาย</String>
-        <String xml:lang="pl-PL">NIELEGALNE</String>
-        <String xml:lang="tr-TR">İLLEGAL</String>
-        <String xml:lang="de-DE">ILLEGAL</String>
-        <String xml:lang="id-ID">ilegal</String>
-        <String xml:lang="cs-CZ">NELEGÁLNÍ</String>
-        <String xml:lang="lv-LV">NELEGĀLS</String>
-        <String xml:lang="ar-001">غير قانوني</String>
-        <String xml:lang="fr-FR">ILLÉGAL</String>
-        <String xml:lang="it-IT">ILLEGALE</String>
-        <String xml:lang="no-NO">ULOVLIG</String>
-        <String xml:lang="es-ES">ILEGAL</String>
-        <String xml:lang="pt-BR">ILEGAIS</String>
-        <String xml:lang="zh-Hant">非法</String>
-        <String xml:lang="sv-SE">OLAGLIGT</String>
-        <String xml:lang="hi-Latn">ILLEGAL</String>
-    </Entry>
-
-    <!-- Shows up in red for items that are expiring soon -->
-    <Entry Id="item_attribute_limited">
-        <String xml:lang="en-US">LIMITED!</String>
-        <String xml:lang="nl-NL">TIJDELIJK BESCHIKBAAR!</String>
-        <String xml:lang="th-TH">ลิมิเต็ด!</String>
-        <String xml:lang="pl-PL">OGRANICZONE!</String>
-        <String xml:lang="tr-TR">SINIRLI SAYIDA!</String>
-        <String xml:lang="de-DE">LIMITIERT!</String>
-        <String xml:lang="id-ID">Terbatas!</String>
-        <String xml:lang="cs-CZ">LIMITOVANÁ NABÍDKA!</String>
-        <String xml:lang="lv-LV">IEROBEŽOTS!</String>
-        <String xml:lang="ar-001">!محدود</String>
-        <String xml:lang="sv-SE">TEMPORÄRT!</String>
-        <String xml:lang="fr-FR">LIMITÉ!</String>
-        <String xml:lang="it-IT">LIMITATO!</String>
-        <String xml:lang="hi-Latn">LIMITED!</String>
-        <String xml:lang="no-NO">BEGRENSET!</String>
-        <String xml:lang="es-ES">LIMITADO!</String>
-        <String xml:lang="pt-BR">LIMITADO!</String>
-        <String xml:lang="zh-Hant">限量!</String>
-    </Entry>
-
-    <!-- Shows up in purple in the description of very rare items -->
-    <Entry Id="item_rarity_very_rare">
-        <String xml:lang="en-US">VERY RARE</String>
-        <String xml:lang="nl-NL">ZEER ZELDZAAM</String>
-        <String xml:lang="de-DE">SEHR SELTEN</String>
-        <String xml:lang="id-ID">SANGAT LANGKA</String>
-        <String xml:lang="hi-Latn">BOHOT KAM</String>
-        <String xml:lang="cs-CZ">VELMI VZÁCNÉ</String>
-        <String xml:lang="lv-LV">ĻOTI RETS</String>
-        <String xml:lang="ar-001">نادر جدا</String>
-        <String xml:lang="tr-TR">ÇOK NADİR</String>
-        <String xml:lang="sv-SE">MYCKET SÄLLSYNT</String>
-        <String xml:lang="fr-FR">TRÈS RARE</String>
-        <String xml:lang="it-IT">MOLTO RARO</String>
-        <String xml:lang="no-NO">VELDIG SJELDEN</String>
-        <String xml:lang="es-ES">MUY RARO</String>
-        <String xml:lang="pt-BR">MUITO RARO</String>
-        <String xml:lang="zh-Hant">非常稀有</String>
-    </Entry>
-
-    <!-- Shows up in orange in the description of unique items -->
-    <Entry Id="item_rarity_unique">
-        <String xml:lang="en-US">UNIQUE</String>
-        <String xml:lang="nl-NL">UNIEK</String>
-        <String xml:lang="de-DE">EINZIGARTIG</String>
-        <String xml:lang="id-ID">UNIK</String>
-        <String xml:lang="hi-Latn">ANOKHA</String>
-        <String xml:lang="cs-CZ">JEDINEČNÉ</String>
-        <String xml:lang="lv-LV">UNIKĀLS</String>
-        <String xml:lang="ar-001">فريد</String>
-        <String xml:lang="tr-TR">EŞSİZ</String>
-        <String xml:lang="sv-SE">UNIK</String>
-        <String xml:lang="fr-FR">UNIQUE</String>
-        <String xml:lang="it-IT">UNICO</String>
-        <String xml:lang="no-NO">UNIK</String>
-        <String xml:lang="es-ES">ÚNICO</String>
-        <String xml:lang="pt-BR">ÚNICO</String>
-        <String xml:lang="zh-Hant">特殊</String>
-    </Entry>
-
-    <!-- Shows up for items who require a membership
-         {0} = Membership tier (for example: gold membership)
-         {1} = Website URL (for example: store.gtacnr.net) 
-    -->
-    <Entry Id="item_attribute_requires_membership">
-        <String xml:lang="en-US">Requires {0}~n~~s~Purchase at ~b~{1}</String>
-        <String xml:lang="nl-NL">Vereist {0}~n~~s~Koop op ~b~{1}</String>
-        <String xml:lang="th-TH">ต้องการ {0}~n~~s~ซื้อที่ ~b~{1}</String>
-        <String xml:lang="pl-PL">Wymaga {0}~n~~s~Zakup na ~b~{1}</String>
-        <String xml:lang="tr-TR">{0} Gerekli~n~~s~Şu adresten satın al ~b~{1}</String>
-        <String xml:lang="hi-Latn">Zarurat hai {0}~n~ ~s~ki, purchase kare ~b~{1}</String>
-        <String xml:lang="de-DE">Erfordert {0}~n~~s~Kaufe auf ~b~{1}</String>
-        <String xml:lang="id-ID">Membutuhkan {0}~n~~s~Dapat dibeli di ~b~{1}</String>
-        <String xml:lang="cs-CZ">Vyžaduje {0}~n~~s~Zakup na ~b~{1}</String>
-        <String xml:lang="lv-LV">Nepieciešams {0}~n~~s~Pērciet vietnē ~b~{1}</String>
-        <String xml:lang="ar-001">{0}~n~~s~اشتريه في~b~{1} يحتاج الي </String>
-        <String xml:lang="sv-SE">Kräver {0}~n~~s~Köp hos ~b~{1}</String>
-        <String xml:lang="fr-FR">Nécessite {0}~n~~s~Achetez sur ~b~{1}</String>
-        <String xml:lang="it-IT">Richiede {0}~n~~s~Acquista su ~b~{1}</String>
-        <String xml:lang="no-NO">Krever {0}~n~~s~Kjøp hos ~b~{1}</String>
-        <String xml:lang="es-ES">Requiere {0}~n~~s~Compralo en ~b~{1}</String>
-        <String xml:lang="pt-BR">Requer {0}~n~~s~Comprar em ~b~{1}</String>
-        <String xml:lang="zh-Hant">需要 {0}~n~~s~, 可在~b~{1}購買</String>
-    </Entry>
-
-    <!-- Shows up after the previous string when you have a tier higher than the required one (e.g. you have Gold and the item is Silver)
-         {0} = Membership tier (for example: gold membership) 
-    -->
-    <Entry Id="item_attribute_unlocked_with_membership_requires_lower_tier">
-        <String xml:lang="en-US">(requires {0})</String>
-        <String xml:lang="nl-NL">(vereist {0})</String>
-        <String xml:lang="th-TH">(ต้องการ {0})</String>
-        <String xml:lang="pl-PL">(wymaga {0})</String>
-        <String xml:lang="tr-TR">(gerekli {0})</String>
-        <String xml:lang="hi-Latn">(Zarurat hai {0})</String>
-        <String xml:lang="de-DE">(erfordert {0})</String>
-        <String xml:lang="id-ID">(membutuhkan {0})</String>
-        <String xml:lang="cs-CZ">(vyžaduje {0})</String>
-        <String xml:lang="lv-LV">(nepieciešams {0})</String>
-        <String xml:lang="ar-001">(يحتاج الي {0})</String>
-        <String xml:lang="sv-SE">(Kräver {0})</String>
-        <String xml:lang="fr-FR">(nécessite {0})</String>
-        <String xml:lang="it-IT">(richiede {0})</String>
-        <String xml:lang="no-NO">(krever {0})</String>
-        <String xml:lang="es-ES">(requieres {0})</String>
-        <String xml:lang="pt-BR">(requer {0})</String>
-        <String xml:lang="zh-Hant">(需要 {0})</String>
-    </Entry>
-
-    <!-- nullnull{0} = Weapon Attachment (for example: Silencer) -->
-    <Entry Id="menu_store_attachment_warning">
-        <String xml:lang="en-US">If you buy this attachment you will lose your ~y~{0} ~s~on this weapon. Do you want to proceed?</String>
-        <String xml:lang="nl-NL">Als je deze accessoire koopt, verlies je je ~y~{0} ~s~op dit wapen. Weet je het zeker?</String>
-        <String xml:lang="th-TH">หากคุณซื้อเอกสารแนบนี้ คุณจะสูญเสีย ~y~{0} ~s~บนอาวุธนี้ คุณต้องการดำเนินการต่อหรือไม่?</String>
-        <String xml:lang="pl-PL">Zakupując ten dodatek utracisz ~y~{0} ~s~na tej broni. Czy chcesz kontynuować?</String>
-        <String xml:lang="tr-TR">Eğer bu eklentiyi satın alırsan bu silahtaki ~y~{0} ~s~eklentisini kaybedeceksin. Devam etmek istiyor musun?</String>
-        <String xml:lang="hi-Latn">Agar aap ye attachment khareed te hain, toh aap apka purana ~y~{0} ~s~hat jayega us weapon ka. Proceed karna chahte hain?</String>
-        <String xml:lang="de-DE">Wenn du diese Erweiterung kaufst, verlierst du ~y~{0} ~s~an dieser Waffe. Möchtest du fortfahren?</String>
-        <String xml:lang="id-ID">Jika kamu membeli perlengkapan ini kamu akan kehilangan ~y~{0} ~s~yang terpasang di senjata ini. Apakah kamu ingin melanjutkan?</String>
-        <String xml:lang="lv-LV">Ja iegādāsieties šo piederumu, jūs zaudēsiet jūsu ~y~{0} ~s~uz šī ieroča. Vai velāties turpināt?</String>
-        <String xml:lang="ar-001">اذا اشتريت هذا المرفق سوف تخسر ~y~{0} ~s~في هذا السلاح هل تريد المتابعه</String>
-        <String xml:lang="no-NO">Hvis du kjøper dette vedlegget, mister du ~y~{0} ~s~en din på dette våpenet. Vil du fortsette?</String>
-        <String xml:lang="fr-FR">Si vous achetez cet accessoire, vous perderez votre ~y~{0} ~s~sur cette arme. Voulez-vous continuer?</String>
-        <String xml:lang="es-ES">Si usted compra este accesorio perderá su ~y~{0} ~s~ en esta arma. ¿Quieres continuar?</String>
-        <String xml:lang="pt-BR">Se você comprar esse acessório, perderá seus ~y~{0} ~s~ nessa arma. Você quer continuar?</String>
-        <String xml:lang="zh-Hant">如果購買此配件,你將失去原本在該武器上的 ~y~{0}~s~ . 你確定要購買嗎?</String>
-        <String xml:lang="sv-SE">Om du köper den här bilagan kommer du att förlora din ~y~{0} ~s~på det här vapnet. Vill du fortsätta?</String>
-        <String xml:lang="it-IT">Se acquisti questo accessorio, perderai il tuo ~y~{0} ~s~su quest'arma. Vuoi procedere?</String>
+    <Entry Id="gas_station_only_evs">
+        <String xml:lang="en-US">~r~You can only charge electric vehicles here.</String>
+        <String xml:lang="it-IT">~r~Qui puoi ricaricare solo i veicoli elettrici.</String>
+        <String xml:lang="id-ID">~r~Kamu hanya bisa mengisi kendaraan listrik disini.</String>
+    </Entry>
+
+    <Entry Id="gas_station_no_evs">
+        <String xml:lang="en-US">~r~You can't charge your electric vehicle here. Use an EV charger instead.</String>
+        <String xml:lang="it-IT">~r~Non puoi caricare il tuo veicolo elettrico qui. Usa un caricatore per veicoli elettrici.</String>
+        <String xml:lang="id-ID">~r~kamu tidak bisa mengisi kendaraan listrikmu disini. Gunakan charger EV.</String>
+    </Entry>
+
+    <Entry Id="gas_station_charge_battery">
+        <String xml:lang="en-US">Charge your battery</String>
+        <String xml:lang="it-IT">Carica la batteria</String>
+        <String xml:lang="id-ID">Isi ulang batteraimu</String>
+    </Entry>
+
+    <Entry Id="gas_station_fill_tank">
+        <String xml:lang="en-US">Fill up your tank</String>
+        <String xml:lang="it-IT">Riempi il serbatoio</String>
+        <String xml:lang="id-ID">Isi ulang bensinmu</String>
+    </Entry>
+
+    <Entry Id="gas_station_fill_jerrycan">
+        <String xml:lang="en-US">Fill up your jerrycan</String>
+        <String xml:lang="it-IT">Riempi la tanica</String>
+        <String xml:lang="id-ID">Isi ulang jerigenmu</String>
+    </Entry>
+
+    <Entry Id="gas_station_error_no_jerrycan">
+        <String xml:lang="en-US">~r~You don't have a jerrycan</String>
+        <String xml:lang="it-IT">~r~Non hai una tanica</String>
+        <String xml:lang="id-ID">~r~Kamu tidak punya jerigen</String>
     </Entry>
 
     <!-- nullnull{0} = Label (for example: Offer) -->
@@ -4375,40 +4147,6 @@
          {2} = Input instructions (for example: Press Y) 
     -->
     <Entry Id="stp_got_offer">
-        <String xml:lang="en-US">{0} {1} ~s~has offered you ~y~their services~s~. {2} to view their menu.</String>
-        <String xml:lang="nl-NL">{0} {1} ~s~heeft je ~y~zijn/haar diensten~s~ aangeboden. {2} om het menu te bekijken.</String>
-        <String xml:lang="de-DE">{0} {1} ~s~hat dir ~y~seine Dienste~s~ angeboten. {2} um dessen Menü anzuzeigen.</String>
-        <String xml:lang="id-ID">{0} {1} ~s~telah menawarakan kamu ~y~layanan mereka~s~. {2} untuk melihat menu mereka.</String>
-        <String xml:lang="ar-001">{0} {1} ~s~عرضوا عليك ~y~خدماتهم~s~.{2} لعرض القائمة الخاصة بهم.</String>
-        <String xml:lang="lv-LV">{0} {1} ~s~piedāvāja jums ~y~savus pakalpojumus~s~. {2} lai aplūkotu viņu menu.</String>
-        <String xml:lang="tr-TR">{0} {1} ~s~size ~y~hizmetlerini ~s~sundu menülerini görüntülemek için {2}.</String>
-        <String xml:lang="fr-FR">{0} {1} ~s~a proposé ~y~ses services~s~. {2} pour consulter son menu.</String>
-        <String xml:lang="hi-Latn">{0} {1} ~s~ne offer ki ~y~unki services~s~. {2} unka menu dekhne ke liye.</String>
-        <String xml:lang="no-NO">{0} {1} ~s~har tilbudt deg ~y~tjenestene~s~. {2} for å se menyen deres.</String>
-        <String xml:lang="es-ES">{0} {1} ~s~le ofrece ~y~sus servicios~s~. {2} para ver su menú.</String>
-        <String xml:lang="pt-BR">{0} {1} ~s~oferece ~y~seus serviços~s~. {2} para visualizar seu menu.</String>
-        <String xml:lang="zh-Hant">{0} {1} ~s~將他的~y~服務~s~供你查看. 按 {2} 以查看.</String>
-        <String xml:lang="sv-SE">{0} {1} ~s~har erbjudit dig ~y~sina tjänster~s~. {2} för att se deras meny.</String>
-        <String xml:lang="it-IT">{0} {1} ~s~ti ha offerto i ~y~sui servizi~s~. {2} per visualizzare il suo menu.</String>
-    </Entry>
-
-    <!-- It shows in the menu to sell items to players (for example if you are a drug dealer, doctor or arms dealer) when the selected item doesn't have a unit (such as grams, rounds, etc.). For example: "1 piece" -->
-    <Entry Id="stp_item_unit_piece">
-        <String xml:lang="en-US">piece</String>
-        <String xml:lang="nl-NL">eenheid</String>
-        <String xml:lang="hi-Latn">piece</String>
-        <String xml:lang="de-DE">Stück</String>
-        <String xml:lang="id-ID">satuan</String>
-        <String xml:lang="ar-001">قطعة</String>
-        <String xml:lang="lv-LV">gabals</String>
-        <String xml:lang="fr-FR">pièce</String>
-        <String xml:lang="it-IT">pezzo</String>
-        <String xml:lang="sv-SE">bit</String>
-        <String xml:lang="no-NO">stykke</String>
-        <String xml:lang="es-ES">pieza</String>
-        <String xml:lang="pt-BR">peça</String>
-        <String xml:lang="tr-TR">parça</String>
-        <String xml:lang="zh-Hant">個</String>
     </Entry>
 
     <!-- nullnull{0} = Livery index (for example: 5) -->
@@ -4430,23 +4168,6 @@
         <String xml:lang="no-NO">Livery #{0}</String>
     </Entry>
 
-    <!-- nullnull{0} = Service name (for example: repair) -->
-    <Entry Id="stp_service_error_no_stock">
-        <String xml:lang="en-US">~r~The seller doesn't have enough supplies to provide the ~s~{0} ~r~service!</String>
-        <String xml:lang="nl-NL">~r~De verkoper heeft niet genoeg voorraad om de ~s~{0} ~r~dienst te verlenen!</String>
-        <String xml:lang="hi-Latn">~r~Seller ke paas ~s~{0} ~r~service provide karne ke liye paryapt samaan nahi hai!</String>
-        <String xml:lang="de-DE">~r~Der Verkäufer besitzt nicht genug Vorräte, um ~s~{0} ~r~Leistung~s~ anzubieten!~r~</String>
-        <String xml:lang="id-ID">~r~Penjual tidak memiliki supply yang cukup untuk menyediakan jasa ~s~{0}~r~!</String>
-        <String xml:lang="ar-001">~r~البائع ليس لديه الإمدادات الكافية لتقديم ~s~{0} ~r~خدمة!</String>
-        <String xml:lang="lv-LV">~r~Pārdevējam nav pietiekami daudz materiālu, lai sniegtu ~s~{0} ~r~pakalpojumu!</String>
-        <String xml:lang="it-IT">~r~Il venditore non ha abbastanza scorte per fornire il servizio di ~s~{0}~r~!</String>
-        <String xml:lang="fr-FR">~r~Le vendeur n'a pas assez de provisions pour fournir le service de ~s~{0}~r~!</String>
-        <String xml:lang="sv-SE">~r~Säljaren har inte tillräckligt med varor för att tillhandahålla ~s~{0} ~r~tjänsten!</String>
-        <String xml:lang="es-ES">~r~El vendedor no tiene suficientes suministros para brindar el ~r~servicio ~s~de {0}!</String>
-        <String xml:lang="pt-BR">~r~O vendedor não tem suprimentos suficientes para fornecer o ~r~serviço ~s~de {0}!</String>
-        <String xml:lang="no-NO">~r~Selgeren har ikke nok forsyninger til å levere ~s~{0} ~r~tjenesten!</String>
-    </Entry>
-
     <Entry Id="menu_store_no_items_sell_desc">
         <String xml:lang="en-US">You don't have any items that this business wants to buy.</String>
         <String xml:lang="no-NO">Du har ingen varer denne bedriften ønsker å kjøpe.</String>
@@ -4454,48 +4175,11 @@
         <String xml:lang="lv-LV">Jums nav nevienas preces, ko šis uzņēmums vēlētos iegādāties.</String>
     </Entry>
 
-    <Entry Id="menu_store_btn_rotate">
-        <String xml:lang="en-US">Rotate</String>
-        <String xml:lang="no-NO">Rotere</String>
-        <String xml:lang="fr-FR">Tourner</String>
-        <String xml:lang="lv-LV">Pagriezt</String>
-    </Entry>
-
-    <Entry Id="item_attribute_stolen">
-        <String xml:lang="en-US">STOLEN</String>
-        <String xml:lang="it-IT">RUBATO</String>
-        <String xml:lang="id-ID">DICURI</String>
-        <String xml:lang="no-NO">STJÅLET</String>
-        <String xml:lang="fr-FR">VOLÉ</String>
-        <String xml:lang="lv-LV">NOZAGTS</String>
-    </Entry>
-
     <Entry Id="item_attribute_remove_for">
         <String xml:lang="en-US">Remove for {0}</String>
         <String xml:lang="no-NO">Fjern for {0}</String>
         <String xml:lang="fr-FR">Retirer pour {0}</String>
         <String xml:lang="lv-LV">Noņemt par {0}</String>
-    </Entry>
-
-    <Entry Id="menu_store_sold_cash">
-        <String xml:lang="en-US">You sold {0} ~p~{1} ~s~to the store for ~g~{2}.</String>
-        <String xml:lang="no-NO">Du solgte {0} ~p~{1} ~s~til butikken for ~g~{2}.</String>
-        <String xml:lang="fr-FR">Vous avez vendu {0} ~p~{1} ~s~au magasin pour ~g~{2}.</String>
-        <String xml:lang="lv-LV">Jūs pārdevat {0} ~p~{1}~s~ veikalam par ~g~{2}.</String>
-    </Entry>
-
-    <Entry Id="stp_item_low_stock">
-        <String xml:lang="en-US">~o~Only {0} in stock</String>
-        <String xml:lang="no-NO">~o~Kun {0} på lager</String>
-        <String xml:lang="fr-FR">~o~Seulement {0} en inventaire</String>
-        <String xml:lang="lv-LV">~o~Tikai {0} noliktavā</String>
-    </Entry>
-
-    <Entry Id="stp_item_in_stock">
-        <String xml:lang="en-US">~g~{0} in stock</String>
-        <String xml:lang="no-NO">~g~{0} på lager</String>
-        <String xml:lang="fr-FR">~g~{0} en inventaire</String>
-        <String xml:lang="lv-LV">~g~{0} noliktavā</String>
     </Entry>
 
     <Entry Id="business_convenience">
@@ -4710,7 +4394,6 @@
         <String xml:lang="lv-LV">Piegāžu Kompānija</String>
     </Entry>
 
-<<<<<<< HEAD
     <Entry Id="business_hitman">
         <String xml:lang="en-US">Hitman</String>
         <String xml:lang="it-IT">Sicario</String>
@@ -4763,41 +4446,5 @@
         <String xml:lang="nl-NL">Winkelcentrum</String>
         <String xml:lang="zh-Hant">百貨公司</String>
         <String xml:lang="lv-LV">Tirdzniecības Centrs</String>
-=======
-    <Entry Id="gas_station_only_evs">
-        <String xml:lang="en-US">~r~You can only charge electric vehicles here.</String>
-        <String xml:lang="it-IT">~r~Qui puoi ricaricare solo i veicoli elettrici.</String>
-        <String xml:lang="id-ID">~r~Kamu hanya bisa mengisi kendaraan listrik disini.</String>
-    </Entry>
-
-    <Entry Id="gas_station_no_evs">
-        <String xml:lang="en-US">~r~You can't charge your electric vehicle here. Use an EV charger instead.</String>
-        <String xml:lang="it-IT">~r~Non puoi caricare il tuo veicolo elettrico qui. Usa un caricatore per veicoli elettrici.</String>
-        <String xml:lang="id-ID">~r~kamu tidak bisa mengisi kendaraan listrikmu disini. Gunakan charger EV.</String>
-    </Entry>
-
-    <Entry Id="gas_station_charge_battery">
-        <String xml:lang="en-US">Charge your battery</String>
-        <String xml:lang="it-IT">Carica la batteria</String>
-        <String xml:lang="id-ID">Isi ulang batteraimu</String>
-    </Entry>
-
-    <Entry Id="gas_station_fill_tank">
-        <String xml:lang="en-US">Fill up your tank</String>
-        <String xml:lang="it-IT">Riempi il serbatoio</String>
-        <String xml:lang="id-ID">Isi ulang bensinmu</String>
-    </Entry>
-
-    <Entry Id="gas_station_fill_jerrycan">
-        <String xml:lang="en-US">Fill up your jerrycan</String>
-        <String xml:lang="it-IT">Riempi la tanica</String>
-        <String xml:lang="id-ID">Isi ulang jerigenmu</String>
-    </Entry>
-
-    <Entry Id="gas_station_error_no_jerrycan">
-        <String xml:lang="en-US">~r~You don't have a jerrycan</String>
-        <String xml:lang="it-IT">~r~Non hai una tanica</String>
-        <String xml:lang="id-ID">~r~Kamu tidak punya jerigen</String>
->>>>>>> b1c56db4
     </Entry>
 </Entries>