--- conflicted
+++ resolved
@@ -1151,7 +1151,6 @@
         <String xml:lang="it-IT">Visualizza le chiamate recenti per uno spacciatore.</String>
         <String xml:lang="id-ID">Lihat panggilan terbaru untuk penjual narkoba.</String>
         <String xml:lang="ar-001">عرض المكالمات الأخيرة لتاجر المخدرات.</String>
-<<<<<<< HEAD
     </Entry>
 
     <Entry Id="menu_drugdealer_recentsales_description">
@@ -1166,9 +1165,7 @@
         <String xml:lang="it-IT">Visualizza le tue vendite nella sessione corrente.</String>
         <String xml:lang="id-ID">Lihat penjualan kamu di sesi ini.</String>
         <String xml:lang="ar-001">عرض مبيعاتك في السيرفرالحالي</String>
-=======
         <String xml:lang="lv-LV">Skatiet nesenos zvanus narkotiku tirgotājiem.</String>
->>>>>>> 69dc798c
     </Entry>
 
     <!-- ========================= -->
@@ -1296,7 +1293,6 @@
         <String xml:lang="id-ID">Ada ~y~{0}~s~ ~b~pemain~s~ mekanik di bengkel ini. Pilih opsi ini untuk melihat layanan yang mereka sediakan.</String>
         <String xml:lang="hi-Latn">Iss shop mein ~y~{0}~s~ mechanic ~b~players~s~ hain. Unki services dekhne ke liye iss option ko select karein.</String>
         <String xml:lang="ar-001">يوجد ~y~{0}~s~ ~b~لاعبون~s~ يعملون كميكانيكي في هذا المكان. حدد هذا الخيار لعرض خدماتهم</String>
-<<<<<<< HEAD
     </Entry>
 
     <Entry Id="menu_mechanic_services_subtitle">
@@ -1329,9 +1325,7 @@
         <String xml:lang="it-IT">Gestisci i tuoi servizi.</String>
         <String xml:lang="id-ID">Kelola layanan kamu.</String>
         <String xml:lang="ar-001">إدارة الخدمات الخاصة بك.</String>
-=======
         <String xml:lang="lv-LV">Šajā servisā ir ~y~{0}~s~ ~b~mehāniki~s~. Izvēlēties šo opciju lai apskatītos viņu pakalpojumus.</String>
->>>>>>> 69dc798c
     </Entry>
 
     <Entry Id="menu_mechanic_services_request_subtitle">
@@ -1365,7 +1359,6 @@
         <String xml:lang="it-IT">Visualizza le chiamate recenti per un meccanico.</String>
         <String xml:lang="id-ID">Melihat panggilan terbaru untuk mekanik.</String>
         <String xml:lang="ar-001">عرض المكالمات الأخيرة للميكانيكي.</String>
-<<<<<<< HEAD
     </Entry>
 
     <Entry Id="menu_mechanic_recentsales_subtitle">
@@ -1398,9 +1391,7 @@
         <String xml:lang="it-IT">Visualizza le tue vendite nella sessione corrente.</String>
         <String xml:lang="id-ID">Lihat penjualan kamu di sesi ini.</String>
         <String xml:lang="ar-001">عرض مبيعاتك في السيرفر الحالي.</String>
-=======
         <String xml:lang="lv-LV">Skatiet nesenos zvanus mehāniķiem.</String>
->>>>>>> 69dc798c
     </Entry>
 
     <Entry Id="menu_mechanic_available_subtitle">
@@ -2149,7 +2140,6 @@
     </Entry>
 
     <Entry Id="stp_service_error_no_tools">
-<<<<<<< HEAD
         <String xml:lang="en-US">~y~This mechanic doesn't have the necessary tools to provide this service.</String>
         <String xml:lang="nl-NL">~y~Deze monteur heeft niet de juiste gereedschappen om deze dienst te verlenen.</String>
         <String xml:lang="fr-FR">~y~Ce mécanicien ne dispose pas des outils nécessaires pour fournir ce service.</String>
@@ -2173,7 +2163,6 @@
         <String xml:lang="it-IT">~y~Questo meccanico non è certificato per fornire questo servizio.</String>
         <String xml:lang="id-ID">~y~Mekanik ini tidak memiliki sertifikasi untuk memberikan jasa ini.</String>
         <String xml:lang="ar-001">~y~هذا الميكانيكي غير معتمد لتقديم هذه الخدمة.</String>
-=======
         <String xml:lang="en-US">~y~The seller doesn't have the necessary items to provide this service.</String>
         <String xml:lang="nl-NL">~y~De verkoper heeft niet de juiste spullen om deze dienst te kunnen verlenen.</String>
         <String xml:lang="lv-LV">~y~Šim pārdevējam nav nepieciešamo priekšmetu šī pakalpojuma sniegšanai.</String>
@@ -2189,7 +2178,6 @@
         <String xml:lang="en-US">~y~The seller is not licensed to sell this item.</String>
         <String xml:lang="nl-NL">~y~De verkoper is niet gelicenseerd om dit artikel te mogen verkopen.</String>
         <String xml:lang="lv-LV">~y~Pārdevējam nav vajadzīgās licences, lai pārdotu šo preci.</String>
->>>>>>> 69dc798c
     </Entry>
 
     <Entry Id="stp_service_error_no_vehicle">
