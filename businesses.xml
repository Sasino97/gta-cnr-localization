<?xml version="1.0" encoding="UTF-8"?>

<Entries>
    <!-- ========================= -->
    <!-- Stores - Main strings -->
    <!-- ========================= -->
    <Entry Id="menu_store_title">
        <String xml:lang="en-US">Store</String>
        <String xml:lang="it-IT">Negozio</String>
        <String xml:lang="nl-NL">Winkel</String>
        <String xml:lang="pl-PL">Sklep</String>
        <String xml:lang="fr-FR">Magasin</String>
        <String xml:lang="tr-TR">Mağaza</String>
        <String xml:lang="zh-Hant">商店</String>
        <String xml:lang="es-ES">Tienda</String>
        <String xml:lang="pt-BR">Loja</String>
        <String xml:lang="ar-001">متجر</String>
        <String xml:lang="de-DE">Laden</String>
        <String xml:lang="th-TH">ร้านค้า</String>
        <String xml:lang="vi-VN">Cửa hàng</String>
        <String xml:lang="id-ID">Toko</String>
        <String xml:lang="hi-Latn">Dukaan</String>
    </Entry>

    <Entry Id="menu_store_subtitle">
        <String xml:lang="en-US">Select an item</String>
        <String xml:lang="it-IT">Seleziona un elemento</String>
        <String xml:lang="nl-NL">Selecteer een artikel</String>
        <String xml:lang="tr-TR">Bir öğe seçiniz</String>
        <String xml:lang="fr-FR">Sélectionne un article</String>
        <String xml:lang="th-TH">เลือกรายการ</String>
        <String xml:lang="pl-PL">Wybierz przedmiot</String>
        <String xml:lang="hi-Latn">Ek item select kare</String>
    </Entry>

    <!-- ========================= -->
    <!-- Gift Cards -->
    <!-- ========================= -->
    <Entry Id="menu_store_redeem_gift_cards">
        <String xml:lang="en-US">Redeem Gift Cards</String>
        <String xml:lang="nl-NL">Cadeaubonnen inwisselen</String>
        <String xml:lang="it-IT">Riscatta Buoni Regalo</String>
        <String xml:lang="pl-PL">Używaj Karty Podarunkowe</String>
        <String xml:lang="fr-FR">Échanger des cartes-cadeaux</String>
        <String xml:lang="tr-TR">Hediye Kartlarını Kullan</String>
        <String xml:lang="zh-Hant">獲取點數卡</String>
        <String xml:lang="es-ES">Canjear tarjetas de regalo</String>
        <String xml:lang="pt-BR">Resgatar cartões-presente</String>
        <String xml:lang="ar-001">استرداد بطاقات الهدايا</String>
        <String xml:lang="de-DE">Löse Geschenkkarten ein</String>
        <String xml:lang="th-TH">แลกบัตรของขวัญ</String>
        <String xml:lang="vi-VN">Đổi thẻ quà tặng</String>
        <String xml:lang="id-ID">Tukarkan kupon hadiah</String>
        <String xml:lang="hi-Latn">Redeem kare gift Cards</String>
    </Entry>

    <!-- {0} = Current balance -->
    <Entry Id="menu_store_gift_card_balance">
        <String xml:lang="en-US">GIFT CARD: {0}</String>
        <String xml:lang="it-IT">BUONI REGALO: {0}</String>
        <String xml:lang="nl-NL">CADEAUBON: {0}</String>
        <String xml:lang="th-TH">บัตรของขวัญ: {0}</String>
        <String xml:lang="fr-FR">CARTE CADEAU: {0}</String>
        <String xml:lang="pl-PL">KARTA PODARUNKOWA: {0}</String>
        <String xml:lang="tr-TR">HEDİYE KARTI: {0}</String>
        <String xml:lang="hi-Latn">GIFT CARD: {0}</String>
    </Entry>

    <!-- ========================= -->
    <!-- When a store menu is empty -->
    <!-- ========================= -->

    <Entry Id="menu_store_no_items_text">
        <String xml:lang="en-US">No items :(</String>
        <String xml:lang="it-IT">Nessun articolo :(</String>
        <String xml:lang="nl-NL">Geen artikelen :(</String>
        <String xml:lang="th-TH">ไม่มีรายการ :(</String>
        <String xml:lang="fr-FR">Pas d'articles :(</String>
        <String xml:lang="pl-PL">Brak przedmiotów :(</String>
        <String xml:lang="tr-TR">Eşyalar yok :(</String>
        <String xml:lang="hi-Latn">No items :(</String>
    </Entry>

    <Entry Id="menu_store_no_items_desc">
        <String xml:lang="en-US">This business doesn't have any goods or services for sale.</String>
        <String xml:lang="it-IT">Questo negozio non ha beni o servizi in vendita.</String>
        <String xml:lang="nl-NL">Deze winkel heeft geen goederen of diensten te koop.</String>
        <String xml:lang="th-TH">ธุรกิจนี้ไม่มีสินค้าหรือบริการสำหรับขาย</String>
        <String xml:lang="fr-FR">Cette entreprise n'a ni biens ni services à vendre.</String>
        <String xml:lang="pl-PL">Ten biznes nie ma żadnych dóbr lub usług na sprzedaż.</String>
        <String xml:lang="tr-TR">Bu işletmenin satışa sunulan herhangi bir mal veya hizmeti yok.</String>
        <String xml:lang="hi-Latn">Iss business me sale ke liye koi samaan nahi hai.</String>
    </Entry>

    <!-- ========================= -->
    <!-- Instructional buttons -->
    <!-- ========================= -->
    <Entry Id="menu_store_btn_purchase">
        <String xml:lang="en-US">Purchase</String>
        <String xml:lang="it-IT">Acquista</String>
        <String xml:lang="nl-NL">Koop</String>
        <String xml:lang="th-TH">ซื้อ</String>
        <String xml:lang="fr-FR">Achat</String>
        <String xml:lang="pl-PL">Kup</String>
        <String xml:lang="tr-TR">Satın Alım</String>
        <String xml:lang="hi-Latn">Purchase</String>
    </Entry>

    <Entry Id="menu_store_btn_browse">
        <String xml:lang="en-US">Browse</String>
        <String xml:lang="it-IT">Sfoglia</String>
        <String xml:lang="nl-NL">Bladeren</String>
        <String xml:lang="th-TH">เรียกดู</String>
        <String xml:lang="fr-FR">Parcourir</String>
        <String xml:lang="pl-PL">Przeglądaj</String>
        <String xml:lang="tr-TR">Göz at</String>
        <String xml:lang="hi-Latn">Browse</String>
    </Entry>

    <Entry Id="menu_store_btn_steal">
        <String xml:lang="en-US">Steal</String>
        <String xml:lang="it-IT">Ruba</String>
        <String xml:lang="nl-NL">Stelen</String>
        <String xml:lang="th-TH">ขโมย</String>
        <String xml:lang="fr-FR">Voler</String>
        <String xml:lang="pl-PL">Ukradnij</String>
        <String xml:lang="tr-TR">Çalmak</String>
        <String xml:lang="hi-Latn">Steal</String>
    </Entry>

    <!-- ========================= -->
    <!-- Item/Supply Attributes -->
    <!-- ========================= -->
    <!-- Shows up in shops when you focus on an item that you already have -->
    <Entry Id="item_attribute_owned">
        <String xml:lang="en-US">Owned</String>
        <String xml:lang="it-IT">Posseduto</String>
        <String xml:lang="nl-NL">Al in bezit</String>
        <String xml:lang="th-TH">เป็นเจ้าของ</String>
        <String xml:lang="fr-FR">Possédé</String>
        <String xml:lang="pl-PL">Posiadane</String>
        <String xml:lang="tr-TR">Sahipsin</String>
        <String xml:lang="hi-Latn">Owned</String>
    </Entry>

    <!-- Shows up in red in the description of illegal items -->
    <Entry Id="item_attribute_illegal">
        <String xml:lang="en-US">ILLEGAL</String>
        <String xml:lang="it-IT">ILLEGALE</String>
        <String xml:lang="nl-NL">ILLEGAAL</String>
        <String xml:lang="th-TH">ผิดกฎหมาย</String>
        <String xml:lang="fr-FR">ILLÉGAL</String>
        <String xml:lang="pl-PL">NIELEGALNE</String>
        <String xml:lang="tr-TR">İLLEGAL</String>
        <String xml:lang="hi-Latn">ILLEGAL</String>
    </Entry>

    <!-- Shows up in yellow for newly added items -->
    <Entry Id="item_attribute_new">
        <String xml:lang="en-US">NEW!</String>
        <String xml:lang="it-IT">NUOVO!</String>
        <String xml:lang="nl-NL">NIEUW!</String>
        <String xml:lang="th-TH">ใหม่!</String>
        <String xml:lang="fr-FR">NOUVEAU!</String>
        <String xml:lang="pl-PL">NOWE!</String>
        <String xml:lang="tr-TR">YENİ!</String>
        <String xml:lang="hi-Latn">NEW!</String>
    </Entry>

    <!-- Shows up in red for items that are expiring soon -->
    <Entry Id="item_attribute_limited">
        <String xml:lang="en-US">LIMITED!</String>
        <String xml:lang="it-IT">LIMITATO!</String>
        <String xml:lang="nl-NL">TIJDELIJK BESCHIKBAAR!</String>
        <String xml:lang="th-TH">ลิมิเต็ด!</String>
        <String xml:lang="fr-FR">LIMITÉ!</String>
        <String xml:lang="pl-PL">OGRANICZONE!</String>
        <String xml:lang="tr-TR">SINIRLI SAYIDA!</String>
        <String xml:lang="hi-Latn">LIMITED!</String>
    </Entry>

    <!-- {0} = Date -->
    <Entry Id="item_attribute_limited_descr">
        <String xml:lang="en-US">~r~Limited time offer: ~s~available until ~r~{0}~s~.</String>
        <String xml:lang="it-IT">~r~Offerta a tempo limitato: ~s~disponibile fino al ~r~{0}~s~.</String>
        <String xml:lang="nl-NL">~r~Tijdelijk afgeprijsd: ~s~korting loopt tot ~r~{0}~s~.</String>
        <String xml:lang="th-TH">~r~ข้อเสนอมีเวลาจำกัด: ~s~ใช้ได้จนถึง ~r~{0}~s~</String>
        <String xml:lang="fr-FR">~r~Offre à durée limitée: ~s~disponible jusqu'au ~r~{0}~s~.</String>
        <String xml:lang="pl-PL">~r~Oferta ograniczona czasowo: ~s~dostępna do ~r~{0}~s~.</String>
        <String xml:lang="tr-TR">~r~Sınırlı süreli teklif: ~s~Şu zamana kadar mevcut ~r~{0}~s~.</String>
        <String xml:lang="hi-Latn">~r~Limited time offer: ~s~available hai ~r~{0} ~s~tak.</String>
    </Entry>

    <!-- Shows up for items who require a certain minimum level -->
    <!-- {0} = Level -->
    <Entry Id="item_attribute_unlock_level">
        <String xml:lang="en-US">Unlocked at level {0}</String>
        <String xml:lang="it-IT">Sbloccato al livello {0}</String>
        <String xml:lang="nl-NL">Ontgrendeld op level {0}</String>
        <String xml:lang="th-TH">ปลดล็อคที่เลเวล {0}</String>
        <String xml:lang="fr-FR">Débloqué au niveau {0}</String>
        <String xml:lang="pl-PL">Odblokowane na poziomie {0}</String>
        <String xml:lang="tr-TR">Şu seviyede açılır {0}</String>
        <String xml:lang="hi-Latn">Is level par unlock hoga {0}</String>
    </Entry>

    <!-- Shows up for items who require a membership -->
    <!-- {0} = Membership Tier -->
    <!-- {1} = Website URL -->
    <Entry Id="item_attribute_requires_membership">
        <String xml:lang="en-US">Requires {0}~n~~s~Purchase at ~b~{1}</String>
        <String xml:lang="it-IT">Richiede {0}~n~~s~Acquista su ~b~{1}</String>
        <String xml:lang="nl-NL">Vereist {0}~n~~s~Koop op ~b~{1}</String>
        <String xml:lang="th-TH">ต้องการ {0}~n~~s~ซื้อที่ ~b~{1}</String>
        <String xml:lang="fr-FR">Nécessite {0}~n~~s~Acheter sur ~b~{1}</String>
        <String xml:lang="pl-PL">Wymaga {0}~n~~s~Zakup na ~b~{1}</String>
        <String xml:lang="tr-TR">{0} Gerekli~n~~s~Şu adresten satın al ~b~{1}</String>
        <String xml:lang="hi-Latn">Zarurat hai {0}~n~ ~s~ki, purchase kare ~b~{1}</String>
    </Entry>

    <!-- Shows up for items who require a membership, and you have that membership tier or higher -->
    <!-- {0} = Membership Tier -->
    <Entry Id="item_attribute_unlocked_with_membership">
        <String xml:lang="en-US">Unlocked with your {0}</String>
        <String xml:lang="it-IT">Sbloccato con il tuo {0}</String>
        <String xml:lang="nl-NL">Ontgrendeld met je {0}</String>
        <String xml:lang="th-TH">ปลดล็อคด้วย {0} ของคุณ</String>
        <String xml:lang="fr-FR">Débloqué avec ton {0}</String>
        <String xml:lang="pl-PL">Odblokowane z {0}</String>
        <String xml:lang="tr-TR">{0} İle açılır</String>
        <String xml:lang="hi-Latn">Unlocked hai aapke {0}</String>
    </Entry>

    <!-- Shows up after the previous string when you have a tier higher than the required one (e.g. you have Gold and the item is Silver) -->
    <!-- {0} = Membership Tier -->
    <Entry Id="item_attribute_unlocked_with_membership_requires_lower_tier">
        <String xml:lang="en-US">(requires {0})</String>
        <String xml:lang="it-IT">(richiede {0})</String>
        <String xml:lang="nl-NL">(vereist {0})</String>
        <String xml:lang="th-TH">(ต้องการ {0})</String>
        <String xml:lang="fr-FR">(nécessite {0})</String>
        <String xml:lang="pl-PL">(wymaga {0})</String>
        <String xml:lang="tr-TR">(gerekli {0})</String>
        <String xml:lang="hi-Latn">(Zarurat hai {0})</String>
    </Entry>

    <!-- ========================= -->
    <!-- Store Restrictions and Cooldowns -->
    <!-- ========================= -->
    <!-- {0} = Cooldown/time left. -->
    <!-- Please don't add a time word like minutes/seconds/hours... Assume it can be any of those, that's for some other Entry. -->
    <Entry Id="menu_store_shoplifting_cooldown">
        <String xml:lang="en-US">You have been caught ~r~shoplifting ~s~here. Come back in ~y~{0}~s~.</String>
        <String xml:lang="nl-NL">Je bent gepakt voor ~r~stelen ~s~hier. Kom terug in ~y~{0}~s~.</String>
        <String xml:lang="it-IT">Sei stato colto in flagrante mentre ~r~rubavi ~s~qui. Torna in ~y~{0}~s~.</String>
        <String xml:lang="de-DE">Du wurdest hier beim ~r~Ladendiebstahl~s~ erwischt. Komm in ~y~{0}~s~ zurück.</String>
        <String xml:lang="es-ES">Te han pillado ~r~robando ~s~aquí. Vuelve en ~y~{0}~s~.</String>
        <String xml:lang="pl-PL">Zostałeś złapany tu na ~r~kradzieży~s~. Wróć za ~y~{0}~s~.</String>
        <String xml:lang="pt-BR">Você foi pego ~r~roubando ~s~aqui. Volte para dentro ~y~{0}~s~.</String>
        <String xml:lang="th-TH">คุณถูกจับได้ว่า ~r~ขโมยของในร้าน ~s~ที่นี่ กลับมาใน ~y~{0}~s~</String>
        <String xml:lang="fr-FR">Tu as été pris en flagrant délit de ~r~vol à l'étalage ~s~ici. Reviens dans ~y~{0}~s~.</String>
        <String xml:lang="tr-TR">Burada ~r~mağaza hırsızlığı ~s~yaparken yakalandınız. ~y~{0}~s~ Sonra tekrar gel.</String>
        <String xml:lang="hi-Latn">Aap pakde gaye hain ~r~dukan se chori ~s~karte hue. Wapas aaiega is waqt ke baad ~y~{0}~s~.</String>
    </Entry>

    <Entry Id="menu_store_shoplifting_cooldown_simple">
        <String xml:lang="en-US">Wait before attempting to ~r~shoplift ~s~again.</String>
        <String xml:lang="fr-FR">Attends avant de tenter un ~r~vol à l'étalage ~s~à nouveau.</String>
        <String xml:lang="nl-NL">Je moet wachten voordat je weer een ~r~winkeldiefstal ~s~probeert.</String>
        <String xml:lang="hi-Latn">Intezaar karien wapas ~r~chori ~s~karne se pehle.</String>
    </Entry>

    <Entry Id="menu_store_bounty">
        <String xml:lang="en-US">You cannot shop at gun stores when you have a ~r~bounty~s~.</String>
        <String xml:lang="nl-NL">Je kan niet winkelen bij wapenwinkels wanneer je een ~r~bounty~s~ hebt.</String>
        <String xml:lang="it-IT">Non puoi fare acquisti nelle armerie mentre è presente una ~r~taglia~s~ su di te!</String>
        <String xml:lang="de-DE">Du kannst nicht bei Waffenläden einkaufen, wenn du ein ~r~Kopfgeld~s~ hast.</String>
        <String xml:lang="es-ES">No puedes comprar en tiendas de armas cuando tienes una ~r~recompensa~s~.</String>
        <String xml:lang="pl-PL">Nie możesz kupować w sklepach z bronią z ~r~nagrodą za głowę~s~.</String>
        <String xml:lang="pt-BR">Você não pode comprar em lojas de armas quando tiver uma ~r~recompensa~s~. </String>
        <String xml:lang="th-TH">คุณไม่สามารถซื้อของที่ร้านขายปืนได้ถ้าคุณมี ~r~ค่าหัว~s~</String>
        <String xml:lang="fr-FR">Tu ne peux pas faire des achats dans les magasins d'armes lorsque tu as une ~r~prime~s~.</String>
        <String xml:lang="tr-TR">Başınızda ~r~ödül~s~ varken silah mağazasında alışveriş yapamazsınız.</String>
        <String xml:lang="hi-Latn">Aap gun stores se kharidaari nahi kar sakte jab aap pe ~r~bounty ~s~lagi ho.</String>
    </Entry>

    <Entry Id="menu_store_duty">
        <String xml:lang="en-US">You cannot shop at this store when you are ~b~on-duty~s~.</String>
        <String xml:lang="nl-NL">Je kan niet winkelen bij deze winkel wanneer je ~b~in dienst~s~ bent.</String>
        <String xml:lang="it-IT">Non puoi fare acquisti in questo negozio mentre sei ~b~in servizio~s~!</String>
        <String xml:lang="de-DE">Du kannst bei diesem Laden nicht einkaufen, wenn du ~b~im Dienst~s~ bist.</String>
        <String xml:lang="es-ES">No puedes comprar en esta tienda cuando estás ~b~de servicio~s~.</String>
        <String xml:lang="pl-PL">Nie możesz kupować w tym sklepie ~b~na służbie~s~.</String>
        <String xml:lang="pt-BR">Você não pode fazer compras nesta loja quando ~b~estiver em serviço~s~.</String>
        <String xml:lang="th-TH">คุณไม่สามารถซื้อสินค้าที่ร้านนี้ได้เมื่อคุณ ~b~ปฏิบัติหน้าที่~s~</String>
        <String xml:lang="fr-FR">Tu ne peux pas faire des achats dans ce magasin lorsque tu es ~b~en service~s~.</String>
        <String xml:lang="tr-TR">~b~Görev başında ~s~bu mağazadan alışveriş yapmazsınız.</String>
        <String xml:lang="hi-Latn">Jab aap ~b~ON-Duty ~s~toh aap is store pe kharidaari nahi kar sakte.</String>
    </Entry>

    <Entry Id="menu_store_cops_only">
        <String xml:lang="en-US">Only ~b~police officers ~s~can shop at this store.</String>
        <String xml:lang="nl-NL">Alleen ~b~politieagenten ~s~kunnen winkelen bij deze winkel.</String>
        <String xml:lang="it-IT">Solo gli ~b~agenti di polizia ~s~possono fare acquisti in questo negozio!</String>
        <String xml:lang="de-DE">Ausschließlich ~b~Polizisten ~s~können in diesem Laden einkaufen.</String>
        <String xml:lang="es-ES">Solo ~b~los agentes de policía ~s~pueden comprar en esta tienda.</String>
        <String xml:lang="pl-PL">Tylko ~b~gliniarze ~s~mogą kupować w tym sklepie.</String>
        <String xml:lang="pt-BR">Somente ~b~policiais ~s~podem fazer compras nessa loja.</String>
        <String xml:lang="th-TH">มีเพียง ~b~เจ้าหน้าที่ตำรวจ ~s~เท่านั้นที่สามารถซื้อสินค้าที่ร้านนี้ได้</String>
        <String xml:lang="fr-FR">Seuls les ~b~agents de police ~s~peuvent faire des achats dans ce magasin.</String>
        <String xml:lang="tr-TR">Sadece ~b~polis memurları ~s~bu mağazadan alışveriş yapabilir.</String>
        <String xml:lang="hi-Latn">Sirf ~b~police officers ~s~is dukaan pe kharidaari kar sakte hain.</String>
    </Entry>

    <!-- {0} = Required level -->
    <Entry Id="menu_store_level">
        <String xml:lang="en-US">You need to be ~b~level {0} ~s~or above to use this ~r~store~s~.</String>
        <String xml:lang="nl-NL">Je moet ~b~level {0} ~s~of hoger zijn om hier te mogen ~r~winkelen~s~.</String>
        <String xml:lang="fr-FR">Tu dois être ~b~niveau {0} ~s~ou plus pour utiliser ce ~r~magasin~s~.</String>
        <String xml:lang="hi-Latn">Aapko ~b~level {0} ~s~ya isse zyada ka hona pafega iss ~r~dukaan ~s~se saman lene ke liye.</String>
    </Entry>

    <!-- ========================= -->
    <!-- Gun Store -->
    <!-- ========================= -->
    <!-- {0} = Item name -->
    <Entry Id="menu_store_cant_purchase_more">
        <String xml:lang="en-US">You can't ~r~purchase ~s~any more ~y~{0}~s~.</String>
        <String xml:lang="it-IT">Non puoi ~r~acquistare ~s~altri ~y~{0}~s~.</String>
        <String xml:lang="nl-NL">Je kan ~r~geen ~y~{0} ~s~meer kopen.</String>
        <String xml:lang="th-TH">คุณไม่สามารถ ~r~ซื้อ ~s~อีกต่อไป ~y~{0}~s~</String>
        <String xml:lang="pl-PL">Nie możesz ~r~kupić ~s~więcej ~y~{0}~s~.</String>
        <String xml:lang="fr-FR">Tu ne peux pas ~r~acheter ~s~plus de ~y~{0}~s~.</String>
        <String xml:lang="tr-TR">Daha fazla ~y~{0} ~r~satın ~s~alamazsın.</String>
        <String xml:lang="hi-Latn">Aap aur nahi ~r~kareed ~s~sakte ~y~{0}~s~.</String>
    </Entry>

    <Entry Id="menu_store_no_gun_for_ammo_type">
        <String xml:lang="en-US">You don't have any gun that can use this type of ammo.</String>
        <String xml:lang="it-IT">Non hai nessun'arma che può usare questo tipo di munizioni.</String>
        <String xml:lang="nl-NL">Je hebt geen wapen dat dit type munitie kan gebruiken.</String>
        <String xml:lang="th-TH">คุณไม่มีปืนที่สามารถใช้กระสุนประเภทนี้ได้</String>
        <String xml:lang="pl-PL">Nie posiadasz broni na ten typ amunicji.</String>
        <String xml:lang="fr-FR">Tu n'as pas d'arme qui puisse utiliser ce type de munitions.</String>
        <String xml:lang="tr-TR">Bu tip mermiyi kullanacak herhangi bir silahınız yok.</String>
        <String xml:lang="hi-Latn">Aapke paas koi gun nahi hai jo iss type ka ammo use kare.</String>
    </Entry>

    <Entry Id="already_own_weapon">
        <String xml:lang="en-US">~r~You already own this weapon!</String>
        <String xml:lang="nl-NL">~r~Je hebt dit wapen al!</String>
        <String xml:lang="it-IT">~r~Possiedi già quest'arma!</String>
        <String xml:lang="de-DE">~r~Du besitzt diese Waffe bereits!</String>
        <String xml:lang="es-ES">~r~¡Ya tienes este arma!</String>
        <String xml:lang="pl-PL">~r~Masz już tą broń!</String>
        <String xml:lang="pt-BR">~r~Você já tem essa arma!</String>
        <String xml:lang="th-TH">~r~คุณเป็นเจ้าของอาวุธนี้แล้ว!</String>
        <String xml:lang="fr-FR">~r~Tu possèdes déjà cette arme!</String>
        <String xml:lang="tr-TR">~r~Bu silaha zaten sahipsin!</String>
        <String xml:lang="hi-Latn">~r~Ye weapon aapke paas pehle se hi hai.</String>
    </Entry>

    <Entry Id="already_own_attachment">
        <String xml:lang="en-US">~r~You already own this attachment!</String>
        <String xml:lang="nl-NL">~r~Je hebt dit accessoire al!</String>
        <String xml:lang="it-IT">~r~Possiedi già questo accessorio!</String>
        <String xml:lang="de-DE">~r~Du besitzt dieses Zubehör bereits!</String>
        <String xml:lang="es-ES">~r~¡Ya posee este accesorio!</String>
        <String xml:lang="pl-PL">~r~Masz już ten dodatek!</String>
        <String xml:lang="pt-BR">~r~Já possui esse acessório!</String>
        <String xml:lang="th-TH">~r~คุณเป็นเจ้าของของแต่งนี้แล้ว!</String>
        <String xml:lang="fr-FR">~r~Tu possèdes déjà cet accessoire!</String>
        <String xml:lang="tr-TR">~r~Bu eklentiye zaten sahipsin!</String>
        <String xml:lang="hi-Latn">~r~Ye attachment aapke paas pehle se hi hai.</String>
    </Entry>

    <!-- {0} = Weapon Attachment -->
    <Entry Id="menu_store_attachment_warning">
        <String xml:lang="en-US">If you buy this attachment you will lose your ~y~{0} ~s~on this weapon. Do you want to proceed?</String>
        <String xml:lang="it-IT">Se acquisti questo accessorio, perderai il tuo ~y~{0} ~s~su quest'arma. Vuoi procedere?</String>
        <String xml:lang="nl-NL">Als je deze accessoire koopt, verlies je je ~y~{0} ~s~op dit wapen. Weet je het zeker?</String>
        <String xml:lang="th-TH">หากคุณซื้อเอกสารแนบนี้ คุณจะสูญเสีย ~y~{0} ~s~บนอาวุธนี้ คุณต้องการดำเนินการต่อหรือไม่?</String>
        <String xml:lang="pl-PL">Zakupując ten dodatek utracisz ~y~{0} ~s~na tej broni. Czy chcesz kontynuować?</String>
        <String xml:lang="fr-FR">Si tu achètes cet accessoire, tu perdras ton ~y~{0} ~s~sur cette arme. Veux-tu continuer?</String>
        <String xml:lang="tr-TR">Eğer bu eklentiyi alırsan bu silahtaki ~y~{0} ~s~kaybedeceksin. Devam etmek istiyor musunuz?</String>
        <String xml:lang="hi-Latn">Agar aap ye attachment khareed te hain, toh aap apka purana ~y~{0} ~s~hat jayega us weapon ka. Proceed karna chahte hain?</String>
    </Entry>

    <!-- ========================= -->
    <!-- Store Pricing -->
    <!-- ========================= -->
    <!-- This is shown in shop menus when you can purchase more of a certain items -->
    <!-- Example: Heavy Armor        2 for $2500 -->
    <!-- {0} = Amount -->
    <!-- {1} = Price -->
    <Entry Id="menu_store_amount_for_price">
        <String xml:lang="en-US">{0} for {1}</String>
        <String xml:lang="it-IT">{0} per {1}</String>
        <String xml:lang="nl-NL">{0} voor {1}</String>
        <String xml:lang="th-TH">{0} สำหรับ {1}</String>
        <String xml:lang="pl-PL">{0} za {1}</String>
        <String xml:lang="fr-FR">{0} pour {1}</String>
        <String xml:lang="tr-TR">{0} için {1}</String>
        <String xml:lang="hi-Latn">{0} for {1}</String>
    </Entry>

    <!-- Displays the unit price in the description -->
    <!-- Example: Price: $1250/piece -->
    <!-- {0} = Price -->
    <!-- {1} = Unit -->
    <Entry Id="menu_store_unit_price">
        <String xml:lang="en-US">Price: {0}/{1}</String>
        <String xml:lang="it-IT">Prezzo: {0}/{1}</String>
        <String xml:lang="nl-NL">Prijs: {0}/{1}</String>
        <String xml:lang="th-TH">ราคา: {0}/{1}</String>
        <String xml:lang="pl-PL">Cena: {0}/{1}</String>
        <String xml:lang="fr-FR">Prix: {0}/{1}</String>
        <String xml:lang="tr-TR">Fiyat: {0}/{1}</String>
        <String xml:lang="hi-Latn">Price: {0}/{1}</String>
    </Entry>

    <!-- Example: You purchased a ~p~Standard Armor ~s~for ~r~$2500. -->
    <!-- {0} = Adjective -->
    <!-- {1} = Name -->
    <!-- {2} = Cash amount -->
    <Entry Id="menu_store_purchased_cash">
        <String xml:lang="en-US">You purchased {0} ~p~{1} ~s~for ~r~{2}.</String>
        <String xml:lang="nl-NL">Je hebt {0} ~p~{1} ~s~gekocht voor ~r~{2}.</String>
        <String xml:lang="fr-FR">Tu as acheté {0} ~p~{1} ~s~pour ~r~{2}.</String>
        <String xml:lang="tr-TR">Bir {0} ~p~{1} ~s~için ~r~{2} ödediniz.</String>
        <String xml:lang="hi-Latn">Aapne khareeda {0} ~p~{1} ~s~for ~r~{2}.</String>
    </Entry>

    <!-- Example: You purchased a ~p~Standard Armor ~s~for ~r~$2000 ~s~in gift card balance and ~r~$500 ~s~in cash. -->
    <!-- {0} = Adjective -->
    <!-- {1} = Name -->
    <!-- {2} = Gift card amount -->
    <!-- {3} = Cash amount -->
    <Entry Id="menu_store_purchased_gift_card">
        <String xml:lang="en-US">You purchased {0} ~p~{1} ~s~for ~b~{2} ~s~in gift card balance and ~r~{3} ~s~in cash.</String>
        <String xml:lang="nl-NL">Je hebt {0} ~p~{1} ~s~gekocht voor ~b~{2} ~s~met cadeaubonnen en ~r~{3} ~s~in cash.</String>
        <String xml:lang="fr-FR">Tu as acheté {0} ~p~{1} ~s~pour ~b~{2} ~s~en solde de carte cadeau et ~r~{3} ~s~en espèces.</String>
        <String xml:lang="tr-TR">{0} ~p~{1}~s~, ~b~{2} ~s~hediye kartı bakiyesi ve ~r~{3} ~s~nakit ile satın aldınız.</String>
        <String xml:lang="hi-Latn">Aapne khareeda {0} ~p~{1} ~s~for ~b~{2} ~s~apne gift card ke balance aur ~r~{3} ~s~cash se.</String>
    </Entry>

    <!-- ========================= -->
    <!-- Menu for Job Supplies-->
    <!-- ========================= -->
    <!-- {0} = Job name -->
    <!-- Example: "Mechanic Supplies" at the Hardware Store -->
    <Entry Id="menu_store_job_supplies">
        <String xml:lang="en-US">{0} Supplies</String>
        <String xml:lang="it-IT">Provviste {0}</String>
        <String xml:lang="nl-NL">{0} spullen</String>
        <String xml:lang="ar-001">{0} لوازم</String>
        <String xml:lang="de-DE">{0} Vorräte</String>
        <String xml:lang="es-ES">Suministros {0}</String>
        <String xml:lang="pt-BR">Suprimentos {0}</String>
        <String xml:lang="pl-PL">Zasoby {0}</String>
        <String xml:lang="th-TH">{0} จำนวน</String>
        <String xml:lang="zh-Hant">{0}補給品</String>
        <String xml:lang="fr-FR">{0} Matériel</String>
        <String xml:lang="tr-TR">{0} Malzemesi</String>
        <String xml:lang="hi-Latn">{0} Supplies</String>
    </Entry>

    <!-- ========================= -->
    <!-- Crimes Menu-->
    <!-- ========================= -->
    <Entry Id="menu_crime_committed_title">
        <String xml:lang="en-US">Crimes</String>
        <String xml:lang="it-IT">Crimini</String>
        <String xml:lang="nl-NL">Misdaden</String>
        <String xml:lang="ar-001">جرائم</String>
        <String xml:lang="de-DE">Verbrechen</String>
        <String xml:lang="es-ES">Delitos</String>
        <String xml:lang="pt-BR">Delitos</String>
        <String xml:lang="pl-PL">Przestępstwa</String>
        <String xml:lang="th-TH">อาชญากรรม</String>
        <String xml:lang="zh-Hant">犯罪</String>
        <String xml:lang="fr-FR">Crimes</String>
        <String xml:lang="tr-TR">Suçlar</String>
        <String xml:lang="hi-Latn">Crimes</String>
    </Entry>

    <Entry Id="menu_crime_committed_subtitle">
        <String xml:lang="en-US">Crimes committed in this session</String>
        <String xml:lang="it-IT">Crimini commessi in questa sessione</String>
        <String xml:lang="nl-NL">Misdaden gepleegd in deze sessie</String>
        <String xml:lang="ar-001">الجرائم المرتكبة في هذه الجلسة</String>
        <String xml:lang="de-DE">Verbrechen, welche in dieser Spielsitzung begangen wurden</String>
        <String xml:lang="es-ES">Delitos cometidos en esta sesión</String>
        <String xml:lang="pt-BR">Delitos cometidos nesta sessão</String>
        <String xml:lang="pl-PL">Przestępstwa popełnione w tej sesji</String>
        <String xml:lang="th-TH">อาชญากรรมที่เกิดขึ้นในเซสชั่นนี้</String>
        <String xml:lang="zh-Hant">在此層級發生的犯罪</String>
        <String xml:lang="fr-FR">Crimes commis au cours de cette session</String>
        <String xml:lang="tr-TR">Bu oturumda işlenmiş suçlar</String>
        <String xml:lang="hi-Latn">Is session me hue crimes.</String>
    </Entry>

    <Entry Id="menu_crime_committed_suggestion">
        <String xml:lang="en-US">Shows you the list of your most recent crimes.</String>
        <String xml:lang="nl-NL">Laat je de lijst zien van jouw meest recente misdaden.</String>
        <String xml:lang="fr-FR">Affiche la liste de tes crimes les plus récents.</String>
        <String xml:lang="tr-TR">En son işlediğiniz suçlarınızın listesini gösterir.</String>
        <String xml:lang="hi-Latn">Aapko aapke recent crimes ki list dikhata hai.</String>
    </Entry>

    <!-- ========================= -->
    <!-- Crews Menu-->
    <!-- ========================= -->
    <Entry Id="menu_crews_title">
        <String xml:lang="en-US">Crews</String>
        <String xml:lang="it-IT">Crews</String>
        <String xml:lang="nl-NL">Crews</String>
        <String xml:lang="ar-001">طاقم</String>
        <String xml:lang="de-DE">Crews</String>
        <String xml:lang="es-ES">Crews</String>
        <String xml:lang="pt-BR">Crews</String>
        <String xml:lang="pl-PL">Ekipy</String>
        <String xml:lang="th-TH">แก็ง</String>
        <String xml:lang="zh-Hant">隊伍</String>
        <String xml:lang="fr-FR">Crews</String>
        <String xml:lang="tr-TR">Ekipler</String>
        <String xml:lang="hi-Latn">Crews</String>
    </Entry>

    <Entry Id="menu_crews_subtitle">
        <String xml:lang="en-US">Crew Menu</String>
        <String xml:lang="it-IT">Menu Crew</String>
        <String xml:lang="nl-NL">Crew Menu</String>
        <String xml:lang="ar-001">قائمة الطاقم</String>
        <String xml:lang="de-DE">Crew-Menü</String>
        <String xml:lang="es-ES">Crew Menu</String>
        <String xml:lang="pt-BR">Crew Menu</String>
        <String xml:lang="pl-PL">Menu Ekip</String>
        <String xml:lang="th-TH">เมนูแก็ง</String>
        <String xml:lang="zh-Hant">隊伍菜單</String>
        <String xml:lang="fr-FR">Menu Crew</String>
        <String xml:lang="tr-TR">Ekip Menü</String>
        <String xml:lang="hi-Latn">Crew Menu</String>
    </Entry>

    <Entry Id="menu_crews_apply_subtitle">
        <String xml:lang="en-US">Select a crew to apply for.</String>
        <String xml:lang="it-IT">Seleziona una crew per cui candicarsi.</String>
        <String xml:lang="nl-NL">Selecteer een crew om je voor aan te melden.</String>
        <String xml:lang="ar-001">.اختر الطاقم الذي ستتقدم إليه</String>
        <String xml:lang="de-DE">Wähle eine Crew, für die du dich bewerben möchtest.</String>
        <String xml:lang="es-ES">Seleccione una crew para postularte.</String>
        <String xml:lang="pt-BR">Selecione uma crew para se candidatar.</String>
        <String xml:lang="pl-PL">Wybierz ekipę do której chcesz aplikować.</String>
        <String xml:lang="th-TH">เลือกแก็งที่จะสมัคร</String>
        <String xml:lang="zh-Hant">選擇一個隊伍申請加入</String>
        <String xml:lang="fr-FR">Sélectionner un crew pour lequel poser sa candidature.</String>
        <String xml:lang="tr-TR">Başvuru yapmak için bir ekip seçin.</String>
        <String xml:lang="hi-Latn">Apply karne ke liye ek crew select karein.</String>
    </Entry>

    <Entry Id="menu_crews_application_subtitle">
        <String xml:lang="en-US">Crew Application</String>
        <String xml:lang="it-IT">Candidature Crew</String>
        <String xml:lang="nl-NL">Crew Sollicitatie</String>
        <String xml:lang="ar-001">طلب دخول الطاقم</String>
        <String xml:lang="de-DE">Crew-Bewerbungen</String>
        <String xml:lang="es-ES">Solucitudes de crew</String>
        <String xml:lang="pt-BR">Solicitação da crew</String>
        <String xml:lang="pl-PL">Aplikacja do Ekipy</String>
        <String xml:lang="th-TH">ใบสมัครแก็ง</String>
        <String xml:lang="zh-Hant">隊伍申請</String>
        <String xml:lang="fr-FR">Candidature Crew</String>
        <String xml:lang="tr-TR">Ekip Başvuru</String>
        <String xml:lang="hi-Latn">Crew Application</String>
    </Entry>

    <Entry Id="menu_crews_members_subtitle">
        <String xml:lang="en-US">Members</String>
        <String xml:lang="it-IT">Membri</String>
        <String xml:lang="nl-NL">Leden</String>
        <String xml:lang="ar-001">أعضاء</String>
        <String xml:lang="de-DE">Mitglieder</String>
        <String xml:lang="es-ES">Miembros</String>
        <String xml:lang="pt-BR">Membros</String>
        <String xml:lang="pl-PL">Członkowie</String>
        <String xml:lang="th-TH">สมาชิก</String>
        <String xml:lang="zh-Hant">成員</String>
        <String xml:lang="fr-FR">Membres</String>
        <String xml:lang="tr-TR">Üyeler</String>
        <String xml:lang="hi-Latn">Members</String>
    </Entry>

    <Entry Id="menu_crews_action_subtitle">
        <String xml:lang="en-US">Select an action</String>
        <String xml:lang="it-IT">Selezionare un'azione</String>
        <String xml:lang="nl-NL">Selecteer een actie</String>
        <String xml:lang="ar-001">حدد إجراءً</String>
        <String xml:lang="de-DE">Wähle eine Aktion.</String>
        <String xml:lang="es-ES">Seleccione una acción</String>
        <String xml:lang="pt-BR">Selecione uma ação</String>
        <String xml:lang="pl-PL">Wybierz akcję</String>
        <String xml:lang="th-TH">เลือกการกระทำ</String>
        <String xml:lang="zh-Hant">選擇一個行動</String>
        <String xml:lang="fr-FR">Sélectionner une action</String>
        <String xml:lang="tr-TR">Bir eylem seçin.</String>
        <String xml:lang="hi-Latn">Select an action</String>
    </Entry>

    <Entry Id="menu_crews_rank_subtitle">
        <String xml:lang="en-US">Rank</String>
        <String xml:lang="it-IT">Grado</String>
        <String xml:lang="nl-NL">Rang</String>
        <String xml:lang="ar-001">رتبة</String>
        <String xml:lang="de-DE">Rang</String>
        <String xml:lang="es-ES">Rango</String>
        <String xml:lang="pt-BR">Escalão</String>
        <String xml:lang="pl-PL">Ranga</String>
        <String xml:lang="th-TH">ระดับ</String>
        <String xml:lang="zh-Hant">層級</String>
        <String xml:lang="fr-FR">Rang</String>
        <String xml:lang="tr-TR">Rütbe</String>
        <String xml:lang="hi-Latn">Rank</String>
    </Entry>

    <!-- ========================= -->
    <!-- Arms Dealer Menu-->
    <!-- ========================= -->
    <Entry Id="menu_armsdealer_title">
        <String xml:lang="en-US">Arms Dealer</String>
        <String xml:lang="it-IT">Trafficante d'Armi</String>
        <String xml:lang="nl-NL">Wapenhandelaar</String>
        <String xml:lang="ar-001">تاجر أسلحة</String>
        <String xml:lang="de-DE">Waffenhändler</String>
        <String xml:lang="es-ES">Vendedor de armas</String>
        <String xml:lang="pt-BR">Vendedor de armas</String>
        <String xml:lang="pl-PL">Handlarz Bronią</String>
        <String xml:lang="th-TH">พ่อค้าอาวุธ</String>
        <String xml:lang="zh-Hant">武裝賣家</String>
        <String xml:lang="fr-FR">Marchand d'armes</String>
        <String xml:lang="tr-TR">Silah Tüccarı</String>
        <String xml:lang="hi-Latn">Hathiyaar Dealer</String>
    </Entry>

    <!-- ========================= -->
    <!-- Dispatch Menu-->
    <!-- ========================= -->
    <Entry Id="menu_dispatch_title">
        <String xml:lang="en-US">Calls</String>
        <String xml:lang="it-IT">Chiamate</String>
        <String xml:lang="nl-NL">Meldingen</String>
        <String xml:lang="ar-001">المكالمات</String>
        <String xml:lang="de-DE">Anrufe</String>
        <String xml:lang="es-ES">Llamadas</String>
        <String xml:lang="pt-BR">Chamadas</String>
        <String xml:lang="pl-PL">Wezwania</String>
        <String xml:lang="th-TH">โทร</String>
        <String xml:lang="zh-Hant">來電</String>
        <String xml:lang="fr-FR">Appels</String>
        <String xml:lang="tr-TR">Aramalar</String>
        <String xml:lang="hi-Latn">Calls</String>
    </Entry>

    <Entry Id="menu_dispatch_subtitle">
        <String xml:lang="en-US">Recent calls</String>
        <String xml:lang="it-IT">Chiamate recenti</String>
        <String xml:lang="nl-NL">Recente meldingen</String>
        <String xml:lang="ar-001">المكالمات الأخيرة</String>
        <String xml:lang="de-DE">Aktuelle Anrufe</String>
        <String xml:lang="pt-BR">Chamadas recentes</String>
        <String xml:lang="es-ES">Llamadas recientes</String>
        <String xml:lang="pl-PL">Ostatnie wezwania</String>
        <String xml:lang="th-TH">โทรล่าสุด</String>
        <String xml:lang="zh-Hant">近期來電</String>
        <String xml:lang="fr-FR">Appels récents</String>
        <String xml:lang="tr-TR">Son aramalar</String>
        <String xml:lang="hi-Latn">Recent ki calls</String>
    </Entry>

    <!-- ========================= -->
    <!-- Drug Menu-->
    <!-- ========================= -->
    <Entry Id="menu_npcoffer_title">
        <String xml:lang="en-US">NPC Offer</String>
        <String xml:lang="it-IT">Offerta NPC</String>
        <String xml:lang="nl-NL">NPC Aanbod</String>
        <String xml:lang="ar-001">عرض الشخصية الافتراضية</String>
        <String xml:lang="de-DE">NPC-Angebote</String>
        <String xml:lang="es-ES">Oferta del NPC</String>
        <String xml:lang="pt-BR">Oferta da NPC</String>
        <String xml:lang="pl-PL">Oferta dla bota</String>
        <String xml:lang="th-TH">ข้อเสนอ NPC</String>
        <String xml:lang="zh-Hant">NPC的提議</String>
        <String xml:lang="fr-FR">Offre PNJ</String>
        <String xml:lang="tr-TR">NPC Teklifi</String>
        <String xml:lang="hi-Latn">NPC Offer</String>
    </Entry>

    <Entry Id="menu_npcoffer_subtitle">
        <String xml:lang="en-US">Make the NPC an offer</String>
        <String xml:lang="it-IT">Fai un offerta all'NPC</String>
        <String xml:lang="nl-NL">Doe een aanbod aan deze NPC</String>
        <String xml:lang="ar-001">اعرض عرض علي الشخصية الافتراضية</String>
        <String xml:lang="de-DE">Erstelle ein NPC-Angebot</String>
        <String xml:lang="es-ES">Haz una oferta al NPC</String>
        <String xml:lang="pt-BR">Fazer uma oferta ao NPC</String>
        <String xml:lang="pl-PL">Stwórz ofertę dla bota</String>
        <String xml:lang="th-TH">ให้ NPC ยื่นข้อเสนอ</String>
        <String xml:lang="zh-Hant">給NPC一個提議</String>
        <String xml:lang="fr-FR">Faire une offre au PNJ</String>
        <String xml:lang="tr-TR">NPC'ye bir teklif yap</String>
        <String xml:lang="hi-Latn">NPC ko ek offer de.</String>
    </Entry>

    <Entry Id="menu_drugsupplier_title">
        <String xml:lang="en-US">Drug Supplier</String>
        <String xml:lang="it-IT">Rifornitore di Droga</String>
        <String xml:lang="nl-NL">Drugs Leverancier</String>
        <String xml:lang="ar-001">مورد المخدرات</String>
        <String xml:lang="de-DE">Drogenlieferant</String>
        <String xml:lang="es-ES">Proveedor de Drogas</String>
        <String xml:lang="pt-BR">Fornecedor de Drogas</String>
        <String xml:lang="pl-PL">Przemytnik Narkotyków</String>
        <String xml:lang="th-TH">ผู้จำหน่ายยาเสพติด</String>
        <String xml:lang="zh-Hant">毒品供應商</String>
        <String xml:lang="fr-FR">Fournisseur de drogues</String>
        <String xml:lang="tr-TR">Uyuşturucu Tedarikcisi</String>
        <String xml:lang="hi-Latn">Drug Supplier</String>
    </Entry>

    <Entry Id="menu_drugdealer_title">
        <String xml:lang="en-US">Drug Dealer</String>
        <String xml:lang="it-IT">Trafficante di Droga</String>
        <String xml:lang="nl-NL">Drug Dealer</String>
        <String xml:lang="de-DE">Drogenhändler</String>
        <String xml:lang="es-ES">Traficante de drogas</String>
        <String xml:lang="pt-BR">Traficante de drogas</String>
        <String xml:lang="pl-PL">Diler Narkotyków</String>
        <String xml:lang="th-TH">พ่อค้ายาเสพติด</String>
        <String xml:lang="zh-Hant">藥頭</String>
        <String xml:lang="fr-FR">Trafiquant de drogue</String>
        <String xml:lang="tr-TR">Uyuşturucu Satıcısı</String>
        <String xml:lang="hi-Latn">Drug Dealer</String>
    </Entry>

    <Entry Id="menu_drugdealer_calls_subtitle">
        <String xml:lang="en-US">Calls</String>
        <String xml:lang="it-IT">Chiamate</String>
        <String xml:lang="nl-NL">Meldingen</String>
        <String xml:lang="de-DE">Anrufe</String>
        <String xml:lang="es-ES">Llamadas</String>
        <String xml:lang="pt-BR">Chamadas</String>
        <String xml:lang="pl-PL">Wezwania</String>
        <String xml:lang="th-TH">เรียก</String>
        <String xml:lang="zh-Hant">來電</String>
        <String xml:lang="fr-FR">Appels</String>
        <String xml:lang="tr-TR">Aramalar</String>
        <String xml:lang="hi-Latn">Calls</String>
    </Entry>

    <Entry Id="menu_drugdealer_recentsales_subtitle">
        <String xml:lang="en-US">Recent sales</String>
        <String xml:lang="it-IT">Ultime vendite</String>
        <String xml:lang="nl-NL">Recente bestellingen</String>
        <String xml:lang="de-DE">Aktuelle Anrufe</String>u
        <String xml:lang="es-ES">Ventas recientes</String>
        <String xml:lang="pt-BR">Vendas recentes</String>
        <String xml:lang="pl-PL">Ostatnie sprzedaże</String>
        <String xml:lang="th-TH">ขายล่าสุด</String>
        <String xml:lang="zh-Hant">近期來電</String>
        <String xml:lang="fr-FR">Ventes récentes</String>
        <String xml:lang="tr-TR">Son satışlar</String>
        <String xml:lang="hi-Latn">Recent ki sales</String>
    </Entry>

    <Entry Id="menu_drugdealer_calls_description">
        <String xml:lang="en-US">View recent calls for a drug dealer.</String>
        <String xml:lang="nl-NL">Bekijk de meeste recente drugdealer oproepen.</String>
        <String xml:lang="fr-FR">Voir les appels récents pour un trafiquant de drogue.</String>
        <String xml:lang="tr-TR">Son zamanlarda uyuşturucu satıcısı için yapılan aramalar.</String>
        <String xml:lang="hi-Latn">Drug dealer ke liye recent ki calls dekhe.</String>
    </Entry>

    <Entry Id="menu_drugdealer_recentsales_description">
        <String xml:lang="en-US">View your sales in the current session.</String>
        <String xml:lang="nl-NL">Overzicht van bestellingen in huidige sessie.</String>
        <String xml:lang="fr-FR">Consulter tes ventes de la session en cours.</String>
        <String xml:lang="tr-TR">Mevcut oturumdaki satışlarınızı görüntüleyin.</String>
        <String xml:lang="hi-Latn">Apne current session ki sales dekhe.</String>
    </Entry>

    <!-- ========================= -->
    <!-- Mechanic Menu -->
    <!-- ========================= -->
    <Entry Id="menu_impound_title">
        <String xml:lang="en-US">Impound</String>
        <String xml:lang="it-IT">Sequestri</String>
        <String xml:lang="nl-NL">Inbeslagname</String>
        <String xml:lang="ar-001">حجز</String>
        <String xml:lang="de-DE">Verwahrung</String>
        <String xml:lang="es-ES">Confiscados</String>
        <String xml:lang="pt-BR">Confiscados</String>
        <String xml:lang="th-TH">ยึด</String>
        <String xml:lang="zh-Hant">扣押</String>
        <String xml:lang="pl-PL">Konfiskata</String>
        <String xml:lang="fr-FR">Fourrière</String>
        <String xml:lang="tr-TR">El koymak</String>
        <String xml:lang="hi-Latn">Impound</String>
    </Entry>

    <Entry Id="menu_impound_subtitle">
        <String xml:lang="en-US">Impounded vehicles</String>
        <String xml:lang="it-IT">Veicoli Sequestrati</String>
        <String xml:lang="nl-NL">Inbeslaggenomen voertuigen</String>
        <String xml:lang="ar-001">المركبات المحتجزة</String>
        <String xml:lang="de-DE">Verwahrte Fahrzeuge</String>
        <String xml:lang="es-ES">Vehículos confiscados</String>
        <String xml:lang="pt-BR">Veículos confiscados</String>
        <String xml:lang="th-TH">รถที่ถูกยึด</String>
        <String xml:lang="zh-Hant">扣押車輛</String>
        <String xml:lang="pl-PL">Skonfiskowane pojazdy</String>
        <String xml:lang="fr-FR">Véhicules mis en fourrière</String>
        <String xml:lang="tr-TR">El konulan araçlar</String>
        <String xml:lang="hi-Latn">Impund ki gayi gadiyan.</String>
    </Entry>

    <Entry Id="menu_mechanic_title">
        <String xml:lang="en-US">Mechanic</String>
        <String xml:lang="it-IT">Meccanico</String>
        <String xml:lang="nl-NL">Monteur</String>
        <String xml:lang="ar-001">ميكانيكي</String>
        <String xml:lang="de-DE">Mechaniker</String>
        <String xml:lang="es-ES">Mecánico</String>
        <String xml:lang="pt-BR">Mecânico</String>
        <String xml:lang="th-TH">ช่าง</String>
        <String xml:lang="zh-Hant">修車工</String>
        <String xml:lang="pl-PL">Mechanik</String>
        <String xml:lang="fr-FR">Mécanicien</String>
        <String xml:lang="tr-TR">Mekanik</String>
        <String xml:lang="hi-Latn">Mechanic</String>
    </Entry>

    <Entry Id="menu_mechanic_services_subtitle">
        <String xml:lang="en-US">Services</String>
        <String xml:lang="it-IT">Servizi</String>
        <String xml:lang="nl-NL">Diensten</String>
        <String xml:lang="de-DE">Services</String>
        <String xml:lang="es-ES">Servicios</String>
        <String xml:lang="pt-BR">Serviços</String>
        <String xml:lang="th-TH">บริการ</String>
        <String xml:lang="vi-VN">Dịch vụ</String>
        <String xml:lang="id-ID">Layanan</String>
        <String xml:lang="zh-Hant">服務</String>
        <String xml:lang="pl-PL">Usługi</String>
        <String xml:lang="fr-FR">Services</String>
        <String xml:lang="tr-TR">Hizmetler</String>
        <String xml:lang="hi-Latn">Services</String>
    </Entry>

    <Entry Id="menu_mechanic_services_description">
        <String xml:lang="en-US">Manage your services.</String>
        <String xml:lang="nl-NL">Beheer je diensten.</String>
        <String xml:lang="fr-FR">Gérer tes services.</String>
        <String xml:lang="tr-TR">Hizmetlerinizi yönetin.</String>
        <String xml:lang="hi-Latn">Apni services manage kare.</String>
    </Entry>

    <Entry Id="menu_mechanic_services_request_subtitle">
        <String xml:lang="en-US">Request a service</String>
        <String xml:lang="it-IT">Richiedi un servizio</String>
        <String xml:lang="nl-NL">Vraag om diensten</String>
        <String xml:lang="es-ES">Solicitar un servicio</String>
        <String xml:lang="pt-BR">Solicitar um serviço</String>
        <String xml:lang="th-TH">เรียกยานพาหนะ</String>
        <String xml:lang="vi-VN">Yêu cầu một dịch vụ</String>
        <String xml:lang="id-ID">Meminta layanan</String>
        <String xml:lang="zh-Hant">請求一個服務</String>
        <String xml:lang="pl-PL">Poproś o usługi</String>
        <String xml:lang="fr-FR">Demander un service</String>
        <String xml:lang="tr-TR">Bir hizmet talep et</String>
        <String xml:lang="hi-Latn">Service request kare.</String>
    </Entry>

    <Entry Id="menu_mechanic_calls_subtitle">
        <String xml:lang="en-US">Calls</String>
        <String xml:lang="it-IT">Chiamate</String>
        <String xml:lang="nl-NL">Meldingen</String>
        <String xml:lang="de-DE">Anrufe</String>
        <String xml:lang="es-ES">Llamada</String>
        <String xml:lang="pt-BR">Chamadas</String>
        <String xml:lang="th-TH">เรียก</String>
        <String xml:lang="vi-VN">Cuộc gọi</String>
        <String xml:lang="id-ID">Panggilan</String>
        <String xml:lang="zh-Hant">來電</String>
        <String xml:lang="pl-PL">Wezwania</String>
        <String xml:lang="fr-FR">Appels</String>
        <String xml:lang="tr-TR">Aramalar</String>
        <String xml:lang="hi-Latn">Calls</String>
    </Entry>

    <Entry Id="menu_mechanic_calls_description">
        <String xml:lang="en-US">View recent calls for a mechanic.</String>
        <String xml:lang="nl-NL">Bekijk de meeste recente monteur oproepen.</String>
        <String xml:lang="fr-FR">Voir les appels récents pour un mécanicien.</String>
        <String xml:lang="tr-TR">Son zamanlarda mekanik için yapılan aramalar.</String>
        <String xml:lang="hi-Latn">Mechanic ke liye recent ki calls dekhe.</String>
    </Entry>

    <Entry Id="menu_mechanic_recentsales_subtitle">
        <String xml:lang="en-US">Recent sales</String>
        <String xml:lang="it-IT">Ultime vendite</String>
        <String xml:lang="nl-NL">Recente bestellingen</String>
        <String xml:lang="de-DE">Aktuelle Anrufe</String>
        <String xml:lang="es-ES">Ventas recientes</String>
        <String xml:lang="pt-BR">Vendas recentes</String>
        <String xml:lang="th-TH">ขายล่าสุด</String>
        <String xml:lang="vi-VN">Hàng bán gần đây</String>
        <String xml:lang="id-ID">Penjualan terakhir</String>
        <String xml:lang="zh-Hant">近期銷售</String>
        <String xml:lang="pl-PL">Ostatnie sprzedaże</String>
        <String xml:lang="fr-FR">Ventes récentes</String>
        <String xml:lang="tr-TR">Son satışlar</String>
        <String xml:lang="hi-Latn">Recent ki sales</String>
    </Entry>

    <Entry Id="menu_mechanic_recentsales_description">
        <String xml:lang="en-US">View your sales in the current session.</String>
        <String xml:lang="nl-NL">Overzicht van bestellingen in huidige sessie.</String>
        <String xml:lang="fr-FR">Consulter tes ventes de la session en cours.</String>
        <String xml:lang="tr-TR">Mevcut oturumdaki satışlarınızı görüntüleyin.</String>
        <String xml:lang="hi-Latn">Apne current session ki sales dekhe.</String>
    </Entry>

    <Entry Id="menu_mechanic_available_subtitle">
        <String xml:lang="en-US">Available Mechanic</String>
        <String xml:lang="it-IT">Meccanici Disponibili</String>
        <String xml:lang="nl-NL">Beschikbare monteurs</String>
        <String xml:lang="ar-001">ميكانيكي متاح</String>
        <String xml:lang="de-DE">Verfügbare Mechaniker</String>
        <String xml:lang="es-ES">Mecánico disponible</String>
        <String xml:lang="pt-BR">Mecânico disponível</String>
        <String xml:lang="th-TH">มีช่าง</String>
        <String xml:lang="vi-VN">Thợ cơ khi đang có</String>
        <String xml:lang="id-ID">Mekanik yang tersedia</String>
        <String xml:lang="zh-Hant">有空的修車工</String>
        <String xml:lang="pl-PL">Dostępny Mechanik</String>
        <String xml:lang="fr-FR">Mécanicien disponible</String>
        <String xml:lang="tr-TR">Mevcut Mekanik</String>
        <String xml:lang="hi-Latn">Available Mechanic</String>
    </Entry>

    <Entry Id="menu_mechanic_mods_subtitle">
        <String xml:lang="en-US">Mods</String>
        <String xml:lang="it-IT">Modifiche</String>
        <String xml:lang="nl-NL">Aanpassingen</String>
        <String xml:lang="ar-001">تعديل</String>
        <String xml:lang="de-DE">Modifikationen</String>
        <String xml:lang="es-ES">Modificaciones</String>
        <String xml:lang="pt-BR">Modificações</String>
        <String xml:lang="th-TH">แต่ง</String>
        <String xml:lang="vi-VN">Độ xe</String>
        <String xml:lang="id-ID">modifikasi</String>
        <String xml:lang="zh-Hant">車輛配件/升級</String>
        <String xml:lang="pl-PL">Modyfikacje</String>
        <String xml:lang="fr-FR">Modifications</String>
        <String xml:lang="tr-TR">Modifikasyon</String>
        <String xml:lang="hi-Latn">Mods</String>
    </Entry>

    <Entry Id="menu_mechanic_respray_subtitle">
        <String xml:lang="en-US">Respray</String>
        <String xml:lang="it-IT">Riverniciatura</String>
        <String xml:lang="nl-NL">Overspuiten</String>
        <String xml:lang="ar-001">إعادة رش</String>
        <String xml:lang="de-DE">Umlackieren</String>
        <String xml:lang="es-ES">Repintado</String>
        <String xml:lang="pt-BR">Repintando</String>
        <String xml:lang="th-TH">เปลี่ยนสี</String>
        <String xml:lang="vi-VN">Sơn xe</String>
        <String xml:lang="id-ID">Ganti warna</String>
        <String xml:lang="zh-Hant">噴漆/車輛顏色</String>
        <String xml:lang="pl-PL">Przemaluj</String>
        <String xml:lang="fr-FR">Repeindre</String>
        <String xml:lang="tr-TR">Boyama</String>
        <String xml:lang="hi-Latn">Respray</String>
    </Entry>

    <Entry Id="menu_mechanic_primarycolor_subtitle">
        <String xml:lang="en-US">Primary Color</String>
        <String xml:lang="it-IT">Colore Primario</String>
        <String xml:lang="nl-NL">Primaire kleur</String>
        <String xml:lang="ar-001">لون أصلي</String>
        <String xml:lang="de-DE">Primärfarbe</String>
        <String xml:lang="es-ES">Color Principal</String>
        <String xml:lang="pt-BR">Cor Principal</String>
        <String xml:lang="th-TH">สีหลัก</String>
        <String xml:lang="vi-VN">Màu chính</String>
        <String xml:lang="id-ID">Warna utama</String>
        <String xml:lang="zh-Hant">主要車輛顏色</String>
        <String xml:lang="pl-PL">Kolor Podstawowy</String>
        <String xml:lang="fr-FR">Couleur primaire</String>
        <String xml:lang="tr-TR">Ana Renk</String>
        <String xml:lang="hi-Latn">Primary Color</String>
    </Entry>

    <Entry Id="menu_mechanic_pearlescentcolor_subtitle">
        <String xml:lang="en-US">Pearlescent Color</String>
    </Entry>

    <Entry Id="menu_mechanic_secondarycolor_subtitle">
        <String xml:lang="en-US">Secondary Color</String>
        <String xml:lang="it-IT">Colore Secondario</String>
        <String xml:lang="nl-NL">Secundaire kleur</String>
        <String xml:lang="ar-001">اللون الثانوي</String>
        <String xml:lang="de-DE">Sekundärfarbe</String>
        <String xml:lang="es-ES">Color Secundario</String>
        <String xml:lang="pt-BR">Cor Secundária</String>
        <String xml:lang="th-TH">สีรอง</String>
        <String xml:lang="vi-VN">Màu phụ</String>
        <String xml:lang="id-ID">Warna sekunder</String>
        <String xml:lang="zh-Hant">次要車輛顏色</String>
        <String xml:lang="pl-PL">Kolor Dodatkowy</String>
        <String xml:lang="fr-FR">Couleur secondaire</String>
        <String xml:lang="tr-TR">İkinci Renk</String>
        <String xml:lang="hi-Latn">Secondary Color</String>
    </Entry>

    <Entry Id="menu_mechanic_trimcolor_subtitle">
        <String xml:lang="en-US">Trim Color</String>
        <String xml:lang="it-IT">Colore Finiture</String>
        <String xml:lang="nl-NL">Bekleding kleur</String>
        <String xml:lang="ar-001">اللون الداخلي</String>
        <String xml:lang="de-DE">Ausstattungsfarbe</String>
        <String xml:lang="es-ES">Color de los acabados</String>
        <String xml:lang="pt-BR">Cor dos acabamentos</String>
        <String xml:lang="th-TH">สีล้อ</String>
        <String xml:lang="vi-VN">Thứ tự màu</String>
        <String xml:lang="id-ID">Warna Trim</String>
        <String xml:lang="zh-Hant">內飾顏色</String>
        <String xml:lang="pl-PL">Kolor Wykończenia</String>
        <String xml:lang="fr-FR">Couleur de la garniture</String>
        <String xml:lang="tr-TR">Döşeme Rengi</String>
        <String xml:lang="hi-Latn">Trim Color</String>
    </Entry>

    <Entry Id="menu_mechanic_dashboardcolor_subtitle">
        <String xml:lang="en-US">Dashboard Color</String>
        <String xml:lang="it-IT">Colore Cruscotto</String>
        <String xml:lang="nl-NL">Dashboard kleur</String>
        <String xml:lang="ar-001">لون الداخلية</String>
        <String xml:lang="de-DE">Farbe des Armaturenbretts</String>
        <String xml:lang="es-ES">Color del salpicadero</String>
        <String xml:lang="pt-BR">Cor do painel</String>
        <String xml:lang="th-TH">สีภายใน</String>
        <String xml:lang="vi-VN">Màu biển số</String>
        <String xml:lang="id-ID">Warna Dasbor</String>
        <String xml:lang="zh-Hant">儀錶板顏色</String>
        <String xml:lang="pl-PL">Kolor Podstawowy</String>
        <String xml:lang="fr-FR">Couleur du tableau de bord</String>
        <String xml:lang="tr-TR">Gösterge paneli Rengi</String>
        <String xml:lang="hi-Latn">Dashboard Color</String>
    </Entry>

    <Entry Id="menu_mechanic_liveries_subtitle">
        <String xml:lang="en-US">Liveries Color</String>
        <String xml:lang="it-IT">Colore Livrea</String>
        <String xml:lang="nl-NL">Livery kleur</String>
        <String xml:lang="ar-001">سكنات للمركبة</String>
        <String xml:lang="de-DE">Folierungsfarbe</String>
        <String xml:lang="es-ES">Color de la Pegatina</String>
        <String xml:lang="pt-BR">Cor do adesivo</String>
        <String xml:lang="th-TH">ลวดลาย</String>
        <String xml:lang="vi-VN">Màu Liveries</String>
        <String xml:lang="id-ID">Warna Stiker</String>
        <String xml:lang="zh-Hant">車輛塗裝</String>
        <String xml:lang="pl-PL">Kolor Nalepek</String>
        <String xml:lang="fr-FR">Couleur des livrées</String>
        <String xml:lang="tr-TR">Çıkartma Rengi</String>
        <String xml:lang="hi-Latn">Liveries</String>
    </Entry>
    <!-- ========================= -->
    <!-- Hospital Menu -->
    <!-- ========================= -->
    <Entry Id="menu_hospital_title">
        <String xml:lang="en-US">Hospital</String>
        <String xml:lang="it-IT">Ospedale</String>
        <String xml:lang="nl-NL">Ziekenhuis</String>
        <String xml:lang="ar-001">مستشفى</String>
        <String xml:lang="de-DE">Krankenhaus</String>
        <String xml:lang="es-ES">Hospital</String>
        <String xml:lang="pt-BR">Hospital</String>
        <String xml:lang="th-TH">โรงพยาบาล</String>
        <String xml:lang="vi-VN">Bệnh viện</String>
        <String xml:lang="id-ID">Rumah Sakit</String>
        <String xml:lang="zh-Hant">醫院</String>
        <String xml:lang="pl-PL">Szpital</String>
        <String xml:lang="fr-FR">Hôpital</String>
        <String xml:lang="tr-TR">Hastane</String>
        <String xml:lang="hi-Latn">Hospital</String>
    </Entry>

    <Entry Id="menu_hospital_clothing_subtitle">
        <String xml:lang="en-US">Clothing</String>
        <String xml:lang="it-IT">Abbigliamento</String>
        <String xml:lang="nl-NL">Kleding</String>
        <String xml:lang="ar-001">ملابس</String>
        <String xml:lang="de-DE">Kleidung</String>
        <String xml:lang="es-ES">Ropa</String>
        <String xml:lang="pt-BR">Vestuário</String>
        <String xml:lang="th-TH">ชุด</String>
        <String xml:lang="vi-VN">Trang phục</String>
        <String xml:lang="id-ID">Pakaian</String>
        <String xml:lang="zh-Hant">服飾</String>
        <String xml:lang="pl-PL">Ubrania</String>
        <String xml:lang="fr-FR">Vêtements</String>
        <String xml:lang="tr-TR">Kıyafet</String>
        <String xml:lang="hi-Latn">Clothing</String>
    </Entry>

    <!-- ========================= -->
    <!-- Arrest Menu -->
    <!-- ========================= -->
    <Entry Id="menu_arrest_title">
        <String xml:lang="en-US">Arrest Menu</String>
        <String xml:lang="it-IT">Menu Arresto</String>
        <String xml:lang="nl-NL">Arrestatie Menu</String>
        <String xml:lang="ar-001">قائمة الاعتقال</String>
        <String xml:lang="de-DE">Gefangenenmenü</String>
        <String xml:lang="es-ES">Menú de arrestos</String>
        <String xml:lang="pt-BR">Menu de detenções</String>
        <String xml:lang="th-TH">เมนูจับกลุม</String>
        <String xml:lang="vi-VN">Menu bắt giữ</String>
        <String xml:lang="id-ID">Menu penangkapan</String>
        <String xml:lang="zh-Hant">逮捕菜單</String>
        <String xml:lang="pl-PL">Menu Aresztu</String>
        <String xml:lang="fr-FR">Menu Arrestation</String>
        <String xml:lang="tr-TR">Tutuklama Menüsü</String>
        <String xml:lang="hi-Latn">Arrest Menu</String>
    </Entry>

    <Entry Id="menu_arrest_subtitle">
        <String xml:lang="en-US">Interact with the arrested player</String>
        <String xml:lang="it-IT">Interagisci con il giocatore arrestato</String>
        <String xml:lang="nl-NL">Praat met de gearresteerde speler</String>
        <String xml:lang="ar-001">التفاعل مع اللاعب المعتقل</String>
        <String xml:lang="de-DE">Interagiere mit einem verhafteten Spieler</String>
        <String xml:lang="es-ES">Interactuar con el jugador detenido</String>
        <String xml:lang="pt-BR">Interação com o jogador detido</String>
        <String xml:lang="th-TH">โต้ตอบกับผู้เล่นที่ถูกจับกุม</String>
        <String xml:lang="vi-VN">Tương tác với người bị bắt</String>
        <String xml:lang="id-ID">Berinteraksi dengan pemain yang tertangkap</String>
        <String xml:lang="zh-Hant">與被逮捕的玩家互動</String>
        <String xml:lang="pl-PL">Interaguj z aresztowanym graczem</String>
        <String xml:lang="fr-FR">Interagir avec le joueur arrêté</String>
        <String xml:lang="tr-TR">Tutuklanan oyuncuyla etkileşimde bulun</String>
        <String xml:lang="hi-Latn">Arrested player ke saath interact kare.</String>
    </Entry>

    <Entry Id="menu_search_results_title">
        <String xml:lang="en-US">Search Results</String>
        <String xml:lang="it-IT">Risultato Perquisizione</String>
        <String xml:lang="nl-NL">Zoekresultaten</String>
        <String xml:lang="ar-001">نتائج البحث</String>
        <String xml:lang="de-DE">Durchsuchungsergebnisse</String>
        <String xml:lang="es-ES">Resultados de la búsqueda</String>
        <String xml:lang="pt-Br">Resultados da pesquisa</String>
        <String xml:lang="th-TH">ผลลับการค้นหา</String>
        <String xml:lang="vi-VN">Kết quả kiểm tra</String>
        <String xml:lang="id-ID">Hasil penggeledahan</String>
        <String xml:lang="zh-Hant">搜身成果</String>
        <String xml:lang="pl-PL">Wyniki Wyszukiwania</String>
        <String xml:lang="fr-FR">Résultats de la fouille</String>
        <String xml:lang="tr-TR">Arama Sonuçları</String>
        <String xml:lang="hi-Latn">Talashi ka result</String>
    </Entry>

    <Entry Id="menu_bribe_title">
        <String xml:lang="en-US">Bribe</String>
        <String xml:lang="it-IT">Corrompi</String>
        <String xml:lang="nl-NL">Omkopen</String>
        <String xml:lang="ar-001">رشوة</String>
        <String xml:lang="de-DE">Bestechung</String>
        <String xml:lang="es-ES">Soborno</String>
        <String xml:lang="pt-BR">Suborno</String>
        <String xml:lang="th-TH">สินบน</String>
        <String xml:lang="vi-VN">Hối lộ</String>
        <String xml:lang="id-ID">Suap</String>
        <String xml:lang="zh-Hant">賄賂</String>
        <String xml:lang="pl-PL">Przekup</String>
        <String xml:lang="fr-FR">Pot-de-vin</String>
        <String xml:lang="tr-TR">Rüşvet</String>
        <String xml:lang="hi-Latn">Bribe</String>
    </Entry>

    <!-- ========================= -->
    <!-- Police Front Desk Menu -->
    <!-- ========================= -->
    <Entry Id="menu_policefd_station_title">
        <String xml:lang="en-US">Police Station</String>
        <String xml:lang="it-IT">Stazione di Polizia</String>
        <String xml:lang="nl-NL">Politiebureau</String>
        <String xml:lang="ar-001">قسم الشرطة</String>
        <String xml:lang="de-DE">Polizeistation</String>
        <String xml:lang="es-ES">Comisaría de policía</String>
        <String xml:lang="pt-BR">Delegacia de polícia</String>
        <String xml:lang="th-TH">สถานีตำรวจ</String>
        <String xml:lang="vi-VN">Trụ sở cảnh sát</String>
        <String xml:lang="id-ID">Kantor kepolisian</String>
        <String xml:lang="zh-Hant">警察局</String>
        <String xml:lang="pl-PL">Komisariat Policji</String>
        <String xml:lang="fr-FR">Poste de police</String>
        <String xml:lang="tr-TR">Polis İstasyonu</String>
        <String xml:lang="hi-Latn">Police Station</String>
    </Entry>

    <Entry Id="menu_policefd_station_arrest_subtitle">
        <String xml:lang="en-US">Arrest Warrants</String>
        <String xml:lang="it-IT">Mandati d'Arresto</String>
        <String xml:lang="nl-NL">Gesignaleerde verdachten</String>
        <String xml:lang="ar-001">اعتقال المتهمين</String>
        <String xml:lang="de-DE">Haftbefehle</String>
        <String xml:lang="es-ES">Órdenes de detención</String>
        <String xml:lang="pt-BR">Mandados de prisão</String>
        <String xml:lang="th-TH">หมายจับ</String>
        <String xml:lang="vi-VN">Lệnh bắt giữ</String>
        <String xml:lang="id-ID">Daftar Burnonan</String>
        <String xml:lang="zh-Hant">逮捕遭通緝玩家</String>
        <String xml:lang="pl-PL">Nakaz Aresztowania</String>
        <String xml:lang="fr-FR">Mandats d'arrêt</String>
        <String xml:lang="tr-TR">Tutuklama Emri</String>
        <String xml:lang="hi-Latn">Arrest Warrants</String>
    </Entry>

    <Entry Id="menu_policefd_station_mw_subtitle">
        <String xml:lang="en-US">Most Wanted Players</String>
        <String xml:lang="it-IT">I Giocatori Più Ricercati</String>
        <String xml:lang="nl-NL">Meest gezochte verdachten</String>
        <String xml:lang="ar-001">اللاعب الأكثر طلبا</String>
        <String xml:lang="de-DE">Meistgesuchte Spieler</String>
        <String xml:lang="es-ES">Jugadores más buscados</String>
        <String xml:lang="pt-BR">Jogadores mais procurados</String>
        <String xml:lang="th-TH">ผู้เล่นที่ต้องการตัวมากที่สุด</String>
        <String xml:lang="vi-VN">Người bị truy nã cao nhất</String>
        <String xml:lang="id-ID">Buronan paling dicari</String>
        <String xml:lang="zh-Hant">懸賞最高的玩家</String>
        <String xml:lang="pl-PL">Najbardziej Poszukiwani Gracze</String>
        <String xml:lang="fr-FR">Joueurs les plus recherchés</String>
        <String xml:lang="tr-TR">En çok aranan oyuncular</String>
        <String xml:lang="hi-Latn">Most Wanted Players</String>
    </Entry>

    <Entry Id="menu_policefd_station_bounties_subtitle">
        <String xml:lang="en-US">Bounties</String>
        <String xml:lang="it-IT">Taglie</String>
        <String xml:lang="nl-NL">Beloningen</String>
        <String xml:lang="ar-001">مكفأت</String>
        <String xml:lang="de-DE">Kopfgelder</String>
        <String xml:lang="es-ES">Recompensas</String>
        <String xml:lang="pt-BR">Recompensas</String>
        <String xml:lang="th-TH">ค่าหัว</String>
        <String xml:lang="vi-VN">Tiền thưởng</String>
        <String xml:lang="id-ID">hadiah</String>
        <String xml:lang="zh-Hant">懸賞</String>
        <String xml:lang="pl-PL">Nagrody</String>
        <String xml:lang="fr-FR">Primes</String>
        <String xml:lang="tr-TR">Ödüller</String>
        <String xml:lang="hi-Latn">Bounties</String>
    </Entry>

    <Entry Id="menu_policefd_station_clothing_subtitle">
        <String xml:lang="en-US">Clothing</String>
        <String xml:lang="it-IT">Abbigliamento</String>
        <String xml:lang="nl-NL">Kleding</String>
        <String xml:lang="ar-001">ملابس</String>
        <String xml:lang="de-DE">Kleidung</String>
        <String xml:lang="es-ES">Ropa</String>
        <String xml:lang="pt-BR">Vestuário</String>
        <String xml:lang="th-TH">ชุด</String>
        <String xml:lang="vi-VN">Trang phục</String>
        <String xml:lang="id-ID">Pakaian</String>
        <String xml:lang="zh-Hant">服飾</String>
        <String xml:lang="pl-PL">Ubrania</String>
        <String xml:lang="fr-FR">Vêtements</String>
        <String xml:lang="tr-TR">Kıyafetler</String>
        <String xml:lang="hi-Latn">Clothing</String>
    </Entry>

    <!-- ========================= -->
    <!-- Sell To Player Menu -->
    <!-- ========================= -->
    <Entry Id="menu_stp_buy_title">
        <String xml:lang="en-US">Buy</String>
        <String xml:lang="it-IT">Compra</String>
        <String xml:lang="nl-NL">Kopen</String>
        <String xml:lang="ar-001">شراء</String>
        <String xml:lang="de-DE">Kaufen</String>
        <String xml:lang="es-ES">Comprar</String>
        <String xml:lang="pt-BR">Comprar</String>
        <String xml:lang="th-TH">ซื้อ</String>
        <String xml:lang="vi-VN">Mua</String>
        <String xml:lang="id-ID">Membeli</String>
        <String xml:lang="zh-Hant">買</String>
        <String xml:lang="pl-PL">Kup</String>
        <String xml:lang="fr-FR">Acheter</String>
        <String xml:lang="tr-TR">Satın al</String>
        <String xml:lang="hi-Latn">Buy</String>
    </Entry>

    <Entry Id="menu_stp_select_dest_subtitle">
        <String xml:lang="en-US">Select destination</String>
        <String xml:lang="it-IT">Seleziona la destinazione</String>
        <String xml:lang="nl-NL">Selecteer bestemming</String>
        <String xml:lang="ar-001">حدد وجهتك</String>
        <String xml:lang="de-DE">Wähle ein Ziel</String>
        <String xml:lang="es-ES">Seleccionar destino</String>
        <String xml:lang="pt-BR">Selecione o destino</String>
        <String xml:lang="th-TH">เลือกจุดหมายปลายทาง</String>
        <String xml:lang="vi-VN">Lựa nơi đến</String>
        <String xml:lang="id-ID">Pilih tujuan anda</String>
        <String xml:lang="zh-Hant">選擇一個地點</String>
        <String xml:lang="pl-PL">Wybierz destynację</String>
        <String xml:lang="fr-FR">Sélectionner la destination</String>
        <String xml:lang="tr-TR">Varış yerini seç</String>
        <String xml:lang="hi-Latn">Select destination</String>
    </Entry>

    <Entry Id="menu_stp_stock_text">
        <String xml:lang="en-US">~b~Stock</String>
<<<<<<< HEAD
        <String xml:lang="nl-NL">~b~Voorraad</String>
=======
        <String xml:lang="fr-FR">~b~Stock</String>
>>>>>>> f27e506a
    </Entry>

    <Entry Id="menu_stp_stock_description">
        <String xml:lang="en-US">Put items here if you want to ~g~sell them ~s~later.</String>
<<<<<<< HEAD
        <String xml:lang="nl-NL">Sla hier je voorwerpen op als je ze later ~g~wilt verkopen~s~.</String>
=======
        <String xml:lang="fr-FR">Tu peux mettre des objets ici si tu veux les ~g~vendre ~s~plus tard.</String>
>>>>>>> f27e506a
    </Entry>

    <Entry Id="menu_stp_inventory_text">
        <String xml:lang="en-US">Inventory</String>
<<<<<<< HEAD
        <String xml:lang="nl-NL">Inventaris</String>
=======
        <String xml:lang="fr-FR">Inventaire</String>
>>>>>>> f27e506a
    </Entry>

    <Entry Id="menu_stp_inventory_description">
        <String xml:lang="en-US">Put items here if you want to ~r~use them~s~.</String>
<<<<<<< HEAD
        <String xml:lang="nl-NL">Zet hier je voorwerpen neer als je ze ~r~wilt gebruiken~s~.</String>
=======
        <String xml:lang="fr-FR">Tu peux mettre des objets ici si tu veux les ~r~utiliser~s~.</String>
>>>>>>> f27e506a
    </Entry>

    <Entry Id="btn_seller_buy">
        <String xml:lang="en-US">Buy</String>
<<<<<<< HEAD
        <String xml:lang="nl-NL">Koop</String>
=======
        <String xml:lang="fr-FR">Acheter</String>
>>>>>>> f27e506a
    </Entry>

    <Entry Id="btn_seller_cancel">
        <String xml:lang="en-US">Cancel</String>
<<<<<<< HEAD
        <String xml:lang="nl-NL">Annuleer</String>
=======
        <String xml:lang="fr-FR">Annuler</String>
>>>>>>> f27e506a
    </Entry>

    <Entry Id="btn_stp_offer">
        <String xml:lang="en-US">Offer</String>
<<<<<<< HEAD
        <String xml:lang="nl-NL">Aanbieden</String>
=======
        <String xml:lang="fr-FR">Offre</String>
>>>>>>> f27e506a
    </Entry>

    <!-- Example: Offer (hold) -->
    <!-- {0} = Label -->
    <Entry Id="btn_stp_label_hold">
        <String xml:lang="en-US">{0} (hold)</String>
<<<<<<< HEAD
        <String xml:lang="nl-NL">{0} (vasthouden)</String>
=======
        <String xml:lang="fr-FR">{0} (maintenir)</String>
>>>>>>> f27e506a
    </Entry>

    <Entry Id="stp_offered">
        <String xml:lang="en-US">You've offered your ~y~services ~s~to {0}~s~.</String>
<<<<<<< HEAD
        <String xml:lang="nl-NL">Je hebt je ~y~diensten ~s~aangeboden aan {0}~s~.</String>
=======
        <String xml:lang="fr-FR">Tu as offert tes ~y~services ~s~à {0}~s~.</String>
>>>>>>> f27e506a
    </Entry>

    <!-- {0} = Button -->
    <Entry Id="stp_press">
        <String xml:lang="en-US">Press {0}</String>
<<<<<<< HEAD
        <String xml:lang="nl-NL">Druk {0}</String>
=======
        <String xml:lang="fr-FR">Presse {0}</String>
>>>>>>> f27e506a
    </Entry>

    <Entry Id="stp_hold">
        <String xml:lang="en-US">Hold {0}</String>
<<<<<<< HEAD
        <String xml:lang="nl-NL">Houdt {0} vast</String>
=======
        <String xml:lang="fr-FR">Maintenir {0}</String>
>>>>>>> f27e506a
    </Entry>

    <!-- {0} = Job name -->
    <!-- {1} = Player -->
    <!-- {2} = Input instructions -->
    <Entry Id="stp_got_offer">
        <String xml:lang="en-US">{0} {1} ~s~has offered you ~y~their services~s~. {2} to view their menu.</String>
<<<<<<< HEAD
        <String xml:lang="nl-NL">{0} {1} ~s~heeft je ~y~zijn/haar diensten~s~ aangeboden. {2} om het menu te bekijken.</String>
=======
        <String xml:lang="fr-FR">{0} {1} ~s~a proposé ~y~ses services~s~. {2} pour consulter son menu.</String>
>>>>>>> f27e506a
    </Entry>

    <!-- {0} = Player -->
    <!-- {1} = Amount -->
    <!-- {2} = Item unit -->
    <!-- {3} = Item name -->
    <!-- {4} = Price -->
    <Entry Id="stp_sold">
        <String xml:lang="en-US">You sold {0} ~y~{1}{2} {3}~s~ for ~g~{4}~s~.</String>
<<<<<<< HEAD
        <String xml:lang="nl-NL">Je hebt {0} ~y~{1}{2} {3}~s~ verkocht voor ~g~{4}~s~.</String>
=======
        <String xml:lang="fr-FR">Tu as vendu {0} ~y~{1}{2} {3}~s~ pour ~g~{4}~s~.</String>
>>>>>>> f27e506a
    </Entry>

    <!-- Example: Metallic Black Respray -->
    <!-- {0} = Color name -->
    <Entry Id="stp_sold_service_respray">
        <String xml:lang="en-US">{0} Respray</String>
<<<<<<< HEAD
        <String xml:lang="nl-NL">{0} Verf</String>
=======
        <String xml:lang="fr-FR">{0} Repeindre</String>
>>>>>>> f27e506a
    </Entry>

    <!-- {0} = Livery index -->
    <Entry Id="stp_sold_service_livery">
        <String xml:lang="en-US">Livery #{0} Respray</String>
<<<<<<< HEAD
        <String xml:lang="nl-NL">Livery #{0} Verf</String>
=======
        <String xml:lang="fr-FR">Livrée #{0} Repeindre</String>
>>>>>>> f27e506a
    </Entry>

    <!-- {0} = Player -->
    <!-- {1} = Service name -->
    <!-- {2} = Price -->
    <Entry Id="stp_sold_service">
        <String xml:lang="en-US">You sold {0} a ~y~{1}~s~ for ~g~{2}~s~.</String>
<<<<<<< HEAD
        <String xml:lang="nl-NL">Je hebt {0} een ~y~{1}~s~ verkocht voor ~g~{2}~s~.</String>
=======
        <String xml:lang="fr-FR">Tu as vendu {0} un ~y~{1}~s~ pour ~g~{2}~s~.</String>
>>>>>>> f27e506a
    </Entry>

    <!-- {0} = Fee -->
    <!-- {1} = Profit -->
    <Entry Id="stp_sold_service_fee">
        <String xml:lang="en-US">Shop fee: ~r~{0}~s~~n~Total earned: ~g~{1}</String>
<<<<<<< HEAD
        <String xml:lang="nl-NL">Winkeltoeslag: ~r~{0}~s~~n~Totaal verdient: ~g~{1}</String>
=======
        <String xml:lang="fr-FR">Frais de vente : ~r~{0}~s~~n~Total gagné : ~g~{1}</String>
>>>>>>> f27e506a
    </Entry>

    <!-- {0} = Player -->
    <Entry Id="stp_seller_too_far">
        <String xml:lang="en-US">{0} is ~r~too far ~s~from you.</String>
<<<<<<< HEAD
        <String xml:lang="nl-NL">{0} is ~r~te ver weg ~s~van jou.</String>
=======
        <String xml:lang="fr-FR">{0} est ~r~trop loin ~s~de toi.</String>
>>>>>>> f27e506a
    </Entry>

    <!-- {0} = Player -->
    <Entry Id="menu_stp_seller_subtitle">
        <String xml:lang="en-US">Buying from {0}</String>
<<<<<<< HEAD
        <String xml:lang="nl-NL">Aan het kopen van {0}</String>
=======
        <String xml:lang="fr-FR">Acheter à partir de {0}</String>
>>>>>>> f27e506a
    </Entry>

    <Entry Id="stp_service_fix_na">
        <String xml:lang="en-US">UNDAMAGED</String>
<<<<<<< HEAD
        <String xml:lang="nl-NL">NIET BESCHADIGD</String>
=======
        <String xml:lang="fr-FR">NON ENDOMMAGÉ</String>
>>>>>>> f27e506a
    </Entry>

    <Entry Id="stp_service_wash_na">
        <String xml:lang="en-US">CLEAN</String>
<<<<<<< HEAD
        <String xml:lang="nl-NL">SCHOON</String>
=======
        <String xml:lang="fr-FR">PROPRE</String>
>>>>>>> f27e506a
    </Entry>

    <Entry Id="stp_service_error_no_tools">
        <String xml:lang="en-US">~y~This mechanic doesn't have the necessary tools to provide this service.</String>
<<<<<<< HEAD
        <String xml:lang="nl-NL">~y~Deze monteur heeft niet de juiste gereedschappen om deze dienst te verlenen.</String>
=======
        <String xml:lang="fr-FR">~y~Ce mécanicien ne dispose pas des outils nécessaires pour fournir ce service.</String>
>>>>>>> f27e506a
    </Entry>

    <Entry Id="stp_service_error_not_certified">
        <String xml:lang="en-US">~y~This mechanic is not certified to provide this service.</String>
<<<<<<< HEAD
        <String xml:lang="nl-NL">~y~Deze monteur is niet gecertificeerd om deze diensten te verlenen.</String>
=======
        <String xml:lang="fr-FR">~y~Ce mécanicien n'est pas certifié pour fournir ce service.</String>
>>>>>>> f27e506a
    </Entry>

    <Entry Id="stp_service_error_no_vehicle">
        <String xml:lang="en-US">~y~You don't have a vehicle.</String>
<<<<<<< HEAD
        <String xml:lang="nl-NL">~y~Je hebt geen voertuig.</String>
=======
        <String xml:lang="fr-FR">~y~Tu n'as pas de véhicule.</String>
>>>>>>> f27e506a
    </Entry>

    <Entry Id="stp_service_error_vehicle_not_owned">
        <String xml:lang="en-US">~y~You don't own this vehicle.</String>
<<<<<<< HEAD
        <String xml:lang="nl-NL">~y~Je bent niet de eigenaar van dit voertuig.</String>
=======
        <String xml:lang="fr-FR">~y~Tu n'es pas propriétaire de ce véhicule.</String>
>>>>>>> f27e506a
    </Entry>

    <Entry Id="stp_service_error_mod_shop">
        <String xml:lang="en-US">~y~You must be at a mod shop.</String>
<<<<<<< HEAD
        <String xml:lang="nl-NL">~y~Je moet bij een mod shop zijn.</String>
=======
        <String xml:lang="fr-FR">~y~Tu dois être dans un magasin de modifications.</String>
>>>>>>> f27e506a
    </Entry>

    <Entry Id="stp_service_error_wanted">
        <String xml:lang="en-US">~y~You cannot purchase this item when you have an arrest warrant.</String>
<<<<<<< HEAD
        <String xml:lang="nl-NL">~y~Je kan dit voorwerp niet kopen wanneer je gezocht bent.</String>
=======
        <String xml:lang="fr-FR">~y~Tu ne peux pas acheter ce produit si tu es sous mandat d'arrêt.</String>
>>>>>>> f27e506a
    </Entry>

    <Entry Id="stp_service_error_vehicle_moving">
        <String xml:lang="en-US">~r~You can't purchase this service when the vehicle is moving.</String>
<<<<<<< HEAD
        <String xml:lang="nl-NL">~r~Je kan deze dienst niet kopen wanneer het voertuig aan het bewegen is.</String>
=======
        <String xml:lang="fr-FR">~r~Tu ne peux pas acheter ce service lorsque le véhicule est en mouvement.</String>
>>>>>>> f27e506a
    </Entry>

    <Entry Id="stp_service_error_seller_inside">
        <String xml:lang="en-US">~r~You can't purchase this service when the seller is inside a vehicle.</String>
<<<<<<< HEAD
        <String xml:lang="nl-NL">~r~Je kan deze dienst niet kopen wanneer de verkoper in een voertuig is.</String>
=======
        <String xml:lang="fr-FR">~r~Tu ne peux pas acheter ce service lorsque le vendeur se trouve à l'intérieur d'un véhicule.</String>
>>>>>>> f27e506a
    </Entry>

    <Entry Id="stp_item_no_stock">
        <String xml:lang="en-US">~r~OUT OF STOCK</String>
<<<<<<< HEAD
        <String xml:lang="nl-NL">~r~GEEN VOORRAAD</String>
=======
        <String xml:lang="fr-FR">~r~RUPTURE DE STOCK</String>
>>>>>>> f27e506a
    </Entry>

    <!--
        [!!] Context needed for accurate translation
    -->
    <Entry Id="stp_item_unit_piece">
        <String xml:lang="en-US">piece</String>
<<<<<<< HEAD
        <String xml:lang="nl-NL">eenheid</String>
=======
        <String xml:lang="fr-FR">pièce</String>
>>>>>>> f27e506a
    </Entry>

    <!-- Example: Repair a broken car, truck or motorcycle engine on the go.~n~Price: ~b~5000~s~/piece -->
    <!-- {0} = Item description -->
    <!-- {1} = Price -->
    <!-- {2} = Unit -->
    <Entry Id="stp_item_description">
        <String xml:lang="en-US">{0}~n~Price: ~b~{1}~s~/{2}</String>
<<<<<<< HEAD
        <String xml:lang="nl-NL">{0}~n~Prijs: ~b~{1}~s~/{2}</String>
=======
        <String xml:lang="fr-FR">{0}~n~Prix: ~b~{1}~s~/{2}</String>
>>>>>>> f27e506a
    </Entry>

    <Entry Id="menu_stp_mods_none_text">
        <String xml:lang="en-US">No mods available :(</String>
<<<<<<< HEAD
        <String xml:lang="nl-NL">Geen aanpassingen beschikbaar :(</String>
=======
        <String xml:lang="fr-FR">Pas de modifications disponibles :(</String>
>>>>>>> f27e506a
    </Entry>

    <Entry Id="menu_stp_mods_none_description">
        <String xml:lang="en-US">~r~There are no mods available for this vehicle model.</String>
<<<<<<< HEAD
        <String xml:lang="nl-NL">~r~Er zijn geen aanpassingen beschikbaar voor dit voertuig model.</String>
=======
        <String xml:lang="fr-FR">~r~Il n'y a pas de modifications disponibles pour ce modèle de véhicule.</String>
>>>>>>> f27e506a
    </Entry>

    <!-- {0} = Livery index -->
    <Entry Id="menu_stp_liveries_text">
        <String xml:lang="en-US">Livery #{0}</String>
<<<<<<< HEAD
        <String xml:lang="nl-NL">Livery #{0}</String>
=======
        <String xml:lang="fr-FR">Livrée #{0}</String>
>>>>>>> f27e506a
    </Entry>

    <Entry Id="menu_stp_liveries_none">
        <String xml:lang="en-US">There are no ~r~liveries ~s~for this vehicle model.</String>
<<<<<<< HEAD
        <String xml:lang="nl-NL">Er zijn geen ~r~liveries ~s~voor dit voertuig model.</String>
=======
        <String xml:lang="fr-FR">Il n'y a pas de ~r~livrée ~s~pour ce modèle de véhicule.</String>
>>>>>>> f27e506a
    </Entry>

    <Entry Id="menu_stp_liveries_mods">
        <String xml:lang="en-US">This vehicle has ~y~liveries ~s~as mods.</String>
<<<<<<< HEAD
        <String xml:lang="nl-NL">Dit voertuig heeft ~y~liveries ~s~als aanpassingen.</String> <!-- ???? -->
=======
        <String xml:lang="fr-FR">Ce véhicule a des ~y~livrées ~s~en tant que modifications.</String>
>>>>>>> f27e506a
    </Entry>

    <Entry Id="stp_vehicle_too_far">
        <String xml:lang="en-US">~r~The vehicle is too far from you.</String>
<<<<<<< HEAD
        <String xml:lang="nl-NL">~r~Het voertuig is te ver weg van jou.</String>
=======
        <String xml:lang="fr-FR">~r~Le véhicule est trop loin de toi.</String>
>>>>>>> f27e506a
    </Entry>

    <!-- {0} = Amount -->
    <!-- {1} = Item unit -->
    <!-- {2} = Item name -->
    <!-- {3} = Price -->
    <Entry Id="stp_item_purchased">
        <String xml:lang="en-US">You've purchased ~y~{0}{1} {2} ~s~for ~r~{3}~s~.</String>
<<<<<<< HEAD
        <String xml:lang="nl-NL">Je hebt ~y~{0}{1} {2} ~s~gekocht voor ~r~{3}~s~.</String>
=======
        <String xml:lang="fr-FR">Tu as acheté ~y~{0}{1} {2} ~s~pour ~r~{3}~s~.</String>
>>>>>>> f27e506a
    </Entry>

    <Entry Id="stp_item_error_too_far">
        <String xml:lang="en-US">~r~You are too far from the seller!</String>
<<<<<<< HEAD
        <String xml:lang="nl-NL">~r~Je bent te ver weg van de verkoper!</String>
=======
        <String xml:lang="fr-FR">~r~Tu es trop loin du vendeur!</String>
>>>>>>> f27e506a
    </Entry>

    <!-- {0} = Item name -->
    <Entry Id="stp_item_error_no_stock">
        <String xml:lang="en-US">~r~The seller doesn't have enough {0}!</String>
<<<<<<< HEAD
        <String xml:lang="nl-NL">~r~De verkoper heeft niet genoeg {0}!</String>
=======
        <String xml:lang="fr-FR">~r~Le vendeur n'a pas assez de {0}!</String>
>>>>>>> f27e506a
    </Entry>

    <!-- {0} = Service name -->
    <Entry Id="stp_service_error_no_stock">
        <String xml:lang="en-US">~r~The seller doesn't have enough supplies to provide the ~s~{0} ~r~service!</String>
<<<<<<< HEAD
        <String xml:lang="nl-NL">~r~De verkoper heeft niet genoeg voorraad om de ~s~{0} ~r~dienst te verlenen!</String>
=======
        <String xml:lang="fr-FR">~r~Le vendeur n'a pas assez de matériel pour fournir le ~s~{0} ~r~service!</String>
>>>>>>> f27e506a
    </Entry>

    <Entry Id="stp_service_error_not_certified_named">
        <String xml:lang="en-US">~r~The seller doesn't have the required certification to provide the ~s~{0} ~r~service!</String>
<<<<<<< HEAD
        <String xml:lang="nl-NL">~r~De verkoper heeft niet de benodigde certificaten om de ~s~{0} ~r~dienst te verlenen!</String>
=======
        <String xml:lang="fr-FR">~r~Le vendeur n'a pas la certification requise pour fournir le ~s~{0} ~r~service!</String>
>>>>>>> f27e506a
    </Entry>

    <Entry Id="stp_service_error_rented_vehicle">
        <String xml:lang="en-US">~r~You cannot modify a rented vehicle!</String>
<<<<<<< HEAD
        <String xml:lang="nl-NL">~r~Je kan een gehuurd voertuig niet bewerken!</String>
=======
        <String xml:lang="fr-FR">~r~Tu ne peux pas modifier un véhicule loué!</String>
>>>>>>> f27e506a
    </Entry>

    <Entry Id="stp_services_updated">
        <String xml:lang="en-US">~r~The seller has updated their prices. The menu has been refreshed.</String>
<<<<<<< HEAD
        <String xml:lang="nl-NL">~r~De verkoper heeft zijn prijzen aangepast. Het menu is ververst.</String>
=======
        <String xml:lang="fr-FR">~r~Le vendeur a mis à jour ses prix. Le menu a été actualisé.</String>
>>>>>>> f27e506a
    </Entry>

    <!-- ========================= -->
    <!-- Truck Station Menu -->
    <!-- ========================= -->
    <Entry Id="menu_truckstation_delivery_title">
        <String xml:lang="en-US">Delivery Driver</String>
        <String xml:lang="it-IT">Corriere</String>
        <String xml:lang="nl-NL">Bezorger</String>
        <String xml:lang="ar-001">سائق توصيل</String>
        <String xml:lang="de-DE">Auslieferungsfahrer</String>
        <String xml:lang="es-ES">Conductor de reparto</String>
        <String xml:lang="pt-BR">Motorista de entrega</String>
        <String xml:lang="th-TH">คนขับรถส่งของ</String>
        <String xml:lang="vi-VN">Tài xế giao hàng</String>
        <String xml:lang="id-ID">Kurir Pengantar</String>
        <String xml:lang="zh-Hant">運送司機</String>
        <String xml:lang="pl-PL">Nagrody</String>
        <String xml:lang="fr-FR">Chauffeur-livreur</String>
        <String xml:lang="tr-TR">Teslimat Sürücüsü</String>
        <String xml:lang="hi-Latn">Delivery Driver</String>
    </Entry>

    <!-- ========================= -->
    <!-- Armory -->
    <!-- ========================= -->
    <Entry Id="menu_armory_title">
        <String xml:lang="en-US">Armory</String>
        <String xml:lang="it-IT">Armeria</String>
        <String xml:lang="nl-NL">Wapenkamer</String>
        <String xml:lang="de-DE">Waffenkammer</String>
        <String xml:lang="es-ES">Arsenal</String>
        <String xml:lang="pt-BR">Arsenal</String>
        <String xml:lang="ar-001">مستودع الأسلحة</String>
        <String xml:lang="th-TH">คลังแสง</String>
        <String xml:lang="vi-VN">Kho vũ khí</String>
        <String xml:lang="id-ID">Gudang Senjata</String>
        <String xml:lang="zh-Hant">軍械庫</String>
        <String xml:lang="pl-PL">Zbrojownia</String>
        <String xml:lang="fr-FR">Armurerie</String>
        <String xml:lang="tr-TR">Cephanelik</String>
        <String xml:lang="hi-Latn">Armory</String>
    </Entry>

    <Entry Id="menu_armory_manage_subtitle">
        <String xml:lang="en-US">Manage your weapons</String>
        <String xml:lang="it-IT">Gestisci le tue armi</String>
        <String xml:lang="nl-NL">Beheer je wapens</String>
        <String xml:lang="de-DE">Verwalte deine Waffen</String>
        <String xml:lang="es-ES">Administra tus armas</String>
        <String xml:lang="pt-BR">gerencie suas armas</String>
        <String xml:lang="ar-001">إدارة الأسلحة الخاصة بك</String>
        <String xml:lang="th-TH">จัดการอาวุธของคุณ</String>
        <String xml:lang="vi-VN">Kho vũ khí của bạn</String>
        <String xml:lang="id-ID">Kelola persenjataanmu</String>
        <String xml:lang="zh-Hant">管理你的武器</String>
        <String xml:lang="pl-PL">Zarządzaj swoimi brońmi</String>
<<<<<<< HEAD
        <String xml:lang="tr-TR">Silahlarınızı yönetin</String>
=======
        <String xml:lang="fr-FR">Gérer ses armes</String>
        <String xml:lang="tr-TR">Silahlarınızı yönetin</String> 
>>>>>>> f27e506a
        <String xml:lang="hi-Latn">Apne weapons manage kare.</String>
    </Entry>

    <Entry Id="menu_armory_ammo_subtitle">
        <String xml:lang="en-US">Ammo</String>
        <String xml:lang="it-IT">Munizioni</String>
        <String xml:lang="nl-NL">Munitie</String>
        <String xml:lang="de-DE">Munition</String>
        <String xml:lang="es-ES">Munición</String>
        <String xml:lang="pt-BR">Munição</String>
        <String xml:lang="ar-001">الذخيرة</String>
        <String xml:lang="th-TH">กระสุน</String>
        <String xml:lang="vi-VN">Băng đạn</String>
        <String xml:lang="id-ID">Amunisi</String>
        <String xml:lang="zh-Hant">子彈</String>
        <String xml:lang="pl-PL">Amunicja</String>
        <String xml:lang="fr-FR">Munitions</String>
        <String xml:lang="tr-TR">Mermi</String>
        <String xml:lang="hi-Latn">Ammo</String>
    </Entry>

    <Entry Id="menu_armory_giveweapon_subtitle">
        <String xml:lang="en-US">Give weapon</String>
        <String xml:lang="it-IT">Fornisci l'arma</String>
        <String xml:lang="nl-NL">Geef wapen</String>
        <String xml:lang="de-DE">Übergib eine Waffe</String>
        <String xml:lang="es-ES">Dar arma</String>
        <String xml:lang="pt-BR">Dar arma</String>
        <String xml:lang="ar-001">إعطاء السلاح</String>
        <String xml:lang="th-TH">ให้อาวุธ</String>
        <String xml:lang="vi-VN">Đưa vũ khí</String>
        <String xml:lang="id-ID">Berikan senjata</String>
        <String xml:lang="zh-Hant">給予武器</String>
        <String xml:lang="pl-PL">Przekaż broń</String>
        <String xml:lang="fr-FR">Donner une arme</String>
        <String xml:lang="tr-TR">Silah ver</String>
        <String xml:lang="hi-Latn">Give weapon</String>
    </Entry>

    <!-- ========================= -->
    <!-- Paramedic Menu -->
    <!-- ========================= -->
    <Entry Id="menu_paramedic_title">
        <String xml:lang="en-US">Paramedic</String>
        <String xml:lang="it-IT">Paramedico</String>
        <String xml:lang="nl-NL">Ambulance</String>
        <String xml:lang="de-DE">Sanitäter</String>
        <String xml:lang="es-ES">Paramédico</String>
        <String xml:lang="pt-BR">Paramédico</String>
        <String xml:lang="ar-001">اخصائي طب</String>
        <String xml:lang="th-TH">หมอ</String>
        <String xml:lang="vi-VN">Y tế</String>
        <String xml:lang="id-ID">paramedis</String>
        <String xml:lang="zh-Hant">醫護人員</String>
        <String xml:lang="pl-PL">Medyk</String>
        <String xml:lang="fr-FR">Ambulancier</String>
        <String xml:lang="tr-TR">Sağlık Görevlisic</String>
        <String xml:lang="hi-Latn">Paramedic</String>
    </Entry>

    <Entry Id="menu_paramedic_calls_subtitle">
        <String xml:lang="en-US">Calls</String>
        <String xml:lang="it-IT">Chiamate</String>
        <String xml:lang="nl-NL">Meldingen</String>
        <String xml:lang="de-DE">Anrufe</String>
        <String xml:lang="es-ES">Llamadas</String>
        <String xml:lang="pt-BR">Chamadas</String>
        <String xml:lang="ar-001">المكالمات</String>
        <String xml:lang="th-TH">เรียก</String>
        <String xml:lang="vi-VN">Cuộc gọi</String>
        <String xml:lang="id-ID">Panggilan</String>
        <String xml:lang="zh-Hant">來電</String>
        <String xml:lang="pl-PL">Wezwania</String>
        <String xml:lang="fr-FR">Appels</String>
        <String xml:lang="tr-TR">Aramalar</String>
        <String xml:lang="hi-Latn">Calls</String>
    </Entry>

    <Entry Id="menu_paramedic_calls_description">
        <String xml:lang="en-US">View recent calls for EMS.</String>
        <String xml:lang="nl-NL">Bekijk recente ambulance oproepen.</String>
        <String xml:lang="fr-FR">Voir les appels récents pour les ambulanciers.</String>
        <String xml:lang="hi-Latn">EMS ke liye recent ki calls dekhe.</String>
    </Entry>

    <!-- ========================= -->
    <!-- Police Officer Menu -->
    <!-- ========================= -->
    <Entry Id="menu_policeofficer_title">
        <String xml:lang="en-US">Police Officer</String>
        <String xml:lang="it-IT">Agente di Polizia</String>
        <String xml:lang="nl-NL">Politieagent</String>
        <String xml:lang="de-DE">Polizeibeamter</String>
        <String xml:lang="es-ES">Agente de policía</String>
        <String xml:lang="pt-BR">Policial</String>
        <String xml:lang="ar-001">ضابط شرطة</String>
        <String xml:lang="th-TH">พนักงานตำรวจ</String>
        <String xml:lang="vi-VN">Cảnh sát</String>
        <String xml:lang="id-ID">Petugas Kepolisian</String>
        <String xml:lang="zh-Hant">警員</String>
        <String xml:lang="pl-PL">Policjant</String>
        <String xml:lang="fr-FR">Agent de police</String>
        <String xml:lang="tr-TR">Polis Memuru</String>
        <String xml:lang="hi-Latn">Police Officer</String>
    </Entry>

    <Entry Id="menu_policeofficer_calls_subtitle">
        <String xml:lang="en-US">Calls</String>
        <String xml:lang="it-IT">Chiamate</String>
        <String xml:lang="nl-NL">Meldingen</String>
        <String xml:lang="de-DE">Anrufe</String>
        <String xml:lang="es-ES">Llamadas</String>
        <String xml:lang="pt-BR">Chamadas</String>
        <String xml:lang="ar-001">المكالمات</String>
        <String xml:lang="th-TH">เรียก</String>
        <String xml:lang="vi-VN">Cuộc gọi</String>
        <String xml:lang="id-ID">Panggilan</String>
        <String xml:lang="zh-Hant">來電</String>
        <String xml:lang="pl-PL">Wezwania</String>
        <String xml:lang="fr-FR">Appels</String>
        <String xml:lang="tr-TR">Aramalar</String>
        <String xml:lang="hi-Latn">Calls</String>
    </Entry>

    <Entry Id="menu_policeofficer_calls_description">
        <String xml:lang="en-US">View recent calls for police.</String>
        <String xml:lang="nl-NL">Bekijk de meeste recente politie oproepen.</String>
        <String xml:lang="fr-FR">Voir les appels récents pour la police.</String>
        <String xml:lang="tr-TR">Polis için gelen son aramalar.</String>
        <String xml:lang="hi-Latn">Police ke liye recent ki calls dekhe.</String>
    </Entry>

    <!-- ========================= -->
    <!-- Stock -->
    <!-- ========================= -->
    <Entry Id="menu_stock_title">
        <String xml:lang="en-US">Stock</String>
        <String xml:lang="it-IT">Scorta</String>
        <String xml:lang="nl-NL">Voorraad</String>
        <String xml:lang="de-DE">Bestand</String>
        <String xml:lang="es-ES">Stock</String>
        <String xml:lang="pt-BR">Estoque</String>
        <String xml:lang="ar-001">مخزون</String>
        <String xml:lang="th-TH">คลัง</String>
        <String xml:lang="vi-VN">Kho</String>
        <String xml:lang="id-ID">Stok</String>
        <String xml:lang="zh-Hant">貨品</String>
        <String xml:lang="pl-PL">Towar</String>
        <String xml:lang="fr-FR">Stock</String>
        <String xml:lang="tr-TR">Stok</String>
        <String xml:lang="hi-Latn">Stock</String>
    </Entry>

    <Entry Id="menu_salesinventory_title">
        <String xml:lang="en-US">Sales Inventory</String>
        <String xml:lang="it-IT">Inventario Vendite</String>
        <String xml:lang="nl-NL">Verkoopvoorraad</String>
        <String xml:lang="de-DE">Verkaufsinventar</String>
        <String xml:lang="es-ES">Inventario de ventas</String>
        <String xml:lang="pt-BR">Inventário de vendas</String>
        <String xml:lang="ar-001">مخزون المبيعات</String>
        <String xml:lang="th-TH">ขายสินค้า</String>
        <String xml:lang="vi-VN">Kho hàng</String>
        <String xml:lang="id-ID">Inventaris Penjualan</String>
        <String xml:lang="zh-Hant">銷售存貨</String>
        <String xml:lang="pl-PL">Ekwipunek towaru</String>
        <String xml:lang="fr-FR">Inventaire des ventes</String>
        <String xml:lang="tr-TR">Satış Envanteri</String>
        <String xml:lang="hi-Latn">Sales Inventory</String>
    </Entry>

    <Entry Id="menu_salesinventory_prices_subtitle">
        <String xml:lang="en-US">Prices</String>
        <String xml:lang="it-IT">Prezzi</String>
        <String xml:lang="nl-NL">Prijzen</String>
        <String xml:lang="de-DE">Preise</String>
        <String xml:lang="es-ES">Precios</String>
        <String xml:lang="pt-BR">Preços</String>
        <String xml:lang="ar-001">الأسعار</String>
        <String xml:lang="th-TH">ราคา</String>
        <String xml:lang="vi-VN">Giá cả</String>
        <String xml:lang="id-ID">Harga</String>
        <String xml:lang="zh-Hant">價格</String>
        <String xml:lang="pl-PL">Ceny</String>
        <String xml:lang="fr-FR">Prix</String>
        <String xml:lang="tr-TR">Fiyatlar</String>
        <String xml:lang="hi-Latn">Prices</String>
    </Entry>

    <!-- ========================= -->
    <!-- Radio -->
    <!-- ========================= -->
    <Entry Id="menu_radio_title">
        <String xml:lang="en-US">Radio</String>
        <String xml:lang="it-IT">Radio</String>
        <String xml:lang="nl-NL">Portofoon</String>
        <String xml:lang="es-ES">Radio</String>
        <String xml:lang="pt-BR">Rádio</String>
        <String xml:lang="ar-001">راديو</String>
        <String xml:lang="th-TH">วิทยุ</String>
        <String xml:lang="vi-VN">Đàm</String>
        <String xml:lang="id-ID">Radio</String>
        <String xml:lang="zh-Hant">收音機</String>
        <String xml:lang="pl-PL">Radio</String>
        <String xml:lang="fr-FR">Radio</String>
        <String xml:lang="tr-TR">Radyo</String>
        <String xml:lang="hi-Latn">Radio</String>
    </Entry>

    <Entry Id="menu_radio_use_subtitle">
        <String xml:lang="en-US">Use your radio.</String>
        <String xml:lang="nl-NL">Gebruik je portofoon.</String>
        <String xml:lang="fr-FR">Utiliser la radio.</String>
        <String xml:lang="tr-TR">Radoyonu kullan.</String>
        <String xml:lang="hi-Latn">Apna radio use kare.</String>
    </Entry>

    <Entry Id="menu_radio_power">
        <String xml:lang="en-US">Power</String>
        <String xml:lang="nl-NL">Status</String>
        <String xml:lang="fr-FR">Alimentation</String>
        <String xml:lang="tr-TR">Güç</String>
        <String xml:lang="hi-Latn">Power</String>
    </Entry>

    <Entry Id="menu_radio_channel">
        <String xml:lang="en-US">Channel</String>
        <String xml:lang="nl-NL">Kanaal</String>
        <String xml:lang="fr-FR">Canal</String>
        <String xml:lang="tr-TR">Kanal</String>
        <String xml:lang="hi-Latn">Channel</String>
    </Entry>

    <Entry Id="menu_radio_volume">
        <String xml:lang="en-US">Volume</String>
        <String xml:lang="nl-NL">Volume</String>
        <String xml:lang="fr-FR">Volume</String>
        <String xml:lang="tr-TR">Ses Seviyesi</String>
        <String xml:lang="hi-Latn">Volume</String>
    </Entry>

    <Entry Id="radio_suggestion">
        <String xml:lang="en-US">Opens the radio menu.</String>
        <String xml:lang="nl-NL">Opent het portofoon menu.</String>
        <String xml:lang="fr-FR">Ouvre le menu radio.</String>
        <String xml:lang="tr-TR">Radyo menüsünü aç.</String>
        <String xml:lang="hi-Latn">Radio menu open karta hai.</String>
    </Entry>

    <Entry Id="radio_text_suggestion">
        <String xml:lang="en-US">Send a text message over your current radio.</String>
        <String xml:lang="nl-NL">Verstuur een tekstbericht over het huidige portofoon kanaal.</String>
        <String xml:lang="fr-FR">Envoi d'un message textuel par l'intermédiaire de ta radio actuelle.</String>
        <String xml:lang="tr-TR">Şu anki bulunduğun radyo üzerinden metin mesajı gönderin.</String>
        <String xml:lang="hi-Latn">Apne current radio par text message bheje.</String>
    </Entry>

    <Entry Id="radio_text_suggestion_message">
        <String xml:lang="en-US">Message</String>
        <String xml:lang="nl-NL">Bericht</String>
        <String xml:lang="fr-FR">Message</String>
        <String xml:lang="tr-TR">Mesaj</String>
        <String xml:lang="hi-Latn">Message</String>
    </Entry>

    <Entry Id="radio_text_suggestion_content">
        <String xml:lang="en-US">The content of the message to send.</String>
        <String xml:lang="nl-NL">Inhoud van het bericht dat je wilt versturen.</String>
        <String xml:lang="fr-FR">Le contenu du message à envoyer.</String>
        <String xml:lang="tr-TR">Gönderilecek mesajın içeriği.</String>
        <String xml:lang="hi-Latn">The content of the message to send.</String>
    </Entry>

    <Entry Id="radio_not_available">
        <String xml:lang="en-US">There are no available radio channels for you.</String>
        <String xml:lang="nl-NL">Er zijn geen portofoon kanalen beschikbaar voor jou.</String>
        <String xml:lang="fr-FR">Il n'y a pas de canaux radio disponibles pour toi.</String>
        <String xml:lang="tr-TR">Senin için uygun radyo kanalları yok.</String>
        <String xml:lang="hi-Latn">Aapke liye koi bhi radio channel available nahi hai.</String>
    </Entry>

    <Entry Id="radio_feature_notification">
        <String xml:lang="en-US">~y~NEW! ~s~You can now send text in radio channels: prefix your message with an ~b~exclamation mark ~s~(~b~!~s~) to use this feature!</String>
        <String xml:lang="nl-NL">~y~NIEUW! ~s~Je kunt nu tekstberichten versturen in portofoon kanalen: voeg een ~b~uitroepteken ~s~(~b~!~s~) toe aan het begin van je bericht om deze functie te gebruiken!</String>
        <String xml:lang="fr-FR">~y~NOUVEAU! ~s~Tu peux maintenant envoyer du texte dans les canaux radio : précède ton message avec un ~b~point d'exclamation ~s~(~b~!~s~) pour utiliser cette fonctionnalité!</String>
        <String xml:lang="tr-TR">~y~YENİ! ~s~Artık radyo kanallarında mesaj gönderebilirsiniz: bu özelliği kullanmak için mesajınıza bir ~b~ünlem işareti ~s~(~b~!~s~) ekleyin!</String>
        <String xml:lang="hi-Latn">~y~NEW! ~s~Ab aap radio par text message bhej sakte hai: prefix kare apna message ~b~exclamation mark ~s~(~b~!~s~) ka istemaal kare is feature ke liye.</String>
    </Entry>

    <Entry Id="radio_on">
        <String xml:lang="en-US">~g~ON</String>
        <String xml:lang="nl-NL">~g~AAN</String>
        <String xml:lang="fr-FR">~g~MARCHE</String>
        <String xml:lang="tr-TR">~g~Açık</String>
        <String xml:lang="hi-Latn">~g~ON</String>
    </Entry>

    <Entry Id="radio_off">
        <String xml:lang="en-US">~r~OFF</String>
        <String xml:lang="nl-NL">~r~UIT</String>
        <String xml:lang="fr-FR">~r~ARRÊT</String>
        <String xml:lang="tr-TR">~r~Kapalı</String>
        <String xml:lang="hi-Latn">~r~OFF</String>
    </Entry>

    <Entry Id="radio_mute">
        <String xml:lang="en-US">~r~Mute</String>
        <String xml:lang="nl-NL">~r~Dempen</String>
        <String xml:lang="fr-FR">~r~Muet</String>
        <String xml:lang="tr-TR">~r~Sessiz</String>
        <String xml:lang="hi-Latn">~r~Mute</String>
    </Entry>

    <Entry Id="radio_channel_none">
        <String xml:lang="en-US">~r~None</String>
        <String xml:lang="nl-NL">~r~Geen</String>
        <String xml:lang="fr-FR">~r~Aucun</String>
        <String xml:lang="tr-TR">~r~Hiçbiri</String>
        <String xml:lang="hi-Latn">~r~Koi Nahi</String>
    </Entry>

    <!-- ========================= -->
    <!-- Dealership Menu -->
    <!-- ========================= -->
    <Entry Id="menu_dealership_title">
        <String xml:lang="en-US">Dealership</String>
        <String xml:lang="it-IT">Concessionario</String>
        <String xml:lang="nl-NL">Autodealer</String>
        <String xml:lang="es-ES">Concesionario</String>
        <String xml:lang="pt-BR">Concessionária</String>
        <String xml:lang="ar-001">وكالة</String>
        <String xml:lang="th-TH">ตัวแทนจำหน่าย</String>
        <String xml:lang="vi-VN">Đại lý</String>
        <String xml:lang="id-ID">Dealer kendaraan</String>
        <String xml:lang="zh-Hant">車輛經銷商</String>
        <String xml:lang="pl-PL">Salon</String>
        <String xml:lang="fr-FR">Concessionnaire</String>
        <String xml:lang="tr-TR">Oto Galeri</String>
        <String xml:lang="hi-Latn">Dealership</String>
    </Entry>

    <Entry Id="menu_dealership_options_subtitle">
        <String xml:lang="en-US">Options</String>
        <String xml:lang="it-IT">Opzioni</String>
        <String xml:lang="nl-NL">Opties</String>
        <String xml:lang="es-ES">Opciones</String>
        <String xml:lang="pt-BR">Opções</String>
        <String xml:lang="ar-001">خيارات</String>
        <String xml:lang="th-TH">ตัวเลือก</String>
        <String xml:lang="vi-VN">Lựa chọn</String>
        <String xml:lang="id-ID">Pilihan</String>
        <String xml:lang="zh-Hant">選項</String>
        <String xml:lang="pl-PL">Opcje</String>
        <String xml:lang="fr-FR">Options</String>
        <String xml:lang="tr-TR">Ayarlar</String>
        <String xml:lang="hi-Latn">Options</String>
    </Entry>

    <Entry Id="menu_dealership_rental_title">
        <String xml:lang="en-US">Rental</String>
        <String xml:lang="it-IT">Noleggio</String>
        <String xml:lang="nl-NL">Verhuur</String>
        <String xml:lang="es-ES">Alquiler</String>
        <String xml:lang="pt-BR">Aluguel</String>
        <String xml:lang="ar-001">تأجير</String>
        <String xml:lang="th-TH">เช่า</String>
        <String xml:lang="vi-VN">Thuê</String>
        <String xml:lang="id-ID">Sewa</String>
        <String xml:lang="zh-Hant">租賃</String>
        <String xml:lang="pl-PL">Wypożyczalnia</String>
        <String xml:lang="fr-FR">Location</String>
        <String xml:lang="tr-TR">Kiralık</String>
        <String xml:lang="hi-Latn">Rental</String>
    </Entry>
</Entries><|MERGE_RESOLUTION|>--- conflicted
+++ resolved
@@ -1326,104 +1326,71 @@
 
     <Entry Id="menu_stp_stock_text">
         <String xml:lang="en-US">~b~Stock</String>
-<<<<<<< HEAD
         <String xml:lang="nl-NL">~b~Voorraad</String>
-=======
         <String xml:lang="fr-FR">~b~Stock</String>
->>>>>>> f27e506a
     </Entry>
 
     <Entry Id="menu_stp_stock_description">
         <String xml:lang="en-US">Put items here if you want to ~g~sell them ~s~later.</String>
-<<<<<<< HEAD
         <String xml:lang="nl-NL">Sla hier je voorwerpen op als je ze later ~g~wilt verkopen~s~.</String>
-=======
         <String xml:lang="fr-FR">Tu peux mettre des objets ici si tu veux les ~g~vendre ~s~plus tard.</String>
->>>>>>> f27e506a
     </Entry>
 
     <Entry Id="menu_stp_inventory_text">
         <String xml:lang="en-US">Inventory</String>
-<<<<<<< HEAD
         <String xml:lang="nl-NL">Inventaris</String>
-=======
         <String xml:lang="fr-FR">Inventaire</String>
->>>>>>> f27e506a
     </Entry>
 
     <Entry Id="menu_stp_inventory_description">
         <String xml:lang="en-US">Put items here if you want to ~r~use them~s~.</String>
-<<<<<<< HEAD
         <String xml:lang="nl-NL">Zet hier je voorwerpen neer als je ze ~r~wilt gebruiken~s~.</String>
-=======
         <String xml:lang="fr-FR">Tu peux mettre des objets ici si tu veux les ~r~utiliser~s~.</String>
->>>>>>> f27e506a
     </Entry>
 
     <Entry Id="btn_seller_buy">
         <String xml:lang="en-US">Buy</String>
-<<<<<<< HEAD
         <String xml:lang="nl-NL">Koop</String>
-=======
         <String xml:lang="fr-FR">Acheter</String>
->>>>>>> f27e506a
     </Entry>
 
     <Entry Id="btn_seller_cancel">
         <String xml:lang="en-US">Cancel</String>
-<<<<<<< HEAD
         <String xml:lang="nl-NL">Annuleer</String>
-=======
         <String xml:lang="fr-FR">Annuler</String>
->>>>>>> f27e506a
     </Entry>
 
     <Entry Id="btn_stp_offer">
         <String xml:lang="en-US">Offer</String>
-<<<<<<< HEAD
         <String xml:lang="nl-NL">Aanbieden</String>
-=======
         <String xml:lang="fr-FR">Offre</String>
->>>>>>> f27e506a
     </Entry>
 
     <!-- Example: Offer (hold) -->
     <!-- {0} = Label -->
     <Entry Id="btn_stp_label_hold">
         <String xml:lang="en-US">{0} (hold)</String>
-<<<<<<< HEAD
         <String xml:lang="nl-NL">{0} (vasthouden)</String>
-=======
         <String xml:lang="fr-FR">{0} (maintenir)</String>
->>>>>>> f27e506a
     </Entry>
 
     <Entry Id="stp_offered">
         <String xml:lang="en-US">You've offered your ~y~services ~s~to {0}~s~.</String>
-<<<<<<< HEAD
         <String xml:lang="nl-NL">Je hebt je ~y~diensten ~s~aangeboden aan {0}~s~.</String>
-=======
         <String xml:lang="fr-FR">Tu as offert tes ~y~services ~s~à {0}~s~.</String>
->>>>>>> f27e506a
     </Entry>
 
     <!-- {0} = Button -->
     <Entry Id="stp_press">
         <String xml:lang="en-US">Press {0}</String>
-<<<<<<< HEAD
         <String xml:lang="nl-NL">Druk {0}</String>
-=======
         <String xml:lang="fr-FR">Presse {0}</String>
->>>>>>> f27e506a
     </Entry>
 
     <Entry Id="stp_hold">
         <String xml:lang="en-US">Hold {0}</String>
-<<<<<<< HEAD
         <String xml:lang="nl-NL">Houdt {0} vast</String>
-=======
         <String xml:lang="fr-FR">Maintenir {0}</String>
->>>>>>> f27e506a
     </Entry>
 
     <!-- {0} = Job name -->
@@ -1431,11 +1398,8 @@
     <!-- {2} = Input instructions -->
     <Entry Id="stp_got_offer">
         <String xml:lang="en-US">{0} {1} ~s~has offered you ~y~their services~s~. {2} to view their menu.</String>
-<<<<<<< HEAD
         <String xml:lang="nl-NL">{0} {1} ~s~heeft je ~y~zijn/haar diensten~s~ aangeboden. {2} om het menu te bekijken.</String>
-=======
         <String xml:lang="fr-FR">{0} {1} ~s~a proposé ~y~ses services~s~. {2} pour consulter son menu.</String>
->>>>>>> f27e506a
     </Entry>
 
     <!-- {0} = Player -->
@@ -1445,32 +1409,23 @@
     <!-- {4} = Price -->
     <Entry Id="stp_sold">
         <String xml:lang="en-US">You sold {0} ~y~{1}{2} {3}~s~ for ~g~{4}~s~.</String>
-<<<<<<< HEAD
         <String xml:lang="nl-NL">Je hebt {0} ~y~{1}{2} {3}~s~ verkocht voor ~g~{4}~s~.</String>
-=======
         <String xml:lang="fr-FR">Tu as vendu {0} ~y~{1}{2} {3}~s~ pour ~g~{4}~s~.</String>
->>>>>>> f27e506a
     </Entry>
 
     <!-- Example: Metallic Black Respray -->
     <!-- {0} = Color name -->
     <Entry Id="stp_sold_service_respray">
         <String xml:lang="en-US">{0} Respray</String>
-<<<<<<< HEAD
         <String xml:lang="nl-NL">{0} Verf</String>
-=======
         <String xml:lang="fr-FR">{0} Repeindre</String>
->>>>>>> f27e506a
     </Entry>
 
     <!-- {0} = Livery index -->
     <Entry Id="stp_sold_service_livery">
         <String xml:lang="en-US">Livery #{0} Respray</String>
-<<<<<<< HEAD
         <String xml:lang="nl-NL">Livery #{0} Verf</String>
-=======
         <String xml:lang="fr-FR">Livrée #{0} Repeindre</String>
->>>>>>> f27e506a
     </Entry>
 
     <!-- {0} = Player -->
@@ -1478,141 +1433,96 @@
     <!-- {2} = Price -->
     <Entry Id="stp_sold_service">
         <String xml:lang="en-US">You sold {0} a ~y~{1}~s~ for ~g~{2}~s~.</String>
-<<<<<<< HEAD
         <String xml:lang="nl-NL">Je hebt {0} een ~y~{1}~s~ verkocht voor ~g~{2}~s~.</String>
-=======
         <String xml:lang="fr-FR">Tu as vendu {0} un ~y~{1}~s~ pour ~g~{2}~s~.</String>
->>>>>>> f27e506a
     </Entry>
 
     <!-- {0} = Fee -->
     <!-- {1} = Profit -->
     <Entry Id="stp_sold_service_fee">
         <String xml:lang="en-US">Shop fee: ~r~{0}~s~~n~Total earned: ~g~{1}</String>
-<<<<<<< HEAD
         <String xml:lang="nl-NL">Winkeltoeslag: ~r~{0}~s~~n~Totaal verdient: ~g~{1}</String>
-=======
         <String xml:lang="fr-FR">Frais de vente : ~r~{0}~s~~n~Total gagné : ~g~{1}</String>
->>>>>>> f27e506a
     </Entry>
 
     <!-- {0} = Player -->
     <Entry Id="stp_seller_too_far">
         <String xml:lang="en-US">{0} is ~r~too far ~s~from you.</String>
-<<<<<<< HEAD
         <String xml:lang="nl-NL">{0} is ~r~te ver weg ~s~van jou.</String>
-=======
         <String xml:lang="fr-FR">{0} est ~r~trop loin ~s~de toi.</String>
->>>>>>> f27e506a
     </Entry>
 
     <!-- {0} = Player -->
     <Entry Id="menu_stp_seller_subtitle">
         <String xml:lang="en-US">Buying from {0}</String>
-<<<<<<< HEAD
         <String xml:lang="nl-NL">Aan het kopen van {0}</String>
-=======
         <String xml:lang="fr-FR">Acheter à partir de {0}</String>
->>>>>>> f27e506a
     </Entry>
 
     <Entry Id="stp_service_fix_na">
         <String xml:lang="en-US">UNDAMAGED</String>
-<<<<<<< HEAD
         <String xml:lang="nl-NL">NIET BESCHADIGD</String>
-=======
         <String xml:lang="fr-FR">NON ENDOMMAGÉ</String>
->>>>>>> f27e506a
     </Entry>
 
     <Entry Id="stp_service_wash_na">
         <String xml:lang="en-US">CLEAN</String>
-<<<<<<< HEAD
         <String xml:lang="nl-NL">SCHOON</String>
-=======
         <String xml:lang="fr-FR">PROPRE</String>
->>>>>>> f27e506a
     </Entry>
 
     <Entry Id="stp_service_error_no_tools">
         <String xml:lang="en-US">~y~This mechanic doesn't have the necessary tools to provide this service.</String>
-<<<<<<< HEAD
         <String xml:lang="nl-NL">~y~Deze monteur heeft niet de juiste gereedschappen om deze dienst te verlenen.</String>
-=======
         <String xml:lang="fr-FR">~y~Ce mécanicien ne dispose pas des outils nécessaires pour fournir ce service.</String>
->>>>>>> f27e506a
     </Entry>
 
     <Entry Id="stp_service_error_not_certified">
         <String xml:lang="en-US">~y~This mechanic is not certified to provide this service.</String>
-<<<<<<< HEAD
         <String xml:lang="nl-NL">~y~Deze monteur is niet gecertificeerd om deze diensten te verlenen.</String>
-=======
         <String xml:lang="fr-FR">~y~Ce mécanicien n'est pas certifié pour fournir ce service.</String>
->>>>>>> f27e506a
     </Entry>
 
     <Entry Id="stp_service_error_no_vehicle">
         <String xml:lang="en-US">~y~You don't have a vehicle.</String>
-<<<<<<< HEAD
         <String xml:lang="nl-NL">~y~Je hebt geen voertuig.</String>
-=======
         <String xml:lang="fr-FR">~y~Tu n'as pas de véhicule.</String>
->>>>>>> f27e506a
     </Entry>
 
     <Entry Id="stp_service_error_vehicle_not_owned">
         <String xml:lang="en-US">~y~You don't own this vehicle.</String>
-<<<<<<< HEAD
         <String xml:lang="nl-NL">~y~Je bent niet de eigenaar van dit voertuig.</String>
-=======
         <String xml:lang="fr-FR">~y~Tu n'es pas propriétaire de ce véhicule.</String>
->>>>>>> f27e506a
     </Entry>
 
     <Entry Id="stp_service_error_mod_shop">
         <String xml:lang="en-US">~y~You must be at a mod shop.</String>
-<<<<<<< HEAD
         <String xml:lang="nl-NL">~y~Je moet bij een mod shop zijn.</String>
-=======
         <String xml:lang="fr-FR">~y~Tu dois être dans un magasin de modifications.</String>
->>>>>>> f27e506a
     </Entry>
 
     <Entry Id="stp_service_error_wanted">
         <String xml:lang="en-US">~y~You cannot purchase this item when you have an arrest warrant.</String>
-<<<<<<< HEAD
         <String xml:lang="nl-NL">~y~Je kan dit voorwerp niet kopen wanneer je gezocht bent.</String>
-=======
         <String xml:lang="fr-FR">~y~Tu ne peux pas acheter ce produit si tu es sous mandat d'arrêt.</String>
->>>>>>> f27e506a
     </Entry>
 
     <Entry Id="stp_service_error_vehicle_moving">
         <String xml:lang="en-US">~r~You can't purchase this service when the vehicle is moving.</String>
-<<<<<<< HEAD
         <String xml:lang="nl-NL">~r~Je kan deze dienst niet kopen wanneer het voertuig aan het bewegen is.</String>
-=======
         <String xml:lang="fr-FR">~r~Tu ne peux pas acheter ce service lorsque le véhicule est en mouvement.</String>
->>>>>>> f27e506a
     </Entry>
 
     <Entry Id="stp_service_error_seller_inside">
         <String xml:lang="en-US">~r~You can't purchase this service when the seller is inside a vehicle.</String>
-<<<<<<< HEAD
         <String xml:lang="nl-NL">~r~Je kan deze dienst niet kopen wanneer de verkoper in een voertuig is.</String>
-=======
         <String xml:lang="fr-FR">~r~Tu ne peux pas acheter ce service lorsque le vendeur se trouve à l'intérieur d'un véhicule.</String>
->>>>>>> f27e506a
     </Entry>
 
     <Entry Id="stp_item_no_stock">
         <String xml:lang="en-US">~r~OUT OF STOCK</String>
-<<<<<<< HEAD
         <String xml:lang="nl-NL">~r~GEEN VOORRAAD</String>
-=======
         <String xml:lang="fr-FR">~r~RUPTURE DE STOCK</String>
->>>>>>> f27e506a
     </Entry>
 
     <!--
@@ -1620,11 +1530,8 @@
     -->
     <Entry Id="stp_item_unit_piece">
         <String xml:lang="en-US">piece</String>
-<<<<<<< HEAD
         <String xml:lang="nl-NL">eenheid</String>
-=======
         <String xml:lang="fr-FR">pièce</String>
->>>>>>> f27e506a
     </Entry>
 
     <!-- Example: Repair a broken car, truck or motorcycle engine on the go.~n~Price: ~b~5000~s~/piece -->
@@ -1633,66 +1540,45 @@
     <!-- {2} = Unit -->
     <Entry Id="stp_item_description">
         <String xml:lang="en-US">{0}~n~Price: ~b~{1}~s~/{2}</String>
-<<<<<<< HEAD
         <String xml:lang="nl-NL">{0}~n~Prijs: ~b~{1}~s~/{2}</String>
-=======
         <String xml:lang="fr-FR">{0}~n~Prix: ~b~{1}~s~/{2}</String>
->>>>>>> f27e506a
     </Entry>
 
     <Entry Id="menu_stp_mods_none_text">
         <String xml:lang="en-US">No mods available :(</String>
-<<<<<<< HEAD
         <String xml:lang="nl-NL">Geen aanpassingen beschikbaar :(</String>
-=======
         <String xml:lang="fr-FR">Pas de modifications disponibles :(</String>
->>>>>>> f27e506a
     </Entry>
 
     <Entry Id="menu_stp_mods_none_description">
         <String xml:lang="en-US">~r~There are no mods available for this vehicle model.</String>
-<<<<<<< HEAD
         <String xml:lang="nl-NL">~r~Er zijn geen aanpassingen beschikbaar voor dit voertuig model.</String>
-=======
         <String xml:lang="fr-FR">~r~Il n'y a pas de modifications disponibles pour ce modèle de véhicule.</String>
->>>>>>> f27e506a
     </Entry>
 
     <!-- {0} = Livery index -->
     <Entry Id="menu_stp_liveries_text">
         <String xml:lang="en-US">Livery #{0}</String>
-<<<<<<< HEAD
         <String xml:lang="nl-NL">Livery #{0}</String>
-=======
         <String xml:lang="fr-FR">Livrée #{0}</String>
->>>>>>> f27e506a
     </Entry>
 
     <Entry Id="menu_stp_liveries_none">
         <String xml:lang="en-US">There are no ~r~liveries ~s~for this vehicle model.</String>
-<<<<<<< HEAD
         <String xml:lang="nl-NL">Er zijn geen ~r~liveries ~s~voor dit voertuig model.</String>
-=======
         <String xml:lang="fr-FR">Il n'y a pas de ~r~livrée ~s~pour ce modèle de véhicule.</String>
->>>>>>> f27e506a
     </Entry>
 
     <Entry Id="menu_stp_liveries_mods">
         <String xml:lang="en-US">This vehicle has ~y~liveries ~s~as mods.</String>
-<<<<<<< HEAD
         <String xml:lang="nl-NL">Dit voertuig heeft ~y~liveries ~s~als aanpassingen.</String> <!-- ???? -->
-=======
         <String xml:lang="fr-FR">Ce véhicule a des ~y~livrées ~s~en tant que modifications.</String>
->>>>>>> f27e506a
     </Entry>
 
     <Entry Id="stp_vehicle_too_far">
         <String xml:lang="en-US">~r~The vehicle is too far from you.</String>
-<<<<<<< HEAD
         <String xml:lang="nl-NL">~r~Het voertuig is te ver weg van jou.</String>
-=======
         <String xml:lang="fr-FR">~r~Le véhicule est trop loin de toi.</String>
->>>>>>> f27e506a
     </Entry>
 
     <!-- {0} = Amount -->
@@ -1701,67 +1587,46 @@
     <!-- {3} = Price -->
     <Entry Id="stp_item_purchased">
         <String xml:lang="en-US">You've purchased ~y~{0}{1} {2} ~s~for ~r~{3}~s~.</String>
-<<<<<<< HEAD
         <String xml:lang="nl-NL">Je hebt ~y~{0}{1} {2} ~s~gekocht voor ~r~{3}~s~.</String>
-=======
         <String xml:lang="fr-FR">Tu as acheté ~y~{0}{1} {2} ~s~pour ~r~{3}~s~.</String>
->>>>>>> f27e506a
     </Entry>
 
     <Entry Id="stp_item_error_too_far">
         <String xml:lang="en-US">~r~You are too far from the seller!</String>
-<<<<<<< HEAD
         <String xml:lang="nl-NL">~r~Je bent te ver weg van de verkoper!</String>
-=======
         <String xml:lang="fr-FR">~r~Tu es trop loin du vendeur!</String>
->>>>>>> f27e506a
     </Entry>
 
     <!-- {0} = Item name -->
     <Entry Id="stp_item_error_no_stock">
         <String xml:lang="en-US">~r~The seller doesn't have enough {0}!</String>
-<<<<<<< HEAD
         <String xml:lang="nl-NL">~r~De verkoper heeft niet genoeg {0}!</String>
-=======
         <String xml:lang="fr-FR">~r~Le vendeur n'a pas assez de {0}!</String>
->>>>>>> f27e506a
     </Entry>
 
     <!-- {0} = Service name -->
     <Entry Id="stp_service_error_no_stock">
         <String xml:lang="en-US">~r~The seller doesn't have enough supplies to provide the ~s~{0} ~r~service!</String>
-<<<<<<< HEAD
         <String xml:lang="nl-NL">~r~De verkoper heeft niet genoeg voorraad om de ~s~{0} ~r~dienst te verlenen!</String>
-=======
         <String xml:lang="fr-FR">~r~Le vendeur n'a pas assez de matériel pour fournir le ~s~{0} ~r~service!</String>
->>>>>>> f27e506a
     </Entry>
 
     <Entry Id="stp_service_error_not_certified_named">
         <String xml:lang="en-US">~r~The seller doesn't have the required certification to provide the ~s~{0} ~r~service!</String>
-<<<<<<< HEAD
         <String xml:lang="nl-NL">~r~De verkoper heeft niet de benodigde certificaten om de ~s~{0} ~r~dienst te verlenen!</String>
-=======
         <String xml:lang="fr-FR">~r~Le vendeur n'a pas la certification requise pour fournir le ~s~{0} ~r~service!</String>
->>>>>>> f27e506a
     </Entry>
 
     <Entry Id="stp_service_error_rented_vehicle">
         <String xml:lang="en-US">~r~You cannot modify a rented vehicle!</String>
-<<<<<<< HEAD
         <String xml:lang="nl-NL">~r~Je kan een gehuurd voertuig niet bewerken!</String>
-=======
         <String xml:lang="fr-FR">~r~Tu ne peux pas modifier un véhicule loué!</String>
->>>>>>> f27e506a
     </Entry>
 
     <Entry Id="stp_services_updated">
         <String xml:lang="en-US">~r~The seller has updated their prices. The menu has been refreshed.</String>
-<<<<<<< HEAD
         <String xml:lang="nl-NL">~r~De verkoper heeft zijn prijzen aangepast. Het menu is ververst.</String>
-=======
         <String xml:lang="fr-FR">~r~Le vendeur a mis à jour ses prix. Le menu a été actualisé.</String>
->>>>>>> f27e506a
     </Entry>
 
     <!-- ========================= -->
@@ -1819,12 +1684,8 @@
         <String xml:lang="id-ID">Kelola persenjataanmu</String>
         <String xml:lang="zh-Hant">管理你的武器</String>
         <String xml:lang="pl-PL">Zarządzaj swoimi brońmi</String>
-<<<<<<< HEAD
         <String xml:lang="tr-TR">Silahlarınızı yönetin</String>
-=======
         <String xml:lang="fr-FR">Gérer ses armes</String>
-        <String xml:lang="tr-TR">Silahlarınızı yönetin</String> 
->>>>>>> f27e506a
         <String xml:lang="hi-Latn">Apne weapons manage kare.</String>
     </Entry>
 
