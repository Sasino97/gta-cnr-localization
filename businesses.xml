<?xml version="1.0" encoding="UTF-8"?>
<Entries>
    <Entry Id="menu_store_title">
        <String xml:lang="en-US">Store</String>
        <String xml:lang="it-IT">Negozio</String>
        <String xml:lang="nl-NL">Winkel</String>
        <String xml:lang="pl-PL">Sklep</String>
        <String xml:lang="fr-FR">Magasin</String>
        <String xml:lang="tr-TR">Mağaza</String>
        <String xml:lang="zh-Hant">商店</String>
        <String xml:lang="es-ES">Tienda</String>
        <String xml:lang="pt-BR">Loja</String>
        <String xml:lang="ar-001">متجر</String>
        <String xml:lang="de-DE">Laden</String>
        <String xml:lang="th-TH">ร้านค้า</String>
        <String xml:lang="vi-VN">Cửa hàng</String>
        <String xml:lang="id-ID">Toko</String>
        <String xml:lang="hi-Latn">Dukaan</String>
        <String xml:lang="sv-SE">Affär</String>
        <String xml:lang="cs-CZ">Obchod</String>
        <String xml:lang="lv-LV">Veikals</String>
        <String xml:lang="no-NO">Lager</String>
    </Entry>

    <Entry Id="menu_store_subtitle">
        <String xml:lang="en-US">Select an item</String>
        <String xml:lang="it-IT">Seleziona un elemento</String>
        <String xml:lang="nl-NL">Selecteer een artikel</String>
        <String xml:lang="tr-TR">Bir öğe seçiniz</String>
        <String xml:lang="fr-FR">Sélectionner un article</String>
        <String xml:lang="th-TH">เลือกรายการ</String>
        <String xml:lang="pl-PL">Wybierz przedmiot</String>
        <String xml:lang="hi-Latn">Ek item select kare</String>
        <String xml:lang="de-DE">Wähle einen Gegenstand aus</String>
        <String xml:lang="id-ID">Pilih barang</String>
        <String xml:lang="sv-SE">Välj en artikel</String>
        <String xml:lang="cs-CZ">Vyber předmět</String>
        <String xml:lang="lv-LV">Izvēlieties priekšmetu</String>
        <String xml:lang="ar-001">اختر عنصرا</String>
        <String xml:lang="no-NO">Velg et element</String>
        <String xml:lang="es-ES">Seleccione un item</String>
        <String xml:lang="pt-BR">Selecione um item</String>
        <String xml:lang="zh-Hant">選擇一個物品</String>
        <String xml:lang="vi-VN">Chọn một sản phẩm</String>
    </Entry>

    <Entry Id="menu_business_cash">
        <String xml:lang="en-US">Cash payments only</String>
        <String xml:lang="nl-NL">Alleen contante betalingen</String>
        <String xml:lang="it-IT">Solo pagamenti in contanti</String>
        <String xml:lang="vi-VN">Chỉ thanh toán bằng tiền mặt</String>
<<<<<<< HEAD
        <String xml:lang="tr-TR">Sadece nakit ödemeler</String>
=======
        <String xml:lang="fr-FR">Paiement en argent comptant seulement</String>
>>>>>>> e7d4471c
    </Entry>

    <Entry Id="menu_business_cashless">
        <String xml:lang="en-US">Cashless payments only</String>
        <String xml:lang="nl-NL">Alleen betalingen met pinpas</String>
        <String xml:lang="it-IT">Solo pagamenti senza contanti</String>
        <String xml:lang="vi-VN">Chỉ thanh toán không dùng tiền mặt</String>
<<<<<<< HEAD
        <String xml:lang="tr-TR">Sadece kartlı ödemeler</String>
=======
        <String xml:lang="fr-FR">Paiements par carte seulement</String>

>>>>>>> e7d4471c
    </Entry>

    <!-- ========================= -->
    <!-- Store Types -->
    <!-- ========================= -->
    <Entry Id="business_convenience">
        <String xml:lang="en-US">Convenience Store</String>
        <String xml:lang="nl-NL">Supermarkt</String>
        <String xml:lang="it-IT">Minimarket</String>
        <String xml:lang="id-ID">Minimarket</String>
        <String xml:lang="fr-FR">Épicerie</String>
        <String xml:lang="zh-Hant">便利超商</String>
        <String xml:lang="lv-LV">Pārtikas veikals</String>
        <String xml:lang="vi-VN">Cửa hàng tiện lợi</String>
        <String xml:lang="tr-TR">Market</String>
    </Entry>
    
    <Entry Id="business_clothes">
        <String xml:lang="en-US">Clothes Store</String>
        <String xml:lang="nl-NL">Kledingwinkel</String>
        <String xml:lang="it-IT">Negozio abbigliamento</String>
        <String xml:lang="id-ID">Toko Baju</String>
        <String xml:lang="fr-FR">Magasin de vêtements</String>
        <String xml:lang="zh-Hant">服飾館</String>
        <String xml:lang="lv-LV">Apģērbu veikals</String>
        <String xml:lang="vi-VN">Cửa hàng quần áo</String>
        <String xml:lang="tr-TR">Kıyafet Mağazası</String>
    </Entry>
    
    <Entry Id="business_gun_store">
        <String xml:lang="en-US">Gun Store</String>
        <String xml:lang="nl-NL">Wapenwinkel</String>
        <String xml:lang="it-IT">Negozio di armi</String>
        <String xml:lang="id-ID">Toko Senjata</String>
        <String xml:lang="fr-FR">Magasin d'Armes</String>
        <String xml:lang="zh-Hant">槍店</String>
        <String xml:lang="lv-LV">Ieroču veikals</String>
        <String xml:lang="vi-VN">Cửa hàng súng</String>
        <String xml:lang="tr-TR">Silah Dükkanı</String>
    </Entry>
    
    <Entry Id="business_gun_club">
        <String xml:lang="en-US">Gun Club</String>
        <String xml:lang="nl-NL">Schietclub</String>
        <String xml:lang="it-IT">Gun club</String>
        <String xml:lang="id-ID">Klub Senjata</String>
        <String xml:lang="fr-FR">Club de Tir</String>
        <String xml:lang="zh-Hant">槍械俱樂部</String>
        <String xml:lang="lv-LV">Ieroču klubs</String>
        <String xml:lang="vi-VN">Câu lạc bộ bắn súng</String>
        <String xml:lang="tr-TR">Atış Kulübü</String>
    </Entry>
    
    <Entry Id="business_bank">
        <String xml:lang="en-US">Bank</String>
        <String xml:lang="nl-NL">Bank</String>
        <String xml:lang="it-IT">Banca</String>
        <String xml:lang="id-ID">Bank</String>
        <String xml:lang="fr-FR">Banque</String>
        <String xml:lang="zh-Hant">銀行</String>
        <String xml:lang="lv-LV">Banka</String>
        <String xml:lang="vi-VN">Ngân hàng</String>
        <String xml:lang="tr-TR">Banka</String>
    </Entry>
    
    <Entry Id="business_jewelry">
        <String xml:lang="en-US">Jewelry Store</String>
        <String xml:lang="nl-NL">Juwelier</String>
        <String xml:lang="it-IT">Gioielleria</String>
        <String xml:lang="id-ID">Toko Perhiasan</String>
        <String xml:lang="fr-FR">Bijouterie</String>
        <String xml:lang="zh-Hant">珠寶店</String>
        <String xml:lang="lv-LV">Juvelierizstrādājumu Veikals</String>
        <String xml:lang="vi-VN">Cửa hàng trang sức</String>
        <String xml:lang="tr-TR">Mücevher Dükkanı</String>
    </Entry>
    
    <Entry Id="business_liquor">
        <String xml:lang="en-US">Liquor Store</String>
        <String xml:lang="nl-NL">Slijterij</String>
        <String xml:lang="it-IT">Negozio di liquori</String>
        <String xml:lang="id-ID">Toko Minuman</String>
        <String xml:lang="fr-FR">Magasin d'alcools</String>
        <String xml:lang="zh-Hant">酒精專賣商</String>
        <String xml:lang="lv-LV">Alkoholisko dzērienu veikals</String>
        <String xml:lang="vi-VN">Cửa hàng rượu</String>
        <String xml:lang="tr-TR">İçki Dükkanı</String>
    </Entry>
    
    <Entry Id="business_club">
        <String xml:lang="en-US">Club</String>
        <String xml:lang="nl-NL">Nachtclub</String>
        <String xml:lang="it-IT">Discoteca</String>
        <String xml:lang="id-ID">Diskotik</String>
        <String xml:lang="fr-FR">Club</String>
        <String xml:lang="zh-Hant">俱樂部</String>
        <String xml:lang="lv-LV">Klubs</String>
        <String xml:lang="vi-VN">Hộp đêm</String>
        <String xml:lang="tr-TR">Klüp</String>
    </Entry>
    
    <Entry Id="business_coffee">
        <String xml:lang="en-US">Coffee Shop</String>
        <String xml:lang="nl-NL">Koffiebar</String>
        <String xml:lang="it-IT">Caffetteria</String>
        <String xml:lang="id-ID">Toko Kopi</String>
        <String xml:lang="fr-FR">Café</String>
        <String xml:lang="zh-Hant">咖啡店</String>
        <String xml:lang="lv-LV">Kafejnīca</String>
        <String xml:lang="vi-VN">Quán cà phê</String>
        <String xml:lang="tr-TR">Kahve Dükkanı</String>
    </Entry>
    
    <Entry Id="business_restaurant">
        <String xml:lang="en-US">Restaurant</String>
        <String xml:lang="nl-NL">Restaurant</String>
        <String xml:lang="it-IT">Ristorante</String>
        <String xml:lang="id-ID">Restoran</String>
        <String xml:lang="fr-FR">Restaurant</String>
        <String xml:lang="zh-Hant">餐廳</String>
        <String xml:lang="lv-LV">Restorāns</String>
        <String xml:lang="vi-VN">Nhà hàng</String>
        <String xml:lang="tr-TR">Restoran</String>
    </Entry>
    
    <Entry Id="business_fast_food">
        <String xml:lang="en-US">Fast Food</String>
        <String xml:lang="nl-NL">Fastfood</String>
        <String xml:lang="it-IT">Fast food</String>
        <String xml:lang="id-ID">Makanan Cepat Saji</String>
        <String xml:lang="fr-FR">Casse-Croûte</String>
        <String xml:lang="zh-Hant">速食</String>
        <String xml:lang="lv-LV">Ātrās ēdināšanas restorāns</String>
        <String xml:lang="vi-VN">Cửa hàng thức ăn nhanh</String>
        <String xml:lang="tr-TR">Fast Food</String>
    </Entry>
    
    <Entry Id="business_electronics">
        <String xml:lang="en-US">Electronics Store</String>
        <String xml:lang="nl-NL">Elektronicawinkel</String>
        <String xml:lang="it-IT">Negozio di elettronica</String>
        <String xml:lang="id-ID">Toko Elektronik</String>
        <String xml:lang="fr-FR">Magasin d'électronique</String>
        <String xml:lang="zh-Hant">電子商場</String>
        <String xml:lang="lv-LV">Elektronikas veikals</String>
        <String xml:lang="vi-VN">Cửa hàng điện tử</String>
        <String xml:lang="tr-TR">Elektronik Mağazası</String>
    </Entry>
    
    <Entry Id="business_barber">
        <String xml:lang="en-US">Barber Shop</String>
        <String xml:lang="nl-NL">Kapper</String>
        <String xml:lang="it-IT">Barbiere</String>
        <String xml:lang="id-ID">Tukang Cukur</String>
        <String xml:lang="fr-FR">Coiffeur</String>
        <String xml:lang="zh-Hant">理髮廳</String>
        <String xml:lang="lv-LV">Frizētava</String>
        <String xml:lang="vi-VN">Tiệm cắt tóc</String>
        <String xml:lang="tr-TR">Berber</String>
    </Entry>
    
    <Entry Id="business_tattoo">
        <String xml:lang="en-US">Tattoo Shop</String>
        <String xml:lang="nl-NL">Tatoeageshop</String>
        <String xml:lang="it-IT">Negozio di tatuaggi</String>
        <String xml:lang="id-ID">Toko Tato</String>
        <String xml:lang="fr-FR">Salon de Tatouage</String>
        <String xml:lang="zh-Hant">紋身店</String>
        <String xml:lang="lv-LV">Tetovēšanas salons</String>
        <String xml:lang="vi-VN">Tiệm xăm</String>
        <String xml:lang="tr-TR">Dövme Dükkanı</String>
    </Entry>
    
    <Entry Id="business_hacker">
        <String xml:lang="en-US">Lester's House</String>
        <String xml:lang="nl-NL">Lesters Huis</String>
        <String xml:lang="it-IT">Casa di Lester</String>
        <String xml:lang="id-ID">Rumah Lester</String>
        <String xml:lang="fr-FR">Maison de Lester</String>
        <String xml:lang="zh-Hant">萊斯特的家</String>
        <String xml:lang="lv-LV">Lestera māja</String>
        <String xml:lang="vi-VN">Nhà của Lester</String>
        <String xml:lang="tr-TR">Lester'in Evi</String>
    </Entry>
    
    <Entry Id="business_factory">
        <String xml:lang="en-US">Lester's Factory</String>
        <String xml:lang="nl-NL">Lesters Fabriek</String>
        <String xml:lang="it-IT">Fabbrica di Lester</String>
        <String xml:lang="id-ID">Pabrik Lester</String>
        <String xml:lang="fr-FR">Usine de Lester</String>
        <String xml:lang="zh-Hant">萊斯特的工廠</String>
        <String xml:lang="lv-LV">Lestera fabrika</String>
        <String xml:lang="vi-VN">Nhà máy của Lester</String>
        <String xml:lang="tr-TR">Lester'in Atölyesi</String>
    </Entry>
    
    <Entry Id="business_cayo">
        <String xml:lang="en-US">Cayo Perico Shop</String>
        <String xml:lang="nl-NL">Cayo Perico Winkel</String>
        <String xml:lang="it-IT">Negozio di Cayo Perico</String>
        <String xml:lang="id-ID">Toko di Cayo Perico</String>
        <String xml:lang="fr-FR">Magasin de Cayo Perico</String>
        <String xml:lang="zh-Hant">佩里客島商店</String>
        <String xml:lang="lv-LV">Cayo Perico Veikals</String>
        <String xml:lang="vi-VN">Cửa hàng Cayo Perico</String>
        <String xml:lang="tr-TR">Cayo Perico Dükkanı</String>
    </Entry>
    
    <Entry Id="business_hardware">
        <String xml:lang="en-US">Hardware Store</String>
        <String xml:lang="nl-NL">Bouwmarkt</String>
        <String xml:lang="it-IT">Ferramenta</String>
        <String xml:lang="id-ID">Toko Perkakas</String>
        <String xml:lang="fr-FR">Quincaillerie</String>
        <String xml:lang="zh-Hant">五金店</String>
        <String xml:lang="lv-LV">Hardware Veikals</String>
        <String xml:lang="vi-VN">Cửa hàng dụng cụ</String>
        <String xml:lang="tr-TR">Nalbur</String>
    </Entry>
    
    <Entry Id="business_gun_supplier">
        <String xml:lang="en-US">Gun Supplier</String>
        <String xml:lang="nl-NL">Wapenleverancier</String>
        <String xml:lang="it-IT">Fornitore d'armi</String>
        <String xml:lang="id-ID">Supplier Senjata</String>
        <String xml:lang="fr-FR">Vendeur d'Armes</String>
        <String xml:lang="zh-Hant">槍械供應商</String>
        <String xml:lang="lv-LV">Ieroču Piegādātājs</String>
        <String xml:lang="vi-VN">Nhà cung cấp súng</String>
        <String xml:lang="tr-TR">Silah Tedarikçisi</String>
    </Entry>
    
    <Entry Id="business_drug_supplier">
        <String xml:lang="en-US">Drug Supplier</String>
        <String xml:lang="nl-NL">Apotheek</String>
        <String xml:lang="it-IT">Fornitore di droga</String>
        <String xml:lang="id-ID">Supplier Narkoba</String>
        <String xml:lang="fr-FR">Distributeur de drogue</String>
        <String xml:lang="zh-Hant">藥頭</String>
        <String xml:lang="lv-LV">Narkotiku Piegādātājs</String>
        <String xml:lang="vi-VN">Nhà cung cấp thuốc</String>
        <String xml:lang="tr-TR">Uyuşturucu Tedarikçisi</String>
    </Entry>
    
    <Entry Id="business_pd">
        <String xml:lang="en-US">Police Station</String>
        <String xml:lang="nl-NL">Politiebureau</String>
        <String xml:lang="it-IT">Centrale di Polizia</String>
        <String xml:lang="id-ID">Kantor Polisi</String>
        <String xml:lang="fr-FR">Commissariat</String>
        <String xml:lang="zh-Hant">警察局</String>
        <String xml:lang="lv-LV">Policijas iecirknis</String>
        <String xml:lang="vi-VN">Trụ sở cảnh sát</String>
        <String xml:lang="tr-TR">Polis İstasyonu</String>
    </Entry>
    
    <Entry Id="business_armory">
        <String xml:lang="en-US">Armory</String>
        <String xml:lang="nl-NL">Wapensmagazijn</String>
        <String xml:lang="it-IT">Armeria</String>
        <String xml:lang="id-ID">Gudang Persenjataan</String>
        <String xml:lang="fr-FR">Armurerie</String>
        <String xml:lang="zh-Hant">軍火商</String>
        <String xml:lang="lv-LV">Arsenāls</String>
        <String xml:lang="vi-VN">Kho vũ khí</String>
        <String xml:lang="tr-TR">Cephanelik</String>
    </Entry>
    
    <Entry Id="business_hospital">
        <String xml:lang="en-US">Hospital</String>
        <String xml:lang="it-IT">Ospedale</String>
        <String xml:lang="id-ID">Rumah Sakit</String>
        <String xml:lang="fr-FR">Hôpital</String>
        <String xml:lang="nl-NL">Ziekenhuis</String>
        <String xml:lang="zh-Hant">醫院</String>
        <String xml:lang="lv-LV">Slimnīca</String>
        <String xml:lang="vi-VN">Bệnh viện</String>
        <String xml:lang="tr-TR">Hastane</String>
    </Entry>
    
    <!-- it's the shop inside of pillbox but just make it say "shop" -->
    <Entry Id="business_hospital_shop">
        <String xml:lang="en-US">Shop</String>
        <String xml:lang="it-IT">Negozio</String>
        <String xml:lang="id-ID">Toko</String>
        <String xml:lang="fr-FR">Boutique</String>
        <String xml:lang="nl-NL">Shop</String>
        <String xml:lang="zh-Hant">商店</String>
        <String xml:lang="lv-LV">Veikals</String>
        <String xml:lang="vi-VN">Cửa hàng</String>
        <String xml:lang="tr-TR">Market</String>
    </Entry>
    
    <Entry Id="business_pawn">
        <String xml:lang="en-US">Pawn Shop</String>
        <String xml:lang="it-IT">Banco dei pegni</String>
        <String xml:lang="id-ID">Toko Gadai</String>
        <String xml:lang="fr-FR">Prêteur sur gages</String>
        <String xml:lang="nl-NL">Pandjeshuis</String>
        <String xml:lang="zh-Hant">當舖</String>
        <String xml:lang="lv-LV">Lombards</String>
        <String xml:lang="vi-VN">Tiệm cầm đồ</String>
        <String xml:lang="tr-TR">Rehin Dükkanı</String>
    </Entry>
    
    <Entry Id="business_delivery">
        <String xml:lang="en-US">Delivery Company</String>
        <String xml:lang="it-IT">Società di consegna</String>
        <String xml:lang="id-ID">Perusahaan Pengiriman</String>
        <String xml:lang="fr-FR">Société de Livraison</String>
        <String xml:lang="nl-NL">Transport Bedrijf</String>
        <String xml:lang="zh-Hant">運送公司</String>
        <String xml:lang="lv-LV">Piegāžu Kompānija</String>
        <String xml:lang="vi-VN">Công ty giao hàng</String>
        <String xml:lang="tr-TR">Dağıtım Şirketi</String>
    </Entry>
    
    <Entry Id="business_hitman">
        <String xml:lang="en-US">Hitman</String>
        <String xml:lang="it-IT">Sicario</String>
        <String xml:lang="id-ID">Pembunuh Bayaran</String>
        <String xml:lang="fr-FR">Tueur à gages</String>
        <String xml:lang="nl-NL">Huurmoordenaar</String>
        <String xml:lang="zh-Hant">殺手</String>
        <String xml:lang="lv-LV">Killers</String>
        <String xml:lang="vi-VN">Sát thủ</String>
        <String xml:lang="tr-TR">Tetikçi</String>
    </Entry>
    
    <Entry Id="business_weed">
        <String xml:lang="en-US">Weed Dispensary</String>
        <String xml:lang="it-IT">Dispensario di cannabis</String>
        <String xml:lang="id-ID">Toko Ganja</String>
        <String xml:lang="fr-FR">Distributeur de Weed</String>
        <String xml:lang="nl-NL">Coffeeshop</String>
        <String xml:lang="zh-Hant">大麻藥局</String>
        <String xml:lang="lv-LV">Narkotiku Veikals</String>
        <String xml:lang="vi-VN">Cửa hàng bán cỏ</String>
        <String xml:lang="tr-TR">Esrar Dükkanı</String>
    </Entry>
    
    <Entry Id="business_university">
        <String xml:lang="en-US">University</String>
        <String xml:lang="it-IT">Università</String>
        <String xml:lang="id-ID">Universitas</String>
        <String xml:lang="fr-FR">Université</String>
        <String xml:lang="nl-NL">Universiteit</String>
        <String xml:lang="zh-Hant">大學</String>
        <String xml:lang="lv-LV">Universitāte</String>
        <String xml:lang="vi-VN">Trường đại học</String>
        <String xml:lang="tr-TR">Üniversite</String>
    </Entry>
    
    <Entry Id="business_dealership">
        <String xml:lang="en-US">Dealership</String>
        <String xml:lang="it-IT">Concessionario</String>
        <String xml:lang="id-ID">Dealer Kendaraan</String>
        <String xml:lang="fr-FR">Concessionnaire</String>
        <String xml:lang="nl-NL">Dealership</String>
        <String xml:lang="zh-Hant">經銷商</String>
        <String xml:lang="lv-LV">Dīlercentrs</String>
        <String xml:lang="vi-VN">Đại lý</String>
        <String xml:lang="tr-TR">Galeri</String>
    </Entry>
    
    <Entry Id="business_mechanic">
        <String xml:lang="en-US">Mechanic</String>
        <String xml:lang="it-IT">Meccanico</String>
        <String xml:lang="id-ID">Mekanik</String>
        <String xml:lang="fr-FR">Mécanicien</String>
        <String xml:lang="nl-NL">Automonteur</String>
        <String xml:lang="zh-Hant">修車工</String>
        <String xml:lang="lv-LV">Mehāniķis</String>
        <String xml:lang="vi-VN">Thợ máy</String>
        <String xml:lang="tr-TR">Tamirci</String>
    </Entry>
    
    <Entry Id="business_mall">
        <String xml:lang="en-US">Shopping Mall</String>
        <String xml:lang="id-ID">Pusat Perbelanjaan</String>
        <String xml:lang="it-IT">Centro commerciale</String>
        <String xml:lang="fr-FR">Centre commercial</String>
        <String xml:lang="nl-NL">Winkelcentrum</String>
        <String xml:lang="zh-Hant">百貨公司</String>
        <String xml:lang="lv-LV">Tirdzniecības Centrs</String>
        <String xml:lang="vi-VN">Trung tâm thương mại</String>
        <String xml:lang="tr-TR">Alışveriş Merkezi</String>
    </Entry>

    <Entry Id="business_gas_station">
        <String xml:lang="en-US">Gas Station</String>
        <String xml:lang="nl-NL">Tankstation</String>
        <String xml:lang="it-IT">Benzinaio</String>
        <String xml:lang="id-ID">Pom Bensin</String>
        <String xml:lang="vi-VN">Trạm xăng</String>
        <String xml:lang="tr-TR">Benzin İstasyonu</String>
    </Entry>

    <Entry Id="business_airport">
        <String xml:lang="en-US">Airport</String>
        <String xml:lang="nl-NL">Luchthaven</String>
        <String xml:lang="it-IT">Aeroporto</String>
        <String xml:lang="vi-VN">Sân bay</String>
        <String xml:lang="tr-TR">Havaalanı</String>
    </Entry>

    <Entry Id="business_security">
        <String xml:lang="en-US">Security Company</String>
        <String xml:lang="nl-NL">Beveiligingsbedrijf</String>
        <String xml:lang="it-IT">Società di Sicurezza</String>
        <String xml:lang="vi-VN">Công ty bảo vệ</String>
        <String xml:lang="tr-TR">Özel Güvenlik Firması</String>
    </Entry>

    <!-- ========================= -->
    <!-- Gift Cards -->
    <!-- ========================= -->
    <Entry Id="menu_store_redeem_gift_cards">
        <String xml:lang="en-US">Redeem Gift Cards</String>
        <String xml:lang="nl-NL">Cadeaubonnen inwisselen</String>
        <String xml:lang="it-IT">Riscatta Buoni Regalo</String>
        <String xml:lang="pl-PL">Używaj Karty Podarunkowe</String>
        <String xml:lang="fr-FR">Échanger des cartes-cadeaux</String>
        <String xml:lang="tr-TR">Hediye Kartlarını Kullan</String>
        <String xml:lang="zh-Hant">獲取點數卡</String>
        <String xml:lang="es-ES">Canjear tarjetas de regalo</String>
        <String xml:lang="pt-BR">Resgatar cartões-presente</String>
        <String xml:lang="ar-001">استرداد بطاقات الهدايا</String>
        <String xml:lang="de-DE">Löse Geschenkkarten ein</String>
        <String xml:lang="th-TH">แลกบัตรของขวัญ</String>
        <String xml:lang="vi-VN">Đổi thẻ quà tặng</String>
        <String xml:lang="id-ID">Tukarkan kartu hadiah</String>
        <String xml:lang="hi-Latn">Redeem kare gift Cards</String>
        <String xml:lang="cs-CZ">Uplatnit dárkové karty</String>
        <String xml:lang="lv-LV">Izmantot Dāvanu Kartes</String>
        <String xml:lang="no-NO">Løs inn gavekort</String>
        <String xml:lang="sv-SE">Utlös presentkort</String>
    </Entry>

    <Entry Id="menu_store_no_items_desc">
        <String xml:lang="en-US">This business doesn't have any goods or services for sale.</String>
        <String xml:lang="it-IT">Questo negozio non ha beni o servizi in vendita.</String>
        <String xml:lang="nl-NL">Deze winkel heeft geen goederen of diensten te koop.</String>
        <String xml:lang="th-TH">ธุรกิจนี้ไม่มีสินค้าหรือบริการสำหรับขาย</String>
        <String xml:lang="fr-FR">Cette entreprise n'a ni biens ni services à vendre.</String>
        <String xml:lang="pl-PL">Ten biznes nie ma żadnych dóbr lub usług na sprzedaż.</String>
        <String xml:lang="tr-TR">Bu işletmenin satışa sunulan herhangi bir mal veya hizmeti yok.</String>
        <String xml:lang="hi-Latn">Iss business me sale ke liye koi samaan nahi hai.</String>
        <String xml:lang="de-DE">Dieses Geschäft hat keine Waren oder Dienstleistungen im Angebot.</String>
        <String xml:lang="id-ID">Bisnis ini tidak memiliki barang atau jasa untuk dijual</String>
        <String xml:lang="sv-SE">Detta företaget har inga varor eller tjänster till salu.</String>
        <String xml:lang="cs-CZ">Tento podnik nemá žádné zboží ani služby k prodeji.</String>
        <String xml:lang="lv-LV">Šim uzņēmumam nav pārdošanā nevienas preces vai pakalpojuma.</String>
        <String xml:lang="ar-001">لا يوجد في هذا المتجر اي سلع او خدمات للبيع</String>
        <String xml:lang="no-NO">Denne bedriften har ingen varer eller tjenester for salg.</String>
        <String xml:lang="es-ES">Esta tienda no tiene bienes o servicios a la venta.</String>
        <String xml:lang="pt-BR">Esta loja não possui bens ou serviços para venda.</String>
        <String xml:lang="zh-Hant">此商店暫無任何商品/服務</String>
        <String xml:lang="vi-VN">Doanh nghiệp này không có hàng hóa hoặc dịch vụ nào để bán.</String>
    </Entry>

    <Entry Id="menu_store_btn_purchase">
        <String xml:lang="en-US">Purchase</String>
        <String xml:lang="it-IT">Acquista</String>
        <String xml:lang="nl-NL">Koop</String>
        <String xml:lang="th-TH">ซื้อ</String>
        <String xml:lang="pl-PL">Kup</String>
        <String xml:lang="tr-TR">Satın Al</String>
        <String xml:lang="hi-Latn">Purchase</String>
        <String xml:lang="de-DE">Kaufen</String>
        <String xml:lang="id-ID">Beli</String>
        <String xml:lang="cs-CZ">Koupit</String>
        <String xml:lang="lv-LV">Pirkt</String>
        <String xml:lang="ar-001">شراء</String>
        <String xml:lang="sv-SE">Köp</String>
        <String xml:lang="no-NO">Kjøpe</String>
        <String xml:lang="fr-FR">Acheter</String>
        <String xml:lang="es-ES">Comprar</String>
        <String xml:lang="pt-BR">Comprar</String>
        <String xml:lang="zh-Hant">購買</String>
        <String xml:lang="vi-VN">Mua</String>
    </Entry>

    <Entry Id="menu_store_btn_browse">
        <String xml:lang="en-US">Browse</String>
        <String xml:lang="it-IT">Sfoglia</String>
        <String xml:lang="nl-NL">Bladeren</String>
        <String xml:lang="th-TH">เรียกดู</String>
        <String xml:lang="fr-FR">Parcourir</String>
        <String xml:lang="pl-PL">Przeglądaj</String>
        <String xml:lang="tr-TR">Göz at</String>
        <String xml:lang="hi-Latn">Browse</String>
        <String xml:lang="de-DE">Durchsuchen</String>
        <String xml:lang="id-ID">Jelajahi</String>
        <String xml:lang="sv-SE">Bläddra</String>
        <String xml:lang="cs-CZ">Prohlédnout</String>
        <String xml:lang="lv-LV">Pārlūkot</String>
        <String xml:lang="ar-001">تصفح</String>
        <String xml:lang="no-NO">Bla gjennom</String>
        <String xml:lang="es-ES">Browse</String>
        <String xml:lang="pt-BR">Browse</String>
        <String xml:lang="zh-Hant">瀏覽</String>
        <String xml:lang="vi-VN">Duyệt</String>
    </Entry>

    <Entry Id="menu_store_btn_steal">
        <String xml:lang="en-US">Steal</String>
        <String xml:lang="it-IT">Ruba</String>
        <String xml:lang="nl-NL">Stelen</String>
        <String xml:lang="th-TH">ขโมย</String>
        <String xml:lang="fr-FR">Voler</String>
        <String xml:lang="pl-PL">Ukradnij</String>
        <String xml:lang="tr-TR">Çal</String>
        <String xml:lang="hi-Latn">Steal</String>
        <String xml:lang="de-DE">Stehlen</String>
        <String xml:lang="id-ID">Mencuri</String>
        <String xml:lang="sv-SE">Stjäla</String>
        <String xml:lang="cs-CZ">Ukrást</String>
        <String xml:lang="lv-LV">Nozagt</String>
        <String xml:lang="ar-001">سرقة</String>
        <String xml:lang="no-NO">Stjele</String>
        <String xml:lang="es-ES">Robar</String>
        <String xml:lang="pt-BR">Roubar</String>
        <String xml:lang="zh-Hant">偷</String>
        <String xml:lang="vi-VN">Ăn cắp</String>
    </Entry>

    <!-- This is now shown in clothing/tattoo shop menus to rotate your character -->
    <Entry Id="menu_store_btn_rotate">
        <String xml:lang="en-US">Rotate</String>
        <String xml:lang="nl-NL">Draaien</String>
        <String xml:lang="id-ID">Putar</String>
        <String xml:lang="no-NO">Rotere</String>
        <String xml:lang="fr-FR">Tourner</String>
        <String xml:lang="lv-LV">Pagriezt</String>
        <String xml:lang="vi-VN">Xoay nhân vật</String>
        <String xml:lang="tr-TR">Döndür</String>
    </Entry>

    <!-- ========================= -->
    <!-- Item/Supply Attributes -->
    <!-- ========================= -->
    <!-- Shows up in shops when you focus on an item that you already have -->
    <Entry Id="item_attribute_owned">
        <String xml:lang="en-US">Owned</String>
        <String xml:lang="it-IT">Posseduto</String>
        <String xml:lang="nl-NL">Al in bezit</String>
        <String xml:lang="th-TH">เป็นเจ้าของ</String>
        <String xml:lang="fr-FR">Possédé</String>
        <String xml:lang="pl-PL">Posiadane</String>
        <String xml:lang="tr-TR">Sahipsin</String>
        <String xml:lang="hi-Latn">Owned</String>
        <String xml:lang="es-ES">Propiedad</String>
        <String xml:lang="pt-BR">Propriedades</String>
        <String xml:lang="de-DE">Im Besitz</String>
        <String xml:lang="id-ID">Sudah memiliki</String>
        <String xml:lang="sv-SE">Ägande</String>
        <String xml:lang="no-NO">Eid</String>
        <String xml:lang="cs-CZ">Vlastněno</String>
        <String xml:lang="lv-LV">Īpašumā</String>
        <String xml:lang="ar-001">مملوكة</String>
        <String xml:lang="zh-Hant">以擁有</String>
        <String xml:lang="vi-VN">Đã sở hữu</String>
    </Entry>

    <!-- Shows up in red in the description of illegal items -->
    <Entry Id="item_attribute_illegal">
        <String xml:lang="en-US">ILLEGAL</String>
        <String xml:lang="it-IT">ILLEGALE</String>
        <String xml:lang="nl-NL">ILLEGAAL</String>
        <String xml:lang="th-TH">ผิดกฎหมาย</String>
        <String xml:lang="fr-FR">ILLÉGAL</String>
        <String xml:lang="pl-PL">NIELEGALNE</String>
        <String xml:lang="tr-TR">İLLEGAL</String>
        <String xml:lang="hi-Latn">ILLEGAL</String>
        <String xml:lang="es-ES">ILEGAL</String>
        <String xml:lang="pt-BR">ILEGAIS</String>
        <String xml:lang="de-DE">ILLEGAL</String>
        <String xml:lang="id-ID">ILEGAL</String>
        <String xml:lang="sv-SE">OLAGLIGT</String>
        <String xml:lang="no-NO">ULOVLIG</String>
        <String xml:lang="cs-CZ">NELEGÁLNÍ</String>
        <String xml:lang="lv-LV">NELEGĀLS</String>
        <String xml:lang="ar-001">غير قانوني</String>
        <String xml:lang="zh-Hant">非法</String>
        <String xml:lang="vi-VN">BẤT HỢP PHÁP</String>
    </Entry>

    <!-- Shows up in red in the description of stolen items -->
    <Entry Id="item_attribute_stolen">
        <String xml:lang="en-US">STOLEN</String>
        <String xml:lang="nl-NL">GESTOLEN</String>
        <String xml:lang="it-IT">RUBATO</String>
        <String xml:lang="id-ID">DICURI</String>
        <String xml:lang="no-NO">STJÅLET</String>
        <String xml:lang="fr-FR">VOLÉ</String>
        <String xml:lang="lv-LV">NOZAGTS</String>
        <String xml:lang="vi-VN">ĐỒ ĂN CẮP</String>
        <String xml:lang="tr-TR">ÇALINAN</String>
    </Entry>

    <!-- Shows up in yellow for newly added items -->
    <Entry Id="item_attribute_new">
        <String xml:lang="en-US">NEW!</String>
        <String xml:lang="nl-NL">NIEUW!</String>
        <String xml:lang="th-TH">ใหม่!</String>
        <String xml:lang="pl-PL">NOWE!</String>
        <String xml:lang="tr-TR">YENİ!</String>
        <String xml:lang="de-DE">NEU!</String>
        <String xml:lang="id-ID">BARU!</String>
        <String xml:lang="cs-CZ">NOVÉ!</String>
        <String xml:lang="lv-LV">JAUNS!</String>
        <String xml:lang="ar-001">!جديد</String>
        <String xml:lang="sv-SE">NYTT!</String>
        <String xml:lang="fr-FR">NOUVEAU!</String>
        <String xml:lang="hi-Latn">NEW!</String>
        <String xml:lang="no-NO">NY!</String>
        <String xml:lang="es-ES">NUEVO!</String>
        <String xml:lang="pt-BR">NOVIDADE!</String>
        <String xml:lang="zh-Hant">新商品!</String>
        <String xml:lang="it-IT">NUOVO!</String>
        <String xml:lang="vi-VN">MỚI!</String>
    </Entry>

    <!-- Shows up in green for categories that contain new items -->
    <Entry Id="cat_attribute_new">
        <String xml:lang="en-US">NEW!</String>
        <String xml:lang="nl-NL">NIEUW!</String>
        <String xml:lang="th-TH">ใหม่!</String>
        <String xml:lang="pl-PL">NOWE!</String>
        <String xml:lang="tr-TR">YENİ!</String>
        <String xml:lang="de-DE">NEU!</String>
        <String xml:lang="id-ID">BARU!</String>
        <String xml:lang="cs-CZ">NOVÉ!</String>
        <String xml:lang="lv-LV">JAUNS!</String>
        <String xml:lang="ar-001">!جديد</String>
        <String xml:lang="sv-SE">NYTT!</String>
        <String xml:lang="fr-FR">NOUVEAU!</String>
        <String xml:lang="hi-Latn">NEW!</String>
        <String xml:lang="no-NO">NY!</String>
        <String xml:lang="es-ES">NUEVO!</String>
        <String xml:lang="pt-BR">NOVIDADE!</String>
        <String xml:lang="zh-Hant">新商品!</String>
        <String xml:lang="it-IT">NOVITÀ!</String>
        <String xml:lang="vi-VN">MỚI!</String>
    </Entry>

    <!-- Shows up in red for items that are expiring soon -->
    <Entry Id="item_attribute_limited">
        <String xml:lang="en-US">LIMITED!</String>
        <String xml:lang="nl-NL">TIJDELIJK BESCHIKBAAR!</String>
        <String xml:lang="th-TH">ลิมิเต็ด!</String>
        <String xml:lang="pl-PL">OGRANICZONE!</String>
        <String xml:lang="tr-TR">SINIRLI SAYIDA!</String>
        <String xml:lang="de-DE">LIMITIERT!</String>
        <String xml:lang="id-ID">TERBATAS!</String>
        <String xml:lang="cs-CZ">LIMITOVANÁ NABÍDKA!</String>
        <String xml:lang="lv-LV">IEROBEŽOTS!</String>
        <String xml:lang="ar-001">!محدود</String>
        <String xml:lang="sv-SE">TEMPORÄRT!</String>
        <String xml:lang="fr-FR">LIMITÉ!</String>
        <String xml:lang="it-IT">LIMITATO!</String>
        <String xml:lang="hi-Latn">LIMITED!</String>
        <String xml:lang="no-NO">BEGRENSET!</String>
        <String xml:lang="es-ES">LIMITADO!</String>
        <String xml:lang="pt-BR">LIMITADO!</String>
        <String xml:lang="zh-Hant">限量!</String>
        <String xml:lang="vi-VN">SẮP HẾT HẠN!</String>
    </Entry>

    <!-- Shows up in green for items that are on sale -->
    <Entry Id="item_attribute_on_sale">
        <String xml:lang="en-US">ON SALE!</String>
        <String xml:lang="nl-NL">AANBIEDING!</String>
        <String xml:lang="it-IT">IN SCONTO!</String>
        <String xml:lang="vi-VN">ĐANG GIẢM GIÁ!</String>
<<<<<<< HEAD
        <String xml:lang="tr-TR">İNDİRİMDE!</String>
=======
        <String xml:lang="fr-FR">EN VENTE!</String>
>>>>>>> e7d4471c
    </Entry>

    <!-- Shows up in green for categories that contain items for sale -->
    <Entry Id="cat_attribute_sales">
        <String xml:lang="en-US">SALES!</String>
        <String xml:lang="nl-NL">AANBIEDING!</String>
        <String xml:lang="it-IT">SCONTI!</String>
        <String xml:lang="vi-VN">ĐANG CÓ GIẢM GIÁ!</String>
<<<<<<< HEAD
        <String xml:lang="tr-TR">İNDİRİM!</String>
=======
        <String xml:lang="fr-FR">VENTES!</String>
>>>>>>> e7d4471c
    </Entry>

    <!--  -->
    <Entry Id="cat_attribute_multiple_sales">
        <String xml:lang="en-US">Multiple Sales!</String>
        <String xml:lang="nl-NL">AANBIEDINGEN!</String>
        <String xml:lang="it-IT">Sconti Multipli!</String>
        <String xml:lang="vi-VN">Nhiều Ưu Đãi Giảm Giá!</String>
<<<<<<< HEAD
        <String xml:lang="tr-TR">İndirimler!</String>
=======
        <String xml:lang="fr-FR">Ventes Multiples</String>
>>>>>>> e7d4471c
    </Entry>

    <!-- Shows the details of an item that is on sale -->
    <!-- Example: Launch Sale: 20% OFF until May 15! -->
    <!-- {0} = Name of the sale. Example: Launch Sale -->
    <!-- {1} = Percentage. Example: 20% -->
    <!-- {2} = End date. Example: May 15 -->
    <Entry Id="item_sale_descr">
        <String xml:lang="en-US">{0}: {1}% OFF until {2}!</String>
        <String xml:lang="nl-NL">{0}: {1}% KORTING tot {2}!</String>
        <String xml:lang="it-IT">{0}: {1}% di sconto fino al {2}!</String>
        <String xml:lang="vi-VN">{0}: Giảm {1}% đến {2}!</String>
<<<<<<< HEAD
        <String xml:lang="tr-TR">{0}: {2} Tarihine kadar %{1} indirim!</String>
=======
        <String xml:lang="fr-FR">{0}: {1}% de rabais jusqu'au {2}!</String>
>>>>>>> e7d4471c
    </Entry>

    <!-- Shows up in yellow in the description of uncommon items -->
    <Entry Id="item_rarity_uncommon">
        <String xml:lang="en-US">UNCOMMON</String>
        <String xml:lang="nl-NL">ONGEWOON</String>
        <String xml:lang="de-DE">UNGEWÖHNLICH</String>
        <String xml:lang="id-ID">TIDAK UMUM</String>
        <String xml:lang="cs-CZ">NEOBVYKLÉ</String>
        <String xml:lang="lv-LV">NEPARASTS</String>
        <String xml:lang="ar-001">غير عادي</String>
        <String xml:lang="tr-TR">ALIŞILMAMIŞ</String>
        <String xml:lang="sv-SE">OVANLIGT</String>
        <String xml:lang="it-IT">NON COMUNE</String>
        <String xml:lang="hi-Latn">ASADHARAN</String>
        <String xml:lang="no-NO">UVANLIG</String>
        <String xml:lang="fr-FR">PEU COMMUN</String>
        <String xml:lang="es-ES">NO COMUN</String>
        <String xml:lang="pt-BR">NÃO COMUM</String>
        <String xml:lang="zh-Hant">罕見</String>
        <String xml:lang="vi-VN">KHÔNG PHỔ BIẾN</String>
    </Entry>

    <!-- Shows up in purple in the description of rare items -->
    <Entry Id="item_rarity_rare">
        <String xml:lang="en-US">RARE</String>
        <String xml:lang="nl-NL">ZELDZAAM</String>
        <String xml:lang="de-DE">SELTEN</String>
        <String xml:lang="id-ID">LANGKA</String>
        <String xml:lang="cs-CZ">VZÁCNÉ</String>
        <String xml:lang="lv-LV">RETS</String>
        <String xml:lang="sv-SE">SÄLLSYNT</String>
        <String xml:lang="fr-FR">RARE</String>
        <String xml:lang="it-IT">RARO</String>
        <String xml:lang="hi-Latn">KAM</String>
        <String xml:lang="ar-001">نادر</String>
        <String xml:lang="tr-TR">NADİR</String>
        <String xml:lang="no-NO">SJELDEN</String>
        <String xml:lang="es-ES">RARO</String>
        <String xml:lang="pt-BR">RARO</String>
        <String xml:lang="zh-Hant">稀有</String>
        <String xml:lang="vi-VN">HIẾM</String>
    </Entry>

    <!-- Shows up in purple in the description of very rare items -->
    <Entry Id="item_rarity_very_rare">
        <String xml:lang="en-US">VERY RARE</String>
        <String xml:lang="nl-NL">ZEER ZELDZAAM</String>
        <String xml:lang="de-DE">SEHR SELTEN</String>
        <String xml:lang="id-ID">SANGAT LANGKA</String>
        <String xml:lang="hi-Latn">BOHOT KAM</String>
        <String xml:lang="cs-CZ">VELMI VZÁCNÉ</String>
        <String xml:lang="lv-LV">ĻOTI RETS</String>
        <String xml:lang="ar-001">نادر جدا</String>
        <String xml:lang="tr-TR">ÇOK NADİR</String>
        <String xml:lang="sv-SE">MYCKET SÄLLSYNT</String>
        <String xml:lang="fr-FR">TRÈS RARE</String>
        <String xml:lang="it-IT">MOLTO RARO</String>
        <String xml:lang="no-NO">VELDIG SJELDEN</String>
        <String xml:lang="es-ES">MUY RARO</String>
        <String xml:lang="pt-BR">MUITO RARO</String>
        <String xml:lang="zh-Hant">非常稀有</String>
        <String xml:lang="vi-VN">RẤT HIẾM</String>
    </Entry>

    <!-- Shows up in blue in the description of legendary items -->
    <Entry Id="item_rarity_legendary">
        <String xml:lang="en-US">LEGENDARY</String>
        <String xml:lang="nl-NL">LEGENDARISCH</String>
        <String xml:lang="de-DE">LEGENDÄR</String>
        <String xml:lang="id-ID">LEGENDARIS</String>
        <String xml:lang="hi-Latn">KALPANIK</String>
        <String xml:lang="cs-CZ">LEGENDÁRNÍ</String>
        <String xml:lang="lv-LV">LEĢENDĀRS</String>
        <String xml:lang="ar-001">أسطوري</String>
        <String xml:lang="tr-TR">EFSANEVİ</String>
        <String xml:lang="sv-SE">LEGENDARISK</String>
        <String xml:lang="fr-FR">LÉGENDAIRE</String>
        <String xml:lang="it-IT">LEGGENDARIO</String>
        <String xml:lang="no-NO">LEGENDARISKE</String>
        <String xml:lang="es-ES">LEGENDARIO</String>
        <String xml:lang="pt-BR">LEGENDÁRIO</String>
        <String xml:lang="zh-Hant">傳奇</String>
        <String xml:lang="vi-VN">HUYỀN THOẠI</String>
    </Entry>

    <!-- Shows up in orange in the description of unique items -->
    <Entry Id="item_rarity_unique">
        <String xml:lang="en-US">UNIQUE</String>
        <String xml:lang="nl-NL">UNIEK</String>
        <String xml:lang="de-DE">EINZIGARTIG</String>
        <String xml:lang="id-ID">UNIK</String>
        <String xml:lang="hi-Latn">ANOKHA</String>
        <String xml:lang="cs-CZ">JEDINEČNÉ</String>
        <String xml:lang="lv-LV">UNIKĀLS</String>
        <String xml:lang="ar-001">فريد</String>
        <String xml:lang="tr-TR">EŞSİZ</String>
        <String xml:lang="sv-SE">UNIK</String>
        <String xml:lang="fr-FR">UNIQUE</String>
        <String xml:lang="it-IT">UNICO</String>
        <String xml:lang="no-NO">UNIK</String>
        <String xml:lang="es-ES">ÚNICO</String>
        <String xml:lang="pt-BR">ÚNICO</String>
        <String xml:lang="zh-Hant">特殊</String>
        <String xml:lang="vi-VN">ĐỘC NHẤT</String>
    </Entry>

    <!-- Shows up in green for certain options, for example for the police arrest menu -->
    <Entry Id="item_attribute_bonus">
        <String xml:lang="en-US">BONUS!</String>
        <String xml:lang="nl-NL">BONUS!</String>
        <String xml:lang="it-IT">BONUS!</String>
        <String xml:lang="vi-VN">THƯỞNG!</String>
<<<<<<< HEAD
        <String xml:lang="tr-TR">BONUS!</String>
=======
        <String xml:lang="fr-FR">BONUS</String>
>>>>>>> e7d4471c
    </Entry>

    <!-- {0} = Date -->
    <Entry Id="item_attribute_limited_descr">
        <String xml:lang="en-US">~r~Limited time offer: ~s~available until ~r~{0}~s~.</String>
        <String xml:lang="nl-NL">~r~Tijdelijk afgeprijsd: ~s~korting loopt tot ~r~{0}~s~.</String>
        <String xml:lang="th-TH">~r~ข้อเสนอมีเวลาจำกัด: ~s~ใช้ได้จนถึง ~r~{0}~s~</String>
        <String xml:lang="pl-PL">~r~Oferta ograniczona czasowo: ~s~dostępna do ~r~{0}~s~.</String>
        <String xml:lang="tr-TR">~r~Sınırlı süreli teklif: {0} ~s~tarihine kadar geçerli.</String>
        <String xml:lang="hi-Latn">~r~Limited time offer: ~s~available hai ~r~{0} ~s~tak.</String>
        <String xml:lang="de-DE">~r~Zeitlich begrenztes Angebot: ~s~verfügbar bist zum ~r~{0}~s~.</String>
        <String xml:lang="id-ID">~r~Penawaran terbatas: ~s~Tersedia hingga ~r~{0}~s~.</String>
        <String xml:lang="cs-CZ">~r~Limitovaná nabídka: ~s~dostupná do ~r~{0}~s~.</String>
        <String xml:lang="lv-LV">~r~Ierobežota laika piedāvājums: ~s~pieejams līdz ~r~{0}~s~.</String>
        <String xml:lang="ar-001">عرض لفترة محدودة : ~s~متاح حتي ~r~{0}~s~.</String>
        <String xml:lang="fr-FR">~r~Offre à durée limitée: ~s~disponible jusqu'au ~r~{0}~s~.</String>
        <String xml:lang="no-NO">~r~Tidsbegrenset tilbud: ~s~tilgjengelig til ~r~{0}~s~.</String>
        <String xml:lang="es-ES">~r~Oferta por tiempo limitado: ~s~disponible hasta ~r~{0}~s~.</String>
        <String xml:lang="pt-BR">~r~Oferta por tempo limitado: ~s~disponível até ~r~{0}~s~.</String>
        <String xml:lang="zh-Hant">~r~限時商品~s~將於 ~r~{0}~s~ 截止.</String>
        <String xml:lang="sv-SE">~r~Temporärt tids offer: ~s~tillgänglig tills ~r~{0}~s~.</String>
        <String xml:lang="it-IT">~r~Offerta a tempo limitato: ~s~disponibile fino al ~r~{0}~s~.</String>
        <String xml:lang="vi-VN">~r~Ưu đãi có thời hạn: ~s~có sẵn đến ~r~{0}~s~.</String>
    </Entry>

    <!-- Shows up for items who require a certain minimum level -->
    <!-- {0} = Level -->
    <Entry Id="item_attribute_unlock_level">
        <String xml:lang="en-US">Unlocked at level {0}</String>
        <String xml:lang="nl-NL">Ontgrendeld op level {0}</String>
        <String xml:lang="th-TH">ปลดล็อคที่เลเวล {0}</String>
        <String xml:lang="pl-PL">Odblokowane na poziomie {0}</String>
        <String xml:lang="tr-TR">Şu seviyede açılır {0}</String>
        <String xml:lang="hi-Latn">Is level par unlock hoga {0}</String>
        <String xml:lang="de-DE">Freigeschalten ab Level {0}</String>
        <String xml:lang="id-ID">Terbuka pada level {0}</String>
        <String xml:lang="cs-CZ">Odemčeno na levelu {0}</String>
        <String xml:lang="lv-LV">Atbloķēts {0}. līmenī</String>
        <String xml:lang="ar-001">مقفله حتي المستوي {0}</String>
        <String xml:lang="sv-SE">Olåst vid nivå {0}</String>
        <String xml:lang="fr-FR">Débloqué au niveau {0}</String>
        <String xml:lang="it-IT">Sbloccato al livello {0}</String>
        <String xml:lang="no-NO">Låst opp på nivå {0}</String>
        <String xml:lang="es-ES">Se desbloquea en el nivel {0}</String>
        <String xml:lang="pt-BR">Desbloqueado no nível {0}</String>
        <String xml:lang="zh-Hant">將在 {0} 等解鎖</String>
        <String xml:lang="vi-VN">Mở khóa ở cấp độ {0}</String>
    </Entry>

    <!-- Shows up for items who require a membership -->
    <!-- {0} = Membership Tier (for example: gold membership) -->
    <!-- {1} = Website URL (for example: store.gtacnr.net) -->
    <Entry Id="item_attribute_requires_membership">
        <String xml:lang="en-US">Requires {0}~n~~s~Purchase at ~b~{1}</String>
        <String xml:lang="nl-NL">Vereist {0}~n~~s~Koop op ~b~{1}</String>
        <String xml:lang="th-TH">ต้องการ {0}~n~~s~ซื้อที่ ~b~{1}</String>
        <String xml:lang="pl-PL">Wymaga {0}~n~~s~Zakup na ~b~{1}</String>
        <String xml:lang="tr-TR">{0} gerektirir, ~n~~s~Satın almak için :~b~{1}.</String>
        <String xml:lang="hi-Latn">Zarurat hai {0}~n~ ~s~ki, purchase kare ~b~{1}</String>
        <String xml:lang="de-DE">Erfordert {0}~n~~s~Kaufe auf ~b~{1}</String>
        <String xml:lang="id-ID">Membutuhkan {0}~n~~s~Dapat dibeli di ~b~{1}</String>
        <String xml:lang="cs-CZ">Vyžaduje {0}~n~~s~Zakup na ~b~{1}</String>
        <String xml:lang="lv-LV">Nepieciešams {0}~n~~s~Pērciet vietnē ~b~{1}</String>
        <String xml:lang="ar-001">{0}~n~~s~اشتريه في~b~{1} يحتاج الي </String>
        <String xml:lang="sv-SE">Kräver {0}~n~~s~Köp hos ~b~{1}</String>
        <String xml:lang="fr-FR">Nécessite {0}~n~~s~Achetez sur ~b~{1}</String>
        <String xml:lang="it-IT">Richiede {0}~n~~s~Acquista su ~b~{1}</String>
        <String xml:lang="no-NO">Krever {0}~n~~s~Kjøp hos ~b~{1}</String>
        <String xml:lang="es-ES">Requiere {0}~n~~s~Compralo en ~b~{1}</String>
        <String xml:lang="pt-BR">Requer {0}~n~~s~Comprar em ~b~{1}</String>
        <String xml:lang="zh-Hant">需要 {0}~n~~s~, 可在~b~{1}購買</String>
        <String xml:lang="vi-VN">Yêu cầu {0}~n~~s~Mua tại ~b~{1}</String>
    </Entry>

    <!-- Shows up for items who require a membership, and you have that membership tier or higher -->
    <!-- {0} = Membership Tier -->
    <Entry Id="item_attribute_unlocked_with_membership">
        <String xml:lang="en-US">Unlocked with your {0}</String>
        <String xml:lang="nl-NL">Ontgrendeld met je {0}</String>
        <String xml:lang="th-TH">ปลดล็อคด้วย {0} ของคุณ</String>
        <String xml:lang="pl-PL">Odblokowane z {0}</String>
        <String xml:lang="tr-TR">Sahip olduğun {0} üyeliği ile kilidi açıldı.</String>
        <String xml:lang="it-IT">Sbloccato con il tuo {0}</String>
        <String xml:lang="hi-Latn">Unlocked hai aapke {0}</String>
        <String xml:lang="de-DE">Freigeschalten mit deiner {0}</String>
        <String xml:lang="id-ID">Terbuka dengan {0}</String>
        <String xml:lang="cs-CZ">Odemčeno díky tvému {0}</String>
        <String xml:lang="lv-LV">Atbloķēts ar jūsu {0}</String>
        <String xml:lang="ar-001">مفتوحه مع {0}</String>
        <String xml:lang="sv-SE">Olåst med ditt {0}</String>
        <String xml:lang="no-NO">Låst opp med din {0}</String>
        <String xml:lang="fr-FR">Débloqué avec votre {0}</String>
        <String xml:lang="es-ES">Desbloquealo con {0}</String>
        <String xml:lang="pt-BR">Desbloqueie-o com {0}</String>
        <String xml:lang="zh-Hant">已以 {0} 解鎖</String>
        <String xml:lang="vi-VN">Đã mở khóa bằng {0} của bạn</String>
    </Entry>

    <!-- Shows up after the previous string when you have a tier higher than the required one (e.g. you have Gold and the item is Silver) -->
    <!-- {0} = Membership Tier -->
    <Entry Id="item_attribute_unlocked_with_membership_requires_lower_tier">
        <String xml:lang="en-US">(requires {0})</String>
        <String xml:lang="nl-NL">(vereist {0})</String>
        <String xml:lang="th-TH">(ต้องการ {0})</String>
        <String xml:lang="pl-PL">(wymaga {0})</String>
        <String xml:lang="tr-TR">({0} gerekli)</String>
        <String xml:lang="hi-Latn">(Zarurat hai {0})</String>
        <String xml:lang="de-DE">(erfordert {0})</String>
        <String xml:lang="id-ID">(membutuhkan {0})</String>
        <String xml:lang="cs-CZ">(vyžaduje {0})</String>
        <String xml:lang="lv-LV">(nepieciešams {0})</String>
        <String xml:lang="ar-001">(يحتاج الي {0})</String>
        <String xml:lang="sv-SE">(Kräver {0})</String>
        <String xml:lang="fr-FR">(nécessite {0})</String>
        <String xml:lang="it-IT">(richiede {0})</String>
        <String xml:lang="no-NO">(krever {0})</String>
        <String xml:lang="es-ES">(requieres {0})</String>
        <String xml:lang="pt-BR">(requer {0})</String>
        <String xml:lang="zh-Hant">(需要 {0})</String>
        <String xml:lang="vi-VN">(yêu cầu {0})</String>
    </Entry>

    <Entry Id="item_attribute_unlocked_with_membership_reminder">
        <String xml:lang="en-US">~y~Reminder: ~s~keep your subscription active to keep using this item.</String>
        <String xml:lang="nl-NL">~y~Herinnering: ~s~Je hebt een actief abonnement nodig om dit item te blijven gebruiken.</String>
        <String xml:lang="de-DE">~y~Erinnerung: ~s~halte dein Abonnement aktiv, um diesen Gegenstand weiterhin verwenden zu können.</String>
        <String xml:lang="it-IT">~y~Promemoria: ~s~mantieni attivo il tuo abbonamento per continuare a utilizzare questo articolo.</String>
        <String xml:lang="id-ID">~y~Pengingat: ~s~Harap terus berlangganan agar dapat terus menggunakan item ini.</String>
        <String xml:lang="hi-Latn">~y~Reminder: ~s~Iss item ko use karte rehne ke liye apni subscription active rakhein.</String>
        <String xml:lang="sv-SE">~y~Påminnelse: ~s~Behåll ditt Medlemskap aktivt för att fortsätta använda denna artikeln.</String>
        <String xml:lang="cs-CZ">~y~Nezapomeň: ~s~udržuj aktivní předplatné, abys mohl dál používat tento předmět.</String>
        <String xml:lang="lv-LV">~y~Atgādinājums: ~s~saglabājiet savu abonementu aktīvu, lai turpinātu lietot šo priekšmeetu.</String>
        <String xml:lang="ar-001">~y~تذكير: ~s~حافظ علي اشتراكك موفعل حتي تستمر في استخدام هذا العنصر</String>
        <String xml:lang="tr-TR">~y~Hatırlatma: ~s~bu öğeyi kullanmaya devam edebilmek için aboneliğinizi aktif tutun.</String>
        <String xml:lang="fr-FR">~y~Rappel: ~s~gardez votre abonnement actif pour continuer à utiliser cet objet.</String>
        <String xml:lang="no-NO">~y~Påminnelse: ~s~hold abonnementet ditt aktivt for å fortsette å bruke dette elementet.</String>
        <String xml:lang="es-ES">~y~Recordatorio: ~s~mantén tu suscripción activa para seguir usando este artículo.</String>
        <String xml:lang="pt-BR">~y~Lembrete: ~s~mantenha sua assinatura ativa para continuar usando este artigo.</String>
        <String xml:lang="zh-Hant">~y~提醒: ~s~此物件只會在對應的會員激活時才得使用.</String>
        <String xml:lang="vi-VN">~y~Lời nhắc: ~s~hãy duy trì hội viên của bạn để tiếp tục sử dụng vật phẩm này.</String>
    </Entry>

    <Entry Id="menu_store_shoplifting_cooldown_simple">
        <String xml:lang="en-US">Wait before attempting to ~r~shoplift ~s~again.</String>
        <String xml:lang="nl-NL">Je moet wachten voordat je weer een ~r~winkeldiefstal ~s~probeert.</String>
        <String xml:lang="hi-Latn">Intezaar karien wapas ~r~chori ~s~karne se pehle.</String>
        <String xml:lang="de-DE">Warte, bevor du erneut probierst, den Laden erneut ~r~auszurauben~s~.</String>
        <String xml:lang="it-IT">Attendi prima di tentare nuovamente un ~r~furto ~s~nel negozio.</String>
        <String xml:lang="id-ID">harap tunggu sebelum mencoba untuk ~r~mencuri barang toko~s~ lagi</String>
        <String xml:lang="sv-SE">Vänta innan att försöka ~r~snatta ~s~igen.</String>
        <String xml:lang="cs-CZ">Počkej, než se pokusíš ~r~vykrádat ~s~again.</String>
        <String xml:lang="lv-LV">Uzgaidiet, pirms mēģināt ~r~zagt ~s~vēlreiz.</String>
        <String xml:lang="ar-001">انتظر قبل ما تحاول ~r~السرقه ~s~مره اخره. </String>
        <String xml:lang="tr-TR">Mağazadan yeniden ~r~hırsızlık ~s~yapmadan önce beklemelisin.</String>
        <String xml:lang="no-NO">Vent før du forsøker å ~r~shoplifte ~s~igjen.</String>
        <String xml:lang="fr-FR">Attendez avant de re-tenter un ~r~vol à l'étalage. ~s~</String>
        <String xml:lang="es-ES">Espere antes de intentar ~r~robar ~s~nuevamente.</String>
        <String xml:lang="pt-BR">Espere antes de tentar ~r~roubar ~s~novamente.</String>
        <String xml:lang="zh-Hant">請先等一段時間再~r~偷東西~s~.</String>
        <String xml:lang="vi-VN">Vui lòng chờ trước khi cố gắng ~r~ăn cắp vặt ~s~lại.</String>
    </Entry>

    <Entry Id="menu_store_bounty">
        <String xml:lang="en-US">You cannot shop at gun stores when you have a ~r~bounty~s~.</String>
        <String xml:lang="nl-NL">Je kan niet winkelen bij wapenwinkels wanneer je een ~r~bounty~s~ hebt.</String>
        <String xml:lang="it-IT">Non puoi fare acquisti nelle armerie mentre è presente una ~r~taglia~s~ su di te!</String>
        <String xml:lang="de-DE">Du kannst nicht bei Waffenläden einkaufen, wenn du ein ~r~Kopfgeld~s~ hast.</String>
        <String xml:lang="es-ES">No puedes comprar en tiendas de armas cuando tienes una ~r~recompensa~s~.</String>
        <String xml:lang="pl-PL">Nie możesz kupować w sklepach z bronią z ~r~nagrodą za głowę~s~.</String>
        <String xml:lang="pt-BR">Você não pode comprar em lojas de armas quando tiver uma ~r~recompensa~s~. </String>
        <String xml:lang="th-TH">คุณไม่สามารถซื้อของที่ร้านขายปืนได้ถ้าคุณมี ~r~ค่าหัว~s~</String>
        <String xml:lang="tr-TR">Üzerinde ~r~ödül~s~ varken silah mağazasında alışveriş yapamazsın.</String>
        <String xml:lang="hi-Latn">Aap gun stores se kharidaari nahi kar sakte jab aap pe ~r~bounty ~s~lagi ho.</String>
        <String xml:lang="id-ID">Kamu tidak bisa berbelanja di toko senjata ketika memiliki ~r~bounty~s~.</String>
        <String xml:lang="sv-SE">Du kan inte fortsätta handla hos en vapenaffär när du har en ~r~bounty~s~.</String>
        <String xml:lang="lv-LV">Jūs nevarat iepirkties ieroču veikalos, kāmēr jums ir piešķirta ~r~atlīdzība~s~.</String>
        <String xml:lang="ar-001">لا يمكنك التسوق من متجر الاسلحه عندما يكون لديك ~r~مكافأة~s~.</String>
        <String xml:lang="fr-FR">Vous ne pouvez pas faire d'achats dans les magasins d'armes lorsque vous avez une ~r~prime~s~.</String>
        <String xml:lang="no-NO">Du kan ikke handle i våpenbutikker når du har en ~r~bounty~s~.</String>
        <String xml:lang="zh-Hant">當你有~r~紅色通緝令~s~時, 你不能在槍店購買物品.</String>
        <String xml:lang="vi-VN">Bạn không thể mua sắm tại các cửa hàng súng khi bạn đang có ~r~tiền thưởng truy nã~s~.</String>
    </Entry>

    <Entry Id="menu_store_duty">
        <String xml:lang="en-US">You cannot shop at this store when you are ~b~on-duty~s~.</String>
        <String xml:lang="nl-NL">Je kan niet winkelen bij deze winkel wanneer je ~b~in dienst~s~ bent.</String>
        <String xml:lang="it-IT">Non puoi fare acquisti in questo negozio mentre sei ~b~in servizio~s~!</String>
        <String xml:lang="de-DE">Du kannst bei diesem Laden nicht einkaufen, wenn du ~b~im Dienst~s~ bist.</String>
        <String xml:lang="es-ES">No puedes comprar en esta tienda cuando estás ~b~de servicio~s~.</String>
        <String xml:lang="pl-PL">Nie możesz kupować w tym sklepie ~b~na służbie~s~.</String>
        <String xml:lang="pt-BR">Você não pode fazer compras nesta loja quando ~b~estiver em serviço~s~.</String>
        <String xml:lang="th-TH">คุณไม่สามารถซื้อสินค้าที่ร้านนี้ได้เมื่อคุณ ~b~ปฏิบัติหน้าที่~s~</String>
        <String xml:lang="tr-TR">~b~Görevdeyken ~s~bu mağazadan alışveriş yapmazsınız.</String>
        <String xml:lang="hi-Latn">Jab aap ~b~ON-Duty ~s~toh aap is store pe kharidaari nahi kar sakte.</String>
        <String xml:lang="id-ID">Kamu tidak dapat belanja ditoko ini ketika sedang ~b~bertugas~s~.</String>
        <String xml:lang="sv-SE">Du kan inte handla vid denna affären när du är i ~b~tjänst~s~.</String>
        <String xml:lang="lv-LV">Jūs nevarat iepirkties šajā veikalā, kāmēr jūs esat ~b~dežūrā~s~.</String>
        <String xml:lang="ar-001">لا يمكنك التسوق في هذا المتجر عندما تكون ~b~في الخدمه~s~.</String>
        <String xml:lang="fr-FR">Vous ne pouvez pas faire d'achats dans ce magasin lorsque vous êtes ~b~en service~s~.</String>
        <String xml:lang="no-NO">Du kan ikke handle i denne butikken når du er ~b~på-vakt~s~.</String>
        <String xml:lang="zh-Hant">你不能在~b~上班~s~時在此購買物品.</String>
        <String xml:lang="vi-VN">Bạn không thể mua sắm tại cửa hàng này khi bạn đang ~b~trong giờ làm việc~s~.</String>
    </Entry>

    <Entry Id="menu_store_cops_only">
        <String xml:lang="en-US">Only ~b~police officers ~s~can shop at this store.</String>
        <String xml:lang="nl-NL">Alleen ~b~politieagenten ~s~kunnen winkelen bij deze winkel.</String>
        <String xml:lang="it-IT">Solo gli ~b~agenti di polizia ~s~possono fare acquisti in questo negozio!</String>
        <String xml:lang="de-DE">Ausschließlich ~b~Polizisten ~s~können in diesem Laden einkaufen.</String>
        <String xml:lang="es-ES">Solo ~b~los agentes de policía ~s~pueden comprar en esta tienda.</String>
        <String xml:lang="pl-PL">Tylko ~b~gliniarze ~s~mogą kupować w tym sklepie.</String>
        <String xml:lang="pt-BR">Somente ~b~policiais ~s~podem fazer compras nessa loja.</String>
        <String xml:lang="th-TH">มีเพียง ~b~เจ้าหน้าที่ตำรวจ ~s~เท่านั้นที่สามารถซื้อสินค้าที่ร้านนี้ได้</String>
        <String xml:lang="tr-TR">Sadece ~b~polis memurları ~s~bu mağazadan alışveriş yapabilir.</String>
        <String xml:lang="hi-Latn">Sirf ~b~police officers ~s~is dukaan pe kharidaari kar sakte hain.</String>
        <String xml:lang="id-ID">Hanya ~b~Petugas kepolisian ~s~yang dapat belanja ditoko ini.</String>
        <String xml:lang="lv-LV">Tikai ~b~policisti ~s~var iepirkties šajā veikalā.</String>
        <String xml:lang="ar-001">فقط~b~الشرطة ~s~يمكنهم التسوق في هذا المتجر</String>
        <String xml:lang="sv-SE">Endast ~b~poliser ~s~kan handla i denna butiken.</String>
        <String xml:lang="no-NO">Bare ~b~polititjenestemenn ~s~kan handle i denne butikken.</String>
        <String xml:lang="fr-FR">Seuls les ~b~officiers de police ~s~peuvent faire des achats dans ce magasin.</String>
        <String xml:lang="zh-Hant">只有~b~警員~s~才可在此商店購買物品.</String>
        <String xml:lang="vi-VN">Chỉ có ~b~cảnh sát ~s~mới có thể mua sắm tại cửa hàng này.</String>
    </Entry>

    <!-- {0} = Required level -->
    <Entry Id="menu_store_level">
        <String xml:lang="en-US">You need to be ~b~level {0} ~s~or above to use this ~r~store~s~.</String>
        <String xml:lang="nl-NL">Je moet ~b~level {0} ~s~of hoger zijn om hier te mogen ~r~winkelen~s~.</String>
        <String xml:lang="fr-FR">Tu dois être ~b~niveau {0} ~s~ou plus pour utiliser ce ~r~magasin~s~.</String>
        <String xml:lang="hi-Latn">Aapko ~b~level {0} ~s~ya isse zyada ka hona pafega iss ~r~dukaan ~s~se saman lene ke liye.</String>
        <String xml:lang="es-ES">Necesitas ser ~b~nivel {0} ~s~o superior para usar esta ~r~tienda~s~.</String>
        <String xml:lang="pt-BR">Você precisa ser ~b~level {0} ~s~ou superior para usar esta ~r~loja~s~.</String>
        <String xml:lang="de-DE">Du musst mindestens ~b~Level {0}~s~, oder höher sein, um diesen ~r~Laden~s~ zu nutzen.</String>
        <String xml:lang="it-IT">Devi essere un ricercato di ~b~livello {0} ~s~o superiore per utilizzare questo ~r~negozio~s~.</String>
        <String xml:lang="id-ID">Kamu harus di ~b~level {0} ~s~atau diatasnya untuk dapat menggunakan ~r~toko~s~ ini.</String>
        <String xml:lang="lv-LV">Jums ir jabūt ~b~{0}. līmenī ~s~vai augstāk, lai iepērktos šajā ~r~veikalā~s~.</String>
        <String xml:lang="ar-001">تحتاج ان تكون في ~b~المستويv{0} ~s~او اعلي حتي تستخدم هذا ~r~المتجر~s~.</String>
        <String xml:lang="tr-TR">~r~Bu mağazayı ~s~kullanabilmek için ~b~seviyeniz {0} ~s~veya üzeri olması gerekir.</String>
        <String xml:lang="zh-Hant">你的等級須高於 ~b~{0}等~s~ 才可在此~r~商店~s~購買物品.</String>
        <String xml:lang="sv-SE">Du måste vara ~b~nivå {0} ~s~eller högre för att använda denna ~r~butik~s~.</String>
        <String xml:lang="no-NO">Du må være ~b~nivå {0} ~s~eller over for å bruke denne ~r~butikken~s~.</String>
        <String xml:lang="vi-VN">Bạn cần đạt ~b~cấp độ {0} ~s~trở lên để sử dụng ~r~cửa hàng~s~này.</String>
    </Entry>

    <!-- ========================= -->
    <!-- Gun Store -->
    <!-- ========================= -->
    <!-- {0} = Item name -->
    <Entry Id="menu_store_cant_purchase_more">
        <String xml:lang="en-US">You can't ~r~purchase ~s~any more ~y~{0}~s~.</String>
        <String xml:lang="nl-NL">Je kan ~r~geen ~y~{0} ~s~meer kopen.</String>
        <String xml:lang="th-TH">คุณไม่สามารถ ~r~ซื้อ ~s~อีกต่อไป ~y~{0}~s~</String>
        <String xml:lang="pl-PL">Nie możesz ~r~kupić ~s~więcej ~y~{0}~s~.</String>
        <String xml:lang="it-IT">Non puoi ~r~acquistare ~s~altri ~y~{0}~s~.</String>
        <String xml:lang="tr-TR">Daha fazla ~y~{0} ~r~satın ~s~alamazsın.</String>
        <String xml:lang="hi-Latn">Aap aur nahi ~r~kareed ~s~sakte ~y~{0}~s~.</String>
        <String xml:lang="de-DE">Du kannst nicht mehr von ~y~{0}~s~ ~r~kaufen~s~.</String>
        <String xml:lang="id-ID">Kamu tidak bisa ~r~membeli ~s~lebih banyak ~y~{0}~s~.</String>
        <String xml:lang="lv-LV">Jūs nevarat ~r~iegādāties ~s~vairāk ~y~{0}~s~.</String>
        <String xml:lang="ar-001">لا يمكنك ~r~شراء ~s~اكثر من ذلك ~y~{0}~s~</String>
        <String xml:lang="fr-FR">Vous ne pouvez pas ~r~acheter ~s~plus de ~y~{0}~s~.</String>
        <String xml:lang="no-NO">Du kan ikke ~r~kjøpe ~s~mer ~y~{0}~s~.</String>
        <String xml:lang="es-ES">No puedes ~r~comprar ~s~más ~y~{0}~s~.</String>
        <String xml:lang="pt-BR">Você não pode ~r~comprar ~s~mais ~y~{0}~s~.</String>
        <String xml:lang="zh-Hant">你無法再~r~購買~s~~y~{0}~s~</String>
        <String xml:lang="sv-SE">Du kan inte ~r~köpa ~s~mer ~y~{0}~s~.</String>
        <String xml:lang="vi-VN">Bạn không thể ~r~mua ~s~thêm ~y~{0}~s~nữa.</String>
    </Entry>

    <Entry Id="menu_store_no_gun_for_ammo_type">
        <String xml:lang="en-US">You don't have any gun that can use this type of ammo.</String>
        <String xml:lang="it-IT">Non hai nessun'arma che può usare questo tipo di munizioni.</String>
        <String xml:lang="nl-NL">Je hebt geen wapen dat dit type munitie kan gebruiken.</String>
        <String xml:lang="th-TH">คุณไม่มีปืนที่สามารถใช้กระสุนประเภทนี้ได้</String>
        <String xml:lang="pl-PL">Nie posiadasz broni na ten typ amunicji.</String>
        <String xml:lang="tr-TR">Bu tip mermiyi kullanacak herhangi bir silahınız yok.</String>
        <String xml:lang="hi-Latn">Aapke paas koi gun nahi hai jo iss type ka ammo use kare.</String>
        <String xml:lang="de-DE">Du hast keine Waffe, welche diesen Munitionstyp verwendet.</String>
        <String xml:lang="id-ID">Kamu tidak punya senjata dengan tipe peluru ini</String>
        <String xml:lang="lv-LV">Jums nav neviena ieroča kas izmanto šī tipa ammunīciju.</String>
        <String xml:lang="ar-001">ليس لديك أي سلاح يمكنه استخدام هذا النوع من الذخيرة.</String>
        <String xml:lang="fr-FR">Vous n'avez aucune arme qui puisse utiliser ce type de munitions.</String>
        <String xml:lang="sv-SE">Du har inget vapen som kan använda den här typen av ammunition.</String>
        <String xml:lang="no-NO">Du har ingen pistol som kan bruke denne typen ammunisjon.</String>
        <String xml:lang="es-ES">Usted no tiene ningún arma que puede utilizar este tipo de munición.</String>
        <String xml:lang="pt-BR">Você não tem nenhuma arma que possa usar esse tipo de munição..</String>
        <String xml:lang="zh-Hant">你沒有使用這種彈藥的武器.</String>
        <String xml:lang="vi-VN">Bạn không có khẩu súng nào có thể sử dụng loại đạn này.</String>
    </Entry>

    <Entry Id="menu_store_no_gun_for_attachment">
        <String xml:lang="en-US">You don't have the required weapon for this attachment.</String>
        <String xml:lang="nl-NL">Je hebt niet het benodigde wapen voor deze accessoire.</String>
        <String xml:lang="it-IT">Non hai l'arma necessaria per questo accessorio.</String>
        <String xml:lang="vi-VN">Bạn không có súng cần thiết cho phụ kiện này.</String>
        <String xml:lang="tr-TR">Bu eklentiyi takmak için gereken silaha sahip değilsin.</String>
    </Entry>

    <Entry Id="already_own_weapon">
        <String xml:lang="en-US">~r~You already own this weapon!</String>
        <String xml:lang="nl-NL">~r~Je hebt dit wapen al!</String>
        <String xml:lang="it-IT">~r~Possiedi già quest'arma!</String>
        <String xml:lang="de-DE">~r~Du besitzt diese Waffe bereits!</String>
        <String xml:lang="es-ES">~r~¡Ya tienes este arma!</String>
        <String xml:lang="pl-PL">~r~Masz już tą broń!</String>
        <String xml:lang="pt-BR">~r~Você já tem essa arma!</String>
        <String xml:lang="th-TH">~r~คุณเป็นเจ้าของอาวุธนี้แล้ว!</String>
        <String xml:lang="tr-TR">~r~Bu silaha zaten sahipsin!</String>
        <String xml:lang="hi-Latn">~r~Ye weapon aapke paas pehle se hi hai.</String>
        <String xml:lang="id-ID">~r~Kamu sudah memiliki senjata ini!</String>
        <String xml:lang="lv-LV">~r~Jums jau pieder šīs ierocis!</String>
        <String xml:lang="ar-001">~r~ انت تمتلك هذا السلاح بالفعل</String>
        <String xml:lang="fr-FR">~r~Vous possédez déjà cette arme!</String>
        <String xml:lang="sv-SE">~r~Du äger redan det här vapnet!</String>
        <String xml:lang="no-NO">~r~Du eier allerede dette våpenet!</String>
        <String xml:lang="zh-Hant">~r~你已經有這把武器了!</String>
        <String xml:lang="vi-VN">~r~Bạn đã sở hữu vũ khí này rồi!</String>
    </Entry>

    <Entry Id="already_own_attachment">
        <String xml:lang="en-US">~r~You already own this attachment!</String>
        <String xml:lang="nl-NL">~r~Je hebt dit accessoire al!</String>
        <String xml:lang="it-IT">~r~Possiedi già questo accessorio!</String>
        <String xml:lang="de-DE">~r~Du besitzt dieses Zubehör bereits!</String>
        <String xml:lang="es-ES">~r~¡Ya posee este accesorio!</String>
        <String xml:lang="pl-PL">~r~Masz już ten dodatek!</String>
        <String xml:lang="pt-BR">~r~Já possui esse acessório!</String>
        <String xml:lang="th-TH">~r~คุณเป็นเจ้าของของแต่งนี้แล้ว!</String>
        <String xml:lang="tr-TR">~r~Bu eklentiye zaten sahipsin!</String>
        <String xml:lang="hi-Latn">~r~Ye attachment aapke paas pehle se hi hai.</String>
        <String xml:lang="id-ID">~r~Kamu sudah memiliki perlengkapan ini!</String>
        <String xml:lang="lv-LV">~r~Jums jau pieder šīs ieroča piederums!</String>
        <String xml:lang="ar-001">~r~انت تمتلك هذا المرفق بالفعل</String>
        <String xml:lang="fr-FR">~r~Vous possédez déjà cet accessoire!</String>
        <String xml:lang="sv-SE">~r~Du äger redan den här bilagan!</String>
        <String xml:lang="no-NO">~r~Du eier allerede dette vedlegget!</String>
        <String xml:lang="zh-Hant">~r~你已經擁有這個配件了!</String>
        <String xml:lang="vi-VN">~r~Bạn đã sở hữu phụ kiện này rồi!</String>
    </Entry>

    <!-- {0} = Weapon Attachment -->
    <Entry Id="menu_store_attachment_warning">
        <String xml:lang="en-US">If you buy this attachment you will lose your ~y~{0} ~s~on this weapon. Do you want to proceed?</String>
        <String xml:lang="nl-NL">Als je deze accessoire koopt, verlies je je ~y~{0} ~s~op dit wapen. Weet je het zeker?</String>
        <String xml:lang="th-TH">หากคุณซื้อเอกสารแนบนี้ คุณจะสูญเสีย ~y~{0} ~s~บนอาวุธนี้ คุณต้องการดำเนินการต่อหรือไม่?</String>
        <String xml:lang="pl-PL">Zakupując ten dodatek utracisz ~y~{0} ~s~na tej broni. Czy chcesz kontynuować?</String>
        <String xml:lang="tr-TR">Bu eklentiyi satın alırsan bu silahtaki ~y~{0} ~s~eklentisini kaybedeceksin. Devam etmek istiyor musun?</String>
        <String xml:lang="hi-Latn">Agar aap ye attachment khareed te hain, toh aap apka purana ~y~{0} ~s~hat jayega us weapon ka. Proceed karna chahte hain?</String>
        <String xml:lang="de-DE">Wenn du diese Erweiterung kaufst, verlierst du ~y~{0} ~s~an dieser Waffe. Möchtest du fortfahren?</String>
        <String xml:lang="id-ID">Jika kamu membeli perlengkapan ini kamu akan kehilangan ~y~{0} ~s~yang terpasang di senjata ini. Apakah kamu ingin melanjutkan?</String>
        <String xml:lang="lv-LV">Ja iegādāsieties šo piederumu, jūs zaudēsiet jūsu ~y~{0} ~s~uz šī ieroča. Vai velāties turpināt?</String>
        <String xml:lang="ar-001">اذا اشتريت هذا المرفق سوف تخسر ~y~{0} ~s~في هذا السلاح هل تريد المتابعه</String>
        <String xml:lang="no-NO">Hvis du kjøper dette vedlegget, mister du ~y~{0} ~s~en din på dette våpenet. Vil du fortsette?</String>
        <String xml:lang="fr-FR">Si vous achetez cet accessoire, vous perderez votre ~y~{0} ~s~sur cette arme. Voulez-vous continuer?</String>
        <String xml:lang="es-ES">Si usted compra este accesorio perderá su ~y~{0} ~s~en esta arma. ¿Quieres continuar?</String>
        <String xml:lang="pt-BR">Se você comprar esse acessório, perderá seus ~y~{0} ~s~nessa arma. Você quer continuar?</String>
        <String xml:lang="zh-Hant">如果購買此配件,你將失去原本在該武器上的 ~y~{0}~s~. 你確定要購買嗎?</String>
        <String xml:lang="sv-SE">Om du köper den här bilagan kommer du att förlora din ~y~{0} ~s~på det här vapnet. Vill du fortsätta?</String>
        <String xml:lang="it-IT">Se acquisti questo accessorio, perderai il tuo ~y~{0} ~s~su quest'arma. Vuoi procedere?</String>
        <String xml:lang="vi-VN">Nếu bạn mua phụ kiện này, bạn sẽ mất ~y~{0} ~s~trên vũ khí này. Bạn có muốn tiếp tục không?</String>
    </Entry>

    <!-- ========================= -->
    <!-- Store Pricing -->
    <!-- ========================= -->
    <!-- This is shown in shop menus when you can purchase more of a certain items -->
    <!-- Example: Heavy Armor        2 for $2500 -->
    <!-- {0} = Amount -->
    <!-- {1} = Price -->
    <Entry Id="menu_store_amount_for_price">
        <String xml:lang="en-US">{0} for {1}</String>
        <String xml:lang="ar-001">{0} بـ {1}</String>
        <String xml:lang="nl-NL">{0} voor {1}</String>
        <String xml:lang="th-TH">{0} สำหรับ {1}</String>
        <String xml:lang="pl-PL">{0} za {1}</String>
        <String xml:lang="tr-TR">{0} için {1}</String>
        <String xml:lang="hi-Latn">{0} for {1}</String>
        <String xml:lang="de-DE">{0} für {1}</String>
        <String xml:lang="id-ID">{0} diharga {1}</String>
        <String xml:lang="fr-FR">{0} pour {1}</String>
        <String xml:lang="it-IT">{0} per {1}</String>
        <String xml:lang="lv-LV">{0} par {1}</String>
        <String xml:lang="sv-SE">{0} för {1}</String>
        <String xml:lang="no-NO">{0} for {1}</String>
        <String xml:lang="es-ES">{0} por {1}</String>
        <String xml:lang="pt-BR">{0} por {1}</String>
        <String xml:lang="zh-Hant">{0} 個 {1}</String>
        <String xml:lang="vi-VN">{0} với giá {1}</String>
    </Entry>

    <!-- Displays the unit price in the description -->
    <!-- Example: Price: $1250/piece -->
    <!-- {0} = Price -->
    <!-- {1} = Unit -->
    <Entry Id="menu_store_unit_price">
        <String xml:lang="en-US">Price: {0}/{1}</String>
        <String xml:lang="nl-NL">Prijs: {0}/{1}</String>
        <String xml:lang="th-TH">ราคา: {0}/{1}</String>
        <String xml:lang="pl-PL">Cena: {0}/{1}</String>
        <String xml:lang="tr-TR">Fiyat: {0}/{1}</String>
        <String xml:lang="hi-Latn">Price: {0}/{1}</String>
        <String xml:lang="de-DE">Preis: {0}/{1}</String>
        <String xml:lang="id-ID">{0} diharga {1}</String>
        <String xml:lang="ar-001">لسعر: {0}/{1}</String>
        <String xml:lang="lv-LV">Cena: {0}/{1}</String>
        <String xml:lang="fr-FR">Prix: {0}/{1}</String>
        <String xml:lang="it-IT">Prezzo: {0}/{1}</String>
        <String xml:lang="no-NO">Pris: {0}/{1}</String>
        <String xml:lang="es-ES">Precio: {0}/{1}</String>
        <String xml:lang="pt-BR">Preço: {0}/{1}</String>
        <String xml:lang="zh-Hant">價格: {0}/{1}</String>
        <String xml:lang="sv-SE">Pris: {0}/{1}</String>
        <String xml:lang="vi-VN">Giá: {0}/{1}</String>
    </Entry>

    <!-- Example: You purchased 2 ~p~Standard Armor ~s~for ~r~$2500. -->
    <!-- {0} = Amount -->
    <!-- {1} = Name -->
    <!-- {2} = Cash amount -->
    <Entry Id="menu_store_purchased_cash">
        <String xml:lang="en-US">You purchased {0} ~p~{1} ~s~for ~r~{2}~s~.</String>
        <String xml:lang="nl-NL">Je hebt {0} ~p~{1} ~s~gekocht voor ~r~{2}~s~.</String>
        <String xml:lang="tr-TR">{0} ~p~{1} ~s~için ~r~{2} ~s~ödediniz.</String>
        <String xml:lang="hi-Latn">Aapne khareeda {0} ~p~{1} ~s~for ~r~{2}~s~.</String>
        <String xml:lang="id-ID">Kamu telah membeli {0} ~p~{1} ~s~diharga ~r~{2}~s~.</String>
        <String xml:lang="ar-001">لقد قمت بشراء {0} ~p~{1} ~s~لـ ~r~{2}~s~.</String>
        <String xml:lang="lv-LV">Jūs iegādājaties {0} ~p~{1} ~s~par ~r~{2}~s~.</String>
        <String xml:lang="fr-FR">Vous avez acheté {0} ~p~{1} ~s~pour ~r~{2}~s~.</String>
        <String xml:lang="it-IT">Hai acquistato {0} ~p~{1} ~s~per ~r~{2}~s~.</String>
        <String xml:lang="sv-SE">Du köpte {0} ~p~{1} ~s~för ~r~{2}~s~.</String>
        <String xml:lang="no-NO">Du kjøpte {0} ~p~{1} ~s~for ~r~{2}~s~.</String>
        <String xml:lang="es-ES">Has comprado {0} ~p~{1} ~s~por ~r~{2}~s~.</String>
        <String xml:lang="pt-BR">Você comprou {0} ~p~{1} ~s~por ~r~{2}~s~.</String>
        <String xml:lang="zh-Hant">你以 ~r~{2} ~s~買了 {0}~p~{1}~s~.</String>
        <String xml:lang="vi-VN">Bạn đã mua {0} ~p~{1} ~s~với giá ~r~{2}~s~.</String>
    </Entry>

    <!-- Example: You purchased 2 ~p~Standard Armor ~s~for ~r~$2000 ~s~in gift card balance and ~r~$500 ~s~in cash. -->
    <!-- {0} = Amount -->
    <!-- {1} = Name -->
    <!-- {2} = Gift card amount -->
    <!-- {3} = Cash amount -->
    <Entry Id="menu_store_purchased_gift_card">
        <String xml:lang="en-US">You purchased {0} ~p~{1} ~s~for ~b~{2} ~s~in gift card balance and ~r~{3} ~s~in cash.</String>
        <String xml:lang="nl-NL">Je hebt {0} ~p~{1} ~s~gekocht voor ~b~{2} ~s~met cadeaubonnen en ~r~{3} ~s~in cash.</String>
        <String xml:lang="tr-TR">{0} ~p~{1}~s~, ~b~{2} ~s~hediye kartı bakiyesi ve ~r~{3} ~s~nakit ile satın aldınız.</String>
        <String xml:lang="hi-Latn">Aapne khareeda {0} ~p~{1} ~s~for ~b~{2} ~s~apne gift card ke balance aur ~r~{3} ~s~cash se.</String>
        <String xml:lang="de-DE">Du hast {0} ~p~{1} ~s~für ~b~{2} ~s~mit Guthaben der Geschenkkarten und ~r~{3} ~s~in bar gekauft.</String>
        <String xml:lang="id-ID">Kamu telah membeli {0} ~p~{1} ~s~diharga ~b~{2} ~s~dalam bentuk saldo kartu hadiah dan ~r~{3} ~s~dalam bentuk tunai.</String>
        <String xml:lang="ar-001">لقد اشتريت {0} ~p~{1} ~s~مقابل ~b~{2} ~s~برصيد بطاقة الهدايا و ~r~{3} ~s~نقدًا.</String>
        <String xml:lang="lv-LV">Jūs iegādājaties {0} ~p~{1} ~s~par ~b~{2} ~s~no dāvanu kartes bilances un ~r~{3} ~s~skaidrā naudā.</String>
        <String xml:lang="it-IT">Hai acquistato {0} ~p~{1} ~s~per ~b~{2} ~s~con il saldo della carta regalo e ~r~{3} ~s~in contanti.</String>
        <String xml:lang="sv-SE">Du köpte {0} ~p~{1} ~s~för ~b~{2} ~s~in presentkortsaldo och ~r~{3} ~s~i kontanter.</String>
        <String xml:lang="no-NO">Du kjøpte {0} ~p~{1} ~s~for ~b~{2} ~s~in gavekortsaldo og ~r~{3} ~s~i kontanter.</String>
        <String xml:lang="fr-FR">Vous avez acheté {0} ~p~{1} ~s~pour ~b~{2} ~s~avec des cartes cadeaux et ~r~{3} ~s~en espèces.</String>
        <String xml:lang="es-ES">Usted compró {0} ~p~{1} ~s~por ~b~{2} ~s~con el saldo de la tarjeta regalo y ~r~{3} ~s~en efectivo.</String>
        <String xml:lang="pt-BR">Você comprou {0} ~p~{1} ~s~por ~b~{2} ~s~com o saldo do cartão-presente e ~r~{3} ~s~em dinheiro.</String>
        <String xml:lang="zh-Hant">你以{2}的點數和{3}的現金購買了{0}{1}.</String>
        <String xml:lang="vi-VN">Bạn đã mua {0} ~p~{1} ~s~với ~b~{2} ~s~từ số dư thẻ quà tặng và ~r~{3} ~s~tiền mặt.</String>
    </Entry>

    <!-- Example: You sold 1 ~p~Red Diamond ~s~to the store for ~g~$30,000,000. -->
    <!-- {0} = Amount -->
    <!-- {1} = Name -->
    <!-- {2} = Cash amount -->
    <Entry Id="menu_store_sold_cash">
        <String xml:lang="en-US">You sold {0} ~p~{1} ~s~to the store for ~g~{2}.</String>
        <String xml:lang="nl-NL">Je hebt {0} ~p~{1} ~s~verkocht aan de winkel voor ~g~{2}.</String>
        <String xml:lang="no-NO">Du solgte {0} ~p~{1} ~s~til butikken for ~g~{2}.</String>
        <String xml:lang="fr-FR">Vous avez vendu {0} ~p~{1} ~s~au magasin pour ~g~{2}.</String>
        <String xml:lang="lv-LV">Jūs pārdevat {0} ~p~{1}~s~ veikalam par ~g~{2}.</String>
        <String xml:lang="id-ID">Kamu menjual {0} ~p~{1} ~s~to the store untuk ~g~{2}.</String>
        <String xml:lang="vi-VN">Bạn đã bán {0} ~p~{1} ~s~cho cửa hàng với giá ~g~{2}.</String>
        <String xml:lang="tr-TR">{0} adet ~p~{1} ~s~eşyasını mağazaya şunun karşılığında sattın:~g~{2}.</String>
    </Entry>
    
    <!-- ========================= -->
    <!-- Menu for Job Supplies-->
    <!-- ========================= -->
    <!-- {0} = Job name -->
    <!-- Example: "Mechanic Supplies" at the Hardware Store -->
    <Entry Id="menu_store_job_supplies">
        <String xml:lang="en-US">{0} Supplies</String>
        <String xml:lang="it-IT">Provviste {0}</String>
        <String xml:lang="nl-NL">{0} spullen</String>
        <String xml:lang="ar-001">{0} لوازم</String>
        <String xml:lang="de-DE">{0} Vorräte</String>
        <String xml:lang="es-ES">Suministros {0}</String>
        <String xml:lang="pt-BR">Suprimentos {0}</String>
        <String xml:lang="pl-PL">Zasoby {0}</String>
        <String xml:lang="th-TH">{0} จำนวน</String>
        <String xml:lang="zh-Hant">{0} 補給</String>
        <String xml:lang="fr-FR">{0} Matériaux</String>
        <String xml:lang="tr-TR">{0} Malzemesi</String>
        <String xml:lang="hi-Latn">{0} Supplies</String>
        <String xml:lang="id-ID">Perlengkapan {0}</String>
        <String xml:lang="lv-LV">{0} Materiāli</String>
        <String xml:lang="sv-SE">{0} Tillbehör</String>
        <String xml:lang="no-NO">{0} Rekvisita</String>
        <String xml:lang="vi-VN">Vật tư {0} </String>
    </Entry>

    <!-- ========================= -->
    <!-- Crimes Menu-->
    <!-- ========================= -->
    <Entry Id="menu_crime_committed_title">
        <String xml:lang="en-US">Crimes</String>
        <String xml:lang="it-IT">Crimini</String>
        <String xml:lang="nl-NL">Misdaden</String>
        <String xml:lang="ar-001">جرائم</String>
        <String xml:lang="de-DE">Verbrechen</String>
        <String xml:lang="es-ES">Delitos</String>
        <String xml:lang="pt-BR">Delitos</String>
        <String xml:lang="pl-PL">Przestępstwa</String>
        <String xml:lang="th-TH">อาชญากรรม</String>
        <String xml:lang="zh-Hant">犯罪</String>
        <String xml:lang="fr-FR">Crimes</String>
        <String xml:lang="tr-TR">Suçlar</String>
        <String xml:lang="hi-Latn">Crimes</String>
        <String xml:lang="id-ID">Kejahatan</String>
        <String xml:lang="lv-LV">Noziegumi</String>
        <String xml:lang="sv-SE">Brott</String>
        <String xml:lang="no-NO">Forbrytelser</String>
        <String xml:lang="vi-VN">Tội phạm</String>
    </Entry>

    <Entry Id="menu_crime_committed_subtitle">
        <String xml:lang="en-US">Crimes committed in this session</String>
        <String xml:lang="it-IT">Crimini commessi in questa sessione</String>
        <String xml:lang="nl-NL">Misdaden gepleegd in deze sessie</String>
        <String xml:lang="ar-001">الجرائم المرتكبة في هذا السيرفر</String>
        <String xml:lang="de-DE">Verbrechen, welche in dieser Spielsitzung begangen wurden</String>
        <String xml:lang="es-ES">Delitos cometidos en esta sesión</String>
        <String xml:lang="pt-BR">Delitos cometidos nesta sessão</String>
        <String xml:lang="pl-PL">Przestępstwa popełnione w tej sesji</String>
        <String xml:lang="th-TH">อาชญากรรมที่เกิดขึ้นในเซสชั่นนี้</String>
        <String xml:lang="zh-Hant">在此層級發生的犯罪</String>
        <String xml:lang="fr-FR">Crimes commis au cours de cette session</String>
        <String xml:lang="tr-TR">Bu oturumda işlenmiş suçlar</String>
        <String xml:lang="hi-Latn">Is session me hue crimes.</String>
        <String xml:lang="id-ID">Kejahatan yang dilakukan disesi ini</String>
        <String xml:lang="lv-LV">Šajā sesijā izdarītie noziegumi</String>
        <String xml:lang="sv-SE">Brott begångna under denna session</String>
        <String xml:lang="no-NO">Forbrytelser begått i denne sesjonen</String>
        <String xml:lang="vi-VN">Những hành vi phạm tội đã gây ra trong phiên này</String>
    </Entry>

    <Entry Id="menu_crime_committed_suggestion">
        <String xml:lang="en-US">Shows you the list of your most recent crimes.</String>
        <String xml:lang="nl-NL">Laat je de lijst zien van jouw meest recente misdaden.</String>
        <String xml:lang="tr-TR">En son işlenen suçların listesini gösterir.</String>
        <String xml:lang="hi-Latn">Aapko aapke recent crimes ki list dikhata hai.</String>
        <String xml:lang="de-DE">Zeigt die Liste mit deinen kürzlich begangenen Straftaten.</String>
        <String xml:lang="it-IT">Ti mostra l'elenco dei tuoi crimini più recenti.</String>
        <String xml:lang="id-ID">Menampilkan daftar kejahatan terbaru kamu.</String>
        <String xml:lang="ar-001">يظهر لك قائمة بأحدث جرائمك.</String>
        <String xml:lang="lv-LV">Rāda jūsu nesen izdarīto noziegumu sarakstu.</String>
        <String xml:lang="sv-SE">Visar dig listan över dina senaste brott.</String>
        <String xml:lang="no-NO">Viser deg listen over de siste forbrytelsene dine.</String>
        <String xml:lang="fr-FR">Affiche la liste de vos crimes les plus récents.</String>
        <String xml:lang="es-ES">Te muestra la lista de tus delitos más recientes.</String>
        <String xml:lang="pt-BR">Mostra a lista de seus crimes mais recentes.</String>
        <String xml:lang="zh-Hant">顯使最近的犯行.</String>
        <String xml:lang="vi-VN">Hiển thị danh sách các hành vi phạm tội gần đây nhất của bạn.</String>
    </Entry>

    <Entry Id="menu_crews_title">
        <String xml:lang="en-US">Crews</String>
        <String xml:lang="it-IT">Crews</String>
        <String xml:lang="nl-NL">Crews</String>
        <String xml:lang="ar-001">طاقم</String>
        <String xml:lang="de-DE">Crews</String>
        <String xml:lang="es-ES">Crews</String>
        <String xml:lang="pt-BR">Crews</String>
        <String xml:lang="pl-PL">Ekipy</String>
        <String xml:lang="th-TH">แก็ง</String>
        <String xml:lang="zh-Hant">隊伍</String>
        <String xml:lang="fr-FR">Crews</String>
        <String xml:lang="tr-TR">Ekipler</String>
        <String xml:lang="hi-Latn">Crews</String>
        <String xml:lang="id-ID">Kru</String>
        <String xml:lang="lv-LV">Crews</String>
        <String xml:lang="sv-SE">Besättning</String>
        <String xml:lang="no-NO">Mannskaper</String>
        <String xml:lang="vi-VN">Tổ đội</String>
    </Entry>

    <Entry Id="menu_crews_subtitle">
        <String xml:lang="en-US">Crew Menu</String>
        <String xml:lang="it-IT">Menu Crew</String>
        <String xml:lang="nl-NL">Crew Menu</String>
        <String xml:lang="ar-001">قائمة الطاقم</String>
        <String xml:lang="de-DE">Crew-Menü</String>
        <String xml:lang="es-ES">Crew Menu</String>
        <String xml:lang="pt-BR">Crew Menu</String>
        <String xml:lang="pl-PL">Menu Ekip</String>
        <String xml:lang="th-TH">เมนูแก็ง</String>
        <String xml:lang="zh-Hant">隊伍菜單</String>
        <String xml:lang="fr-FR">Menu Crew</String>
        <String xml:lang="tr-TR">Ekip Menüsü</String>
        <String xml:lang="hi-Latn">Crew Menu</String>
        <String xml:lang="id-ID">Menu Kru</String>
        <String xml:lang="lv-LV">Crew Izvēlne</String>
        <String xml:lang="sv-SE">Besättnings Meny</String>
        <String xml:lang="no-NO">Mannskapsmeny</String>
        <String xml:lang="vi-VN">Menu Tổ đội</String>
    </Entry>

    <Entry Id="menu_crews_apply_subtitle">
        <String xml:lang="en-US">Select a crew to apply for.</String>
        <String xml:lang="it-IT">Seleziona una crew per cui candicarsi.</String>
        <String xml:lang="nl-NL">Selecteer een crew om je voor aan te melden.</String>
        <String xml:lang="ar-001">.اختر الطاقم الذي ستتقدم إليه</String>
        <String xml:lang="de-DE">Wähle eine Crew, für die du dich bewerben möchtest.</String>
        <String xml:lang="es-ES">Seleccione una crew para postularte.</String>
        <String xml:lang="pt-BR">Selecione uma crew para se candidatar.</String>
        <String xml:lang="pl-PL">Wybierz ekipę do której chcesz aplikować.</String>
        <String xml:lang="th-TH">เลือกแก็งที่จะสมัคร</String>
        <String xml:lang="zh-Hant">選擇一個隊伍申請加入</String>
        <String xml:lang="fr-FR">Sélectionner un crew pour lequel poser sa candidature.</String>
        <String xml:lang="tr-TR">Başvuru yapmak için bir ekip seçin.</String>
        <String xml:lang="hi-Latn">Apply karne ke liye ek crew select karein.</String>
        <String xml:lang="id-ID">Pilih kru yang akan dilamar.</String>
        <String xml:lang="lv-LV">Izvēlieties crew kurai gribat pieteikties.</String>
        <String xml:lang="sv-SE">Välj en besättning att ansöka om.</String>
        <String xml:lang="no-NO">Velg et mannskap du vil søke på.</String>
        <String xml:lang="vi-VN">Chọn một tổ đội để đăng ký tham gia.</String>
    </Entry>

    <Entry Id="menu_crews_application_subtitle">
        <String xml:lang="en-US">Crew Application</String>
        <String xml:lang="it-IT">Candidature Crew</String>
        <String xml:lang="nl-NL">Crew Sollicitatie</String>
        <String xml:lang="ar-001">طلب دخول الطاقم</String>
        <String xml:lang="de-DE">Crew-Bewerbungen</String>
        <String xml:lang="es-ES">Solucitudes de crew</String>
        <String xml:lang="pt-BR">Solicitação da crew</String>
        <String xml:lang="pl-PL">Aplikacja do Ekipy</String>
        <String xml:lang="th-TH">ใบสมัครแก็ง</String>
        <String xml:lang="zh-Hant">隊伍申請</String>
        <String xml:lang="fr-FR">Candidature Crew</String>
        <String xml:lang="tr-TR">Ekip Başvurusu</String>
        <String xml:lang="hi-Latn">Crew Application</String>
        <String xml:lang="id-ID">Kandidat Kru</String>
        <String xml:lang="lv-LV">Crew Pieteikums</String>
        <String xml:lang="sv-SE">Besättningsansökan</String>
        <String xml:lang="no-NO">Besetningsapplikasjon</String>
        <String xml:lang="vi-VN">Đơn xin gia nhập Tổ đội.</String>
    </Entry>

    <Entry Id="menu_crews_members_subtitle">
        <String xml:lang="en-US">Members</String>
        <String xml:lang="it-IT">Membri</String>
        <String xml:lang="nl-NL">Leden</String>
        <String xml:lang="ar-001">أعضاء</String>
        <String xml:lang="de-DE">Mitglieder</String>
        <String xml:lang="es-ES">Miembros</String>
        <String xml:lang="pt-BR">Membros</String>
        <String xml:lang="pl-PL">Członkowie</String>
        <String xml:lang="th-TH">สมาชิก</String>
        <String xml:lang="zh-Hant">成員</String>
        <String xml:lang="fr-FR">Membres</String>
        <String xml:lang="tr-TR">Üyeler</String>
        <String xml:lang="hi-Latn">Members</String>
        <String xml:lang="id-ID">Anggota</String>
        <String xml:lang="lv-LV">Biedri</String>
        <String xml:lang="sv-SE">Medlemmar</String>
        <String xml:lang="no-NO">Medlemmer</String>
        <String xml:lang="vi-VN">Thành viên.</String>
    </Entry>

    <!-- Don't add a time word like minutes/seconds/hours in your translation, those are apart of the variable.
         {0} = Cooldown/time left (for example: 5 minutes) 
    -->
    <Entry Id="menu_store_shoplifting_cooldown">
        <String xml:lang="en-US">You have been caught ~r~shoplifting ~s~here. Come back in ~y~{0}~s~.</String>
        <String xml:lang="nl-NL">Je bent gepakt voor ~r~stelen ~s~hier. Kom terug in ~y~{0}~s~.</String>
        <String xml:lang="de-DE">Du wurdest hier beim ~r~Ladendiebstahl~s~ erwischt. Komm in ~y~{0}~s~ zurück.</String>
        <String xml:lang="es-ES">Te han pillado ~r~robando ~s~aquí. Vuelve en ~y~{0}~s~.</String>
        <String xml:lang="pl-PL">Zostałeś złapany tu na ~r~kradzieży~s~. Wróć za ~y~{0}~s~.</String>
        <String xml:lang="pt-BR">Você foi pego ~r~roubando ~s~aqui. Volte para dentro ~y~{0}~s~.</String>
        <String xml:lang="th-TH">คุณถูกจับได้ว่า ~r~ขโมยของในร้าน ~s~ที่นี่ กลับมาใน ~y~{0}~s~</String>
        <String xml:lang="tr-TR">Bu ~r~mağazada hırsızlık ~s~yaparken yakalandın. ~y~{0} ~s~Daha sonra tekrar gel.</String>
        <String xml:lang="hi-Latn">Aap pakde gaye hain ~r~dukan se chori ~s~karte hue. Wapas aaiega is waqt ke baad ~y~{0}~s~.</String>
        <String xml:lang="id-ID">Kamu sudah pernah tertangkap ~r~mencuri barang toko ~s~disini. Kembali lagi dalam ~y~{0}~s~.</String>
        <String xml:lang="cs-CZ">Byl jsi přistižen při ~r~krádeži ~s~na tomto místě. Vrať se za ~y~{0}~s~.</String>
        <String xml:lang="lv-LV">Jūs tika pieķerts ~r~zādzībā ~s~šeit. Atgriezieties pēc ~y~{0}~s~.</String>
        <String xml:lang="ar-001">لقد تم القبض عليك وانت~r~تسرق ~s~هنا. تعال بعد ~y~{0}~s~.</String>
        <String xml:lang="sv-SE">Du har blivit tagen på ~r~snatteri ~s~här. Kom tillbaka in om ~y~{0}~s~.</String>
        <String xml:lang="it-IT">Sei stato colto in flagrante mentre ~r~rubavi ~s~qui. Ritorna tra ~y~{0}~s~.</String>
        <String xml:lang="no-NO">Du har blitt tatt for~r~ for butikktyveri ~s~her. Kom tilbake om ~y~{0}~s~.</String>
        <String xml:lang="zh-Hant">你的~r~偷東西~s~被發現了. ~y~{0}~s~後再回來.</String>
        <String xml:lang="fr-FR">Vous avez été pris en flagrant délit de ~r~vol à l'étalage ~s~ici. Revenez dans ~y~{0}~s~.</String>
        <String xml:lang="vi-VN">Bạn đã bị bắt quả tang khi ~r~ăn cắp vặt ~s~ở đây. Hãy quay lại sau ~y~{0}~s~.</String>
    </Entry>

    <Entry Id="menu_crews_action_subtitle">
        <String xml:lang="en-US">Select an action</String>
        <String xml:lang="id-ID">Pilih salah satu aksi</String>
        <String xml:lang="it-IT">Selezionare un'azione</String>
        <String xml:lang="nl-NL">Selecteer een actie</String>
        <String xml:lang="ar-001">حدد إجراءً</String>
        <String xml:lang="de-DE">Wähle eine Aktion.</String>
        <String xml:lang="es-ES">Seleccione una acción</String>
        <String xml:lang="pt-BR">Selecione uma ação</String>
        <String xml:lang="pl-PL">Wybierz akcję</String>
        <String xml:lang="th-TH">เลือกการกระทำ</String>
        <String xml:lang="zh-Hant">選擇一個行動</String>
        <String xml:lang="fr-FR">Sélectionner une action</String>
        <String xml:lang="tr-TR">Bir eylem seçin</String>
        <String xml:lang="hi-Latn">Select an action</String>
        <String xml:lang="lv-LV">Izvēlieties darbību</String>
        <String xml:lang="sv-SE">Välj en åtgärd</String>
        <String xml:lang="no-NO">Velg en handling</String>
        <String xml:lang="vi-VN">Chọn một hành động</String>
    </Entry>

    <Entry Id="menu_crews_rank_subtitle">
        <String xml:lang="en-US">Rank</String>
        <String xml:lang="it-IT">Grado</String>
        <String xml:lang="nl-NL">Rang</String>
        <String xml:lang="ar-001">رتبة</String>
        <String xml:lang="de-DE">Rang</String>
        <String xml:lang="es-ES">Rango</String>
        <String xml:lang="pt-BR">Escalão</String>
        <String xml:lang="pl-PL">Ranga</String>
        <String xml:lang="th-TH">ระดับ</String>
        <String xml:lang="zh-Hant">層級</String>
        <String xml:lang="fr-FR">Rang</String>
        <String xml:lang="tr-TR">Rütbe</String>
        <String xml:lang="hi-Latn">Rank</String>
        <String xml:lang="id-ID">Peringkat</String>
        <String xml:lang="lv-LV">Rangs</String>
        <String xml:lang="sv-SE">Rank</String>
        <String xml:lang="no-NO">Rang</String>
        <String xml:lang="vi-VN">Cấp bậc</String>
    </Entry>

    <Entry Id="menu_armsdealer_title">
        <String xml:lang="en-US">Arms Dealer</String>
        <String xml:lang="it-IT">Trafficante d'Armi</String>
        <String xml:lang="nl-NL">Wapenhandelaar</String>
        <String xml:lang="ar-001">تاجر أسلحة</String>
        <String xml:lang="de-DE">Waffenhändler</String>
        <String xml:lang="es-ES">Vendedor de armas</String>
        <String xml:lang="pt-BR">Vendedor de armas</String>
        <String xml:lang="pl-PL">Handlarz Bronią</String>
        <String xml:lang="th-TH">พ่อค้าอาวุธ</String>
        <String xml:lang="zh-Hant">武裝賣家</String>
        <String xml:lang="tr-TR">Silah Tüccarı</String>
        <String xml:lang="hi-Latn">Hathiyaar Dealer</String>
        <String xml:lang="id-ID">Penjual Senjata</String>
        <String xml:lang="lv-LV">Ieroču Tirgotājs</String>
        <String xml:lang="sv-SE">Vapenhandlare</String>
        <String xml:lang="no-NO">Våpenhandler</String>
        <String xml:lang="fr-FR">Vendeur d'armes</String>
        <String xml:lang="vi-VN">Kẻ buôn vũ khí</String>
    </Entry>

    <Entry Id="jobmenu_calls">
        <String xml:lang="en-US">Calls</String>
        <String xml:lang="it-IT">Chiamate</String>
        <String xml:lang="nl-NL">Meldingen</String>
        <String xml:lang="ar-001">المكالمات</String>
        <String xml:lang="de-DE">Anrufe</String>
        <String xml:lang="es-ES">Llamadas</String>
        <String xml:lang="pt-BR">Chamadas</String>
        <String xml:lang="pl-PL">Wezwania</String>
        <String xml:lang="th-TH">โทร</String>
        <String xml:lang="zh-Hant">來電</String>
        <String xml:lang="fr-FR">Appels</String>
        <String xml:lang="tr-TR">Çağrılar</String>
        <String xml:lang="hi-Latn">Calls</String>
        <String xml:lang="id-ID">Panggilan</String>
        <String xml:lang="lv-LV">Izsaukumi</String>
        <String xml:lang="sv-SE">Ringningar</String>
        <String xml:lang="no-NO">Samtaler</String>
        <String xml:lang="vi-VN">Cuộc gọi</String>
    </Entry>

    <Entry Id="jobmenu_calls_sub">
        <String xml:lang="en-US">Recent calls</String>
        <String xml:lang="it-IT">Chiamate recenti</String>
        <String xml:lang="nl-NL">Recente meldingen</String>
        <String xml:lang="ar-001">المكالمات الأخيرة</String>
        <String xml:lang="de-DE">Aktuelle Anrufe</String>
        <String xml:lang="pt-BR">Chamadas recentes</String>
        <String xml:lang="es-ES">Llamadas recientes</String>
        <String xml:lang="pl-PL">Ostatnie wezwania</String>
        <String xml:lang="th-TH">โทรล่าสุด</String>
        <String xml:lang="zh-Hant">近期來電</String>
        <String xml:lang="fr-FR">Appels récents</String>
        <String xml:lang="tr-TR">Son çağrılar</String>
        <String xml:lang="hi-Latn">Recent ki calls</String>
        <String xml:lang="id-ID">Panggilan terbaru</String>
        <String xml:lang="lv-LV">Nesenie izsaukumi</String>
        <String xml:lang="sv-SE">Senaste ringningar</String>
        <String xml:lang="no-NO">Nylige samtaler</String>
        <String xml:lang="vi-VN">Lịch sử cuộc gọi</String>
    </Entry>

    <Entry Id="jobmenu_services">
        <String xml:lang="en-US">Services</String>
        <String xml:lang="it-IT">Servizi</String>
        <String xml:lang="nl-NL">Diensten</String>
        <String xml:lang="de-DE">Services</String>
        <String xml:lang="es-ES">Servicios</String>
        <String xml:lang="pt-BR">Serviços</String>
        <String xml:lang="th-TH">บริการ</String>
        <String xml:lang="vi-VN">Dịch vụ</String>
        <String xml:lang="id-ID">Layanan</String>
        <String xml:lang="zh-Hant">服務</String>
        <String xml:lang="pl-PL">Usługi</String>
        <String xml:lang="fr-FR">Services</String>
        <String xml:lang="tr-TR">Hizmetler</String>
        <String xml:lang="hi-Latn">Services</String>
        <String xml:lang="ar-001">الخدمات</String>
        <String xml:lang="lv-LV">Pakalpojumi</String>
        <String xml:lang="sv-SE">Tjänster</String>
        <String xml:lang="no-NO">Tjenester</String>
    </Entry>

    <Entry Id="jobmenu_services_descr">
        <String xml:lang="en-US">Manage your services.</String>
        <String xml:lang="nl-NL">Beheer je diensten.</String>
        <String xml:lang="tr-TR">Hizmetlerinizi yönetin.</String>
        <String xml:lang="hi-Latn">Apni services manage kare.</String>
        <String xml:lang="de-DE">Verwalte deine Dienstleistungen.</String>
        <String xml:lang="it-IT">Gestisci i tuoi servizi.</String>
        <String xml:lang="id-ID">Kelola layanan kamu.</String>
        <String xml:lang="ar-001">إدارة الخدمات الخاصة بك.</String>
        <String xml:lang="lv-LV">Pārvaldiet savus pakalpojumus.</String>
        <String xml:lang="fr-FR">Gérer vos services.</String>
        <String xml:lang="no-NO">Administrer tjenestene dine.</String>
        <String xml:lang="sv-SE">Hantera dina tjänster.</String>
        <String xml:lang="es-ES">Gestione sus servicios.</String>
        <String xml:lang="pt-BR">Gerencie seus serviços.</String>
        <String xml:lang="zh-Hant">管理你的服務.</String>
        <String xml:lang="vi-VN">Quản lý các dịch vụ của bạn</String>
    </Entry>

    <Entry Id="jobmenu_recent_sales_sub">
        <String xml:lang="en-US">Recent sales</String>
        <String xml:lang="it-IT">Ultime vendite</String>
        <String xml:lang="nl-NL">Recente bestellingen</String>
        <String xml:lang="de-DE">Aktuelle Anrufe</String>
        <String xml:lang="es-ES">Ventas recientes</String>
        <String xml:lang="pt-BR">Vendas recentes</String>
        <String xml:lang="pl-PL">Ostatnie sprzedaże</String>
        <String xml:lang="th-TH">ขายล่าสุด</String>
        <String xml:lang="zh-Hant">近期來電</String>
        <String xml:lang="fr-FR">Ventes récentes</String>
        <String xml:lang="tr-TR">Son satışlar</String>
        <String xml:lang="hi-Latn">Recent ki sales</String>
        <String xml:lang="id-ID">Penjualan terbaru</String>
        <String xml:lang="ar-001">المبيعات الأخيرة</String>
        <String xml:lang="lv-LV">Nesenās pārdošanas</String>
        <String xml:lang="no-NO">Nylig salg</String>
        <String xml:lang="sv-SE">Senaste försäljningar</String>
        <String xml:lang="vi-VN">Các giao dịch bán gần đây</String>
    </Entry>

    <Entry Id="jobmenu_recent_sales_descr">
        <String xml:lang="en-US">View your sales in the current session.</String>
        <String xml:lang="nl-NL">Overzicht van bestellingen in huidige sessie.</String>
        <String xml:lang="tr-TR">Mevcut oturumdaki satışlarınızı görüntüleyin.</String>
        <String xml:lang="hi-Latn">Apne current session ki sales dekhe.</String>
        <String xml:lang="de-DE">Zeigt deine Verkäufe in der aktuellen Sitzung.</String>
        <String xml:lang="it-IT">Visualizza le tue vendite nella sessione corrente.</String>
        <String xml:lang="id-ID">Lihat penjualan kamu di sesi ini.</String>
        <String xml:lang="ar-001">عرض مبيعاتك في السيرفر الحالي.</String>
        <String xml:lang="lv-LV">Skatiet savas pārdošanas pašreizējā sesijā.</String>
        <String xml:lang="no-NO">Se salget ditt i gjeldende økt.</String>
        <String xml:lang="fr-FR">Consulter vos ventes sur la session en cours.</String>
        <String xml:lang="sv-SE">Se din försäljning i den aktuella sessionen.</String>
        <String xml:lang="es-ES">Ver las ventas de la sesión actual.</String>
        <String xml:lang="pt-BR">Visualizar as vendas da sessão atual.</String>
        <String xml:lang="zh-Hant">查看本周的銷售額.</String>
        <String xml:lang="vi-VN">Xem doanh số của bạn trong phiên hiện tại</String>
    </Entry>

    <Entry Id="menu_npcoffer_title">
        <String xml:lang="en-US">NPC Offer</String>
        <String xml:lang="it-IT">Offerta NPC</String>
        <String xml:lang="nl-NL">NPC Aanbod</String>
        <String xml:lang="ar-001">عرض الشخصية الافتراضية</String>
        <String xml:lang="de-DE">NPC-Angebote</String>
        <String xml:lang="es-ES">Oferta del NPC</String>
        <String xml:lang="pt-BR">Oferta da NPC</String>
        <String xml:lang="pl-PL">Oferta dla bota</String>
        <String xml:lang="th-TH">ข้อเสนอ NPC</String>
        <String xml:lang="zh-Hant">NPC的提議</String>
        <String xml:lang="tr-TR">NPC Teklifi</String>
        <String xml:lang="hi-Latn">NPC Offer</String>
        <String xml:lang="id-ID">NPC menawarakan</String>
        <String xml:lang="lv-LV">Piedāvāt NPC</String>
        <String xml:lang="fr-FR">Offre du PNJ</String>
        <String xml:lang="no-NO">NPC-tilbud</String>
        <String xml:lang="sv-SE">NPC-erbjudande</String>
        <String xml:lang="vi-VN">Lời đề nghị từ NPC</String>
    </Entry>

    <Entry Id="menu_npcoffer_subtitle">
        <String xml:lang="en-US">Make the NPC an offer</String>
        <String xml:lang="it-IT">Fai un offerta all'NPC</String>
        <String xml:lang="nl-NL">Doe een aanbod aan deze NPC</String>
        <String xml:lang="ar-001">اعرض عرض علي الشخصية الافتراضية</String>
        <String xml:lang="de-DE">Erstelle ein NPC-Angebot</String>
        <String xml:lang="es-ES">Haz una oferta al NPC</String>
        <String xml:lang="pt-BR">Fazer uma oferta ao NPC</String>
        <String xml:lang="pl-PL">Stwórz ofertę dla bota</String>
        <String xml:lang="th-TH">ให้ NPC ยื่นข้อเสนอ</String>
        <String xml:lang="zh-Hant">給NPC一個提議</String>
        <String xml:lang="fr-FR">Faire une offre au PNJ</String>
        <String xml:lang="tr-TR">NPC'ye bir teklif yap</String>
        <String xml:lang="hi-Latn">NPC ko ek offer de.</String>
        <String xml:lang="id-ID">Memberikan penawaran kepada NPC</String>
        <String xml:lang="lv-LV">Izdariet NPC piedāvājumu</String>
        <String xml:lang="no-NO">Gi NPC et tilbud</String>
        <String xml:lang="sv-SE">Ge NPC ett erbjudande</String>
        <String xml:lang="vi-VN">Đưa ra lời đề nghị cho NPC</String>
    </Entry>

    <Entry Id="menu_drugsupplier_title">
        <String xml:lang="en-US">Drug Supplier</String>
        <String xml:lang="it-IT">Rifornitore di Droga</String>
        <String xml:lang="nl-NL">Drugs Leverancier</String>
        <String xml:lang="ar-001">مورد المخدرات</String>
        <String xml:lang="de-DE">Drogenlieferant</String>
        <String xml:lang="es-ES">Proveedor de Drogas</String>
        <String xml:lang="pt-BR">Fornecedor de Drogas</String>
        <String xml:lang="pl-PL">Przemytnik Narkotyków</String>
        <String xml:lang="th-TH">ผู้จำหน่ายยาเสพติด</String>
        <String xml:lang="zh-Hant">毒品供應商</String>
        <String xml:lang="fr-FR">Fournisseur de drogues</String>
        <String xml:lang="tr-TR">Uyuşturucu Tedarikcisi</String>
        <String xml:lang="hi-Latn">Drug Supplier</String>
        <String xml:lang="id-ID">Pengedar Narkoba</String>
        <String xml:lang="lv-LV">Narkotiku Piegādātājs</String>
        <String xml:lang="no-NO">Legemiddelleverandør</String>
        <String xml:lang="sv-SE">Läkemedelsleverantör</String>
        <String xml:lang="vi-VN">Nhà cung cấp thuốc</String>
    </Entry>

    <Entry Id="menu_drugdealer_title">
        <String xml:lang="en-US">Drug Dealer</String>
        <String xml:lang="it-IT">Trafficante di Droga</String>
        <String xml:lang="nl-NL">Drug Dealer</String>
        <String xml:lang="de-DE">Drogenhändler</String>
        <String xml:lang="es-ES">Traficante de drogas</String>
        <String xml:lang="pt-BR">Traficante de drogas</String>
        <String xml:lang="pl-PL">Diler Narkotyków</String>
        <String xml:lang="th-TH">พ่อค้ายาเสพติด</String>
        <String xml:lang="zh-Hant">藥頭</String>
        <String xml:lang="tr-TR">Uyuşturucu Satıcısı</String>
        <String xml:lang="hi-Latn">Drug Dealer</String>
        <String xml:lang="id-ID">Penjual Narkoba</String>
        <String xml:lang="ar-001">تاجر مخدرات</String>
        <String xml:lang="lv-LV">Narkotiku Tirgotājs</String>
        <String xml:lang="fr-FR">Dealer de drogue</String>
        <String xml:lang="sv-SE">Dråghandlare</String>
        <String xml:lang="no-NO">Narkotikahandler</String>
        <String xml:lang="vi-VN">Kẻ buôn thuốc</String>
    </Entry>

    <Entry Id="menu_drugdealer_calls_description">
        <String xml:lang="en-US">View recent calls for a drug dealer.</String>
        <String xml:lang="nl-NL">Bekijk de meeste recente drugdealer oproepen.</String>
        <String xml:lang="tr-TR">Son zamanlarda uyuşturucu satıcısı için yapılan aramalar.</String>
        <String xml:lang="hi-Latn">Drug dealer ke liye recent ki calls dekhe.</String>
        <String xml:lang="de-DE">Zeigt aktuelle Rufe für einen Drogenhändler.</String>
        <String xml:lang="it-IT">Visualizza le chiamate recenti per uno spacciatore.</String>
        <String xml:lang="id-ID">Lihat panggilan terbaru untuk penjual narkoba.</String>
        <String xml:lang="ar-001">عرض المكالمات الأخيرة لتاجر المخدرات.</String>
        <String xml:lang="lv-LV">Skatiet nesenos zvanus narkotiku tirgotājiem.</String>
        <String xml:lang="no-NO">Se nylige henvendelser etter en narkotikaforhandler.</String>
        <String xml:lang="fr-FR">Voir les appels récents pour un dealer de drogue.</String>
        <String xml:lang="sv-SE">Se de senaste samtalen för en droghandlare.</String>
        <String xml:lang="es-ES">Ver las llamadas recientes para un traficante de drogas.</String>
        <String xml:lang="pt-BR">Ver chamadas recentes para um traficante de drogasr.</String>
        <String xml:lang="vi-VN">Xem các cuộc gọi gần đây cho một kẻ buôn thuốc</String>
    </Entry>

    <Entry Id="menu_impound_title">
        <String xml:lang="en-US">Impound</String>
        <String xml:lang="it-IT">Sequestri</String>
        <String xml:lang="nl-NL">Inbeslagname</String>
        <String xml:lang="ar-001">حجز</String>
        <String xml:lang="de-DE">Verwahrung</String>
        <String xml:lang="es-ES">Confiscados</String>
        <String xml:lang="pt-BR">Confiscados</String>
        <String xml:lang="th-TH">ยึด</String>
        <String xml:lang="zh-Hant">扣押</String>
        <String xml:lang="pl-PL">Konfiskata</String>
        <String xml:lang="fr-FR">Fourrière</String>
        <String xml:lang="tr-TR">El Koy</String>
        <String xml:lang="hi-Latn">Impound</String>
        <String xml:lang="id-ID">Penyitaan</String>
        <String xml:lang="lv-LV">Konfiscēts</String>
        <String xml:lang="no-NO">Beslaglagt</String>
        <String xml:lang="sv-SE">Beslagta</String>
        <String xml:lang="vi-VN">Bị tịch thu</String>
    </Entry>

    <Entry Id="menu_impound_subtitle">
        <String xml:lang="en-US">Impounded vehicles</String>
        <String xml:lang="it-IT">Veicoli Sequestrati</String>
        <String xml:lang="nl-NL">Inbeslaggenomen voertuigen</String>
        <String xml:lang="ar-001">المَركبات المحتجزة</String>
        <String xml:lang="de-DE">Verwahrte Fahrzeuge</String>
        <String xml:lang="es-ES">Vehículos confiscados</String>
        <String xml:lang="pt-BR">Veículos confiscados</String>
        <String xml:lang="th-TH">รถที่ถูกยึด</String>
        <String xml:lang="zh-Hant">扣押車輛</String>
        <String xml:lang="pl-PL">Skonfiskowane pojazdy</String>
        <String xml:lang="tr-TR">El konulan araçlar</String>
        <String xml:lang="hi-Latn">Impund ki gayi gadiyan.</String>
        <String xml:lang="id-ID">Kendaraan yang disita</String>
        <String xml:lang="lv-LV">Konfiscēti transportlīdzekļi</String>
        <String xml:lang="fr-FR">Véhicules retenus à la fourrière</String>
        <String xml:lang="no-NO">Beslaglagte kjøretøy</String>
        <String xml:lang="sv-SE">Beslagta fordon</String>
        <String xml:lang="vi-VN">Các phương tiện bị tịch thu</String>
    </Entry>

    <Entry Id="menu_mechanic_title">
        <String xml:lang="en-US">Mechanic</String>
        <String xml:lang="it-IT">Meccanico</String>
        <String xml:lang="nl-NL">Monteur</String>
        <String xml:lang="ar-001">ميكانيكي</String>
        <String xml:lang="de-DE">Mechaniker</String>
        <String xml:lang="es-ES">Mecánico</String>
        <String xml:lang="pt-BR">Mecânico</String>
        <String xml:lang="th-TH">ช่าง</String>
        <String xml:lang="zh-Hant">修車工</String>
        <String xml:lang="pl-PL">Mechanik</String>
        <String xml:lang="fr-FR">Mécanicien</String>
        <String xml:lang="tr-TR">Tamirci</String>
        <String xml:lang="hi-Latn">Mechanic</String>
        <String xml:lang="id-ID">Mekanik</String>
        <String xml:lang="lv-LV">Mehāniķis</String>
        <String xml:lang="no-NO">Mekaniker</String>
        <String xml:lang="sv-SE">Mekaniker</String>
        <String xml:lang="vi-VN">Thợ máy</String>
    </Entry>

    <Entry Id="menu_mechanic_shop_pretext">
        <String xml:lang="en-US">SHOP FEE: {0}%</String>
        <String xml:lang="nl-NL">WINKELKOSTEN: {0}%</String>
        <String xml:lang="fr-FR">FRAIS D'ATELIER: {0}%</String>
        <String xml:lang="de-DE">LADENGEBÜHR: {0}%</String>
        <String xml:lang="it-IT">TASSA DEL NEGOZIO: {0}%</String>
        <String xml:lang="id-ID">BIAYA TOKO: {0}%</String>
        <String xml:lang="hi-Latn">SHOP KI FEES: {0}%</String>
        <String xml:lang="ar-001">رسوم المتجر: {0}%</String>
        <String xml:lang="lv-LV">SERVISA KOMISIJA: {0}%</String>
        <String xml:lang="tr-TR">ALIŞVERİŞ ÜCRETİ: {0}%</String>
        <String xml:lang="no-NO">BUTIKKGEBYR: {0}%</String>
        <String xml:lang="sv-SE">BUTIKSAVGIFT: {0}%</String>
        <String xml:lang="es-ES">TASA DE TIENDA: {0}%</String>
        <String xml:lang="zh-Hant">商店抽成: {0}%</String>
        <String xml:lang="pt-BR">TAXA DA LOJA: {0}%</String>
        <String xml:lang="vi-VN">PHÍ CỬA HÀNG: {0}%</String>
    </Entry>

    <Entry Id="menu_mechanic_shop_plate">
        <String xml:lang="en-US">Vanity plate</String>
        <String xml:lang="nl-NL">Persoonlijk kenteken</String>
        <String xml:lang="de-DE">Wunschkennzeichen</String>
        <String xml:lang="it-IT">Targa personalizzata</String>
        <String xml:lang="id-ID">Plat Nomor Spesial</String>
        <String xml:lang="hi-Latn">Custom number plate</String>
        <String xml:lang="ar-001">لوحة مخصصة</String>
        <String xml:lang="lv-LV">Personalizēts numurs</String>
        <String xml:lang="tr-TR">Plaka</String>
        <String xml:lang="fr-FR">Plaque d'immatriculation personnalisée</String>
        <String xml:lang="no-NO">Servantplate</String>
        <String xml:lang="sv-SE">Egen registreringsskylt</String>
        <String xml:lang="es-ES">Matricula</String>
        <String xml:lang="pt-BR">Registro</String>
        <String xml:lang="zh-Hant">客製化車牌</String>
        <String xml:lang="vi-VN">Biển số xe tùy chỉnh</String>
    </Entry>

    <Entry Id="menu_mechanic_shop_more_services">
        <String xml:lang="en-US">More services</String>
        <String xml:lang="nl-NL">Meer diensten</String>
        <String xml:lang="de-DE">Weitere Dienstleistungen</String>
        <String xml:lang="it-IT">Altri servizi</String>
        <String xml:lang="id-ID">Layanan lainnya</String>
        <String xml:lang="hi-Latn">More services</String>
        <String xml:lang="ar-001">المزيد من الخدمات</String>
        <String xml:lang="lv-LV">Vairāk pakalpojumu</String>
        <String xml:lang="tr-TR">Diğer hizmetler</String>
        <String xml:lang="fr-FR">Services supplémentaires</String>
        <String xml:lang="no-NO">Flere tjenester</String>
        <String xml:lang="sv-SE">Fler tjänster</String>
        <String xml:lang="es-ES">Mas servicios</String>
        <String xml:lang="pt-BR">Mais serviços</String>
        <String xml:lang="zh-Hant">更多服務</String>
        <String xml:lang="vi-VN">Các dịch vụ khác</String>
    </Entry>

    <Entry Id="menu_mechanic_shop_no_players">
        <String xml:lang="en-US">There are no mechanic ~b~players~s~ in this shop. You can't customize your vehicle.</String>
        <String xml:lang="nl-NL">Er zijn geen aanwezige ~b~monteurs~s~ in deze werkplaats. Je kunt je voertuig niet aanpassen.</String>
        <String xml:lang="de-DE">Es gibt keine ~b~Spieler als Mechaniker~s~ in diesem Laden. Du kannst dein Fahrzeug nicht personalisieren.</String>
        <String xml:lang="it-IT">Non ci sono ~b~meccanici~s~ in questa officina. Non puoi personalizzare il tuo veicolo.</String>
        <String xml:lang="id-ID">Tidak ada mekanik ~b~players~s~ di bengkel ini. Kamu tidak dapat memodifikasi kendaraan kamu.</String>
        <String xml:lang="hi-Latn">Is shop mein koi mechanic ~b~players~s~ nahi hain. Aap apni gaadi ko customize nahi kar sakte.</String>
        <String xml:lang="ar-001">لا يوجد ~b~لاعبون~s~ يعملون كميكانيكي في هذا المكان. لا يمكنك تعديل سيارتك</String>
        <String xml:lang="lv-LV">Šajā servisā nav ~b~mehāniķu~s~. Jūs nevarat pielāgot savu transportlīdzekli.</String>
        <String xml:lang="tr-TR">Bu dükkanda hiç ~b~tamirci~s~ yok. Aracınızı özelleştiremezsiniz.</String>
        <String xml:lang="fr-FR">Il n'y a pas de ~b~joueurs~s~ mécaniciens dans cet atelier. Vous ne pouvez pas personnaliser votre véhicule.</String>
        <String xml:lang="no-NO">Det er ingen mekanikere ~b~spillere~s~ i denne butikken. Du kan ikke tilpasse kjøretøyet ditt.</String>
        <String xml:lang="sv-SE">Det finns inga mekaniker ~b~spelare~s~ i denna butik. Du kan inte modifiera ditt fordon.</String>
        <String xml:lang="es-ES">No hay ~b~jugadores~s~ mecánicosen este taller. No puedes personalizar tu vehículo.</String>
        <String xml:lang="pt-BR">Não há mecânicos do ~b~jogador~s~ nesta oficina. Você não pode personalizar seu veículo.</String>
        <String xml:lang="zh-Hant">此商店沒有~b~修車工的玩家~s~. 你無法客製化你得車輛.</String>
        <String xml:lang="vi-VN">Không có ~b~người chơi~s~ thợ máy nào trong cửa hàng này. Bạn không thể tùy chỉnh xe của mình.</String>
    </Entry>

    <Entry Id="menu_mechanic_shop_players">
        <String xml:lang="en-US">There are ~y~{0}~s~ mechanic ~b~players~s~ in this shop. Select this option to view their services.</String>
        <String xml:lang="nl-NL">Er zijn ~y~{0}~s~ ~b~monteurs~s~ in deze werkplaats. Selecteer deze optie om hun diensten te bekijken.</String>
        <String xml:lang="de-DE">Es gibt ~y~{0} ~b~Spieler als Mechaniker~s~ in diesem Laden. Wähle diese Option, um ihre Dienstleistungen anzuzeigen.</String>
        <String xml:lang="it-IT">Ci sono ~y~{0}~s~ ~b~giocatori~s~ meccanici in questa officina. Seleziona questa opzione per vedere i loro servizi.</String>
        <String xml:lang="id-ID">Ada ~y~{0}~s~ ~b~pemain~s~ mekanik di bengkel ini. Pilih opsi ini untuk melihat layanan yang mereka sediakan.</String>
        <String xml:lang="hi-Latn">Iss shop mein ~y~{0}~s~ mechanic ~b~players~s~ hain. Unki services dekhne ke liye iss option ko select karein.</String>
        <String xml:lang="ar-001">يوجد ~y~{0}~s~ ~b~لاعبون~s~ يعملون كميكانيكي في هذا المكان. حدد هذا الخيار لعرض خدماتهم</String>
        <String xml:lang="lv-LV">Šajā servisā ir ~y~{0}~s~ ~b~mehāniki~s~. Izvēlieties šo opciju lai apskatītos viņu pakalpojumus.</String>
        <String xml:lang="tr-TR">Bu dükkanda ~y~{0}~s~ ~b~tamirci~s~ var. Hizmetlerini görmek için bu seçeneği seçin.</String>
        <String xml:lang="no-NO">Det er ~y~{0}~s~ mekanikere ~b~spillere~s~ i denne butikken. Velg dette alternativet for å se deres tjenester.</String>
        <String xml:lang="fr-FR">Il y a ~y~{0}~s~ ~b~joueurs~s~ mécaniciens dans cet atelier. Sélectionnez cette option pour voir leurs services.</String>
        <String xml:lang="sv-SE">Det finns ~y~{0}~s~ mekaniker ~b~spelare~s~ i den här butiken. Välj det här alternativet för att se deras tjänster.</String>
        <String xml:lang="es-ES">Hay ~y~{0}~s~ ~b~mecánicos ~s~en esta tienda. Seleccione esta opción para ver sus servicios.</String>
        <String xml:lang="pt-BR">Há ~y~{0}~s~ ~b~mecânicos ~s~nesta loja. Selecione esta opção para ver seus serviços.</String>
        <String xml:lang="zh-Hant">此商店有 ~y~{0}~s~ 個~b~修車工~s~. 選擇一個並查看他們移工的服務.</String>
        <String xml:lang="vi-VN">Có ~y~{0}~s~ ~b~người chơi~s~ thợ máy trong cửa hàng này. Chọn tùy chọn này để xem dịch vụ của họ.</String>
    </Entry>

    <Entry Id="menu_mechanic_services_request_subtitle">
        <String xml:lang="en-US">Request a service</String>
        <String xml:lang="it-IT">Richiedi un servizio</String>
        <String xml:lang="nl-NL">Vraag om diensten</String>
        <String xml:lang="es-ES">Solicitar un servicio</String>
        <String xml:lang="pt-BR">Solicitar um serviço</String>
        <String xml:lang="th-TH">เรียกยานพาหนะ</String>
        <String xml:lang="vi-VN">Yêu cầu một dịch vụ</String>
        <String xml:lang="id-ID">Meminta layanan</String>
        <String xml:lang="zh-Hant">請求一個服務</String>
        <String xml:lang="pl-PL">Poproś o usługi</String>
        <String xml:lang="fr-FR">Demander un service</String>
        <String xml:lang="tr-TR">Bir hizmet talep et</String>
        <String xml:lang="hi-Latn">Service request kare.</String>
        <String xml:lang="de-DE">Eine Dienstleistung anfordern</String>
        <String xml:lang="ar-001">اطلب خدمة</String>
        <String xml:lang="lv-LV">Pieprasīt pakalpojumu</String>
        <String xml:lang="no-NO">Be om en tjeneste</String>
        <String xml:lang="sv-SE">Begär en tjänst</String>
    </Entry>

    <Entry Id="menu_mechanic_calls_description">
        <String xml:lang="en-US">View recent calls for a mechanic.</String>
        <String xml:lang="nl-NL">Bekijk de meeste recente monteur oproepen.</String>
        <String xml:lang="fr-FR">Voir les appels récents pour un mécanicien.</String>
        <String xml:lang="tr-TR">Son zamanlarda mekanik için yapılan aramalar.</String>
        <String xml:lang="hi-Latn">Mechanic ke liye recent ki calls dekhe.</String>
        <String xml:lang="de-DE">Zeige aktuelle Anrufe für einen Mechaniker an.</String>
        <String xml:lang="it-IT">Visualizza le chiamate recenti per un meccanico.</String>
        <String xml:lang="id-ID">Melihat panggilan terbaru untuk mekanik.</String>
        <String xml:lang="ar-001">عرض المكالمات الأخيرة للميكانيكي.</String>
        <String xml:lang="lv-LV">Skatiet nesenos zvanus mehāniķiem.</String>
        <String xml:lang="no-NO">Se nylige samtaler etter en mekaniker.</String>
        <String xml:lang="sv-SE">Se de senaste samtalen för en mekaniker.</String>
        <String xml:lang="es-ES">Ver las últimas llamadas para un mecánico.</String>
        <String xml:lang="pt-BR">Veja as últimas chamadas para um mecânico.</String>
        <String xml:lang="vi-VN">Xem các cuộc gọi gần đây cho thợ máy.</String>
    </Entry>

    <Entry Id="menu_mechanic_available_subtitle">
        <String xml:lang="en-US">Available Mechanic</String>
        <String xml:lang="it-IT">Meccanici Disponibili</String>
        <String xml:lang="nl-NL">Beschikbare monteurs</String>
        <String xml:lang="ar-001">ميكانيكي متاح</String>
        <String xml:lang="de-DE">Verfügbare Mechaniker</String>
        <String xml:lang="es-ES">Mecánico disponible</String>
        <String xml:lang="pt-BR">Mecânico disponível</String>
        <String xml:lang="th-TH">มีช่าง</String>
        <String xml:lang="vi-VN">Thợ máy đang có mặt</String>
        <String xml:lang="id-ID">Mekanik yang tersedia</String>
        <String xml:lang="zh-Hant">有空的修車工</String>
        <String xml:lang="pl-PL">Dostępny Mechanik</String>
        <String xml:lang="fr-FR">Mécanicien disponible</String>
        <String xml:lang="tr-TR">Mevcut Mekanik</String>
        <String xml:lang="hi-Latn">Available Mechanic</String>
        <String xml:lang="lv-LV">Pieejams mehāniķis</String>
        <String xml:lang="no-NO">Tilgjengelig mekaniker</String>
        <String xml:lang="sv-SE">Tillgänglig Mekaniker</String>
    </Entry>

    <Entry Id="menu_mechanic_mods_subtitle">
        <String xml:lang="en-US">Mods</String>
        <String xml:lang="it-IT">Modifiche</String>
        <String xml:lang="nl-NL">Aanpassingen</String>
        <String xml:lang="ar-001">تعديلات</String>
        <String xml:lang="de-DE">Modifikationen</String>
        <String xml:lang="es-ES">Modificaciones</String>
        <String xml:lang="pt-BR">Modificações</String>
        <String xml:lang="th-TH">แต่ง</String>
        <String xml:lang="vi-VN">Độ xe</String>
        <String xml:lang="id-ID">Modifikasi</String>
        <String xml:lang="zh-Hant">車輛配件/升級</String>
        <String xml:lang="pl-PL">Modyfikacje</String>
        <String xml:lang="fr-FR">Modifications</String>
        <String xml:lang="tr-TR">Modifikasyon</String>
        <String xml:lang="hi-Latn">Mods</String>
        <String xml:lang="lv-LV">Modifikācijas</String>
        <String xml:lang="no-NO">Mods</String>
        <String xml:lang="sv-SE">Modifikationer</String>
    </Entry>

    <Entry Id="menu_mechanic_tints_subtitle">
        <String xml:lang="en-US">Window Tints</String>
        <String xml:lang="de-DE">Fenstertönung</String>
        <String xml:lang="nl-NL">Raamfolie</String>
        <String xml:lang="lv-LV">Logu tonējums</String>
        <String xml:lang="hi-Latn">Window Tints</String>
        <String xml:lang="ar-001">لون النافذة</String>
        <String xml:lang="tr-TR">Cam filmi</String>
        <String xml:lang="fr-FR">Vitres teintées</String>
        <String xml:lang="id-ID">Kaca Film</String>
        <String xml:lang="no-NO">Vindusfarger</String>
        <String xml:lang="sv-SE">Fönstertoner</String>
        <String xml:lang="zh-Hant">窗戶上色</String>
        <String xml:lang="it-IT">Tinte per Finestrini</String>
        <String xml:lang="vi-VN">Phim kính</String>
    </Entry>

    <Entry Id="menu_mechanic_respray_subtitle">
        <String xml:lang="en-US">Respray</String>
        <String xml:lang="it-IT">Riverniciatura</String>
        <String xml:lang="nl-NL">Overspuiten</String>
        <String xml:lang="ar-001">إعادة تلوين</String>
        <String xml:lang="de-DE">Umlackieren</String>
        <String xml:lang="es-ES">Repintado</String>
        <String xml:lang="pt-BR">Repintando</String>
        <String xml:lang="th-TH">เปลี่ยนสี</String>
        <String xml:lang="vi-VN">Sơn xe</String>
        <String xml:lang="id-ID">Ganti warna</String>
        <String xml:lang="zh-Hant">噴漆/車輛顏色</String>
        <String xml:lang="pl-PL">Przemaluj</String>
        <String xml:lang="fr-FR">Repeindre</String>
        <String xml:lang="tr-TR">Boyama</String>
        <String xml:lang="hi-Latn">Respray</String>
        <String xml:lang="lv-LV">Pārkrāsošana</String>
        <String xml:lang="no-NO">Spray på nytt</String>
        <String xml:lang="sv-SE">Spraya om</String>
    </Entry>

    <Entry Id="menu_mechanic_primarycolor_subtitle">
        <String xml:lang="en-US">Primary Color</String>
        <String xml:lang="it-IT">Colore Primario</String>
        <String xml:lang="nl-NL">Primaire kleur</String>
        <String xml:lang="ar-001">اللون الأصلي</String>
        <String xml:lang="de-DE">Primärfarbe</String>
        <String xml:lang="es-ES">Color Principal</String>
        <String xml:lang="pt-BR">Cor Principal</String>
        <String xml:lang="th-TH">สีหลัก</String>
        <String xml:lang="vi-VN">Màu chính</String>
        <String xml:lang="id-ID">Warna utama</String>
        <String xml:lang="zh-Hant">主要車輛顏色</String>
        <String xml:lang="pl-PL">Kolor Podstawowy</String>
        <String xml:lang="fr-FR">Couleur primaire</String>
        <String xml:lang="tr-TR">Ana Renk</String>
        <String xml:lang="hi-Latn">Primary Color</String>
        <String xml:lang="lv-LV">Primārā krāsa</String>
        <String xml:lang="no-NO">Primærfarge</String>
        <String xml:lang="sv-SE">Grundfärg</String>
    </Entry>

    <Entry Id="menu_mechanic_pearlescentcolor_subtitle">
        <String xml:lang="en-US">Pearlescent Color</String>
        <String xml:lang="nl-NL">Parelmoer kleuren</String>
        <String xml:lang="fr-FR">Couleur nacrée</String>
        <String xml:lang="de-DE">Perleffekt-Farbe</String>
        <String xml:lang="it-IT">Colore Perlescente</String>
        <String xml:lang="id-ID">Warna Pearlescent</String>
        <String xml:lang="hi-Latn">Pearlescent Color</String>
        <String xml:lang="ar-001">اللون اللؤلؤي</String>
        <String xml:lang="lv-LV">Perlamutra krāsa</String>
        <String xml:lang="tr-TR">Sedef rengi</String>
        <String xml:lang="no-NO">Perleskinnende farge</String>
        <String xml:lang="sv-SE">Pärlemorfärg</String>
        <String xml:lang="es-ES">Color nacarado</String>
        <String xml:lang="pt-BR">Cor perolada</String>
        <String xml:lang="zh-Hant">珠光</String>
        <String xml:lang="vi-VN">Màu sơn ngọc trai</String>
    </Entry>

    <Entry Id="menu_mechanic_secondarycolor_subtitle">
        <String xml:lang="en-US">Secondary Color</String>
        <String xml:lang="it-IT">Colore Secondario</String>
        <String xml:lang="nl-NL">Secundaire kleur</String>
        <String xml:lang="ar-001">اللون الثانوي</String>
        <String xml:lang="de-DE">Sekundärfarbe</String>
        <String xml:lang="es-ES">Color Secundario</String>
        <String xml:lang="pt-BR">Cor Secundária</String>
        <String xml:lang="th-TH">สีรอง</String>
        <String xml:lang="vi-VN">Màu phụ</String>
        <String xml:lang="id-ID">Warna sekunder</String>
        <String xml:lang="zh-Hant">次要車輛顏色</String>
        <String xml:lang="pl-PL">Kolor Dodatkowy</String>
        <String xml:lang="fr-FR">Couleur secondaire</String>
        <String xml:lang="tr-TR">İkinci Renk</String>
        <String xml:lang="hi-Latn">Secondary Color</String>
        <String xml:lang="lv-LV">Sekundārā krāsa</String>
        <String xml:lang="no-NO">Sekundær farge</String>
        <String xml:lang="sv-SE">Sekundär Färg</String>
    </Entry>

    <Entry Id="menu_mechanic_trimcolor_subtitle">
        <String xml:lang="en-US">Trim Color</String>
        <String xml:lang="it-IT">Colore Finiture</String>
        <String xml:lang="nl-NL">Bekleding kleur</String>
        <String xml:lang="ar-001">اللون الداخلي</String>
        <String xml:lang="de-DE">Ausstattungsfarbe</String>
        <String xml:lang="es-ES">Color de los acabados</String>
        <String xml:lang="pt-BR">Cor dos acabamentos</String>
        <String xml:lang="th-TH">สีล้อ</String>
        <String xml:lang="vi-VN">Màu viền</String>
        <String xml:lang="id-ID">Warna Trim</String>
        <String xml:lang="zh-Hant">內飾顏色</String>
        <String xml:lang="pl-PL">Kolor Wykończenia</String>
        <String xml:lang="fr-FR">Couleur des finitions</String>
        <String xml:lang="tr-TR">Döşeme Rengi</String>
        <String xml:lang="hi-Latn">Trim Color</String>
        <String xml:lang="lv-LV">Interjera krāsa</String>
        <String xml:lang="no-NO">Trim farge</String>
        <String xml:lang="sv-SE">Trim Färg</String>
    </Entry>

    <Entry Id="menu_mechanic_dashboardcolor_subtitle">
        <String xml:lang="en-US">Dashboard Color</String>
        <String xml:lang="it-IT">Colore Cruscotto</String>
        <String xml:lang="nl-NL">Dashboard kleur</String>
        <String xml:lang="ar-001">لون الداخلية</String>
        <String xml:lang="de-DE">Farbe des Armaturenbretts</String>
        <String xml:lang="es-ES">Color del salpicadero</String>
        <String xml:lang="pt-BR">Cor do painel</String>
        <String xml:lang="th-TH">สีภายใน</String>
        <String xml:lang="vi-VN">Màu bảng điều khiển</String>
        <String xml:lang="id-ID">Warna Dasbor</String>
        <String xml:lang="zh-Hant">儀錶板顏色</String>
        <String xml:lang="pl-PL">Kolor Podstawowy</String>
        <String xml:lang="fr-FR">Couleur du tableau de bord</String>
        <String xml:lang="tr-TR">Gösterge Paneli Rengi</String>
        <String xml:lang="hi-Latn">Dashboard Color</String>
        <String xml:lang="lv-LV">Informācijas paneļa krāsa</String>
        <String xml:lang="sv-SE">Färg på instrumentbrädan</String>
        <String xml:lang="no-NO">Dashboard farge</String>
    </Entry>

    <Entry Id="menu_mechanic_liveries_subtitle">
        <String xml:lang="en-US">Liveries Color</String>
        <String xml:lang="it-IT">Colore Livrea</String>
        <String xml:lang="nl-NL">Livery kleur</String>
        <String xml:lang="ar-001">سكنات للمركبة</String>
        <String xml:lang="de-DE">Folierungsfarbe</String>
        <String xml:lang="es-ES">Color de la Pegatina</String>
        <String xml:lang="pt-BR">Cor do adesivo</String>
        <String xml:lang="th-TH">ลวดลาย</String>
        <String xml:lang="vi-VN">Màu tem</String>
        <String xml:lang="id-ID">Warna Livery</String>
        <String xml:lang="zh-Hant">車輛塗裝</String>
        <String xml:lang="pl-PL">Kolor Nalepek</String>
        <String xml:lang="fr-FR">Couleur des livrées</String>
        <String xml:lang="tr-TR">Çıkartma Rengi</String>
        <String xml:lang="hi-Latn">Liveries</String>
        <String xml:lang="lv-LV">Liveries krāsa</String>
        <String xml:lang="sv-SE">Liveries Färg</String>
        <String xml:lang="no-NO">Liveries Farge</String>
    </Entry>

    <Entry Id="menu_hospital_title">
        <String xml:lang="en-US">Hospital</String>
        <String xml:lang="it-IT">Ospedale</String>
        <String xml:lang="nl-NL">Ziekenhuis</String>
        <String xml:lang="ar-001">مستشفى</String>
        <String xml:lang="de-DE">Krankenhaus</String>
        <String xml:lang="es-ES">Hospital</String>
        <String xml:lang="pt-BR">Hospital</String>
        <String xml:lang="th-TH">โรงพยาบาล</String>
        <String xml:lang="vi-VN">Bệnh viện</String>
        <String xml:lang="id-ID">Rumah Sakit</String>
        <String xml:lang="zh-Hant">醫院</String>
        <String xml:lang="pl-PL">Szpital</String>
        <String xml:lang="fr-FR">Hôpital</String>
        <String xml:lang="tr-TR">Hastane</String>
        <String xml:lang="hi-Latn">Hospital</String>
        <String xml:lang="lv-LV">Slimnīca</String>
        <String xml:lang="sv-SE">Sjukhus</String>
        <String xml:lang="no-NO">Sykehus</String>
    </Entry>

    <Entry Id="menu_hospital_clothing_subtitle">
        <String xml:lang="en-US">Clothing</String>
        <String xml:lang="it-IT">Abbigliamento</String>
        <String xml:lang="nl-NL">Kleding</String>
        <String xml:lang="ar-001">ملابس</String>
        <String xml:lang="de-DE">Kleidung</String>
        <String xml:lang="es-ES">Ropa</String>
        <String xml:lang="pt-BR">Vestuário</String>
        <String xml:lang="th-TH">ชุด</String>
        <String xml:lang="vi-VN">Trang phục</String>
        <String xml:lang="id-ID">Pakaian</String>
        <String xml:lang="zh-Hant">服飾</String>
        <String xml:lang="pl-PL">Ubrania</String>
        <String xml:lang="fr-FR">Vêtements</String>
        <String xml:lang="tr-TR">Kıyafet</String>
        <String xml:lang="hi-Latn">Clothing</String>
        <String xml:lang="lv-LV">Apģērbs</String>
        <String xml:lang="sv-SE">Kläder</String>
        <String xml:lang="no-NO">Klær</String>
    </Entry>

    <Entry Id="menu_arrest_title">
        <String xml:lang="en-US">Arrest Menu</String>
        <String xml:lang="it-IT">Menu Arresto</String>
        <String xml:lang="nl-NL">Arrestatie Menu</String>
        <String xml:lang="ar-001">قائمة الاعتقال</String>
        <String xml:lang="de-DE">Gefangenenmenü</String>
        <String xml:lang="es-ES">Menú de arrestos</String>
        <String xml:lang="pt-BR">Menu de detenções</String>
        <String xml:lang="th-TH">เมนูจับกลุม</String>
        <String xml:lang="vi-VN">Menu bắt giữ</String>
        <String xml:lang="id-ID">Menu penangkapan</String>
        <String xml:lang="zh-Hant">逮捕菜單</String>
        <String xml:lang="pl-PL">Menu Aresztu</String>
        <String xml:lang="tr-TR">Tutuklama Menüsü</String>
        <String xml:lang="hi-Latn">Arrest Menu</String>
        <String xml:lang="lv-LV">Arestēšanas Izvēlne</String>
        <String xml:lang="sv-SE">Arresteringsmeny</String>
        <String xml:lang="no-NO">Arrestmeny</String>
        <String xml:lang="fr-FR">Menu d'Arrestation</String>
    </Entry>

    <Entry Id="menu_arrest_subtitle">
        <String xml:lang="en-US">Interact with the arrested player</String>
        <String xml:lang="it-IT">Interagisci con il giocatore arrestato</String>
        <String xml:lang="nl-NL">Praat met de gearresteerde speler</String>
        <String xml:lang="ar-001">التفاعل مع اللاعب المعتقل</String>
        <String xml:lang="de-DE">Interagiere mit einem verhafteten Spieler</String>
        <String xml:lang="es-ES">Interactuar con el jugador detenido</String>
        <String xml:lang="pt-BR">Interação com o jogador detido</String>
        <String xml:lang="th-TH">โต้ตอบกับผู้เล่นที่ถูกจับกุม</String>
        <String xml:lang="vi-VN">Tương tác với người bị bắt</String>
        <String xml:lang="id-ID">Berinteraksi dengan pemain yang tertangkap</String>
        <String xml:lang="zh-Hant">與被逮捕的玩家互動</String>
        <String xml:lang="pl-PL">Interaguj z aresztowanym graczem</String>
        <String xml:lang="fr-FR">Interagir avec le joueur arrêté</String>
        <String xml:lang="tr-TR">Tutuklanan oyuncuyla etkileşimde bulun</String>
        <String xml:lang="hi-Latn">Arrested player ke saath interact kare.</String>
        <String xml:lang="lv-LV">Mijiedarbojieties ar arestēto spēlētāju</String>
        <String xml:lang="sv-SE">Interagera med den arresterade spelaren</String>
        <String xml:lang="no-NO">Samhandle med den arresterte spilleren</String>
    </Entry>

    <Entry Id="menu_search_results_title">
        <String xml:lang="en-US">Search Results</String>
        <String xml:lang="it-IT">Risultato Perquisizione</String>
        <String xml:lang="nl-NL">Zoekresultaten</String>
        <String xml:lang="ar-001">نتائج البحث</String>
        <String xml:lang="de-DE">Durchsuchungsergebnisse</String>
        <String xml:lang="es-ES">Resultados de la búsqueda</String>
        <String xml:lang="pt-BR">Resultados da pesquisa</String>
        <String xml:lang="th-TH">ผลลับการค้นหา</String>
        <String xml:lang="vi-VN">Kết quả kiểm tra</String>
        <String xml:lang="id-ID">Hasil penggeledahan</String>
        <String xml:lang="zh-Hant">搜身成果</String>
        <String xml:lang="pl-PL">Wyniki Wyszukiwania</String>
        <String xml:lang="fr-FR">Résultats de la fouille</String>
        <String xml:lang="tr-TR">Arama Sonuçları</String>
        <String xml:lang="hi-Latn">Talashi ka result</String>
        <String xml:lang="lv-LV">Meklēšanas rezultāti</String>
        <String xml:lang="sv-SE">Sökresultat</String>
        <String xml:lang="no-NO">Søkeresultater</String>
    </Entry>

    <Entry Id="menu_bribe_title">
        <String xml:lang="en-US">Bribe</String>
        <String xml:lang="it-IT">Tangente</String>
        <String xml:lang="nl-NL">Omkopen</String>
        <String xml:lang="ar-001">رشوة</String>
        <String xml:lang="de-DE">Bestechung</String>
        <String xml:lang="es-ES">Soborno</String>
        <String xml:lang="pt-BR">Suborno</String>
        <String xml:lang="th-TH">สินบน</String>
        <String xml:lang="vi-VN">Hối lộ</String>
        <String xml:lang="id-ID">Suap</String>
        <String xml:lang="zh-Hant">賄賂</String>
        <String xml:lang="pl-PL">Przekup</String>
        <String xml:lang="fr-FR">Pot-de-vin</String>
        <String xml:lang="tr-TR">Rüşvet</String>
        <String xml:lang="hi-Latn">Bribe</String>
        <String xml:lang="lv-LV">Kukulis</String>
        <String xml:lang="sv-SE">Muta</String>
        <String xml:lang="no-NO">Bestikkelse</String>
    </Entry>

    <Entry Id="menu_policefd_station_title">
        <String xml:lang="en-US">Police Station</String>
        <String xml:lang="it-IT">Centrale di Polizia</String>
        <String xml:lang="nl-NL">Politiebureau</String>
        <String xml:lang="ar-001">قسم الشرطة</String>
        <String xml:lang="de-DE">Polizeistation</String>
        <String xml:lang="es-ES">Comisaría de policía</String>
        <String xml:lang="pt-BR">Delegacia de polícia</String>
        <String xml:lang="th-TH">สถานีตำรวจ</String>
        <String xml:lang="vi-VN">Trụ sở cảnh sát</String>
        <String xml:lang="id-ID">Kantor kepolisian</String>
        <String xml:lang="zh-Hant">警察局</String>
        <String xml:lang="pl-PL">Komisariat Policji</String>
        <String xml:lang="tr-TR">Polis İstasyonu</String>
        <String xml:lang="hi-Latn">Police Station</String>
        <String xml:lang="lv-LV">Policijas Iecirknis</String>
        <String xml:lang="sv-SE">Polisstation</String>
        <String xml:lang="no-NO">Politistasjon</String>
        <String xml:lang="fr-FR">Commissariat</String>
    </Entry>

    <Entry Id="menu_policefd_station_arrest_subtitle">
        <String xml:lang="en-US">Arrest Warrants</String>
        <String xml:lang="it-IT">Mandati d'Arresto</String>
        <String xml:lang="nl-NL">Gesignaleerde verdachten</String>
        <String xml:lang="ar-001">اعتقال المتهمين</String>
        <String xml:lang="de-DE">Haftbefehle</String>
        <String xml:lang="es-ES">Órdenes de detención</String>
        <String xml:lang="pt-BR">Mandados de prisão</String>
        <String xml:lang="th-TH">หมายจับ</String>
        <String xml:lang="vi-VN">Lệnh bắt giữ</String>
        <String xml:lang="id-ID">Daftar Buronan</String>
        <String xml:lang="zh-Hant">逮捕遭通緝玩家</String>
        <String xml:lang="pl-PL">Nakaz Aresztowania</String>
        <String xml:lang="fr-FR">Mandats d'arrêt</String>
        <String xml:lang="tr-TR">Tutuklama Emri</String>
        <String xml:lang="hi-Latn">Arrest Warrants</String>
        <String xml:lang="lv-LV">Arestēšanas Orderi</String>
        <String xml:lang="sv-SE">Arresteringsorder</String>
        <String xml:lang="no-NO">Arrestordrer</String>
    </Entry>

    <Entry Id="menu_policefd_station_mw_subtitle">
        <String xml:lang="en-US">Most Wanted Players</String>
        <String xml:lang="it-IT">I Giocatori Più Ricercati</String>
        <String xml:lang="nl-NL">Meest gezochte verdachten</String>
        <String xml:lang="ar-001">اللاعب الأكثر طلبا</String>
        <String xml:lang="de-DE">Meistgesuchte Spieler</String>
        <String xml:lang="es-ES">Jugadores más buscados</String>
        <String xml:lang="pt-BR">Jogadores mais procurados</String>
        <String xml:lang="th-TH">ผู้เล่นที่ต้องการตัวมากที่สุด</String>
        <String xml:lang="vi-VN">Người bị truy nã cao nhất</String>
        <String xml:lang="id-ID">Buronan paling dicari</String>
        <String xml:lang="zh-Hant">懸賞最高的玩家</String>
        <String xml:lang="pl-PL">Najbardziej Poszukiwani Gracze</String>
        <String xml:lang="fr-FR">Joueurs les plus recherchés</String>
        <String xml:lang="tr-TR">En çok aranan oyuncular</String>
        <String xml:lang="hi-Latn">Most Wanted Players</String>
        <String xml:lang="lv-LV">Most Wanted spēlētāji</String>
        <String xml:lang="sv-SE">Mest eftertraktade spelare</String>
        <String xml:lang="no-NO">Mest ettersøkte spillere</String>
    </Entry>

    <Entry Id="menu_policefd_station_bounties_subtitle">
        <String xml:lang="en-US">Bounties</String>
        <String xml:lang="it-IT">Taglie</String>
        <String xml:lang="nl-NL">Beloningen</String>
        <String xml:lang="ar-001">مكفأت</String>
        <String xml:lang="de-DE">Kopfgelder</String>
        <String xml:lang="es-ES">Recompensas</String>
        <String xml:lang="pt-BR">Recompensas</String>
        <String xml:lang="th-TH">ค่าหัว</String>
        <String xml:lang="vi-VN">Tiền thưởng</String>
        <String xml:lang="id-ID">bounty</String>
        <String xml:lang="zh-Hant">懸賞</String>
        <String xml:lang="pl-PL">Nagrody</String>
        <String xml:lang="fr-FR">Primes</String>
        <String xml:lang="tr-TR">Ödüller</String>
        <String xml:lang="hi-Latn">Bounties</String>
        <String xml:lang="lv-LV">Atlīdzības</String>
        <String xml:lang="sv-SE">Pris</String>
        <String xml:lang="no-NO">Dusører</String>
    </Entry>

    <Entry Id="menu_policefd_station_clothing_subtitle">
        <String xml:lang="en-US">Clothing</String>
        <String xml:lang="it-IT">Abbigliamento</String>
        <String xml:lang="nl-NL">Kleding</String>
        <String xml:lang="ar-001">ملابس</String>
        <String xml:lang="de-DE">Kleidung</String>
        <String xml:lang="es-ES">Ropa</String>
        <String xml:lang="pt-BR">Vestuário</String>
        <String xml:lang="th-TH">ชุด</String>
        <String xml:lang="vi-VN">Trang phục</String>
        <String xml:lang="id-ID">Pakaian</String>
        <String xml:lang="zh-Hant">服飾</String>
        <String xml:lang="pl-PL">Ubrania</String>
        <String xml:lang="fr-FR">Vêtements</String>
        <String xml:lang="tr-TR">Kıyafetler</String>
        <String xml:lang="hi-Latn">Clothing</String>
        <String xml:lang="lv-LV">Apģērbs</String>
        <String xml:lang="sv-SE">Kläder</String>
        <String xml:lang="no-NO">Klær</String>
    </Entry>

    <Entry Id="menu_stp_buy_title">
        <String xml:lang="en-US">Buy</String>
        <String xml:lang="it-IT">Compra</String>
        <String xml:lang="nl-NL">Kopen</String>
        <String xml:lang="ar-001">شراء</String>
        <String xml:lang="de-DE">Kaufen</String>
        <String xml:lang="es-ES">Comprar</String>
        <String xml:lang="pt-BR">Comprar</String>
        <String xml:lang="th-TH">ซื้อ</String>
        <String xml:lang="vi-VN">Mua</String>
        <String xml:lang="id-ID">Membeli</String>
        <String xml:lang="zh-Hant">買</String>
        <String xml:lang="pl-PL">Kup</String>
        <String xml:lang="fr-FR">Acheter</String>
        <String xml:lang="tr-TR">Satın al</String>
        <String xml:lang="hi-Latn">Buy</String>
        <String xml:lang="lv-LV">Pirkt</String>
        <String xml:lang="sv-SE">Köp</String>
        <String xml:lang="no-NO">Kjøpe</String>
    </Entry>

    <Entry Id="menu_stp_select_dest_subtitle">
        <String xml:lang="en-US">Select destination</String>
        <String xml:lang="it-IT">Seleziona la destinazione</String>
        <String xml:lang="nl-NL">Selecteer bestemming</String>
        <String xml:lang="ar-001">حدد وجهتك</String>
        <String xml:lang="de-DE">Wähle ein Ziel</String>
        <String xml:lang="es-ES">Seleccionar destino</String>
        <String xml:lang="pt-BR">Selecione o destino</String>
        <String xml:lang="th-TH">เลือกจุดหมายปลายทาง</String>
        <String xml:lang="vi-VN">Lựa nơi đến</String>
        <String xml:lang="id-ID">Pilih tujuan kamu</String>
        <String xml:lang="zh-Hant">選擇一個地點</String>
        <String xml:lang="pl-PL">Wybierz destynację</String>
        <String xml:lang="fr-FR">Sélectionner la destination</String>
        <String xml:lang="tr-TR">Varış yerini seç</String>
        <String xml:lang="hi-Latn">Select destination</String>
        <String xml:lang="lv-LV">Izvēlieties galamērķi</String>
        <String xml:lang="sv-SE">Välj destination</String>
        <String xml:lang="no-NO">Velg destinasjon</String>
    </Entry>

    <Entry Id="menu_stp_stock_text">
        <String xml:lang="en-US">~b~Stock</String>
        <String xml:lang="nl-NL">~b~Voorraad</String>
        <String xml:lang="fr-FR">~b~Stock</String>
        <String xml:lang="hi-Latn">~b~Stock</String>
        <String xml:lang="de-DE">~b~Vorrat</String>
        <String xml:lang="it-IT">~b~Scorta</String>
        <String xml:lang="id-ID">~b~Persediaan</String>
        <String xml:lang="ar-001">~b~مخزون</String>
        <String xml:lang="lv-LV">~b~Krājumi</String>
        <String xml:lang="tr-TR">~b~Stok</String>
        <String xml:lang="sv-SE">~b~Lager</String>
        <String xml:lang="no-NO">~b~Aksje</String>
        <String xml:lang="es-ES">~b~Existencias</String>
        <String xml:lang="pt-BR">~b~Estoques</String>
        <String xml:lang="zh-Hant">~b~商品</String>
        <String xml:lang="vi-VN">~b~Nguyên bản</String>
    </Entry>

    <Entry Id="menu_stp_stock_description">
        <String xml:lang="en-US">Put items here if you want to ~g~sell them ~s~later.</String>
        <String xml:lang="nl-NL">Sla hier je voorwerpen op als je ze later ~g~wilt verkopen~s~.</String>
        <String xml:lang="hi-Latn">Agar aap in items ko baad mein ~g~bechna ~s~chahte hain to yahan rakhen.</String>
        <String xml:lang="de-DE">Lagere Gegenstände hier, wenn du sie später ~g~verkaufen ~s~willst.</String>
        <String xml:lang="it-IT">Metti gli oggetti qui se vuoi ~g~venderli ~s~in seguito.</String>
        <String xml:lang="id-ID">Masukkan barang kesini jika kamu mau ~g~menjualnya ~s~nanti.</String>
        <String xml:lang="ar-001">ضع الأشياء هنا التي تريد ~g~بيعها ~s~لاحقًا.</String>
        <String xml:lang="lv-LV">Ievietojiet priekšmetus šeit, ja vēlaties tos ~g~pārdot ~s~vēlāk.</String>
        <String xml:lang="tr-TR">Daha sonrasında ~g~satmak istediğiniz ~s~eşyaları buraya koyun.</String>
        <String xml:lang="fr-FR">Vous pouvez mettre des objets ici si vous voulez les ~g~vendre ~s~plus tard.</String>
        <String xml:lang="sv-SE">Lägg föremål här om du vill ~g~sälja dem ~s~senare.</String>
        <String xml:lang="no-NO">Legg varer her hvis du vil ~g~selge dem ~s~senere.</String>
        <String xml:lang="es-ES">Ponga los artículos aquí si desea ~g~venderlos ~s~más tarde.</String>
        <String xml:lang="pt-BR">Coloque os itens aqui se você quiser ~g~vendê-los ~s~mais tarde.</String>
        <String xml:lang="zh-Hant">如果你想要~g~販售~s~，請將商品放置於此</String>
        <String xml:lang="vi-VN">Đặt các vật phẩm vào đây nếu bạn muốn ~g~bán chúng ~s~sau.</String>
    </Entry>

    <Entry Id="menu_stp_inventory_text">
        <String xml:lang="en-US">Inventory</String>
        <String xml:lang="nl-NL">Inventaris</String>
        <String xml:lang="fr-FR">Inventaire</String>
        <String xml:lang="hi-Latn">Inventory</String>
        <String xml:lang="de-DE">Inventar</String>
        <String xml:lang="it-IT">Inventario</String>
        <String xml:lang="id-ID">Inventaris</String>
        <String xml:lang="ar-001">المخزون</String>
        <String xml:lang="lv-LV">Inventāris</String>
        <String xml:lang="tr-TR">Envanter</String>
        <String xml:lang="sv-SE">Lager</String>
        <String xml:lang="no-NO">Inventar</String>
        <String xml:lang="es-ES">Inventario</String>
        <String xml:lang="pt-BR">Inventários</String>
        <String xml:lang="zh-Hant">空間</String>
        <String xml:lang="vi-VN">Túi đồ</String>
    </Entry>

    <Entry Id="menu_stp_inventory_description">
        <String xml:lang="en-US">Put items here if you want to ~r~use them~s~.</String>
        <String xml:lang="nl-NL">Zet hier je voorwerpen neer als je ze ~r~wilt gebruiken~s~.</String>
        <String xml:lang="hi-Latn">Agar aap in items ko ~r~istemaal karna ~s~chahte hain to yahan rakhen.</String>
        <String xml:lang="de-DE">Lagere Gegenstände hier, wenn du sie ~r~verwenden ~s~willst.</String>
        <String xml:lang="it-IT">Metti gli oggetti qui se vuoi ~r~usarli~s~.</String>
        <String xml:lang="id-ID">Masukkan barang kesini jika kamu mau ~r~menggunakannya~s~.</String>
        <String xml:lang="ar-001">ضع الأشياء التي تريد أن ~r~تستخدمها~s~.</String>
        <String xml:lang="lv-LV">Ievietojiet priekšmetus šeit, ja vēlaties tos ~r~izmantot~s~.</String>
        <String xml:lang="tr-TR">~r~Kullanmak ~s~istediğiniz eşyaları buraya koyun.</String>
        <String xml:lang="sv-SE">Lägg objekt här om du vill ~r~använda dem~s~.</String>
        <String xml:lang="no-NO">Legg inn elementer her hvis du vil ~r~bruke dem~s~.</String>
        <String xml:lang="fr-FR">Vous pouvez mettre des objets ici si vous voulez les ~r~utiliser~s~.</String>
        <String xml:lang="es-ES">Coloque aquí los elementos que ~r~desee utilizar~s~.</String>
        <String xml:lang="pt-BR">Coloque aqui os elementos que você ~r~deseja usar~s~.</String>
        <String xml:lang="zh-Hant">如果你想要~r~使用~s~他，請將物品放置於此.</String>
        <String xml:lang="vi-VN">Đặt các vật phẩm vào đây nếu bạn muốn ~r~sử dụng chúng~s~.</String>
    </Entry>

    <Entry Id="btn_seller_buy">
        <String xml:lang="en-US">Buy</String>
        <String xml:lang="nl-NL">Koop</String>
        <String xml:lang="fr-FR">Acheter</String>
        <String xml:lang="hi-Latn">Buy</String>
        <String xml:lang="de-DE">Kaufen</String>
        <String xml:lang="it-IT">Acquista</String>
        <String xml:lang="id-ID">Beli</String>
        <String xml:lang="ar-001">شراء</String>
        <String xml:lang="lv-LV">Pirkt</String>
        <String xml:lang="tr-TR">Satın al</String>
        <String xml:lang="sv-SE">Köp</String>
        <String xml:lang="no-NO">Kjøpe</String>
        <String xml:lang="es-ES">Comprar</String>
        <String xml:lang="pt-BR">Comprar</String>
        <String xml:lang="zh-Hant">購買</String>
        <String xml:lang="vi-VN">Mua</String>
    </Entry>

    <Entry Id="btn_seller_cancel">
        <String xml:lang="en-US">Cancel</String>
        <String xml:lang="nl-NL">Annuleer</String>
        <String xml:lang="fr-FR">Annuler</String>
        <String xml:lang="hi-Latn">Cancel</String>
        <String xml:lang="de-DE">Abbrechen</String>
        <String xml:lang="it-IT">Annulla</String>
        <String xml:lang="id-ID">Batal</String>
        <String xml:lang="ar-001">إلغاء</String>
        <String xml:lang="lv-LV">Atcelt</String>
        <String xml:lang="tr-TR">İptal</String>
        <String xml:lang="sv-SE">Avbryt</String>
        <String xml:lang="no-NO">Kansellere</String>
        <String xml:lang="es-ES">Cancelar</String>
        <String xml:lang="pt-BR">Cancelar</String>
        <String xml:lang="zh-Hant">取消</String>
        <String xml:lang="vi-VN">Hủy bỏ</String>
    </Entry>

    <Entry Id="btn_stp_offer">
        <String xml:lang="en-US">Offer</String>
        <String xml:lang="nl-NL">Aanbieden</String>
        <String xml:lang="hi-Latn">Offer</String>
        <String xml:lang="de-DE">Anbieten</String>
        <String xml:lang="it-IT">Offri</String>
        <String xml:lang="id-ID">Tawar</String>
        <String xml:lang="ar-001">عرض</String>
        <String xml:lang="lv-LV">Piedāvāt</String>
        <String xml:lang="tr-TR">Teklif</String>
        <String xml:lang="sv-SE">Erbjuda</String>
        <String xml:lang="no-NO">Tilby</String>
        <String xml:lang="fr-FR">Offrir</String>
        <String xml:lang="es-ES">Oferta</String>
        <String xml:lang="pt-BR">Oferta</String>
        <String xml:lang="zh-Hant">提議</String>
        <String xml:lang="vi-VN">Đề nghị</String>
    </Entry>

    <Entry Id="stp_offered">
        <String xml:lang="en-US">You've offered your ~y~services ~s~to {0}~s~.</String>
        <String xml:lang="nl-NL">Je hebt je ~y~diensten ~s~aangeboden aan {0}~s~.</String>
        <String xml:lang="hi-Latn">Aapne apni ~y~services ~s~offer kari {0} ~s~ko.</String>
        <String xml:lang="de-DE">Du hast {0}~s~ deine ~y~Dienste~s~angeboten.</String>
        <String xml:lang="it-IT">Hai offerto i tuoi ~y~servizi ~s~a {0}~s~.</String>
        <String xml:lang="id-ID">Kamu telah menawarkan ~y~layananmu ~s~kepada {0}~s~.</String>
        <String xml:lang="fr-FR">Vous avez offert vos ~y~services ~s~à {0}~s~.</String>
        <String xml:lang="ar-001">لقد عرضت ~y~خدماتك ~s~علي {0}~s~.</String>
        <String xml:lang="lv-LV">Jūs piedāvājat savus ~y~pakalpojumus ~s~{0}~s~.</String>
        <String xml:lang="tr-TR">{0} kişisine ~y~hizmetler~s~ini sundun.</String>
        <String xml:lang="sv-SE">Du har erbjudit dina ~y~tjänster ~s~till {0}~s~.</String>
        <String xml:lang="no-NO">Du har tilbudt ~y~tjenestene dine til {0}~s~.</String>
        <String xml:lang="es-ES">Usted ha ofrecido sus ~y~servicios ~s~a {0}~s~.</String>
        <String xml:lang="pt-BR">Você ofereceu seus ~y~serviços ~s~a {0}~s~.</String>
        <String xml:lang="zh-Hant">擬將你得~y~服務~s~提供給{0}~s~.</String>
        <String xml:lang="vi-VN">Bạn đã đề nghị ~y~dịch vụ ~s~của mình cho {0}~s~.</String>
    </Entry>

    <!-- {0} = Button -->
    <Entry Id="stp_press">
        <String xml:lang="en-US">Press {0}</String>
        <String xml:lang="nl-NL">Druk {0}</String>
        <String xml:lang="de-DE">Drücke {0}</String>
        <String xml:lang="id-ID">Tekan {0}</String>
        <String xml:lang="ar-001">اضغط على {0}</String>
        <String xml:lang="lv-LV">Spiediet {0}</String>
        <String xml:lang="tr-TR">Bas {0}</String>
        <String xml:lang="fr-FR">Appuyez sur {0}</String>
        <String xml:lang="it-IT">Premi {0}</String>
        <String xml:lang="hi-Latn">Press {0}</String>
        <String xml:lang="no-NO">Trykk på {0}</String>
        <String xml:lang="es-ES">Presione {0}</String>
        <String xml:lang="pt-BR">Pressione {0}</String>
        <String xml:lang="zh-Hant">按 {0}</String>
        <String xml:lang="sv-SE">Tryck {0}</String>
        <String xml:lang="vi-VN">Nhấn {0}</String>
    </Entry>

    <Entry Id="stp_hold">
        <String xml:lang="en-US">Hold {0}</String>
        <String xml:lang="nl-NL">Houdt {0} vast</String>
        <String xml:lang="hi-Latn">Hold karo {0}</String>
        <String xml:lang="de-DE">Halte {0}</String>
        <String xml:lang="it-IT">Tieni premuto {0}</String>
        <String xml:lang="id-ID">Tahan {0}</String>
        <String xml:lang="ar-001">اضغط مع الاستمرار على {0}</String>
        <String xml:lang="lv-LV">Turiet {0}</String>
        <String xml:lang="tr-TR">Basılı tut {0}</String>
        <String xml:lang="fr-FR">Maintenez {0}</String>
        <String xml:lang="sv-SE">Håll {0}</String>
        <String xml:lang="no-NO">Holde {0}</String>
        <String xml:lang="es-ES">mantener {0}</String>
        <String xml:lang="pt-BR">manter {0}</String>
        <String xml:lang="zh-Hant">按住 {0}</String>
        <String xml:lang="vi-VN">Giữ {0}</String>
    </Entry>

    <!-- {0} = Job name -->
    <!-- {1} = Player -->
    <!-- {2} = Input instructions -->
    <Entry Id="stp_got_offer">
        <String xml:lang="en-US">{0} {1} ~s~has offered you ~y~their services~s~. {2} to view their menu.</String>
        <String xml:lang="nl-NL">{0} {1} ~s~heeft je ~y~zijn/haar diensten~s~ aangeboden. {2} om het menu te bekijken.</String>
        <String xml:lang="de-DE">{0} {1} ~s~hat dir ~y~seine Dienste~s~ angeboten. {2} um dessen Menü anzuzeigen.</String>
        <String xml:lang="id-ID">{0} {1} ~s~telah menawarakan kamu ~y~layanan mereka~s~. {2} untuk melihat menu mereka.</String>
        <String xml:lang="ar-001">{0} {1} ~s~عرضوا عليك ~y~خدماتهم~s~.{2} لعرض القائمة الخاصة بهم.</String>
        <String xml:lang="lv-LV">{0} {1} ~s~piedāvāja jums ~y~savus pakalpojumus~s~. {2} lai aplūkotu viņu menu.</String>
        <String xml:lang="tr-TR">{0} {1} ~s~size ~y~hizmetlerini ~s~sundu menülerini görüntülemek için {2}.</String>
        <String xml:lang="fr-FR">{0} {1} ~s~a proposé ~y~ses services~s~. {2} pour consulter son menu.</String>
        <String xml:lang="hi-Latn">{0} {1} ~s~ne offer ki ~y~unki services~s~. {2} unka menu dekhne ke liye.</String>
        <String xml:lang="no-NO">{0} {1} ~s~har tilbudt deg ~y~tjenestene~s~. {2} for å se menyen deres.</String>
        <String xml:lang="es-ES">{0} {1} ~s~le ofrece ~y~sus servicios~s~. {2} para ver su menú.</String>
        <String xml:lang="pt-BR">{0} {1} ~s~oferece ~y~seus serviços~s~. {2} para visualizar seu menu.</String>
        <String xml:lang="zh-Hant">{0} {1} ~s~將他的~y~服務~s~供你查看. 按 {2} 以查看.</String>
        <String xml:lang="sv-SE">{0} {1} ~s~har erbjudit dig ~y~sina tjänster~s~. {2} för att se deras meny.</String>
        <String xml:lang="it-IT">{0} {1} ~s~ti ha offerto i ~y~sui servizi~s~. {2} per visualizzare il suo menu.</String>
        <String xml:lang="vi-VN">{0} {1} ~s~đã đề nghị bạn ~y~dịch vụ của họ~s~. {2} để xem menu của họ.</String>
    </Entry>

    <!-- {0} = Player -->
    <!-- {1} = Amount -->
    <!-- {2} = Item unit -->
    <!-- {3} = Item name -->
    <!-- {4} = Price -->
    <!-- Example: You sold Sasino (54) ~y~15g Cocaine~s~for ~g~$250,000~s~. -->
    <Entry Id="stp_sold">
        <String xml:lang="en-US">You sold {0} ~y~{1}{2} {3}~s~ for ~g~{4}~s~.</String>
        <String xml:lang="nl-NL">Je hebt {0} ~y~{1}{2} {3}~s~ verkocht voor ~g~{4}~s~.</String>
        <String xml:lang="de-DE">Du hast {0} ~y~{1}{2} {3}~s~ für ~g~{4}~s~ verkauft.</String>
        <String xml:lang="id-ID">Anda menjual ke {0} ~y~{1}{2} {3}~s~ seharga ~g~{4}~s~.</String>
        <String xml:lang="ar-001">لقد قمت ببيع {0} ~y~{1}{2} {3}~s~ مقابل ~g~{4}~s~.</String>
        <String xml:lang="lv-LV">Jūs pārdevat {0} ~y~{1}{2} {3}~s~ par ~g~{4}~s~.</String>
        <String xml:lang="tr-TR">{0} kişisine ~g~{4}~s~ karşılığında ~y~{1}{2} {3}~s~ sattın.</String>
        <String xml:lang="it-IT">Hai venduto a {0} ~y~{1}{2} {3}~s~ per ~g~{4}~s~.</String>
        <String xml:lang="hi-Latn">Aap {0} ko ~y~{1}{2} {3} ~s~beche sirf ~g~{4} ~s~mein.</String>
        <String xml:lang="sv-SE">Du sålde {0} ~y~{1}{2} {3}~s~ för ~g~{4}~s~.</String>
        <String xml:lang="no-NO">Du solgte {0} ~y~{1}{2} {3}~s~ for ~g~{4}~s~.</String>
        <String xml:lang="fr-FR">Vous avez vendu à {0} ~y~{1}{2} {3}~s~ pour ~g~{4}~s~.</String>
        <String xml:lang="es-ES">Usted vendió {0} ~y~{1}{2} {3}~s~ por ~g~{4}~s~.</String>
        <String xml:lang="pt-BR">Você vendeu {0} ~y~{1}{2} {3}~s~ por ~g~{4}~s~.</String>
        <String xml:lang="zh-Hant">你賣了~g~{4}~s~的~y~{1}{2}{3}~s~給{0}.</String>
        <String xml:lang="vi-VN">Bạn đã bán {0} ~y~{1}{2} {3}~s~ với giá ~g~{4}~s~.</String>
    </Entry>

    <!-- Example: Metallic Black Respray -->
    <!-- {0} = Color name -->
    <Entry Id="stp_sold_service_respray">
        <String xml:lang="en-US">{0} Respray</String>
        <String xml:lang="nl-NL">{0} Verf</String>
        <String xml:lang="de-DE">{0} Lackierung</String>
        <String xml:lang="id-ID">Ganti warna {0}</String>
        <String xml:lang="ar-001">{0} إعادة الرش</String>
        <String xml:lang="lv-LV">{0} Pārkrāsošana</String>
        <String xml:lang="fr-FR">{0} Repeindre</String>
        <String xml:lang="it-IT">Riverniciatura {0}</String>
        <String xml:lang="hi-Latn">{0} Respray</String>
        <String xml:lang="sv-SE">{0} Färga om</String>
        <String xml:lang="no-NO">{0} Spray på nytt</String>
        <String xml:lang="tr-TR">{0} Boya</String>
        <String xml:lang="es-ES">{0} Repintado</String>
        <String xml:lang="pt-BR">{0} Repintura</String>
        <String xml:lang="zh-Hant">{0} 噴漆</String>
        <String xml:lang="vi-VN">Sơn lại {0}</String>
    </Entry>

    <!-- {0} = Livery index -->
    <Entry Id="stp_sold_service_livery">
        <String xml:lang="en-US">Livery #{0} Respray</String>
        <String xml:lang="nl-NL">Livery #{0} Verf</String>
        <String xml:lang="de-DE">Beklebung #{0}</String>
        <String xml:lang="id-ID">Ganti warna Livery#{0}</String>
        <String xml:lang="ar-001">إعادة رش الرسمة #{0}</String>
        <String xml:lang="lv-LV">Livery #{0} Pārkrāsošana</String>
        <String xml:lang="fr-FR">Livrée #{0} Repeindre</String>
        <String xml:lang="it-IT">Riverniciatura Livrea #{0}</String>
        <String xml:lang="hi-Latn">Livery #{0} Respray</String>
        <String xml:lang="sv-SE">Livery #{0} Färga om</String>
        <String xml:lang="no-NO">Livery #{0} Spray på nytt</String>
        <String xml:lang="tr-TR">Görünüm #{0} Boya</String>
        <String xml:lang="es-ES">Calcomania #{0} Repintado</String>
        <String xml:lang="pt-BR">Adesivo #{0} Repintura</String>
        <String xml:lang="zh-Hant">噴上 #{0} 號塗裝</String>
        <String xml:lang="vi-VN">Sơn lại tem #{0}</String>
    </Entry>

    <!-- {0} = Player -->
    <!-- {1} = Service name -->
    <!-- {2} = Price -->
    <Entry Id="stp_sold_service">
        <String xml:lang="en-US">You sold {0} a ~y~{1}~s~ for ~g~{2}~s~.</String>
        <String xml:lang="nl-NL">Je hebt {0} een ~y~{1}~s~ verkocht voor ~g~{2}~s~.</String>
        <String xml:lang="de-DE">Du hast {0} ~y~{1}~s~ für ~g~{2}~s~ verkauft.</String>
        <String xml:lang="id-ID">Anda menjual ke {0} sebuah ~y~{1}~s~ seharga ~g~{2}~s~.</String>
        <String xml:lang="ar-001">لقد قمت ببيع {0} ~y~{1}~s~ مقابل ~g~{2}~s~.</String>
        <String xml:lang="lv-LV">Jūs pārdevat {0} ~y~{1}~s~ par ~g~{2}~s~.</String>
        <String xml:lang="it-IT">Hai venduto a {0} un ~y~{1}~s~ per ~g~{2}~s~.</String>
        <String xml:lang="hi-Latn">Aap beche {0} ko ek ~y~{1}~s~ sirf ~g~{2} ~s~mein.</String>
        <String xml:lang="sv-SE">Du sålde {0} en ~y~{1}~s~ för ~g~{2}~s~.</String>
        <String xml:lang="no-NO">Du solgte {0} en ~y~{1}~s~ for ~g~{2}~s~.</String>
        <String xml:lang="tr-TR">{0} isimli oyuncuya ~g~{2} karşılığında ~y~{1} ~s~sattın.</String>
        <String xml:lang="fr-FR">Vous avez vendu à {0} un ~y~{1}~s~ pour ~g~{2}~s~.</String>
        <String xml:lang="es-ES">Le vendiste a {0} ~y~{1}~s~ por ~g~{2}~s~.</String>
        <String xml:lang="pt-BR">Você vendeu para o {0} a ~y~{1}~s~ por ~g~{2}~s~.</String>
        <String xml:lang="zh-Hant">你將 ~y~{1}~s~ 以 ~g~{2}~s~ 賣給了 {0}.</String>
        <String xml:lang="vi-VN">Bạn đã bán cho {0} một ~y~{1}~s~ với giá ~g~{2}~s~.</String>
    </Entry>

    <!-- {0} = Fee -->
    <!-- {1} = Profit -->
    <Entry Id="stp_sold_service_fee">
        <String xml:lang="en-US">Shop fee: ~r~{0}~s~~n~Total earned: ~g~{1}</String>
        <String xml:lang="nl-NL">Winkeltoeslag: ~r~{0}~s~~n~Totaal verdient: ~g~{1}</String>
        <String xml:lang="de-DE">Ladengebühr: ~r~{0}~s~~n~Insgesamt verdient: ~g~{1}</String>
        <String xml:lang="id-ID">Biaya toko: ~r~{0}~s~~n~Total pendapatan: ~g~{1}</String>
        <String xml:lang="ar-001">رسوم المتجر: ~r~{0}~s~~n~الإجمالي المكتسب: ~g~{1}</String>
        <String xml:lang="lv-LV">Servisa komisija: ~r~{0}~s~~n~Kopā nopelnīts: ~g~{1}</String>
        <String xml:lang="fr-FR">Frais de vente: ~r~{0}~s~~n~Total gagné: ~g~{1}</String>
        <String xml:lang="it-IT">Tassa del negozio: ~r~{0}~s~~n~Totale guadagnato: ~g~{1}</String>
        <String xml:lang="hi-Latn">Shop ki fees: ~r~{0}~s~~n~Total earn kiye: ~g~{1}</String>
        <String xml:lang="sv-SE">Butiksavgift: ~r~{0}~s~~n~Totalt intjänat: ~g~{1}</String>
        <String xml:lang="no-NO">Butikkavgift: ~r~{0}~s~~n~Totalt opptjent: ~g~{1}</String>
        <String xml:lang="tr-TR">Dükkan Ücreti: ~r~{0}~s~~n~Toplam kazanılan: ~g~{1}</String>
        <String xml:lang="es-ES">Tasa de compra: ~r~{0}~s~~n~Total ganado: ~g~{1}</String>
        <String xml:lang="pt-BR">Taxa de compra: ~r~{0}~s~~n~Total ganho: ~g~{1}</String>
        <String xml:lang="zh-Hant">商店抽成: ~r~{0}~s~ ~n~最後賺取: ~g~{1}</String>
        <String xml:lang="vi-VN">Phí cửa hàng: ~r~{0}~s~~n~Tổng thu nhập: ~g~{1}</String>
    </Entry>

    <!-- {0} = Player -->
    <Entry Id="stp_seller_too_far">
        <String xml:lang="en-US">{0} is ~r~too far ~s~from you.</String>
        <String xml:lang="nl-NL">{0} is ~r~te ver weg ~s~van jou.</String>
        <String xml:lang="hi-Latn">{0} aapse ~r~bahut door ~s~hain.</String>
        <String xml:lang="de-DE">{0} ist ~r~zu weit ~s~von dir entfernt.</String>
        <String xml:lang="id-ID">{0} terlalu ~r~jauh ~s~darimu.</String>
        <String xml:lang="ar-001">{0} ~r~بعيد جدًا ~s~عنك.</String>
        <String xml:lang="lv-LV">{0} ir ~r~pārāk tālu ~s~no jums.</String>
        <String xml:lang="it-IT">{0} è ~r~troppo lontano ~s~da te.</String>
        <String xml:lang="fr-FR">{0} est ~r~trop loin ~s~de vous.</String>
        <String xml:lang="sv-SE">{0} är ~r~för långt ~s~från dig.</String>
        <String xml:lang="no-NO">{0} er ~r~for langt ~s~fra deg.</String>
        <String xml:lang="tr-TR">{0} senden ~r~çok uzakta~s~.</String>
        <String xml:lang="es-ES">{0} esta ~r~muy lejos ~s~de ti.</String>
        <String xml:lang="pt-BR">{0} está ~r~muito longe ~s~de você.</String>
        <String xml:lang="zh-Hant">{0} 離你~r~太遠了~s~.</String>
        <String xml:lang="vi-VN">{0} đang ~r~quá xa ~s~bạn.</String>
    </Entry>

    <!-- {0} = Player -->
    <Entry Id="menu_stp_seller_subtitle">
        <String xml:lang="en-US">Buying from {0}</String>
        <String xml:lang="nl-NL">Aan het kopen van {0}</String>
        <String xml:lang="fr-FR">Vous achetez à {0}</String>
        <String xml:lang="hi-Latn">Khareed rahe hain {0} se</String>
        <String xml:lang="de-DE">Kauf bei {0}</String>
        <String xml:lang="id-ID">Membeli dari {0}</String>
        <String xml:lang="ar-001">الشراء من {0}</String>
        <String xml:lang="lv-LV">Pērkat no {0}</String>
        <String xml:lang="it-IT">Acquista da {0}</String>
        <String xml:lang="sv-SE">Köper från {0}</String>
        <String xml:lang="no-NO">Kjøper fra {0}</String>
        <String xml:lang="tr-TR">{0} isimli oyuncudan satın alınıyor</String>
        <String xml:lang="es-ES">Comprando a {0}</String>
        <String xml:lang="pt-BR">Compre de {0}</String>
        <String xml:lang="zh-Hant">買自{0}</String>
        <String xml:lang="vi-VN">Đang mua từ {0}</String>
    </Entry>

    <Entry Id="stp_service_fix_na">
        <String xml:lang="en-US">UNDAMAGED</String>
        <String xml:lang="nl-NL">NIET BESCHADIGD</String>
        <String xml:lang="fr-FR">NON ENDOMMAGÉ</String>
        <String xml:lang="hi-Latn">DAMAGE NAHI HAI</String>
        <String xml:lang="de-DE">UNBESCHÄDIGT</String>
        <String xml:lang="it-IT">INTATTO</String>
        <String xml:lang="id-ID">Tidak ada kerusakan</String>
        <String xml:lang="ar-001">سليمة</String>
        <String xml:lang="lv-LV">NAV BOJĀTS</String>
        <String xml:lang="sv-SE">OSKADAD</String>
        <String xml:lang="no-NO">USKADET</String>
        <String xml:lang="tr-TR">HASARSIZ</String>
        <String xml:lang="es-ES">SIN DAÑOS</String>
        <String xml:lang="pt-BR">SEM DANOS</String>
        <String xml:lang="zh-Hant">未受傷</String>
        <String xml:lang="vi-VN">KHÔNG BỊ HƯ HẠI</String>
    </Entry>

    <Entry Id="stp_service_wash_na">
        <String xml:lang="en-US">CLEAN</String>
        <String xml:lang="nl-NL">SCHOON</String>
        <String xml:lang="fr-FR">PROPRE</String>
        <String xml:lang="hi-Latn">SAAF</String>
        <String xml:lang="de-DE">SAUBER</String>
        <String xml:lang="it-IT">PULITO</String>
        <String xml:lang="id-ID">Bersih</String>
        <String xml:lang="ar-001">تنظيف</String>
        <String xml:lang="lv-LV">TĪRS</String>
        <String xml:lang="sv-SE">REN</String>
        <String xml:lang="no-NO">RENGJØRE</String>
        <String xml:lang="es-ES">LIMPIAR</String>
        <String xml:lang="pt-BR">LIMPAR</String>
        <String xml:lang="tr-TR">TEMİZ</String>
        <String xml:lang="zh-Hant">乾淨</String>
        <String xml:lang="vi-VN">LÀM SẠCH</String>
    </Entry>

    <Entry Id="stp_service_error_no_tools">
        <String xml:lang="en-US">~y~The seller doesn't have the necessary items to provide this service.</String>
        <String xml:lang="nl-NL">~y~De verkoper heeft niet de juiste spullen om deze dienst te kunnen verlenen.</String>
        <String xml:lang="de-DE">~y~Der Verkäufer besitzt nicht die notwendigen Gegenstände, um diesen Service anzubieten.</String>
        <String xml:lang="lv-LV">~y~Šim pārdevējam nav nepieciešamo priekšmetu šī pakalpojuma sniegšanai.</String>
        <String xml:lang="hi-Latn">~y~Seller ke paas is service ke liye zaruri items nahi hain.</String>
        <String xml:lang="ar-001">~y~ هذا البائع لا يملك العناصر اللازمة من اجل هذه الخدمه</String>
        <String xml:lang="fr-FR">~y~Le vendeur n'a pas les outils nécessaires pour fournir ce service.</String>
        <String xml:lang="id-ID">~y~Penjual tidak memiliki barang yang dibutuhkan untuk memberikan layanan ini.</String>
        <String xml:lang="sv-SE">~y~Säljaren har inte de nödvändiga föremålen för att tillhandahålla denna tjänst.</String>
        <String xml:lang="no-NO">~y~Selgeren har ikke de nødvendige elementene for å tilby denne tjenesten.</String>
        <String xml:lang="es-ES">~y~Este mecánico no tiene las herramientas necesarias para brindar este servicio.</String>
        <String xml:lang="pt-BR">~y~Este mecânico não possui as ferramentas necessárias para prestar este serviço.</String>
        <String xml:lang="it-IT">~y~Questo meccanico non ha gli strumenti necessari per fornire questo servizio.</String>
        <String xml:lang="vi-VN">~y~Người bán không có các mặt hàng cần thiết để cung cấp dịch vụ này.</String>
        <String xml:lang="tr-TR">~y~Satıcı bu hizmeti verebilmek için gerekli eşyalara sahip değil.</String>
    </Entry>

    <Entry Id="stp_service_error_not_certified">
        <String xml:lang="en-US">~y~The seller is not certified to provide this service.</String>
        <String xml:lang="nl-NL">~y~De verkoper is niet gecertificeerd om deze dienst te verlenen.</String>
        <String xml:lang="de-DE">~y~Der Verkäufer ist nicht dafür zertifiziert, diesen Service anzubieten.</String>
        <String xml:lang="lv-LV">~y~Pārdevējam nav vajadzīgās sertifikācijas, lai sniegtu šo pakalpojumu.</String>
        <String xml:lang="hi-Latn">~y~Seller is service ko dene ke liye certified nahi hai.</String>
        <String xml:lang="ar-001">~y~هذا البائع غير معتمد لتقديم هذه الخدمة</String>
        <String xml:lang="fr-FR">~y~Le vendeur n'est pas certifié pour fournir ce service.</String>
        <String xml:lang="id-ID">~y~Penjual tidak bersertifikasi untuk memberikan layanan ini.</String>
        <String xml:lang="sv-SE">~y~Säljaren är inte certifierad att tillhandahålla denna tjänst.</String>
        <String xml:lang="no-NO">~y~Selgeren er ikke sertifisert til å tilby denne tjenesten.</String>
        <String xml:lang="es-ES">~y~El vendedor no está certificado para prestar este servicio.</String>
        <String xml:lang="pt-BR">~y~O vendedor não está certificado para prestar esse serviço.</String>
        <String xml:lang="tr-TR">~y~Satıcının bu hizmeti sağlamak için sertifikası yok.</String>
        <String xml:lang="zh-Hant">~y~此賣家並無銷售此服務證照.</String>
        <String xml:lang="it-IT">~y~Il venditore non è certificato per fornire questo servizio.</String>
        <String xml:lang="vi-VN">~y~Người bán không được chứng nhận để cung cấp dịch vụ này.</String>
    </Entry>

    <Entry Id="stp_service_error_no_license">
        <String xml:lang="en-US">~y~The seller is not licensed to sell this item.</String>
        <String xml:lang="nl-NL">~y~De verkoper is niet gelicenseerd om dit artikel te mogen verkopen.</String>
        <String xml:lang="de-DE">~y~Der Verkäufer ist nicht dazu lizensiert diesen Gegenstand zu verkaufen.</String>
        <String xml:lang="lv-LV">~y~Pārdevējam nav vajadzīgās licences, lai pārdotu šo preci.</String>
        <String xml:lang="hi-Latn">~y~Seller ke paas is item ko bechne ka license nahi hai.</String>
        <String xml:lang="ar-001">~y~ هذا البائع غير مرخص لبيع هذا العنصر</String>
        <String xml:lang="fr-FR">~y~Le vendeur n'est pas autorisé à vendre cet objet.</String>
        <String xml:lang="id-ID">~y~Penjual tidak memiliki lisensi untuk menjual barang ini.</String>
        <String xml:lang="no-NO">~y~Selgeren har ikke lisens til å selge denne varen.</String>
        <String xml:lang="sv-SE">~y~Säljaren har inte licens för att sälja denna produkten.</String>
        <String xml:lang="es-ES">~y~El vendedor no tiene licencia para vender este artículo.</String>
        <String xml:lang="pt-BR">~y~O vendedor não está licenciado para vender esse item.</String>
        <String xml:lang="tr-TR">~y~Satıcı bu ürünü satma yetkisine sahip değil.</String>
        <String xml:lang="zh-Hant">~y~此賣家沒有銷售該物品的執照.</String>
        <String xml:lang="it-IT">~y~Il venditore non è autorizzato a vendere questo articolo.</String>
        <String xml:lang="vi-VN">~y~Người bán không có giấy phép để bán mặt hàng này.</String>
    </Entry>

    <Entry Id="stp_service_error_no_vehicle">
        <String xml:lang="en-US">~y~You don't have a vehicle.</String>
        <String xml:lang="nl-NL">~y~Je hebt geen voertuig.</String>
        <String xml:lang="hi-Latn">~y~Aapke paas gaadi nahi hai.</String>
        <String xml:lang="de-DE">~y~Du hast kein Fahrzeug.</String>
        <String xml:lang="it-IT">~y~Non hai un veicolo.</String>
        <String xml:lang="id-ID">~y~Anda tidak memiliki kendaraan.</String>
        <String xml:lang="ar-001">~y~ليس لديك مَركبة.</String>
        <String xml:lang="lv-LV">~y~Jums nav transportlīdzekļa.</String>
        <String xml:lang="fr-FR">~y~Vous n'avez pas de véhicule.</String>
        <String xml:lang="sv-SE">~y~Du har inget fordon.</String>
        <String xml:lang="no-NO">~y~Du har ikke kjøretøy.</String>
        <String xml:lang="es-ES">~y~No tienes vehículo.</String>
        <String xml:lang="pt-BR">~y~Você não tem veículo.</String>
        <String xml:lang="tr-TR">~y~Aracınız yok.</String>
        <String xml:lang="zh-Hant">~y~你沒有載具.</String>
        <String xml:lang="vi-VN">~y~Bạn không có phương tiện.</String>
    </Entry>

    <Entry Id="stp_service_error_vehicle_not_owned">
        <String xml:lang="en-US">~y~You don't own this vehicle.</String>
        <String xml:lang="nl-NL">~y~Je bent niet de eigenaar van dit voertuig.</String>
        <String xml:lang="hi-Latn">~y~Aap is gaadi ke malik nahi hain.</String>
        <String xml:lang="de-DE">~y~Du besitzt dieses Fahrzeug nicht.</String>
        <String xml:lang="it-IT">~y~Non possiedi questo veicolo.</String>
        <String xml:lang="id-ID">~y~Anda bukan pemilik mobil ini.</String>
        <String xml:lang="ar-001">~y~أنت لا تمتلك هذه المَركبة.</String>
        <String xml:lang="lv-LV">~y~Jums nepieder šis transportlīdzeklis.</String>
        <String xml:lang="fr-FR">~y~Vous n'êtes pas propriétaire de ce véhicule.</String>
        <String xml:lang="sv-SE">~y~Du äger inte det här fordonet.</String>
        <String xml:lang="no-NO">~y~Du eier ikke dette kjøretøyet.</String>
        <String xml:lang="es-ES">~y~Usted no es dueño de este vehículo.</String>
        <String xml:lang="pt-BR">~y~Você não possui este veículo.</String>
        <String xml:lang="tr-TR">~y~Bu arabaya sahip değilsin.</String>
        <String xml:lang="zh-Hant">~y~你並不擁有這輛車.</String>
        <String xml:lang="vi-VN">~y~Bạn không sở hữu phương tiện này.</String>
    </Entry>

    <Entry Id="stp_service_error_mod_shop">
        <String xml:lang="en-US">~y~You must be at a mod shop.</String>
        <String xml:lang="nl-NL">~y~Je moet bij een mod shop zijn.</String>
        <String xml:lang="hi-Latn">~y~Aapko ek mod shop par hona chahiye.</String>
        <String xml:lang="de-DE">~y~Du musst dich bei einer Tuningwerkstatt befinden.</String>
        <String xml:lang="it-IT">~y~Devi essere in un officina.</String>
        <String xml:lang="id-ID">~y~Anda harus berada di bengkel modif.</String>
        <String xml:lang="ar-001">~y~يجب أن تكون في متجر تعديلات</String>
        <String xml:lang="lv-LV">~y~Jums ir jābūt autoservisā.</String>
        <String xml:lang="sv-SE">~y~Du måste vara i en modbutik.</String>
        <String xml:lang="no-NO">~y~Du må være i en mod-butikk.</String>
        <String xml:lang="fr-FR">~y~Vous devez être dans un atelier de modifications.</String>
        <String xml:lang="es-ES">~y~Debes estar en una tienda de modificaciones.</String>
        <String xml:lang="pt-BR">~y~Você deve estar em uma loja de modificações.</String>
        <String xml:lang="tr-TR">~y~Bir modifikasyon dükkanında olmalısın.</String>
        <String xml:lang="zh-Hant">~y~你必須在改裝廠內.</String>
        <String xml:lang="vi-VN">~y~Bạn phải ở một cửa hàng độ xe.</String>
    </Entry>

    <Entry Id="stp_service_error_wanted">
        <String xml:lang="en-US">~y~You cannot purchase this item when you have an arrest warrant.</String>
        <String xml:lang="nl-NL">~y~Je kan dit voorwerp niet kopen wanneer je gezocht bent.</String>
        <String xml:lang="hi-Latn">~y~Aap is item ko nahi kharid sakte jab aapke upar arrest warrant ho.</String>
        <String xml:lang="de-DE">~y~Du kannst diesen Gegenstand nicht kaufen, wenn es einen Haftbefehl gegen dich gibt.</String>
        <String xml:lang="it-IT">~y~Non puoi acquistare questo articolo se hai un mandato d'arresto.</String>
        <String xml:lang="id-ID">~y~Anda tidak dapat membeli item ini ketika sedang menjadi buronan.</String>
        <String xml:lang="ar-001">~y~لا يمكنك شراء هذا الشىء عندما يكون لديك مذكرة اعتقال.</String>
        <String xml:lang="lv-LV">~y~Jūs nevarat iegādāties šo preci, ja jums ir aresta orderis.</String>
        <String xml:lang="sv-SE">~y~Du kan inte köpa denna artikel när du har en arresteringsorder.</String>
        <String xml:lang="no-NO">~y~Du kan ikke kjøpe denne varen når du har en arrestordre.</String>
        <String xml:lang="fr-FR">~y~Vous ne pouvez pas acheter ce service si vous êtes sous mandat d'arrêt.</String>
        <String xml:lang="es-ES">~y~No puedes comprar este artículo si tienes una orden de arresto.</String>
        <String xml:lang="pt-BR">~y~Você não pode comprar este item se tiver um mandado de prisão.</String>
        <String xml:lang="tr-TR">~y~Tutuklama emriniz varken bu ürünü satın alamazsınız.</String>
        <String xml:lang="zh-Hant">~y~你無法再被通緝時購買此物品.</String>
        <String xml:lang="vi-VN">~y~Bạn không thể mua mặt hàng này khi đang có lệnh bắt giữ.</String>
    </Entry>

    <Entry Id="stp_service_error_vehicle_moving">
        <String xml:lang="en-US">~r~You can't purchase this service when the vehicle is moving.</String>
        <String xml:lang="nl-NL">~r~Je kan deze dienst niet kopen wanneer het voertuig aan het bewegen is.</String>
        <String xml:lang="hi-Latn">~r~Aap yeh service nahi kharid sakte jab gaadi chal rahi ho.</String>
        <String xml:lang="de-DE">~r~Du kannst diese Leistung nicht kaufen, wenn das Fahrzeug sich bewegt.</String>
        <String xml:lang="it-IT">~r~Non puoi acquistare questo servizio mentre il veicolo è in movimento.</String>
        <String xml:lang="id-ID">~r~Anda tidak dapat membeli jasa ini ketika kendaraan sedang bergerak.</String>
        <String xml:lang="ar-001">~r~لا يمكنك شراء هذه الخدمة أثناء تحرك المَركبة.</String>
        <String xml:lang="lv-LV">~r~Jūs nevarat iegādāties šo pakalpojumu, kad transportlīdzeklis pārvietojas.</String>
        <String xml:lang="fr-FR">~r~Vous ne pouvez pas acheter ce service lorsque le véhicule est en mouvement.</String>
        <String xml:lang="sv-SE">~r~Du kan inte köpa den här tjänsten när fordonet är i rörelse.</String>
        <String xml:lang="no-NO">~r~Du kan ikke kjøpe denne tjenesten når kjøretøyet er i bevegelse.</String>
        <String xml:lang="es-ES">~r~No se puede adquirir este servicio cuando el vehículo está en movimiento.</String>
        <String xml:lang="pt-BR">~r~Este serviço não pode ser adquirido com o veículo em movimento.</String>
        <String xml:lang="tr-TR">~r~Araç hareket halindeyken bu hizmeti satın alamazsınız.</String>
        <String xml:lang="zh-Hant">~r~你無法在被通緝時購買該服務.</String>
        <String xml:lang="vi-VN">~r~Bạn không thể mua dịch vụ này khi xe đang di chuyển.</String>
    </Entry>

    <Entry Id="stp_service_error_seller_inside">
        <String xml:lang="en-US">~r~You can't purchase this service when the seller is inside a vehicle.</String>
        <String xml:lang="nl-NL">~r~Je kan deze dienst niet kopen wanneer de verkoper in een voertuig is.</String>
        <String xml:lang="hi-Latn">~r~Aap yeh service nahi kharid sakte jab seller gaadi ke andar ho.</String>
        <String xml:lang="de-DE">~r~Du kannst diese Leistung nicht kaufen, solange sich der Verkäufer in einem Fahrzeug befindet.</String>
        <String xml:lang="it-IT">~r~Non puoi acquistare questo servizio quando il venditore è all'interno di un veicolo.</String>
        <String xml:lang="id-ID">~r~Anda tidak dapat membeli jasa ini ketika penjual sedang tidak berada didalam kendaraan.</String>
        <String xml:lang="ar-001">~r~لا يمكنك شراء هذه الخدمة عندما يكون البائع داخل السيارة.</String>
        <String xml:lang="lv-LV">~r~Jūs nevarat iegādāties šo pakalpojumu, ja pārdevējs atrodas transportlīdzeklī.</String>
        <String xml:lang="fr-FR">~r~Vous ne pouvez pas acheter ce service lorsque le vendeur est à l'intérieur d'un véhicule.</String>
        <String xml:lang="sv-SE">~r~Du kan inte köpa den här tjänsten när säljaren är inne i ett fordon.</String>
        <String xml:lang="no-NO">~r~Du kan ikke kjøpe denne tjenesten når selgeren er inne i et kjøretøy.</String>
        <String xml:lang="es-ES">~r~No puedes comprar este servicio cuando el vendedor se encuentra dentro de un vehículo.</String>
        <String xml:lang="pt-BR">~r~Você não pode adquirir este serviço quando o vendedor estiver dentro de um veículo.</String>
        <String xml:lang="tr-TR">~r~Satıcı bir aracın içindeyken bu hizmeti satın alamazsınız.</String>
        <String xml:lang="zh-Hant">~r~你不能在賣家在車內時購買他的服務.</String>
        <String xml:lang="vi-VN">~r~Bạn không thể mua dịch vụ này khi người bán đang ở trong xe.</String>
    </Entry>

    <Entry Id="stp_item_no_stock">
        <String xml:lang="en-US">~r~OUT OF STOCK</String>
        <String xml:lang="nl-NL">~r~GEEN VOORRAAD</String>
        <String xml:lang="fr-FR">~r~RUPTURE DE STOCK</String>
        <String xml:lang="hi-Latn">~r~STOCK NAHI HAI</String>
        <String xml:lang="de-DE">~r~AUSVERKAUFT</String>
        <String xml:lang="it-IT">~r~ESAURITO</String>
        <String xml:lang="id-ID">~r~STOK HABIS</String>
        <String xml:lang="ar-001">~r~إنتهى من المخزون</String>
        <String xml:lang="lv-LV">~r~BEIGUŠIES MATERIĀLI</String>
        <String xml:lang="sv-SE">~r~EJ I LAGER</String>
        <String xml:lang="no-NO">~r~UTSLIK PÅ LAGER</String>
        <String xml:lang="es-ES">~r~AGOTADO</String>
        <String xml:lang="pt-BR">~r~ESGOTADO</String>
        <String xml:lang="tr-TR">~r~STOK TÜKENDİ</String>
        <String xml:lang="zh-Hant">~r~缺貨</String>
        <String xml:lang="vi-VN">~r~HẾT HÀNG</String>
    </Entry>

    <!-- {0} = Amount in stock -->
    <Entry Id="stp_item_low_stock">
        <String xml:lang="en-US">~o~Only {0} in stock</String>
        <String xml:lang="nl-NL">~o~Slechts {0} op voorraad</String>
        <String xml:lang="no-NO">~o~Kun {0} på lager</String>
        <String xml:lang="fr-FR">~o~Seulement {0} en inventaire</String>
        <String xml:lang="lv-LV">~o~Tikai {0} noliktavā</String>
        <String xml:lang="id-ID">~o~Hanya {0} dalam stok</String>
        <String xml:lang="vi-VN">~o~Chỉ còn {0} hàng trong kho.</String>
        <String xml:lang="tr-TR">~o~Stokta sadece {0} adet var</String>
    </Entry>

    <!-- {0} = Amount in stock -->
    <Entry Id="stp_item_in_stock">
        <String xml:lang="en-US">~g~{0} in stock</String>
        <String xml:lang="nl-NL">~g~{0} op voorraad</String>
        <String xml:lang="no-NO">~g~{0} på lager</String>
        <String xml:lang="fr-FR">~g~{0} en inventaire</String>
        <String xml:lang="lv-LV">~g~{0} noliktavā</String>
        <String xml:lang="id-ID">~g~{0} dalam stok</String>
        <String xml:lang="vi-VN">~g~Còn {0} hàng trong kho.</String>
        <String xml:lang="tr-TR">~g~Stokta {0} adet var</String>
    </Entry>

    <!-- It shows in the menu to sell items to players (for example if you are a drug dealer, doctor or arms dealer)-->
    <!-- when the selected item doesn't have a unit (such as grams, rounds, etc.) -->
    <!-- Example: 1 piece -->
    <Entry Id="stp_item_unit_piece">
        <String xml:lang="en-US">piece</String>
        <String xml:lang="nl-NL">eenheid</String>
        <String xml:lang="hi-Latn">piece</String>
        <String xml:lang="de-DE">Stück</String>
        <String xml:lang="id-ID">satuan</String>
        <String xml:lang="ar-001">قطعة</String>
        <String xml:lang="lv-LV">gabals</String>
        <String xml:lang="fr-FR">pièce</String>
        <String xml:lang="it-IT">pezzo</String>
        <String xml:lang="sv-SE">bit</String>
        <String xml:lang="no-NO">stykke</String>
        <String xml:lang="es-ES">pieza</String>
        <String xml:lang="pt-BR">peça</String>
        <String xml:lang="tr-TR">adet</String>
        <String xml:lang="zh-Hant">個</String>
        <String xml:lang="zh-Hans">个</String>
        <String xml:lang="vi-VN">cái</String>
    </Entry>

    <!-- Example: Repair a broken car, truck or motorcycle engine on the go.~n~Price: ~b~5000~s~/piece -->
    <!-- {0} = Item description -->
    <!-- {1} = Price -->
    <!-- {2} = Unit -->
    <Entry Id="stp_item_description">
        <String xml:lang="en-US">{0}~n~Price: ~b~{1}~s~/{2}</String>
        <String xml:lang="nl-NL">{0}~n~Prijs: ~b~{1}~s~/{2}</String>
        <String xml:lang="hi-Latn">{0}~n~Price: ~b~{1}~s~/{2}</String>
        <String xml:lang="de-DE">{0}~n~Preis: ~b~{1}~s~/{2}</String>
        <String xml:lang="id-ID">{0}~n~Harga: ~b~{1}~s~/{2}</String>
        <String xml:lang="ar-001">{0}~n~السعر: ~b~{1}~s~/{2}</String>
        <String xml:lang="lv-LV">{0}~n~Cena: ~b~{1}~s~/{2}</String>
        <String xml:lang="fr-FR">{0}~n~Prix: ~b~{1}~s~/{2}</String>
        <String xml:lang="it-IT">{0}~n~Prezzo: ~b~{1}~s~/{2}</String>
        <String xml:lang="sv-SE">{0}~n~Pris: ~b~{1}~s~/{2}</String>
        <String xml:lang="no-NO">{0}~n~Pris: ~b~{1}~s~/{2}</String>
        <String xml:lang="es-ES">{0}~n~Precio: ~b~{1}~s~/{2}</String>
        <String xml:lang="pt-BR">{0}~n~Preço: ~b~{1}~s~/{2}</String>
        <String xml:lang="tr-TR">{0}~n~Fiyat: ~b~{1}~s~/{2}</String>
        <String xml:lang="zh-Hant">{0} ~n~價格: ~b~{1}~s~/{2}</String>
        <String xml:lang="vi-VN">{0}~n~Giá: ~b~{1}~s~/{2}</String>
    </Entry>

    <Entry Id="menu_stp_mods_none_text">
        <String xml:lang="en-US">No mods available :(</String>
        <String xml:lang="nl-NL">Geen aanpassingen beschikbaar :(</String>
        <String xml:lang="fr-FR">Pas de modifications disponibles :(</String>
        <String xml:lang="hi-Latn">Koi mods available nahi hai :(</String>
        <String xml:lang="de-DE">Keine Modifikationen verfügbar :(</String>
        <String xml:lang="it-IT">Nessuna modifica disponibile :(</String>
        <String xml:lang="id-ID">Tidak ada modifikasi yang tersedia:(</String>
        <String xml:lang="ar-001">لا توجد تعديلات متاحة :(</String>
        <String xml:lang="lv-LV">Nav pieejamu modifikāciju :(</String>
        <String xml:lang="sv-SE">Inga ändringar tillgängliga :(</String>
        <String xml:lang="no-NO">Ingen mods tilgjengelig :(</String>
        <String xml:lang="es-ES">No hay modificaciones disponibles:(</String>
        <String xml:lang="pt-BR">Nenhuma modificação disponível :(</String>
        <String xml:lang="tr-TR">Hiç modifikasyon mevcut değil :(</String>
        <String xml:lang="zh-Hant">沒有改裝可使用 :(</String>
        <String xml:lang="vi-VN">Không có đồ độ nào khả dụng :(</String>
    </Entry>

    <Entry Id="menu_stp_mods_none_description">
        <String xml:lang="en-US">~r~There are no mods available for this vehicle model.</String>
        <String xml:lang="nl-NL">~r~Er zijn geen aanpassingen beschikbaar voor dit voertuig model.</String>
        <String xml:lang="hi-Latn">~r~Koi mods available nahi hai iss vehicle model ke liye.</String>
        <String xml:lang="de-DE">~r~Es sind keine Modifikationen für dieses Fahrzeugmodell verfügbar.</String>
        <String xml:lang="it-IT">~r~Non ci sono modifiche disponibili per questo modello di veicolo.</String>
        <String xml:lang="id-ID">~r~Tidak ada modifikasi yang tersedia untuk model kendaraan ini.</String>
        <String xml:lang="ar-001">~r~لا توجد تعديلات متاحة لهذه السيارة.</String>
        <String xml:lang="lv-LV">~r~Šim transportlīdzekļa modelim nav pieejamu modifikāciju.</String>
        <String xml:lang="sv-SE">~r~Det finns inga ändringar tillgängliga för denna fordonsmodell.</String>
        <String xml:lang="no-NO">~r~Det er ingen mods tilgjengelig for denne kjøretøymodellen.</String>
        <String xml:lang="fr-FR">~r~Il n'y a aucune modification disponible pour ce modèle de véhicule.</String>
        <String xml:lang="es-ES">~r~No hay modificaciones disponibles para este modelo de vehículo..</String>
        <String xml:lang="pt-BR">~r~Não há modificações disponíveis para este modelo de veículo.</String>
        <String xml:lang="tr-TR">~r~Bu araç modeli için herhangi bir modifikasyon mevcut değil.</String>
        <String xml:lang="zh-Hant">~r~此載具沒有可用的改裝.</String>
        <String xml:lang="vi-VN">~r~Không có đồ độ nào khả dụng cho mẫu xe này.</String>
    </Entry>

    <Entry Id="menu_stp_liveries_none">
        <String xml:lang="en-US">There are no ~r~liveries ~s~for this vehicle model.</String>
        <String xml:lang="nl-NL">Er zijn geen ~r~liveries ~s~voor dit voertuig model.</String>
        <String xml:lang="fr-FR">Il n'y a pas de ~r~livrée ~s~pour ce modèle de véhicule.</String>
        <String xml:lang="hi-Latn">Koi ~r~liveries ~s~nahi hai iss vehicle model ke liye.</String>
        <String xml:lang="de-DE">Es sind keine ~r~Beklebungen ~s~für dieses Fahrzeugmodell verfügbar.</String>
        <String xml:lang="it-IT">Non ci sono ~r~livree ~s~disponibile per questo modello di veicolo.</String>
        <String xml:lang="id-ID">Tidak ada ~r~Livery ~s~untuk model kendaraan ini.</String>
        <String xml:lang="ar-001">لا توجد ~r~رسومات ~s~لهذه السيارة</String>
        <String xml:lang="lv-LV">Šim transportlīdzekļa modeļam nav ~r~liveries~s~.</String>
        <String xml:lang="no-NO">Det er ingen ~r~leveranser ~s~for denne kjøretøymodellen.</String>
        <String xml:lang="sv-SE">Det finns inga ~r~leveranser ~s~för denna fordonsmodellen.</String>
        <String xml:lang="es-ES">No existen ~r~pegatinas ~s~para este modelo de vehículo.</String>
        <String xml:lang="pt-BR">Não há ~r~adesivos ~s~para este modelo de veículo.</String>
        <String xml:lang="tr-TR">Bu araç modeli için hiçbir ~r~kaplama ~s~bulunmamakta.</String>
        <String xml:lang="zh-Hant">此車輛沒有~r~塗裝~s~可供使用.</String>
        <String xml:lang="vi-VN">Không có ~r~mẫu tem~s~ nào cho mẫu xe này.</String>
    </Entry>

    <Entry Id="menu_stp_liveries_mods">
        <String xml:lang="en-US">This vehicle has ~y~liveries ~s~as mods.</String>
        <String xml:lang="nl-NL">Dit voertuig heeft ~y~liveries ~s~als aanpassingen.</String>
        <String xml:lang="fr-FR">Ce véhicule a des ~y~livrées ~s~en tant que modifications.</String>
        <String xml:lang="hi-Latn">Iss vehicle mein ~y~liveries ~s~mods hain.</String>
        <String xml:lang="de-DE">Dieses Fahrzeug hat ~y~Beklebungen ~s~als Anpassungsmöglichkeit.</String>
        <String xml:lang="it-IT">Questo veicolo ha le ~y~livree ~s~disponibili per le modifiche.</String>
        <String xml:lang="id-ID">Kendaraan ini memiliki ~y~livery ~s~sebagai bagian dari modifikasi.</String>
        <String xml:lang="ar-001">هذه السيارة تحتوي علي ~y~رسومات ~s~كتعديلات</String>
        <String xml:lang="lv-LV">Šim transportlīdzeklim ~y~liveries ~s~ir modifikāciju sarakstā.</String>
        <String xml:lang="no-NO">Dette kjøretøyet har ~y~leveringer ~s~som mods.</String>
        <String xml:lang="sv-SE">Detta fordon har ~y~liveries ~s~som mods.</String>
        <String xml:lang="es-ES">Este vehículo tiene ~y~pegatinas~s~ como modificaciones.</String>
        <String xml:lang="pt-BR">Este veículo possui ~y~adesivos~s~ como modificações.</String>
        <String xml:lang="tr-TR">Bu araçta modifikasyon olarak ~y~kaplama ~s~mevcut.</String>
        <String xml:lang="zh-Hant">此車輛有可用的~y~塗裝~s~.</String>
        <String xml:lang="vi-VN">Xe này có ~y~các mẫu tem~s~ như bản độ.</String>
    </Entry>

    <Entry Id="stp_vehicle_too_far">
        <String xml:lang="en-US">~r~The vehicle is too far from you.</String>
        <String xml:lang="nl-NL">~r~Het voertuig is te ver weg van jou.</String>
        <String xml:lang="hi-Latn">~r~Vehicle aapse kaafi door hai.</String>
        <String xml:lang="de-DE">~r~Das Fahrzeug ist zu weit von dir entfernt.</String>
        <String xml:lang="it-IT">~r~Il veicolo è troppo lontano da te.</String>
        <String xml:lang="id-ID">~r~Kendaraan terlalu jauh darimu.</String>
        <String xml:lang="ar-001">~r~السيارة بعيدة جدًا عنك.</String>
        <String xml:lang="lv-LV">~r~Jūsu transportlīdzeklis ir pārāk tālu no jums.</String>
        <String xml:lang="fr-FR">~r~Le véhicule est trop éloigné de vous.</String>
        <String xml:lang="no-NO">~r~Kjøretøyet er for langt unna deg.</String>
        <String xml:lang="sv-SE">~r~Fordonet är för långt ifrån dig.</String>
        <String xml:lang="es-ES">~r~El vehículo está demasiado lejos de usted.</String>
        <String xml:lang="pt-BR">~r~O veículo está muito longe de você.</String>
        <String xml:lang="tr-TR">~r~Araç sizden çok uzakta.</String>
        <String xml:lang="zh-Hant">~r~載具離你太遠.</String>
        <String xml:lang="vi-VN">~r~Xe quá xa bạn.</String>
    </Entry>

    <Entry Id="stp_item_error_too_far">
        <String xml:lang="en-US">~r~You are too far from the seller!</String>
        <String xml:lang="nl-NL">~r~Je bent te ver weg van de verkoper!</String>
        <String xml:lang="hi-Latn">~r~Aap seller se bohut door ho!</String>
        <String xml:lang="de-DE">~r~Du bist zu weit vom Verkäufer entfernt!</String>
        <String xml:lang="it-IT">~r~Sei troppo lontano dal venditore!</String>
        <String xml:lang="id-ID">~r~Kamu terlalu jauh dari penjual!</String>
        <String xml:lang="ar-001">~r~أنت بعيد جدًا عن البائع!</String>
        <String xml:lang="lv-LV">~r~Jūs esat pārāk tālu no pārdevēja!</String>
        <String xml:lang="fr-FR">~r~Vous êtes trop loin du vendeur!</String>
        <String xml:lang="no-NO">~r~Du er for langt fra selgeren!</String>
        <String xml:lang="sv-SE">~r~Du är för långt från säljaren!</String>
        <String xml:lang="es-ES">~r~¡Estás demasiado lejos del vendedor!</String>
        <String xml:lang="pt-BR">~r~Você está muito longe do vendedor!</String>
        <String xml:lang="tr-TR">~r~Satıcıdan çok uzaksın!</String>
        <String xml:lang="vi-VN">~r~Bạn quá xa người bán!</String>
    </Entry>

    <!-- {0} = Item name -->
    <Entry Id="stp_item_error_no_stock">
        <String xml:lang="en-US">~r~The seller doesn't have enough {0}!</String>
        <String xml:lang="nl-NL">~r~De verkoper heeft niet genoeg {0}!</String>
        <String xml:lang="hi-Latn">~r~Seller ke paas enough {0} nahi hai!</String>
        <String xml:lang="de-DE">~r~Der Verkäufer hat nicht genug {0}!</String>
        <String xml:lang="id-ID">~r~Penjual tidak memiliki jumlah {0} yang cukup!</String>
        <String xml:lang="ar-001">~r~البائع ليس لديه ما يكفي من {0}!</String>
        <String xml:lang="lv-LV">~r~Pārdevējam nav pietiekami daudz {0}!</String>
        <String xml:lang="fr-FR">~r~Le vendeur n'a pas assez de {0}!</String>
        <String xml:lang="it-IT">~r~Il venditore non possiede abbastanza {0}!</String>
        <String xml:lang="no-NO">~r~Selgeren har ikke nok {0}!</String>
        <String xml:lang="es-ES">~r~EL vendedor no tiene suficiente {0}!</String>
        <String xml:lang="pt-BR">~r~O vendedor não tem {0} suficiente!</String>
        <String xml:lang="tr-TR">~r~Satıcıda yeterince {0} mevcut değil!</String>
        <String xml:lang="sv-SE">~r~Säljaren har inte tillräckligt med {0}!</String>
        <String xml:lang="vi-VN">~r~Người bán không có đủ {0}!</String>
    </Entry>

    <!-- {0} = Service name -->
    <Entry Id="stp_service_error_no_stock">
        <String xml:lang="en-US">~r~The seller doesn't have enough supplies to provide the ~s~{0} ~r~service!</String>
        <String xml:lang="nl-NL">~r~De verkoper heeft niet genoeg voorraad om de ~s~{0} ~r~dienst te verlenen!</String>
        <String xml:lang="hi-Latn">~r~Seller ke paas ~s~{0} ~r~service provide karne ke liye paryapt samaan nahi hai!</String>
        <String xml:lang="de-DE">~r~Der Verkäufer besitzt nicht genug Vorräte, um ~s~{0} ~r~Leistung~s~ anzubieten!~r~</String>
        <String xml:lang="id-ID">~r~Penjual tidak memiliki supply yang cukup untuk menyediakan jasa ~s~{0}~r~!</String>
        <String xml:lang="ar-001">~r~البائع ليس لديه الإمدادات الكافية لتقديم ~s~{0} ~r~خدمة!</String>
        <String xml:lang="lv-LV">~r~Pārdevējam nav pietiekami daudz materiālu, lai sniegtu ~s~{0} ~r~pakalpojumu!</String>
        <String xml:lang="it-IT">~r~Il venditore non ha abbastanza scorte per fornire il servizio di ~s~{0}~r~!</String>
        <String xml:lang="fr-FR">~r~Le vendeur n'a pas assez de provisions pour fournir le service de ~s~{0}~r~!</String>
        <String xml:lang="sv-SE">~r~Säljaren har inte tillräckligt med varor för att tillhandahålla ~s~{0} ~r~tjänsten!</String>
        <String xml:lang="es-ES">~r~El vendedor no tiene suficientes suministros para brindar el ~s~servicio ~r~de {0}!</String>
        <String xml:lang="pt-BR">~r~O vendedor não tem suprimentos suficientes para fornecer o ~s~serviço ~r~de {0}!</String>
        <String xml:lang="no-NO">~r~Selgeren har ikke nok forsyninger til å levere ~s~{0} ~r~tjenesten!</String>
        <String xml:lang="vi-VN">~r~Người bán không có đủ vật tư để cung cấp dịch vụ ~s~{0}~r~!</String>
        <String xml:lang="tr-TR">~r~Satıcının ~s~{0} ~r~hizmetini verebilecek kadar malzemesi yok!</String>
    </Entry>

    <Entry Id="stp_service_error_not_certified_named">
        <String xml:lang="en-US">~r~The seller doesn't have the required certification to provide the ~s~{0} ~r~service~s~!</String>
        <String xml:lang="nl-NL">~r~De verkoper heeft niet de benodigde certificaten om de ~s~{0} ~r~dienst te verlenen~s~!</String>
        <String xml:lang="fr-FR">~r~Le vendeur n'a pas la certification requise pour fournir le ~s~{0} ~r~service~s~!</String>
        <String xml:lang="hi-Latn">~r~Seller ke paas ~s~{0} ~r~service provide karne ke liye aavashyak certification nahi hai.~s~!</String>
        <String xml:lang="de-DE">~r~Der Verkäufer besitzt nicht die benötigte Qualifikation, um ~s~{0} ~r~Leistung~s~ anzubieten!~s~</String>
        <String xml:lang="it-IT">~r~Il venditore non ha la certificazione necessaria per fornirti il servizio di ~s~{0}!~s~</String>
        <String xml:lang="id-ID">~r~Penjual tidak memiliki sertifikasi untuk menyediakan jasa ~s~{0} ~r~servis~s~!</String>
        <String xml:lang="ar-001">البائع ليس لديه الشهادة المطلوبة لتقديم ~s~{0} ~r~الخدمة~s~</String>
        <String xml:lang="lv-LV">~r~Pārdevējam nav vajadzīgās sertifikācijas, lai sniegtu ~s~{0} ~r~pakalpojumu~s~!</String>
        <String xml:lang="no-NO">~r~Selgeren har ikke den nødvendige sertifiseringen for å levere ~s~{0} ~r~tjenesten~s~!</String>
        <String xml:lang="sv-SE">~r~Säljaren har inte den certifiering som krävs för att tillhandahålla ~s~{0} ~r~tjänsten~s~!</String>
        <String xml:lang="tr-TR">~r~Satıcı ~s~{0} ~r~hizmetini sağlamak için gerekli sertifikaya sahip değil~s~!</String>
        <String xml:lang="vi-VN">~r~Người bán không có chứng nhận cần thiết để cung cấp dịch vụ ~s~{0}!</String>
    </Entry>

    <Entry Id="stp_service_error_rented_vehicle">
        <String xml:lang="en-US">~r~You cannot modify a rented vehicle!</String>
        <String xml:lang="nl-NL">~r~Je kan een gehuurd voertuig niet bewerken!</String>
        <String xml:lang="hi-Latn">~r~Aap rent ki gaadi ko modify nahi kar sakte!</String>
        <String xml:lang="de-DE">~r~Du kannst ein gemietetes Fahrzeug nicht modifizieren!"</String>
        <String xml:lang="it-IT">~r~Non puoi modificare un veicolo a noleggio!</String>
        <String xml:lang="id-ID">~r~Anda tidak dapat memodifikasi kendaraan pinjaman!</String>
        <String xml:lang="ar-001">~r~لا يمكنك تعديل سيارة مستأجرة!</String>
        <String xml:lang="lv-LV">~r~Jūs nevarat modificēt īrētu transportlīdzekli!</String>
        <String xml:lang="no-NO">~r~Du kan ikke endre et leid kjøretøy!</String>
        <String xml:lang="fr-FR">~r~Vous ne pouvez pas modifier un véhicule loué!</String>
        <String xml:lang="sv-SE">~r~Du kan inte modifiera ett hyrt fordon!</String>
        <String xml:lang="es-ES">~r~¡No se puede modificar un vehículo alquilado!</String>
        <String xml:lang="pt-BR">~r~Você não pode modificar um veículo alugado!</String>
        <String xml:lang="tr-TR">~r~Kiralık bir araçta modifikasyon yapamazsın!</String>
        <String xml:lang="vi-VN">~r~Bạn không thể độ xe thuê!</String>
    </Entry>

    <Entry Id="stp_services_updated">
        <String xml:lang="en-US">~r~The seller has updated their prices. The menu has been refreshed.</String>
        <String xml:lang="nl-NL">~r~De verkoper heeft zijn prijzen aangepast. Het menu is ververst.</String>
        <String xml:lang="hi-Latn">~r~Seller ne apne prices update kar diye hain. Menu ko refresh kar diya gaya hai.</String>
        <String xml:lang="de-DE">~r~Der Verkäufer hat seine Preise angepasst. Das Menü wurde aktualisiert.</String>
        <String xml:lang="it-IT">~r~Il venditore ha aggiornato i suoi prezzi. Il menu è stato aggiornato.</String>
        <String xml:lang="id-ID">~r~Penjual telah mengubah harganya. Menu telah diperbarui.</String>
        <String xml:lang="ar-001">~r~قام البائع بتحديث أسعاره. تم تحديث القائمة.</String>
        <String xml:lang="lv-LV">~r~Pārdevējs ir nomainījis savas cenas. Izvēlne tika atsvaidzināta.</String>
        <String xml:lang="fr-FR">~r~Le vendeur a changé ses prix. Le menu a été actualisé.</String>
        <String xml:lang="no-NO">~r~Selgeren har oppdatert prisene sine. Menyen har blitt frisket opp.</String>
        <String xml:lang="tr-TR">~r~Satıcı fiyatlarını güncelledi. Menü yenilendi.</String>
        <String xml:lang="sv-SE">~r~Säljaren har uppdaterat sina priser. Menyn har uppdaterats.</String>
        <String xml:lang="es-ES">~r~El vendedor ha actualizado sus precios. El menú se ha actualizado..</String>
        <String xml:lang="pt-BR">~r~O vendedor atualizou seus preços. O cardápio foi atualizado.</String>
        <String xml:lang="vi-VN">~r~Người bán đã cập nhật giá của họ. Menu đã được làm mới.</String>
    </Entry>

    <Entry Id="menu_truckstation_delivery_title">
        <String xml:lang="en-US">Delivery Driver</String>
        <String xml:lang="it-IT">Autista di consegna</String>
        <String xml:lang="nl-NL">Bezorger</String>
        <String xml:lang="ar-001">سائق توصيل</String>
        <String xml:lang="de-DE">Auslieferungsfahrer</String>
        <String xml:lang="es-ES">Conductor de reparto</String>
        <String xml:lang="pt-BR">Motorista de entrega</String>
        <String xml:lang="th-TH">คนขับรถส่งของ</String>
        <String xml:lang="vi-VN">Tài xế giao hàng</String>
        <String xml:lang="id-ID">Supir pengiriman</String>
        <String xml:lang="zh-Hant">運送司機</String>
        <String xml:lang="pl-PL">Nagrody</String>
        <String xml:lang="fr-FR">Chauffeur-livreur</String>
        <String xml:lang="tr-TR">Kargo Şöförü</String>
        <String xml:lang="hi-Latn">Delivery Driver</String>
        <String xml:lang="lv-LV">Piegādes šoferis</String>
        <String xml:lang="no-NO">Leveringssjåfør</String>
        <String xml:lang="sv-SE">Leverans förare</String>
    </Entry>

    <Entry Id="menu_armory_title">
        <String xml:lang="en-US">Armory</String>
        <String xml:lang="it-IT">Armeria</String>
        <String xml:lang="nl-NL">Wapenkamer</String>
        <String xml:lang="de-DE">Waffenkammer</String>
        <String xml:lang="es-ES">Arsenal</String>
        <String xml:lang="pt-BR">Arsenal</String>
        <String xml:lang="ar-001">مستودع الأسلحة</String>
        <String xml:lang="th-TH">คลังแสง</String>
        <String xml:lang="vi-VN">Kho vũ khí</String>
        <String xml:lang="id-ID">Gudang Senjata</String>
        <String xml:lang="zh-Hant">軍械庫</String>
        <String xml:lang="pl-PL">Zbrojownia</String>
        <String xml:lang="fr-FR">Armurerie</String>
        <String xml:lang="tr-TR">Cephanelik</String>
        <String xml:lang="hi-Latn">Armory</String>
        <String xml:lang="lv-LV">Ieroču noliktava</String>
        <String xml:lang="no-NO">Ammunisjon</String>
        <String xml:lang="sv-SE">Vapenförråd</String>
    </Entry>

    <Entry Id="menu_armory_manage_subtitle">
        <String xml:lang="en-US">Manage your weapons</String>
        <String xml:lang="it-IT">Gestisci le tue armi</String>
        <String xml:lang="nl-NL">Beheer je wapens</String>
        <String xml:lang="de-DE">Verwalte deine Waffen</String>
        <String xml:lang="es-ES">Administra tus armas</String>
        <String xml:lang="pt-BR">gerencie suas armas</String>
        <String xml:lang="ar-001">إدارة الأسلحة الخاصة بك</String>
        <String xml:lang="th-TH">จัดการอาวุธของคุณ</String>
        <String xml:lang="vi-VN">Quản lý vũ khí của bạn.</String>
        <String xml:lang="id-ID">Kelola persenjataanmu</String>
        <String xml:lang="zh-Hant">管理你的武器</String>
        <String xml:lang="pl-PL">Zarządzaj swoimi brońmi</String>
        <String xml:lang="tr-TR">Silahlarınızı yönetin</String>
        <String xml:lang="hi-Latn">Apne weapons manage kare.</String>
        <String xml:lang="lv-LV">Pārvaldiet savus ieročus</String>
        <String xml:lang="no-NO">Administrer våpnene dine</String>
        <String xml:lang="fr-FR">Gérer vos armes</String>
        <String xml:lang="sv-SE">Hantera dina vapen</String>
    </Entry>

    <Entry Id="menu_armory_ammo_subtitle">
        <String xml:lang="en-US">Ammo</String>
        <String xml:lang="it-IT">Munizioni</String>
        <String xml:lang="nl-NL">Munitie</String>
        <String xml:lang="de-DE">Munition</String>
        <String xml:lang="es-ES">Munición</String>
        <String xml:lang="pt-BR">Munição</String>
        <String xml:lang="ar-001">الذخيرة</String>
        <String xml:lang="th-TH">กระสุน</String>
        <String xml:lang="vi-VN">Băng đạn</String>
        <String xml:lang="id-ID">Amunisi</String>
        <String xml:lang="zh-Hant">子彈</String>
        <String xml:lang="pl-PL">Amunicja</String>
        <String xml:lang="fr-FR">Munitions</String>
        <String xml:lang="tr-TR">Mermi</String>
        <String xml:lang="hi-Latn">Ammo</String>
        <String xml:lang="lv-LV">Munīcija</String>
        <String xml:lang="no-NO">Ammunisjon</String>
        <String xml:lang="sv-SE">Ammunition</String>
    </Entry>

    <Entry Id="menu_armory_giveweapon_subtitle">
        <String xml:lang="en-US">Give weapon</String>
        <String xml:lang="it-IT">Fornisci l'arma</String>
        <String xml:lang="nl-NL">Geef wapen</String>
        <String xml:lang="de-DE">Übergib eine Waffe</String>
        <String xml:lang="es-ES">Dar arma</String>
        <String xml:lang="pt-BR">Dar arma</String>
        <String xml:lang="ar-001">إعطاء السلاح</String>
        <String xml:lang="th-TH">ให้อาวุธ</String>
        <String xml:lang="vi-VN">Đưa vũ khí</String>
        <String xml:lang="id-ID">Memberikan senjata</String>
        <String xml:lang="zh-Hant">給予武器</String>
        <String xml:lang="pl-PL">Przekaż broń</String>
        <String xml:lang="fr-FR">Donner une arme</String>
        <String xml:lang="tr-TR">Silah ver</String>
        <String xml:lang="hi-Latn">Give weapon</String>
        <String xml:lang="lv-LV">Iedot ieroci</String>
        <String xml:lang="sv-SE">Ge vapen</String>
        <String xml:lang="no-NO">Gi våpen</String>
    </Entry>

    <Entry Id="menu_paramedic_title">
        <String xml:lang="en-US">Paramedic</String>
        <String xml:lang="it-IT">Paramedico</String>
        <String xml:lang="nl-NL">Ambulance</String>
        <String xml:lang="de-DE">Sanitäter</String>
        <String xml:lang="es-ES">Paramédico</String>
        <String xml:lang="pt-BR">Paramédico</String>
        <String xml:lang="ar-001">مسعف</String>
        <String xml:lang="th-TH">หมอ</String>
        <String xml:lang="vi-VN">Y tế</String>
        <String xml:lang="id-ID">paramedis</String>
        <String xml:lang="zh-Hant">醫護人員</String>
        <String xml:lang="pl-PL">Medyk</String>
        <String xml:lang="fr-FR">Ambulancier</String>
        <String xml:lang="tr-TR">Paramedik</String>
        <String xml:lang="hi-Latn">Paramedic</String>
        <String xml:lang="lv-LV">Ārsts</String>
        <String xml:lang="no-NO">Ambulanse</String>
        <String xml:lang="sv-SE">Sjukvårdare</String>
    </Entry>

    <Entry Id="menu_paramedic_calls_description">
        <String xml:lang="en-US">View recent calls for EMS.</String>
        <String xml:lang="nl-NL">Bekijk recente ambulance oproepen.</String>
        <String xml:lang="fr-FR">Voir les appels récents pour les ambulanciers.</String>
        <String xml:lang="hi-Latn">EMS ke liye recent ki calls dekhe.</String>
        <String xml:lang="de-DE">Zeige aktuelle Anrufe für einen Sanitäter.</String>
        <String xml:lang="it-IT">Visualizza le chiamate recenti per i servizi di emergenza medica.</String>
        <String xml:lang="id-ID">Lihat riwayat panggilan terkini untuk EMS.</String>
        <String xml:lang="ar-001">عرض المكالمات الأخيرة لـلمسعف.</String>
        <String xml:lang="lv-LV">Skatiet nesenos zvanus ārstiem.</String>
        <String xml:lang="no-NO">Se nylige samtaler for EMS.</String>
        <String xml:lang="tr-TR">Sağlık ekibine gelen son çağrıları görüntüle.</String>
        <String xml:lang="sv-SE">Visa de senaste samtalen för akutsjukvård</String>
        <String xml:lang="es-ES">Ver llamadas recientes de Ambulancia.</String>
        <String xml:lang="pt-BR">Ver chamadas recentes de ambulância.</String>
        <String xml:lang="vi-VN">Xem các cuộc gọi gần đây cho Cấp cứu</String>
    </Entry>

    <Entry Id="menu_policeofficer_title">
        <String xml:lang="en-US">Police Officer</String>
        <String xml:lang="it-IT">Agente di Polizia</String>
        <String xml:lang="nl-NL">Politieagent</String>
        <String xml:lang="de-DE">Polizeibeamter</String>
        <String xml:lang="es-ES">Agente de policía</String>
        <String xml:lang="pt-BR">Policial</String>
        <String xml:lang="ar-001">ضابط شرطة</String>
        <String xml:lang="th-TH">พนักงานตำรวจ</String>
        <String xml:lang="vi-VN">Cảnh sát</String>
        <String xml:lang="id-ID">Petugas Kepolisian</String>
        <String xml:lang="zh-Hant">警員</String>
        <String xml:lang="pl-PL">Policjant</String>
        <String xml:lang="tr-TR">Polis Memuru</String>
        <String xml:lang="hi-Latn">Police Officer</String>
        <String xml:lang="lv-LV">Policists</String>
        <String xml:lang="no-NO">Politibetjent</String>
        <String xml:lang="sv-SE">Polis</String>
        <String xml:lang="fr-FR">Officier de Police</String>
    </Entry>

    <Entry Id="menu_policeofficer_calls_description">
        <String xml:lang="en-US">View recent calls for police.</String>
        <String xml:lang="nl-NL">Bekijk de meeste recente politie oproepen.</String>
        <String xml:lang="fr-FR">Voir les appels récents pour la police.</String>
        <String xml:lang="tr-TR">Polis için gelen son çağrılar.</String>
        <String xml:lang="hi-Latn">Police ke liye recent ki calls dekhe.</String>
        <String xml:lang="de-DE">Zeige aktuelle Anrufe für einen Polizisten.</String>
        <String xml:lang="it-IT">Visualizza le chiamate recenti per la polizia.</String>
        <String xml:lang="id-ID">Lihat riwayat panggilan terkini untuk kepolisian.</String>
        <String xml:lang="ar-001">عرض المكالمات الأخيرة للشرطة.</String>
        <String xml:lang="lv-LV">Skatiet nesenos zvanus policistiem.</String>
        <String xml:lang="no-NO">Se nylige oppringninger til politiet.</String>
        <String xml:lang="sv-SE">Se de senaste samtalen för polisen.</String>
        <String xml:lang="es-ES">Ver llamadas recientes a la policía.</String>
        <String xml:lang="pt-BR">Ver chamadas recentes para a polícia.</String>
        <String xml:lang="vi-VN">Xem các cuộc gọi gần đây cho cảnh sát.</String>
    </Entry>

    <Entry Id="menu_stock_title">
        <String xml:lang="en-US">Stock</String>
        <String xml:lang="it-IT">Scorta</String>
        <String xml:lang="nl-NL">Voorraad</String>
        <String xml:lang="de-DE">Bestand</String>
        <String xml:lang="es-ES">Stock</String>
        <String xml:lang="pt-BR">Estoque</String>
        <String xml:lang="ar-001">مخزون</String>
        <String xml:lang="th-TH">คลัง</String>
        <String xml:lang="vi-VN">Kho</String>
        <String xml:lang="id-ID">Stok</String>
        <String xml:lang="zh-Hant">貨品</String>
        <String xml:lang="pl-PL">Towar</String>
        <String xml:lang="fr-FR">Stock</String>
        <String xml:lang="tr-TR">Stok</String>
        <String xml:lang="hi-Latn">Stock</String>
        <String xml:lang="lv-LV">Materiāli</String>
        <String xml:lang="no-NO">Lager</String>
        <String xml:lang="sv-SE">Förråd</String>
    </Entry>

    <Entry Id="menu_salesinventory_title">
        <String xml:lang="en-US">Sales Inventory</String>
        <String xml:lang="it-IT">Inventario Vendite</String>
        <String xml:lang="nl-NL">Verkoopvoorraad</String>
        <String xml:lang="de-DE">Verkaufsinventar</String>
        <String xml:lang="es-ES">Inventario de ventas</String>
        <String xml:lang="pt-BR">Inventário de vendas</String>
        <String xml:lang="ar-001">مخزون المبيعات</String>
        <String xml:lang="th-TH">ขายสินค้า</String>
        <String xml:lang="vi-VN">Kho hàng</String>
        <String xml:lang="id-ID">Inventaris Penjualan</String>
        <String xml:lang="zh-Hant">銷售存貨</String>
        <String xml:lang="pl-PL">Ekwipunek towaru</String>
        <String xml:lang="fr-FR">Inventaire des ventes</String>
        <String xml:lang="tr-TR">Satış Envanteri</String>
        <String xml:lang="hi-Latn">Sales Inventory</String>
        <String xml:lang="lv-LV">Pārdošanas inventārs</String>
        <String xml:lang="no-NO">Salgslager</String>
        <String xml:lang="sv-SE">Försäljningslager</String>
    </Entry>

    <Entry Id="menu_salesinventory_prices_subtitle">
        <String xml:lang="en-US">Prices</String>
        <String xml:lang="it-IT">Prezzi</String>
        <String xml:lang="nl-NL">Prijzen</String>
        <String xml:lang="de-DE">Preise</String>
        <String xml:lang="es-ES">Precios</String>
        <String xml:lang="pt-BR">Preços</String>
        <String xml:lang="ar-001">الأسعار</String>
        <String xml:lang="th-TH">ราคา</String>
        <String xml:lang="vi-VN">Giá cả</String>
        <String xml:lang="id-ID">Harga</String>
        <String xml:lang="zh-Hant">價格</String>
        <String xml:lang="pl-PL">Ceny</String>
        <String xml:lang="fr-FR">Prix</String>
        <String xml:lang="tr-TR">Fiyatlar</String>
        <String xml:lang="hi-Latn">Prices</String>
        <String xml:lang="lv-LV">Cenas</String>
        <String xml:lang="no-NO">Priser</String>
        <String xml:lang="sv-SE">Priser</String>
    </Entry>

    <Entry Id="menu_radio_title">
        <String xml:lang="en-US">Radio</String>
        <String xml:lang="it-IT">Radio</String>
        <String xml:lang="nl-NL">Portofoon</String>
        <String xml:lang="es-ES">Radio</String>
        <String xml:lang="pt-BR">Rádio</String>
        <String xml:lang="ar-001">راديو</String>
        <String xml:lang="th-TH">วิทยุ</String>
        <String xml:lang="vi-VN">Đàm</String>
        <String xml:lang="id-ID">Radio</String>
        <String xml:lang="zh-Hant">收音機</String>
        <String xml:lang="pl-PL">Radio</String>
        <String xml:lang="fr-FR">Radio</String>
        <String xml:lang="tr-TR">Radyo</String>
        <String xml:lang="hi-Latn">Radio</String>
        <String xml:lang="de-DE">Funkgerät</String>
        <String xml:lang="lv-LV">Radio</String>
        <String xml:lang="no-NO">Radio</String>
        <String xml:lang="sv-SE">Radio</String>
    </Entry>

    <Entry Id="menu_radio_use_subtitle">
        <String xml:lang="en-US">Use your radio.</String>
        <String xml:lang="nl-NL">Gebruik je portofoon.</String>
        <String xml:lang="tr-TR">Radoyonu kullan.</String>
        <String xml:lang="hi-Latn">Apna radio use kare.</String>
        <String xml:lang="de-DE">Verwende dein Funkgerät.</String>
        <String xml:lang="it-IT">Usa la tua radio.</String>
        <String xml:lang="id-ID">Gunakan radiomu.</String>
        <String xml:lang="ar-001">استخدم الراديو الخاص بك.</String>
        <String xml:lang="lv-LV">Izmantojiet savu radio.</String>
        <String xml:lang="fr-FR">Utiliser votre radio.</String>
        <String xml:lang="sv-SE">Använd din radio.</String>
        <String xml:lang="no-NO">Bruk radioen din.</String>
        <String xml:lang="es-ES">Utilice su radio.</String>
        <String xml:lang="pt-BR">Use seu rádio.</String>
        <String xml:lang="vi-VN">Sử dụng bộ đàm của bạn.</String>
    </Entry>

    <Entry Id="menu_radio_power">
        <String xml:lang="en-US">Power</String>
        <String xml:lang="nl-NL">Status</String>
        <String xml:lang="fr-FR">Alimentation</String>
        <String xml:lang="tr-TR">Güç</String>
        <String xml:lang="hi-Latn">Power</String>
        <String xml:lang="de-DE">Power</String>
        <String xml:lang="it-IT">Alimentazione</String>
        <String xml:lang="id-ID">Daya</String>
        <String xml:lang="ar-001">تشغيل/ايقاف</String>
        <String xml:lang="lv-LV">Strāva</String>
        <String xml:lang="no-NO">slå på</String>
        <String xml:lang="sv-SE">Kraft</String>
        <String xml:lang="es-ES">Energía</String>
        <String xml:lang="pt-BR">Energia</String>
        <String xml:lang="vi-VN">Năng lượng</String>
    </Entry>

    <Entry Id="menu_radio_channel">
        <String xml:lang="en-US">Channel</String>
        <String xml:lang="nl-NL">Kanaal</String>
        <String xml:lang="fr-FR">Canal</String>
        <String xml:lang="tr-TR">Kanal</String>
        <String xml:lang="hi-Latn">Channel</String>
        <String xml:lang="de-DE">Kanal</String>
        <String xml:lang="it-IT">Canale</String>
        <String xml:lang="id-ID">Saluran</String>
        <String xml:lang="ar-001">قناة</String>
        <String xml:lang="lv-LV">Kanāls</String>
        <String xml:lang="sv-SE">Kanal</String>
        <String xml:lang="no-NO">Kanal</String>
        <String xml:lang="es-ES">Canal</String>
        <String xml:lang="pt-BR">Canal</String>
        <String xml:lang="vi-VN">Kênh</String>
    </Entry>

    <Entry Id="menu_radio_volume">
        <String xml:lang="en-US">Volume</String>
        <String xml:lang="nl-NL">Volume</String>
        <String xml:lang="fr-FR">Volume</String>
        <String xml:lang="tr-TR">Ses Seviyesi</String>
        <String xml:lang="hi-Latn">Volume</String>
        <String xml:lang="de-DE">Lautstärke</String>
        <String xml:lang="it-IT">Volume</String>
        <String xml:lang="id-ID">Suara</String>
        <String xml:lang="ar-001">مستوي الصوت</String>
        <String xml:lang="lv-LV">Skaļums</String>
        <String xml:lang="sv-SE">Volym</String>
        <String xml:lang="no-NO">Volum</String>
        <String xml:lang="es-ES">Volumen</String>
        <String xml:lang="pt-BR">volume</String>
        <String xml:lang="vi-VN">Âm lượng</String>
    </Entry>

    <Entry Id="radio_suggestion">
        <String xml:lang="en-US">Opens the radio menu.</String>
        <String xml:lang="nl-NL">Opent het portofoon menu.</String>
        <String xml:lang="fr-FR">Ouvre le menu radio.</String>
        <String xml:lang="tr-TR">Radyo menüsünü açar.</String>
        <String xml:lang="hi-Latn">Radio menu open karta hai.</String>
        <String xml:lang="de-DE">Öffne das Funk-Menü.</String>
        <String xml:lang="it-IT">Apre il menu della radio.</String>
        <String xml:lang="id-ID">Buka menu Radio</String>
        <String xml:lang="ar-001">يفتح قائمة الراديو.</String>
        <String xml:lang="lv-LV">Atvēr radio izvēlni.</String>
        <String xml:lang="no-NO">Åpner radiomenyen.</String>
        <String xml:lang="sv-SE">Öppnar radiomenyn.</String>
        <String xml:lang="es-ES">Abre el menú de radio.</String>
        <String xml:lang="pt-BR">Abra o menu do rádio.</String>
        <String xml:lang="vi-VN">Mở menu radio.</String>
    </Entry>

    <Entry Id="radio_text_suggestion">
        <String xml:lang="en-US">Send a text message over your current radio.</String>
        <String xml:lang="nl-NL">Verstuur een tekstbericht over het huidige portofoon kanaal.</String>
        <String xml:lang="tr-TR">Şu anda bulunduğun radyo üzerinden metin mesajı gönderin.</String>
        <String xml:lang="hi-Latn">Apne current radio par text message bheje.</String>
        <String xml:lang="de-DE">Sende eine Textnachricht über den aktuellen Funkkanal.</String>
        <String xml:lang="it-IT">Invia un messaggio di testo nella tua radio attuale.</String>
        <String xml:lang="id-ID">Kirim pesan teks melalui radio anda saat ini.</String>
        <String xml:lang="ar-001">أرسل رسالة نصية عبر الراديو الحالي الخاص بك.</String>
        <String xml:lang="lv-LV">Nosūtiet teksta īsziņu izmantojot pašreizējo radio.</String>
        <String xml:lang="fr-FR">Envoi d'un message textuel depuis votre radio actuelle.</String>
        <String xml:lang="no-NO">Send en tekstmelding over din nåværende radio.</String>
        <String xml:lang="sv-SE">Skicka ett textmeddelande via din nuvarande radio.</String>
        <String xml:lang="es-ES">Envía un mensaje de texto a través de tu radio actual.</String>
        <String xml:lang="pt-BR">Envie uma mensagem de texto através do seu rádio atual.</String>
        <String xml:lang="vi-VN">Gửi tin nhắn văn bản qua bộ đàm hiện tại của bạn.</String>
    </Entry>

    <Entry Id="radio_text_suggestion_message">
        <String xml:lang="en-US">Message</String>
        <String xml:lang="nl-NL">Bericht</String>
        <String xml:lang="fr-FR">Message</String>
        <String xml:lang="tr-TR">Mesaj</String>
        <String xml:lang="hi-Latn">Message</String>
        <String xml:lang="de-DE">Nachricht</String>
        <String xml:lang="it-IT">Messaggio</String>
        <String xml:lang="id-ID">Pesan</String>
        <String xml:lang="ar-001">رسالة</String>
        <String xml:lang="lv-LV">Īsziņa</String>
        <String xml:lang="sv-SE">Meddelande</String>
        <String xml:lang="no-NO">Beskjed</String>
        <String xml:lang="es-ES">Mensaje</String>
        <String xml:lang="pt-BR">Mensagem</String>
        <String xml:lang="vi-VN">Tin nhắn</String>
    </Entry>

    <Entry Id="radio_text_suggestion_content">
        <String xml:lang="en-US">The content of the message to send.</String>
        <String xml:lang="nl-NL">Inhoud van het bericht dat je wilt versturen.</String>
        <String xml:lang="fr-FR">Le contenu du message à envoyer.</String>
        <String xml:lang="tr-TR">Gönderilecek mesajın içeriği.</String>
        <String xml:lang="hi-Latn">The content of the message to send.</String>
        <String xml:lang="de-DE">Der Inhalt der zu sendenden Nachricht.</String>
        <String xml:lang="it-IT">Il contenuto del messaggio da inviare.</String>
        <String xml:lang="id-ID">Isi dari pesan yang akan dikirim.</String>
        <String xml:lang="ar-001">محتوى الرسالة المراد إرسالها.</String>
        <String xml:lang="lv-LV">Nosūtāmās īsziņas saturs.</String>
        <String xml:lang="no-NO">Innholdet i meldingen som skal sendes.</String>
        <String xml:lang="sv-SE">Innehållet i meddelandet som ska skickas.</String>
        <String xml:lang="es-ES">El contenido del mensaje a enviar.</String>
        <String xml:lang="pt-BR">O conteúdo da mensagem a ser enviada.</String>
        <String xml:lang="vi-VN">Nội dung của tin nhắn cần gửi.</String>
    </Entry>

    <Entry Id="radio_not_available">
        <String xml:lang="en-US">There are no available radio channels for you.</String>
        <String xml:lang="nl-NL">Er zijn geen portofoon kanalen beschikbaar voor jou.</String>
        <String xml:lang="tr-TR">Senin için uygun bir radyo kanalı yok.</String>
        <String xml:lang="hi-Latn">Aapke liye koi bhi radio channel available nahi hai.</String>
        <String xml:lang="de-DE">Es sind keine Funkkanäle für dich verfügbar.</String>
        <String xml:lang="it-IT">Non ci sono canali radio disponibili per te.</String>
        <String xml:lang="id-ID">Tidak ada saluran radio yang aktif untukmu.</String>
        <String xml:lang="ar-001">لا توجد قنوات راديو متاحة لك.</String>
        <String xml:lang="lv-LV">Jums nav pieejamu radio kanālu.</String>
        <String xml:lang="no-NO">Det er ingen tilgjengelige radiokanaler for deg.</String>
        <String xml:lang="sv-SE">Det finns inga tillgängliga radiokanaler för dig.</String>
        <String xml:lang="fr-FR">Il n'y a aucun canal radio disponible pour vous.</String>
        <String xml:lang="es-ES">No hay canales de radio disponibles para usted.</String>
        <String xml:lang="pt-BR">Não há canais de rádio disponíveis para você.</String>
        <String xml:lang="vi-VN">Không có kênh radio nào khả dụng dành cho bạn.</String>
    </Entry>

    <Entry Id="radio_feature_notification">
        <String xml:lang="en-US">You can now send text in radio channels: prefix your message with an ~b~exclamation mark ~s~(~b~!~s~) to use this feature!</String>
        <String xml:lang="nl-NL">Je kunt nu tekstberichten versturen in portofoon kanalen: voeg een ~b~uitroepteken ~s~(~b~!~s~) toe aan het begin van je bericht om deze functie te gebruiken!</String>
        <String xml:lang="tr-TR">Artık radyo kanallarında mesaj gönderebilirsiniz: bu özelliği kullanmak için mesajınızın başına bir ~b~ünlem işareti ~s~(~b~!~s~) ekleyin!</String>
        <String xml:lang="hi-Latn">Ab aap radio par text message bhej sakte hai: prefix kare apna message ~b~exclamation mark ~s~(~b~!~s~) ka istemaal kare is feature ke liye.</String>
        <String xml:lang="de-DE">Du kannst nun Textnachrichten in Funkkanäle senden: setze ein ~b~Ausrufezeichen ~s~(~b~!~s~) vor deine Nachricht, um diese Funktion zu verwenden!</String>
        <String xml:lang="it-IT">Ora puoi inviare testi nei canali radio: aggiungi un ~b~punto esclamativo ~s~(~b~!~s~) all'inizio del tuo messaggio per utilizzare questa funzione!</String>
        <String xml:lang="id-ID">Kamu sekarang bisa mengirimkan teks di saluran radio: awal pesan anda dengan ~b~Tanda seru ~s~(~b~!~s~) untuk menggunakan fitur ini!</String>
        <String xml:lang="ar-001">يمكنك الآن إرسال نص في قنوات الراديو: ابدأ رسالتك ~b~بعلامة التعجب ~s~(~b~!~s~) لاستخدام هذه الميزة!</String>
        <String xml:lang="lv-LV">Jūs tagad varat sūtīt īsziņas radio kanālos: uzsāciet savu īsziņu ar ~b~izsaukuma zīmi ~s~(~b~!~s~) lai lietotu šo funkciju!</String>
        <String xml:lang="no-NO">Du kan nå sende tekst i radiokanaler: prefiks meldingen med et ~b~utropstegn ~s~(~b~!~s~) for å bruke denne funksjonen!</String>
        <String xml:lang="sv-SE">Du kan nu skicka meddelanden i radiokanaler: prefix ditt meddelande med ett ~b~utropstecken ~s~(~b~!~s~) för att använda den här funktionen!</String>
        <String xml:lang="fr-FR">Vous pouvez maintenant envoyer du texte dans les canaux radio : précédez vos messages avec un ~b~point d'exclamation ~s~(~b~!~s~) pour utiliser cette fonctionnalité!</String>
        <String xml:lang="vi-VN">Bạn giờ có thể gửi tin nhắn trong các kênh radio: đặt trước tin nhắn của bạn một ~b~dấu chấm than ~s~(~b~!~s~) để sử dụng tính năng này!</String>
    </Entry>

    <Entry Id="radio_on">
        <String xml:lang="en-US">~g~ON</String>
        <String xml:lang="nl-NL">~g~AAN</String>
        <String xml:lang="fr-FR">~g~ON</String>
        <String xml:lang="tr-TR">~g~AÇIK</String>
        <String xml:lang="hi-Latn">~g~ON</String>
        <String xml:lang="de-DE">~g~AN</String>
        <String xml:lang="it-IT">~g~ACCESA</String>
        <String xml:lang="id-ID">~g~AKTIF</String>
        <String xml:lang="ar-001">~g~تشغيل</String>
        <String xml:lang="lv-LV">~g~Ieslēgts</String>
        <String xml:lang="sv-SE">~g~PÅ</String>
        <String xml:lang="no-NO">~g~PÅ</String>
        <String xml:lang="es-ES">~g~Encendido</String>
        <String xml:lang="pt-BR">~g~Ligado</String>
        <String xml:lang="vi-VN">~g~BẬT</String>
    </Entry>

    <Entry Id="radio_off">
        <String xml:lang="en-US">~r~OFF</String>
        <String xml:lang="nl-NL">~r~UIT</String>
        <String xml:lang="fr-FR">~r~OFF</String>
        <String xml:lang="tr-TR">~r~KAPALI</String>
        <String xml:lang="hi-Latn">~r~OFF</String>
        <String xml:lang="de-DE">~r~AUS</String>
        <String xml:lang="it-IT">~r~SPENTA</String>
        <String xml:lang="id-ID">~r~TIDAK AKTIF</String>
        <String xml:lang="ar-001">~r~ايقاف</String>
        <String xml:lang="lv-LV">~r~Izslēgts</String>
        <String xml:lang="sv-SE">~r~AV</String>
        <String xml:lang="no-NO">~r~AV</String>
        <String xml:lang="es-ES">~r~Apagado</String>
        <String xml:lang="pt-BR">~r~Desligado</String>
        <String xml:lang="vi-VN">~r~TẮT</String>
    </Entry>

    <Entry Id="radio_mute">
        <String xml:lang="en-US">~r~Mute</String>
        <String xml:lang="nl-NL">~r~Dempen</String>
        <String xml:lang="fr-FR">~r~Muet</String>
        <String xml:lang="tr-TR">~r~Sustur</String>
        <String xml:lang="hi-Latn">~r~Mute</String>
        <String xml:lang="de-DE">~r~Stummschalten</String>
        <String xml:lang="it-IT">~r~Silenzioso</String>
        <String xml:lang="id-ID">~r~Bisu</String>
        <String xml:lang="ar-001">~r~صامت</String>
        <String xml:lang="lv-LV">~r~Izslēgt skaņu</String>
        <String xml:lang="sv-SE">~r~Tyst</String>
        <String xml:lang="no-NO">~r~Stum</String>
        <String xml:lang="es-ES">~r~Silenciado</String>
        <String xml:lang="pt-BR">~r~Silenciado</String>
        <String xml:lang="vi-VN">~r~Tắt tiếng</String>
    </Entry>

    <Entry Id="radio_channel_none">
        <String xml:lang="en-US">~r~None</String>
        <String xml:lang="nl-NL">~r~Geen</String>
        <String xml:lang="fr-FR">~r~Aucun</String>
        <String xml:lang="tr-TR">~r~Hiçbiri</String>
        <String xml:lang="hi-Latn">~r~Koi Nahi</String>
        <String xml:lang="de-DE">~r~Keiner</String>
        <String xml:lang="it-IT">~r~Nessuno</String>
        <String xml:lang="id-ID">~r~Tidak ada</String>
        <String xml:lang="ar-001">~r~لا يوجد</String>
        <String xml:lang="lv-LV">~r~Nav</String>
        <String xml:lang="sv-SE">~r~Ingen</String>
        <String xml:lang="no-NO">~r~Ingen</String>
        <String xml:lang="es-ES">~r~Ninguno</String>
        <String xml:lang="pt-BR">~r~Nenhum</String>
        <String xml:lang="vi-VN">~r~Không có</String>
    </Entry>

    <Entry Id="menu_dealership_title">
        <String xml:lang="en-US">Dealership</String>
        <String xml:lang="it-IT">Concessionario</String>
        <String xml:lang="nl-NL">Autodealer</String>
        <String xml:lang="es-ES">Concesionario</String>
        <String xml:lang="pt-BR">Concessionária</String>
        <String xml:lang="ar-001">الوكالة</String>
        <String xml:lang="th-TH">ตัวแทนจำหน่าย</String>
        <String xml:lang="vi-VN">Đại lý</String>
        <String xml:lang="id-ID">Dealer kendaraan</String>
        <String xml:lang="zh-Hant">車輛經銷商</String>
        <String xml:lang="pl-PL">Salon</String>
        <String xml:lang="fr-FR">Concessionnaire</String>
        <String xml:lang="tr-TR">Galeri</String>
        <String xml:lang="hi-Latn">Dealership</String>
        <String xml:lang="de-DE">Händler</String>
        <String xml:lang="lv-LV">Dīlercentrs</String>
        <String xml:lang="no-NO">Forhandler</String>
        <String xml:lang="sv-SE">Återförsäljare</String>
    </Entry>

    <Entry Id="menu_dealership_options_subtitle">
        <String xml:lang="en-US">Options</String>
        <String xml:lang="it-IT">Opzioni</String>
        <String xml:lang="nl-NL">Opties</String>
        <String xml:lang="es-ES">Opciones</String>
        <String xml:lang="pt-BR">Opções</String>
        <String xml:lang="ar-001">خيارات</String>
        <String xml:lang="th-TH">ตัวเลือก</String>
        <String xml:lang="vi-VN">Lựa chọn</String>
        <String xml:lang="id-ID">Pilihan</String>
        <String xml:lang="zh-Hant">選項</String>
        <String xml:lang="pl-PL">Opcje</String>
        <String xml:lang="fr-FR">Options</String>
        <String xml:lang="tr-TR">Seçenekler</String>
        <String xml:lang="hi-Latn">Options</String>
        <String xml:lang="de-DE">Optionen</String>
        <String xml:lang="lv-LV">Opcijas</String>
        <String xml:lang="no-NO">Alternativer</String>
        <String xml:lang="sv-SE">Alternativ</String>
    </Entry>

    <Entry Id="menu_dealership_rental_title">
        <String xml:lang="en-US">Rental</String>
        <String xml:lang="it-IT">Noleggio</String>
        <String xml:lang="nl-NL">Verhuur</String>
        <String xml:lang="es-ES">Alquiler</String>
        <String xml:lang="pt-BR">Aluguel</String>
        <String xml:lang="ar-001">تأجير</String>
        <String xml:lang="th-TH">เช่า</String>
        <String xml:lang="vi-VN">Thuê</String>
        <String xml:lang="id-ID">Sewa</String>
        <String xml:lang="zh-Hant">租賃</String>
        <String xml:lang="pl-PL">Wypożyczalnia</String>
        <String xml:lang="fr-FR">Location</String>
        <String xml:lang="tr-TR">Kiralık</String>
        <String xml:lang="hi-Latn">Rental</String>
        <String xml:lang="de-DE">Vermietung</String>
        <String xml:lang="lv-LV">Noma</String>
        <String xml:lang="no-NO">Utleie</String>
        <String xml:lang="sv-SE">Uthyrning</String>
    </Entry>

    <Entry Id="menu_dealership_garages_title">
        <String xml:lang="en-US">Garages</String>
        <String xml:lang="pl-PL">Garaże</String>
        <String xml:lang="nl-NL">Garages</String>
        <String xml:lang="it-IT">Garage</String>
        <String xml:lang="es-ES">Garages</String>
        <String xml:lang="pt-BR">Garagem</String>
        <String xml:lang="ar-001">الجراجات</String>
        <String xml:lang="id-ID">Garasi</String>
        <String xml:lang="th-TH">โรงรถ</String>
        <String xml:lang="fr-FR">Garages</String>
        <String xml:lang="hi-Latn">Garages</String>
        <String xml:lang="de-DE">Garagen</String>
        <String xml:lang="lv-LV">Garāžas</String>
        <String xml:lang="no-NO">Garasjer</String>
        <String xml:lang="sv-SE">Garage</String>
        <String xml:lang="tr-TR">Garajlar</String>
        <String xml:lang="vi-VN">Nhà để xe</String>
    </Entry>

    <Entry Id="menu_dealership_garages_subtitle">
        <String xml:lang="en-US">Select a garage</String>
        <String xml:lang="pl-PL">Wybierz garaż</String>
        <String xml:lang="nl-NL">Selecteer een garage</String>
        <String xml:lang="it-IT">Seleziona un garage</String>
        <String xml:lang="es-ES">Seleccione un garaje</String>
        <String xml:lang="pt-BR">Selecione uma garagem</String>
        <String xml:lang="ar-001">اختر جراج</String>
        <String xml:lang="id-ID">Pilih garasi</String>
        <String xml:lang="th-TH">เลือกโรงรถ</String>
        <String xml:lang="fr-FR">Sélectionner un garage</String>
        <String xml:lang="hi-Latn">Select kare ek garage</String>
        <String xml:lang="de-DE">Wähle eine Garage</String>
        <String xml:lang="lv-LV">Izvēlieties garāžu</String>
        <String xml:lang="no-NO">Velg en garasje</String>
        <String xml:lang="sv-SE">Välj ett garage</String>
        <String xml:lang="tr-TR">Bir garaj seç</String>
        <String xml:lang="vi-VN">Chọn một nhà để xe</String>
    </Entry>

    <Entry Id="menu_hitman_title">
        <String xml:lang="en-US">Hitman</String>
        <String xml:lang="nl-NL">Huurmoordenaar</String>
        <String xml:lang="fr-FR">Tueur à gages</String>
        <String xml:lang="id-ID">Pembunuh bayaran</String>
        <String xml:lang="hi-Latn">Supari Killer</String>
        <String xml:lang="it-IT">Sicario</String>
        <String xml:lang="de-DE">Auftragskiller</String>
        <String xml:lang="ar-001">قاتل مأجور</String>
        <String xml:lang="lv-LV">Killers</String>
        <String xml:lang="no-NO">leiemorder</String>
        <String xml:lang="sv-SE">Hitman</String>
        <String xml:lang="tr-TR">Kiralık Katil</String>
        <String xml:lang="es-ES">Sicario</String>
        <String xml:lang="pt-BR">Sicário</String>
        <String xml:lang="vi-VN">Sát thủ</String>
    </Entry>

    <Entry Id="menu_hitman_contracts_subtitle">
        <String xml:lang="en-US">Contracts</String>
        <String xml:lang="nl-NL">Moordcontracten</String>
        <String xml:lang="fr-FR">Contrats</String>
        <String xml:lang="id-ID">Kontrak</String>
        <String xml:lang="hi-Latn">Contracts</String>
        <String xml:lang="it-IT">Contratti</String>
        <String xml:lang="de-DE">Aufträge</String>
        <String xml:lang="ar-001">العقود</String>
        <String xml:lang="lv-LV">Kontrakti</String>
        <String xml:lang="no-NO">Kontrakter</String>
        <String xml:lang="sv-SE">Kontrakt</String>
        <String xml:lang="tr-TR">Sözleşmeler</String>
        <String xml:lang="es-ES">Contratos</String>
        <String xml:lang="pt-BR">Contracts</String>
        <String xml:lang="vi-VN">Hợp đồng</String>
    </Entry>

    <Entry Id="menu_hitman_contracts_description">
        <String xml:lang="en-US">View recent hitman contracts.</String>
        <String xml:lang="nl-NL">Bekijk recente moordcontracten.</String>
        <String xml:lang="fr-FR">Voir les contrats récents de tueurs à gages.</String>
        <String xml:lang="id-ID">Lihat kontrak pembunuh bayaran terbaru.</String>
        <String xml:lang="hi-Latn">Recent hitman contracts dekhne ke liye yeh option select karein.</String>
        <String xml:lang="it-IT">Visualizza i contratti recenti per sicari.</String>
        <String xml:lang="de-DE">Neue Auftragskiller-Aufträge anzeigen.</String>
        <String xml:lang="ar-001">عرض عقود القاتل المأجور الأخيرة.</String>
        <String xml:lang="lv-LV">Skatiet nesenos killeru kontraktus.</String>
        <String xml:lang="no-NO">Se nylige hitman-kontrakter.</String>
        <String xml:lang="sv-SE">Se senaste hitman-kontrakt.</String>
        <String xml:lang="tr-TR">Son kiralık katil sözleşmelerini görüntüle.</String>
        <String xml:lang="es-ES">Ver los últimos contratos de sicarios.</String>
        <String xml:lang="pt-BR">Veja os últimos contratos da sicarios.</String>
        <String xml:lang="vi-VN">Xem các hợp đồng sát thủ gần đây.</String>
    </Entry>

    <Entry Id="menu_hitman_new_contract_name">
        <String xml:lang="en-US">New Contract</String>
        <String xml:lang="nl-NL">Nieuw Contract</String>
        <String xml:lang="fr-FR">Nouveau Contrat</String>
        <String xml:lang="id-ID">Kontrak Baru</String>
        <String xml:lang="hi-Latn">Naya Contract</String>
        <String xml:lang="it-IT">Nuovo Contratto</String>
        <String xml:lang="de-DE">Neuer Auftrag</String>
        <String xml:lang="ar-001">عقد جديد</String>
        <String xml:lang="lv-LV">Jauns Kontrakts</String>
        <String xml:lang="sv-SE">Ny kontrakt</String>
        <String xml:lang="no-NO">Ny kontrakt</String>
        <String xml:lang="tr-TR">Yeni Sözleşme</String>
        <String xml:lang="es-ES">Nuevo contrato</String>
        <String xml:lang="pt-BR">Novo contrato</String>
        <String xml:lang="vi-VN">Hợp đồng mới</String>
    </Entry>

    <Entry Id="menu_hitman_new_contract_fee">
        <String xml:lang="en-US">Fee: {0}%</String>
        <String xml:lang="nl-NL">Kosten: {0}%</String>
        <String xml:lang="fr-FR">Frais: {0}%</String>
        <String xml:lang="id-ID">Biaya: {0}%</String>
        <String xml:lang="hi-Latn">Fees: {0}%</String>
        <String xml:lang="it-IT">Commissione: {0}%</String>
        <String xml:lang="de-DE">Gebühr: {0}%</String>
        <String xml:lang="ar-001">الرسوم: {0}%</String>
        <String xml:lang="lv-LV">Komisija: {0}%</String>
        <String xml:lang="no-NO">Gebyr: {0}%</String>
        <String xml:lang="sv-SE">Avgift: {0}%</String>
        <String xml:lang="tr-TR">Hizmet Ücreti: {0}%</String>
        <String xml:lang="es-ES">Tarifa: {0}%</String>
        <String xml:lang="pt-BR">Comissão: {0}%</String>
        <String xml:lang="vi-VN">Phí: {0}%</String>
    </Entry>

    <Entry Id="menu_hitman_new_contract_reward_over_limit">
        <String xml:lang="en-US">The reward amount ~r~exceeds ~s~the maximum limit allowed for a hitman contract (~r~{0}~s~)</String>
        <String xml:lang="nl-NL">Het beloningsbedrag overschrijdt het maximale limiet toegestaan voor een moordcontracten (~r~{0}~s~)</String>
        <String xml:lang="fr-FR">Le montant de la récompense dépasse la limite maximale autorisée pour un contrat de tueur à gages (~r~{0}~s~)</String>
        <String xml:lang="id-ID">Jumlah hadiah ~r~melebihi ~s~limit jumlah maximal yang diperbolehkan untuk kontrak pembunuh bayaran (~r~{0}~s~)</String>
        <String xml:lang="hi-Latn">Reward ka amount ~r~allowed limit se zyada hai ~s~jo hitman contract ke liye maximum limit hai (~r~{0}~s~)</String>
        <String xml:lang="it-IT">L'importo della ricompensa ~r~supera ~s~il limite massimo consentito per un contratto per sicari (~r~{0}~s~)</String>
        <String xml:lang="de-DE">Der Belohnungsbetrag ~r~übersteigt ~s~die für einen Auftragskiller zulässige Höchstgrenze (~r~{0}~s~)</String>
        <String xml:lang="ar-001">مبلغ المكافأة ~r~يتجاوز ~s~الحد الأقصى المسموح به لعقد قاتل محترف (~r~{0}~s~)</String>
        <String xml:lang="lv-LV">Atlīdzības summa ~r~pārsniedz ~s~maksimālo atļauto limitu par killeru kontraktu (~r~{0}~s~)</String>
        <String xml:lang="no-NO">Belønningsbeløpet ~r~overskrider ~s~maksimumsgrensen tillatt for en leiemorderkontrakt (~r~{0}~s~)</String>
        <String xml:lang="sv-SE">Belöningsbeloppet ~r~överstiger ~s~den högsta tillåtna gränsen för ett hitmankontrakt (~r~{0}~s~)</String>
        <String xml:lang="tr-TR">Ödül miktarı bir kiralık katil sözleşmesi için izin verilen maksimum limitin ~r~üzerinde~s~ (~r~{0}~s~)</String>
        <String xml:lang="es-ES">El importe de la recompensa ~r~excede ~s~el límite máximo permitido para un contrato de sicario (~r~{0}~s~)</String>
        <String xml:lang="pt-BR">O valor da recompensa ~r~excede ~s~o limite máximo permitido para um contrato de assassino (~r~{0}~s~)</String>
        <String xml:lang="vi-VN">Số tiền thưởng ~r~vượt quá ~s~giới hạn tối đa cho phép của hợp đồng sát thủ (~r~{0}~s~)</String>
    </Entry>

    <Entry Id="menu_hitman_new_contract_reward_below_minimum">
        <String xml:lang="en-US">The reward amount ~r~is below ~s~the minimum required for a hitman contract (~r~{0}~s~)</String>
        <String xml:lang="nl-NL">Het beloningsbedrag is lager dan het minimale voor een moordcontract (~r~{0}~s~)</String>
        <String xml:lang="fr-FR">Le montant de la récompense est inférieur au minimum requis pour un contrat de tueur à gages (~r~{0}~s~)</String>
        <String xml:lang="id-ID">Jumlah hadiah ~r~dibawah ~s~minimal yang dibutuhkan untuk kontrak pembunuh bayaran (~r~{0}~s~)</String>
        <String xml:lang="hi-Latn">Reward ka amount ~r~is allowed limit se kam hai ~s~jo hitman contract ke liye minimum limit hai (~r~{0}~s~)</String>
        <String xml:lang="it-IT">L'importo della ricompensa ~r~è inferiore ~s~al minimo richiesto per un contratto per sicari (~r~{0}~s~)</String>
        <String xml:lang="de-DE">Der Belohnungsbetrag ~r~liegt unter ~s~dem für einen Auftragskiller erforderlichen Minimum (~r~{0}~s~)</String>
        <String xml:lang="ar-001">مبلغ المكافأة ~r~أقل من ~s~الحد الأدنى المطلوب لعقد قاتل محترف (~r~{0}~s~)</String>
        <String xml:lang="lv-LV">Atlīdzības summa ~r~nepārsniedz ~s~minimālo atļauto limitu par killeru kontraktu (~r~{0}~s~)</String>
        <String xml:lang="no-NO">Belønningsbeløpet ~r~er under ~s~minimumet som kreves for en leiemorderkontrakt (~r~{0}~s~)</String>
        <String xml:lang="sv-SE">Belöningsbeloppet ~r~är under ~s~minimikravet för ett hitmankontrakt (~r~{0}~s~)</String>
        <String xml:lang="tr-TR">Ödül miktarı bir kiralık katil sözleşmesi için gereken minimum tutarın ~r~altında~s~ (~r~{0}~s~) </String>
        <String xml:lang="es-ES">El importe de la recompensa ~r~está por debajo ~s~del mínimo exigido para un contrato de sicario (~r~{0}~s~)</String>
        <String xml:lang="pt-BR">O valor da recompensa ~r~está abaixo do mínimo ~s~exigido para um assassino contratado (~r~{0}~s~)</String>
        <String xml:lang="vi-VN">Số tiền thưởng ~r~thấp hơn ~s~mức tối thiểu yêu cầu cho hợp đồng sát thủ (~r~{0}~s~)</String>
    </Entry>

    <Entry Id="menu_hitman_new_contract_target">
        <String xml:lang="en-US">Select your target</String>
        <String xml:lang="nl-NL">Selecteer je doelwit</String>
        <String xml:lang="id-ID">Pilih targetmu</String>
        <String xml:lang="hi-Latn">Apna target select karein</String>
        <String xml:lang="it-IT">Seleziona il tuo obiettivo</String>
        <String xml:lang="de-DE">Wähle dein Ziel</String>
        <String xml:lang="ar-001">حدد هدفك</String>
        <String xml:lang="lv-LV">Izvēlieties savu mērķi</String>
        <String xml:lang="fr-FR">Sélectionnez votre cible</String>
        <String xml:lang="sv-SE">Välj ditt mål</String>
        <String xml:lang="no-NO">Velg målet ditt</String>
        <String xml:lang="tr-TR">Hedefini seç</String>
        <String xml:lang="es-ES">Seleccione su objetivo</String>
        <String xml:lang="pt-BR">Selecione seu alvo</String>
        <String xml:lang="vi-VN">Chọn mục tiêu của bạn</String>
    </Entry>

    <Entry Id="menu_hitman_new_contract_reward">
        <String xml:lang="en-US">Reward</String>
        <String xml:lang="nl-NL">Beloning</String>
        <String xml:lang="fr-FR">Récompense</String>
        <String xml:lang="id-ID">Hadiah</String>
        <String xml:lang="hi-Latn">Reward</String>
        <String xml:lang="it-IT">Ricompensa</String>
        <String xml:lang="de-DE">Belohnung</String>
        <String xml:lang="ar-001">المكافأه</String>
        <String xml:lang="lv-LV">Atlīdzība</String>
        <String xml:lang="sv-SE">Belöning</String>
        <String xml:lang="no-NO">Belønne</String>
        <String xml:lang="tr-TR">Ödül</String>
        <String xml:lang="es-ES">Recompensa</String>
        <String xml:lang="pt-BR">Recompensa</String>
        <String xml:lang="vi-VN">Tiền thưởng</String>
    </Entry>

    <Entry Id="menu_hitman_new_contract_create">
        <String xml:lang="en-US">Create</String>
        <String xml:lang="nl-NL">Creëer</String>
        <String xml:lang="fr-FR">Créer</String>
        <String xml:lang="id-ID">Membuat</String>
        <String xml:lang="hi-Latn">Create</String>
        <String xml:lang="it-IT">Crea</String>
        <String xml:lang="de-DE">Erstellen</String>
        <String xml:lang="ar-001">إنشاء</String>
        <String xml:lang="lv-LV">Izveidot</String>
        <String xml:lang="sv-SE">Skapa</String>
        <String xml:lang="no-NO">Skape</String>
        <String xml:lang="tr-TR">Oluştur</String>
        <String xml:lang="es-ES">Crear</String>
        <String xml:lang="pt-BR">Criar</String>
        <String xml:lang="vi-VN">Tạo</String>
    </Entry>

    <Entry Id="hitman_new_contract_confirmation">
        <String xml:lang="en-US">You can place this hit contract only if you have a valid reason to ~r~kill~s~ {0}. Creating hit contracts on random players will result in ~r~you being banned~s~ for RDM. Please review the rules at ~b~gtacnr.net/rules~s~.</String>
        <String xml:lang="nl-NL">Je kunt dit moordcontract alleen plaatsen als je een geldige reden hebt om {0} te ~r~vermoorden~s~. Het maken van moordcontracten op willekeurige spelers zal resulteren in ~r~een ban~s~ voor RDM. Bekijk de regels op ~b~gtacnr.net/rules~s~.</String>
        <String xml:lang="id-ID">Kamu dapat membuat kontrak ini hanya jika kamu memiliki alasan yang valid untuk ~r~membunuh~s~ {0}. Membuat kontrak bunuh kepada pemain secara acak dapat membuatmu ~r~terbanned ~s~karena RDM. Dimohon untuk melihat peraturan di ~b~gtacnr.net/rules~s~.</String>
        <String xml:lang="hi-Latn">Aap yeh hit contract tabhi laga sakte hain agar aapke paas {0} ~r~ko maarne ~s~ka valid reason ho. Random players par hit contracts banane se aapko ~r~RDM ke liye ban~s~ kiya jaa sakta hai. Kripya ~b~gtacnr.net/rules~s~ par rules review karein.</String>
        <String xml:lang="it-IT">Puoi creare questo contratto di omicidio solo se hai un motivo valido per ~r~uccidere~s~ {0}. Creare contratti di omicidio su giocatori a caso comporterà ad ~r~un tuo ban~s~ per RDM. Ti preghiamo di rivedere le regole su ~b~gtacnr.net/rules~s~.</String>
        <String xml:lang="de-DE">Du kannst diesen Auftrag nur erteilen, wenn du einen triftigen Grund zum ~r~töten~s~ von {0} hast. Das Erstellen von Mordaufträgen an zufälligen Spielern wird dazu führen, dass ~r~du wegen RDM gebannt wirst~s~. Bitte lies die Regeln unter ~b~gtacnr.net/rules~s~.</String>
        <String xml:lang="ar-001">لا يمكنك إبرام عقد القتل هذا إلا إذا كان لديك سبب وجيه لـ ~r~قتل~s~ {0}. إنشاء عقود قتل علي لاعبين عشوائيين سيؤدي الي ~r~حظرك من السيرفر~s~. يرجى مراجعة القواعد في ~b~gtacnr.net/rules~s~.</String>
        <String xml:lang="lv-LV">Jūs varat izveidot šo kontraktu tikai ja jums ir derīgs iemesls ~r~nogalināt~s~ {0}. Kontraktu izveidošana uz nejaušiem spēlētājiem rezultēs ~r~jūsu konta bloķešanā~s~ par RDM. Lūdzu izskatiet noteikumus vietnē ~b~gtacnr.net/rules~s~.</String>
        <String xml:lang="no-NO">Du kan bare legge inn denne treffkontrakten hvis du har en gyldig grunn til å ~r~dreppe~s~ {0}. Å lage treffkontrakter på tilfeldige spillere vil føre til at ~r~du blir utestengt~s~ for RDM. Vennligst les reglene på ~b~gtacnr.net/rules~s~.</String>
        <String xml:lang="sv-SE">Du kan bara lägga detta träffkontrakt om du har en giltig anledning att ~r~döda~s~ {0}. Att skapa träffkontrakt på slumpmässiga spelare kommer att resultera i att ~r~du blir avstängd~s~ för RDM. Läs igenom reglerna på ~b~gtacnr.net/rules~s~.</String>
        <String xml:lang="tr-TR">Bu suikast sözleşmesini yalnızca {0} isimli oyuncuyu ~r~öldürmek ~s~için geçerli bir sebebin varsa oluşturabilirsin. Rastgele oyunculara suikast sözleşmesi oluşturmak, RDM nedeniyle ~r~yasaklanmana ~s~yol açacaktır. Lütfen kuralları ~b~gtacnr.net/rules~s~ adresinden incele.</String>
        <String xml:lang="fr-FR">Vous ne pouvez placer ce contrat que si vous avez une raison valable de ~r~tuer~s~ {0}. Créer des contrats sur des joueurs aléatoires pourra vous faire bannir pour RDM. Merci de consulter les règles sur ~b~gtacnr.net/rules~s~.</String>
        <String xml:lang="es-ES">Puedes colocar este contrato de ataque sólo si tienes una razón válida para ~r~matar~s~ {0}. Crear contratos de asesinato a jugadores aleatorios resultará en ~r~que seas baneado~s~ por RDM. Por favor, revisa las reglas en ~b~gtacnr.net/rules~s~.</String>
        <String xml:lang="pt-BR">Você só pode fazer esse contrato de sucesso se tiver um motivo válido para ~r~matar~s~ {0}. Criar contratos de assassinato em jogadores aleatórios resultará em seu banimento por RDM. Consulte as regras em ~b~gtacnr.net/rules~s~.</String>
        <String xml:lang="vi-VN">Bạn chỉ có thể đặt hợp đồng ~r~giết~s~ {0} nếu bạn có lý do hợp lệ. Việc tạo hợp đồng sát thủ cho những người chơi ngẫu nhiên sẽ dẫn đến việc ~r~bị cấm~s~ vì RDM. Vui lòng xem lại các quy định tại ~b~gtacnr.net/rules~s~.</String>
    </Entry>

    <Entry Id="hitman_new_contract_response_success">
        <String xml:lang="en-US">Contract has been ~g~successfully~s~ created!</String>
        <String xml:lang="nl-NL">Moordcontract is ~g~succesvol~s~ gecreëerd!</String>
        <String xml:lang="fr-FR">Le contrat a été créé avec ~g~succès~s~!</String>
        <String xml:lang="id-ID">Kontrak ~g~berhasil~s~ dibuat!</String>
        <String xml:lang="hi-Latn">Contract ~g~successfully~s~ bana diya gaya hai!</String>
        <String xml:lang="it-IT">Il contratto è stato ~g~creato~s~ con successo!</String>
        <String xml:lang="de-DE">Der Auftrag wurde ~g~erfolgreich~s~ erstellt!</String>
        <String xml:lang="ar-001">تم إنشاء العقد ~g~بنجاح~s~!</String>
        <String xml:lang="lv-LV">Kontrakts tika ~g~veiksmīgi~s~ izveidots!</String>
        <String xml:lang="no-NO">Kontrakten er ~g~vellykket~s~ opprettet!</String>
        <String xml:lang="sv-SE">Kontraktet har ~g~framgångsrikt~s~ skapats!</String>
        <String xml:lang="tr-TR">Sözleşme ~g~başarıyla ~s~oluşturuldu!</String>
        <String xml:lang="es-ES">¡El contrato ha sido creado con ~g~éxito~s~!</String>
        <String xml:lang="pt-BR">O contrato foi criado com ~g~sucesso~s~!</String>
        <String xml:lang="vi-VN">Hợp đồng đã được ~g~tạo thành công~s~!</String>
    </Entry>

    <Entry Id="hitman_new_contract_response_invalid_target">
        <String xml:lang="en-US">~r~The specified target is invalid.</String>
        <String xml:lang="nl-NL">~r~Het gespecificeerde doelwit is ongeldig.</String>
        <String xml:lang="fr-FR">~r~La cible spécifiée n'est pas valide.</String>
        <String xml:lang="id-ID">~r~Target tersebut tidak valid.</String>
        <String xml:lang="hi-Latn">~r~Diya gaya target valid nahi hai.</String>
        <String xml:lang="it-IT">~r~L'obiettivo specificato non è valido.</String>
        <String xml:lang="de-DE">~r~Das ausgewählte Ziel ist ungültig.</String>
        <String xml:lang="ar-001">~r~الهدف المحدد غير صالح.</String>
        <String xml:lang="lv-LV">~r~Izvēlētais mērķis ir nederīgs.</String>
        <String xml:lang="no-NO">~r~Det angitte målet er ugyldig.</String>
        <String xml:lang="tr-TR">~r~Belirtilen hedef geçersiz</String>
        <String xml:lang="sv-SE">~r~Det angivna målet är ogiltigt.</String>
        <String xml:lang="es-ES">~r~El objetivo especificado no es válido.</String>
        <String xml:lang="pt-BR">~r~O alvo especificado é inválido.</String>
        <String xml:lang="vi-VN">~r~Mục tiêu được chỉ định không hợp lệ.</String>
    </Entry>

    <Entry Id="hitman_new_contract_response_invalid_reward">
        <String xml:lang="en-US">~r~The reward amount is invalid.</String>
        <String xml:lang="nl-NL">~r~Het beloningsbedrag is ongeldig.</String>
        <String xml:lang="fr-FR">~r~Le montant de la récompense n'est pas valide.</String>
        <String xml:lang="id-ID">~r~Jumlah hadiah tidak valid.</String>
        <String xml:lang="hi-Latn">~r~Reward ka amount valid nahi hai.</String>
        <String xml:lang="it-IT">~r~L'importo della ricompensa non è valido.</String>
        <String xml:lang="de-DE">~r~Der Belohnungsbetrag ist ungültig.</String>
        <String xml:lang="ar-001">~r~مبلغ المكافأة غير صالح.</String>
        <String xml:lang="lv-LV">~r~Atlīdzības summa ir nederīga.</String>
        <String xml:lang="sv-SE">~r~The reward amount is invalid.</String>
        <String xml:lang="no-NO">~r~Belønningsbeløpet er ugyldig.</String>
        <String xml:lang="tr-TR">~r~Ödül miktarı geçersiz.</String>
        <String xml:lang="es-ES">~r~El importe de la recompensa no es válido.</String>
        <String xml:lang="pt-BR">~r~O valor do prêmio não é válido.</String>
        <String xml:lang="vi-VN">~r~Số tiền thưởng không hợp lệ.</String>
    </Entry>

    <Entry Id="hitman_new_contract_response_too_many">
        <String xml:lang="en-US">~r~Target has reached the maximum number of active contracts.</String>
        <String xml:lang="nl-NL">~r~Doelwit heeft het maximale aantal actieve moordcontracten bereikt.</String>
        <String xml:lang="fr-FR">~r~La cible a atteint le nombre maximum de contrats actifs.</String>
        <String xml:lang="id-ID">~r~Target telah mencapai jumlah maksimum kontrak yang aktif di target.</String>
        <String xml:lang="hi-Latn">~r~Target ne active contracts ka maximum number reach kar liya hai.</String>
        <String xml:lang="it-IT">~r~L'obiettivo ha raggiunto il numero massimo di contratti attivi.</String>
        <String xml:lang="de-DE">~r~Ziel hat die maximale Anzahl der aktiven Aufträge erreicht.</String>
        <String xml:lang="ar-001">~r~لقد وصل الهدف إلى الحد الأقصى لعدد العقود النشطة.</String>
        <String xml:lang="lv-LV">~r~Merķis sasniedza maksimālo aktīvo kontraktu skaitu.</String>
        <String xml:lang="no-NO">~r~Target har nådd maksimalt antall aktive kontrakter.</String>
        <String xml:lang="tr-TR">~r~Hedef maksimum aktif sözleşme sayısına ulaştı.</String>
        <String xml:lang="sv-SE">~r~Målet har nått det maximala antalet aktiva kontrakt.</String>
        <String xml:lang="es-ES">~r~El objetivo ha alcanzado el número máximo de contratos activos.</String>
        <String xml:lang="pt-BR">~r~O alvo atingiu o número máximo de contratos ativos.</String>
        <String xml:lang="vi-VN">~r~Mục tiêu đã đạt số hợp đồng hoạt động tối đa.</String>
    </Entry>

    <Entry Id="hitman_new_contract_response_duplicate">
        <String xml:lang="en-US">~r~You cannot create duplicate contracts for the same target.</String>
        <String xml:lang="nl-NL">~r~Je kunt geen dubbele moordcontracten maken voor hetzelfde doelwit.</String>
        <String xml:lang="id-ID">~r~Kamu tidak dapat membuat kontrak ganda untuk target yang sama.</String>
        <String xml:lang="hi-Latn">~r~Aap ek hi target ke liye duplicate contracts nahi bana sakte.</String>
        <String xml:lang="it-IT">~r~Non puoi creare contratti duplici per lo stesso obiettivo.</String>
        <String xml:lang="de-DE">~r~Du kannst keine doppelten Aufträge für dasselbe Ziel erstellen.</String>
        <String xml:lang="ar-001">~r~لا يمكنك إنشاء عقود مكررة لنفس الهدف.</String>
        <String xml:lang="lv-LV">~r~Jūs nevarat izveidot dublētus kontraktus vienam un tam pašam mērķim.</String>
        <String xml:lang="sv-SE">~r~You cannot create duplicate contracts for the same target.</String>
        <String xml:lang="no-NO">~r~Du kan ikke opprette dupliserte kontrakter for samme mål.</String>
        <String xml:lang="tr-TR">~r~Aynı hedef için yinelenen sözleşmeler oluşturamazsın.</String>
        <String xml:lang="fr-FR">~r~Vous ne pouvez pas créer plusieurs contrats sur la même cible.</String>
        <String xml:lang="es-ES">~r~No se pueden crear contratos duplicados para el mismo objetivo.</String>
        <String xml:lang="pt-BR">~r~Não é possível criar contratos duplicados para a mesma finalidade.</String>
        <String xml:lang="vi-VN">~r~Bạn không thể tạo hợp đồng trùng lặp cho cùng một mục tiêu.</String>
    </Entry>

    <Entry Id="menu_private_medic_calls_description">
        <String xml:lang="en-US">View recent calls for a doctor.</String>
        <String xml:lang="nl-NL">Bekijk de meeste recente medische arts oproepen.</String>
        <String xml:lang="hi-Latn">Doctor ke recent calls dekhne ke liye.</String>
        <String xml:lang="de-DE">Zeige aktuelle Anrufe für einen Arzt.</String>
        <String xml:lang="lv-LV">Skatiet nesenos zvanus dakteriem.</String>
        <String xml:lang="ar-001">عرض جميع المكالمات للطبيب</String>
        <String xml:lang="fr-FR">Voir les appels récents pour les médecins.</String>
        <String xml:lang="id-ID">Melihat panggilan terbaru untuk dokter pribadi</String>
        <String xml:lang="sv-SE">Se de senaste samtalen för en läkare</String>
        <String xml:lang="no-NO">Se nylige henvendelser til en lege.</String>
        <String xml:lang="tr-TR">Doktor için yapılan son çağrıları görüntüleyin.</String>
        <String xml:lang="es-ES">Ver llamadas recientes para medicos</String>
        <String xml:lang="pt-BR">Veja as chamadas recentes para médicos.</String>
        <String xml:lang="it-IT">Visualizza le chiamate recenti per un medico.</String>
        <String xml:lang="vi-VN">Xem các cuộc gọi gần đây dành cho bác sĩ.</String>
    </Entry>

    <Entry Id="menu_arms_dealer_calls_description">
        <String xml:lang="en-US">View recent calls for an arms dealer.</String>
        <String xml:lang="nl-NL">Bekijk de meeste recente wapenhandelaar oproepen.</String>
        <String xml:lang="lv-LV">Skatiet nesenos zvanus ieroču tirgotājiem.</String>
        <String xml:lang="de-DE">Zeige die aktuellen Anfragen für einen Waffenhändler an.</String>
        <String xml:lang="id-ID">Melihat panggilan terbaru untuk penjual senjata</String>
        <String xml:lang="sv-SE">Se de senaste samtalen för en vapenhandlare</String>
        <String xml:lang="no-NO">Se nylige henvendelser til en våpenhandler.</String>
        <String xml:lang="tr-TR">Silah tüccarı için yapılan son çağrıları görüntüleyin.</String>
        <String xml:lang="fr-FR">Voir les appels récents pour un vendeur d'armes.</String>
        <String xml:lang="hi-Latn">Arms dealer ke recent calls dekhne ke liye.</String>
        <String xml:lang="es-ES">Ver llamadas recientes para traficante de armas.</String>
        <String xml:lang="pt-BR">Veja as chamadas recentes para traficante de armas.</String>
        <String xml:lang="it-IT">Visualizza le chiamate recenti per un trafficante d'armi.</String>
        <String xml:lang="vi-VN">Xem các cuộc gọi gần đây dành cho kẻ buôn vũ khí.</String>
    </Entry>

    <!-- nullnull{0} = Amount (for example: 15)
         {2} = Item name (for example: Cocaine)
         {3} = Price (for example: $250,000)
         {1} = Item unit (for example: g) 
    -->
    <Entry Id="stp_item_purchased">
        <String xml:lang="en-US">You've purchased ~y~{0}{1} {2} ~s~for ~r~{3}~s~.</String>
        <String xml:lang="nl-NL">Je hebt ~y~{0}{1} {2} ~s~gekocht voor ~r~{3}~s~.</String>
        <String xml:lang="hi-Latn">Aap khareede ~y~{0}{1} {2} ~s~sirf ~r~{3} ~s~mein.</String>
        <String xml:lang="de-DE">Du hast ~y~{0}{1} {2} ~s~für ~r~{3}~s~ gekauft.</String>
        <String xml:lang="id-ID">Kamu telah membeli ~y~{0}{1} {2} ~s~seharga ~r~{3}~s~.</String>
        <String xml:lang="ar-001">لقد اشتريت ~y~{0}{1} {2} ~s~ب ~r~{3}~s~.</String>
        <String xml:lang="lv-LV">Jūs nopērkat ~y~{0}{1} {2} ~s~par ~r~{3}~s~.</String>
        <String xml:lang="fr-FR">Vous avez acheté ~y~{0}{1} {2} ~s~pour ~r~{3}~s~.</String>
        <String xml:lang="it-IT">Hai acquistato ~y~{0}{1} {2} ~s~per ~r~{3}~s~.</String>
        <String xml:lang="no-NO">Du har kjøpt ~y~{0}{1} {2} ~s~for ~r~{3}~s~.</String>
        <String xml:lang="es-ES">Has comprado ~y~{0}{1} {2} ~s~por ~r~{3}~s~.</String>
        <String xml:lang="pt-BR">Você comprou ~y~{0}{1} {2} ~s~por ~r~{3}~s~.</String>
        <String xml:lang="tr-TR">~r~{3}~s~ karşılığında ~y~{0}{1} {2} ~s~satın aldın.</String>
        <String xml:lang="sv-SE">Du har köpt ~y~{0}{1} {2} ~s~för ~r~{3}~s~.</String>
        <String xml:lang="vi-VN">Bạn đã mua ~y~{0}{1} {2} ~s~với giá ~r~{3}~s~.</String>
    </Entry>

    <!-- M.D. Job -->
    <Entry Id="menu_private_medic_title">
        <String xml:lang="en-US">Doctor</String>
        <String xml:lang="nl-NL">Medisch Arts</String>
        <String xml:lang="hi-Latn">Doctor</String>
        <String xml:lang="de-DE">Doktor</String>
        <String xml:lang="lv-LV">Dakteris</String>
        <String xml:lang="ar-001">طبيب</String>
        <String xml:lang="fr-FR">Médecin</String>
        <String xml:lang="id-ID">Dokter Pribadi</String>
        <String xml:lang="sv-SE">Läkare</String>
        <String xml:lang="tr-TR">Doktor</String>
        <String xml:lang="es-ES">Medico</String>
        <String xml:lang="pt-BR">Medico</String>
        <String xml:lang="no-NO">Medisinsk lege</String>
        <String xml:lang="it-IT">Medico</String>
        <String xml:lang="vi-VN">Bác sĩ</String>
    </Entry>

    <!-- nullnull{0} = Player who added the hit (for example: Stijnjw)
         {1} = Money amount (for example: $250,000) 
    -->
    <Entry Id="hitman_contract_placed_on_you">
        <String xml:lang="en-US">{0} has placed a ~r~{1} ~s~hit contract on you.</String>
        <String xml:lang="nl-NL">{0} heeft een moordcontract van ~r~{1} ~s~op jou geplaatst.</String>
        <String xml:lang="id-ID">{0} telah menaruh kontrak bunuh kepadamu dengan nilai ~r~{1}~s~.</String>
        <String xml:lang="hi-Latn">{0} ne aap par ek ~r~{1} ~s~hit contract lagaya hai.</String>
        <String xml:lang="de-DE">{0} hat einen ~r~{1}~s~-Auftrag für dich angesetzt.</String>
        <String xml:lang="ar-001">لقد قام {0} بإبرام ~r~{1} ~s~عقد قتل عليك.</String>
        <String xml:lang="lv-LV">{0} izveidoja ~r~{1} ~s~kontraktu uz jums.</String>
        <String xml:lang="it-IT">{0} ha creato un contratto di omicidio di ~r~{1} ~s~su di te.</String>
        <String xml:lang="sv-SE">{0} Har placerat en ~r~{1} ~s~hit kontrakt på dig</String>
        <String xml:lang="no-NO">{0} har lagt en ~r~{1} ~s~treffer-kontrakt på deg.</String>
        <String xml:lang="tr-TR">{0} senin üzerine ~r~{1} ~s~değerinde suikast ödülü koydu.</String>
        <String xml:lang="fr-FR">{0} a placé un contrat de ~r~{1} ~s~sur vous.</String>
        <String xml:lang="es-ES">{0} te ha puesto un ~r~{1} ~s~contrato de asesinato.</String>
        <String xml:lang="pt-BR">{0} o colocou em um ~r~{1} ~s~contrato de assassinato.</String>
        <String xml:lang="vi-VN">{0} đã đặt một hợp đồng sát thủ ~r~{1} ~s~đối với bạn.</String>
    </Entry>

    <!-- Arms Dealer Job -->
    <Entry Id="menu_arms_dealer_title">
        <String xml:lang="en-US">Arms Dealer</String>
        <String xml:lang="nl-NL">Wapenhandelaar</String>
        <String xml:lang="lv-LV">Ieroču Tirgotājs</String>
        <String xml:lang="fr-FR">Vendeur d'armes</String>
        <String xml:lang="de-DE">Waffenhändler</String>
        <String xml:lang="id-ID">Penjual Senjata</String>
        <String xml:lang="sv-SE">Vapenhandlare</String>
        <String xml:lang="no-NO">Våpenhandler</String>
        <String xml:lang="tr-TR">Silah Tüccarı</String>
        <String xml:lang="hi-Latn">Arms Dealer</String>
        <String xml:lang="es-ES">Traficante de armas</String>
        <String xml:lang="pt-BR">Traficante de armas</String>
        <String xml:lang="ar-001">تاجر أسلحة</String>
        <String xml:lang="pl-PL">Handlarz Bronią</String>
        <String xml:lang="th-TH">พ่อค้าอาวุธ</String>
        <String xml:lang="zh-Hant">武裝賣家</String>
        <String xml:lang="it-IT">Trafficante d'Armi</String>
        <String xml:lang="vi-VN">Kẻ buôn vũ khí</String>
    </Entry>

    <Entry Id="menu_drugdealer_recentsales_description">
        <String xml:lang="en-US">View your sales in the current session.</String>
        <String xml:lang="nl-NL">Overzicht van bestellingen in huidige sessie.</String>
        <String xml:lang="tr-TR">Mevcut oturumdaki satışlarınızı görüntüleyin.</String>
        <String xml:lang="hi-Latn">Apne current session ki sales dekhe.</String>
        <String xml:lang="es-ES">Ver tus ventas en la sesión actual.</String>
        <String xml:lang="pt-BR">Visualizar suas vendas na sessão atual.</String>
        <String xml:lang="de-DE">Zeigt deine Verkäufe in der aktuellen Sitzung.</String>
        <String xml:lang="it-IT">Visualizza le tue vendite nella sessione corrente.</String>
        <String xml:lang="id-ID">Lihat penjualan kamu di sesi ini.</String>
        <String xml:lang="ar-001">عرض مبيعاتك في السيرفرالحالي</String>
        <String xml:lang="lv-LV">Skatiet nesenos zvanus narkotiku tirgotājiem.</String>
        <String xml:lang="zh-Hant">查看近期給毒販的通話.</String>
        <String xml:lang="cs-CZ">View your sales in the current session.</String>
        <String xml:lang="sv-SE">Se dina försäljningar i denna aktuella sessionen.</String>
        <String xml:lang="no-NO">Se salget ditt i gjeldende økt.</String>
        <String xml:lang="fr-FR">Consulter vos ventes sur la session en cours.</String>
        <String xml:lang="vi-VN">Xem doanh số bán hàng của bạn trong phiên hiện tại.</String>
    </Entry>

    <Entry Id="menu_mechanic_services_subtitle">
        <String xml:lang="en-US">Services</String>
        <String xml:lang="it-IT">Servizi</String>
        <String xml:lang="nl-NL">Diensten</String>
        <String xml:lang="de-DE">Services</String>
        <String xml:lang="es-ES">Servicios</String>
        <String xml:lang="pt-BR">Serviços</String>
        <String xml:lang="th-TH">บริการ</String>
        <String xml:lang="vi-VN">Dịch vụ</String>
        <String xml:lang="id-ID">Layanan</String>
        <String xml:lang="zh-Hant">服務</String>
        <String xml:lang="pl-PL">Usługi</String>
        <String xml:lang="fr-FR">Services</String>
        <String xml:lang="tr-TR">Hizmetler</String>
        <String xml:lang="hi-Latn">Services</String>
        <String xml:lang="ar-001">الخدمات</String>
        <String xml:lang="cs-CZ">Services</String>
        <String xml:lang="sv-SE">Tjänster</String>
        <String xml:lang="no-NO">Tjenester</String>
        <String xml:lang="lv-LV">Pakalpojumi</String>
    </Entry>

    <Entry Id="menu_mechanic_services_description">
        <String xml:lang="en-US">Manage your services.</String>
        <String xml:lang="nl-NL">Beheer je diensten.</String>
        <String xml:lang="tr-TR">Hizmetlerinizi yönetin.</String>
        <String xml:lang="hi-Latn">Apni services manage kare.</String>
        <String xml:lang="es-ES">Gestione sus servicios.</String>
        <String xml:lang="pt-BR">Gerencie seus serviços.</String>
        <String xml:lang="de-DE">Verwalte deine Dienstleistungen.</String>
        <String xml:lang="it-IT">Gestisci i tuoi servizi.</String>
        <String xml:lang="id-ID">Kelola layanan kamu.</String>
        <String xml:lang="ar-001">إدارة الخدمات الخاصة بك.</String>
        <String xml:lang="fr-FR">Gérer vos services.</String>
        <String xml:lang="cs-CZ">Manage your services</String>
        <String xml:lang="sv-SE">Hantera dina tjänster.</String>
        <String xml:lang="no-NO">Administrer tjenestene dine.</String>
        <String xml:lang="lv-LV">Pārvaldiet savus pakalpojumus.</String>
        <String xml:lang="vi-VN">Quản lý dịch vụ của bạn.</String>
    </Entry>

    <Entry Id="menu_mechanic_recentsales_description">
        <String xml:lang="en-US">View your sales in the current session.</String>
        <String xml:lang="nl-NL">Overzicht van bestellingen in huidige sessie.</String>
        <String xml:lang="tr-TR">Mevcut oturumdaki satışlarınızı görüntüleyin.</String>
        <String xml:lang="hi-Latn">Apne current session ki sales dekhe.</String>
        <String xml:lang="es-ES">Ver las ventas de la sesión actual.</String>
        <String xml:lang="pt-BR">Visualizar as vendas da sessão atual.</String>
        <String xml:lang="de-DE">Zeigt deine Verkäufe in der aktuellen Sitzung.</String>
        <String xml:lang="it-IT">Visualizza le tue vendite nella sessione corrente.</String>
        <String xml:lang="id-ID">Lihat penjualan kamu di sesi ini.</String>
        <String xml:lang="ar-001">عرض مبيعاتك في السيرفر الحالي.</String>
        <String xml:lang="lv-LV">Skatiet nesenos zvanus mehāniķiem.</String>
        <String xml:lang="zh-Hant">查看近期給修車工得通話.</String>
        <String xml:lang="cs-CZ">View your sales in the current session.</String>
        <String xml:lang="sv-SE">Se din försäljningar i denna aktuella sessionen.</String>
        <String xml:lang="no-NO">Se salget ditt i gjeldende økt.</String>
        <String xml:lang="fr-FR">Consulter vos ventes sur la session en cours.</String>
        <String xml:lang="vi-VN">Xem doanh số bán hàng của bạn trong phiên hiện tại.</String>
    </Entry>

    <!-- nullnull{0} = Current balance (for example: $1,000,000) -->
    <Entry Id="menu_store_gift_card_balance">
        <String xml:lang="en-US">GIFT CARD: {0}</String>
        <String xml:lang="nl-NL">CADEAUBON: {0}</String>
        <String xml:lang="th-TH">บัตรของขวัญ: {0}</String>
        <String xml:lang="pl-PL">KARTA PODARUNKOWA: {0}</String>
        <String xml:lang="tr-TR">HEDİYE KARTI: {0}</String>
        <String xml:lang="de-DE">GESCHENKKARTE: {0}</String>
        <String xml:lang="id-ID">KARTU HADIAH: {0}</String>
        <String xml:lang="cs-CZ">DÁRKOVÁ KARTA: {0}</String>
        <String xml:lang="lv-LV">DĀVANU KARTES: {0}</String>
        <String xml:lang="ar-001">بطاقة الهدايا: {0} </String>
        <String xml:lang="sv-SE">PRESENTKORT: {0}</String>
        <String xml:lang="fr-FR">CARTE CADEAU: {0}</String>
        <String xml:lang="it-IT">BUONI REGALO: {0}</String>
        <String xml:lang="hi-Latn">GIFT CARD: {0}</String>
        <String xml:lang="no-NO">GAVEKORT: {0}</String>
        <String xml:lang="es-ES">TARJETAS DE REGALO: {0}</String>
        <String xml:lang="zh-Hant">{0} 點</String>
        <String xml:lang="vi-VN">THẺ QUÀ TẶNG: {0}</String>
    </Entry>

    <!-- When a store menu is empty -->
    <Entry Id="menu_store_no_items_text">
        <String xml:lang="en-US">No items :(</String>
        <String xml:lang="nl-NL">Geen artikelen :(</String>
        <String xml:lang="th-TH">ไม่มีรายการ :(</String>
        <String xml:lang="pl-PL">Brak przedmiotów :(</String>
        <String xml:lang="tr-TR">Hiç eşya yok :(</String>
        <String xml:lang="de-DE">Keine Gegenstände :(</String>
        <String xml:lang="id-ID">Tidak ada barang :(</String>
        <String xml:lang="cs-CZ">Žádné předměty :(</String>
        <String xml:lang="lv-LV">Nav priekšmetu :(</String>
        <String xml:lang="ar-001">لا يوجد عناصر :(</String>
        <String xml:lang="sv-SE">Inga föremål :(</String>
        <String xml:lang="fr-FR">Pas d'articles :(</String>
        <String xml:lang="it-IT">Nessun articolo :(</String>
        <String xml:lang="hi-Latn">No items :(</String>
        <String xml:lang="no-NO">Ingen varer :(</String>
        <String xml:lang="es-ES">No hay items :(</String>
        <String xml:lang="pt-BR">Sem items :(</String>
        <String xml:lang="zh-Hant">沒有商品 :(</String>
        <String xml:lang="vi-VN">Không có sản phẩm nào :(</String>
    </Entry>

    <Entry Id="gas_station_only_evs">
        <String xml:lang="en-US">~r~You can only charge electric vehicles here.</String>
        <String xml:lang="nl-NL">~r~Je kunt hier alleen elektrische voertuigen opladen.</String>
        <String xml:lang="it-IT">~r~Qui puoi ricaricare solo i veicoli elettrici.</String>
        <String xml:lang="id-ID">~r~Kamu hanya bisa mengisi kendaraan listrik disini.</String>
        <String xml:lang="vi-VN">~r~Bạn chỉ có thể sạc xe điện tại đây.</String>
<<<<<<< HEAD
        <String xml:lang="tr-TR">~r~Burada sadece elektrikli arabaları şarj edebilirsin.</String>
=======
        <String xml:lang="fr-FR">~r~ Tu peux seulement charger des véhicles électriques ici.</String>
>>>>>>> e7d4471c
    </Entry>

    <Entry Id="gas_station_no_evs">
        <String xml:lang="en-US">~r~You can't charge your electric vehicle here. Use an EV charger instead.</String>
        <String xml:lang="nl-NL">~r~Je kunt hier je elektrische voertuig niet opladen. Gebruik in plaats daarvan een EV-lader.</String>
        <String xml:lang="it-IT">~r~Non puoi caricare il tuo veicolo elettrico qui. Usa un caricatore per veicoli elettrici.</String>
        <String xml:lang="id-ID">~r~kamu tidak bisa mengisi kendaraan listrikmu disini. Gunakan charger EV.</String>
        <String xml:lang="vi-VN">~r~Bạn không thể sạc xe điện tại đây. Hãy sử dụng trạm sạc EV thay thế.</String>
<<<<<<< HEAD
        <String xml:lang="tr-TR">~r~Elektrikli aracını burada şarj edemezsin. Bunun yerine bir EV şarj cihazı kullan.</String>
=======
        <String xml:lang="fr-FR">~r~Vous ne pouvez pas charger votre véhicule électrique ici. Utilisez plutôt un chargeur de VE.</String>
>>>>>>> e7d4471c
    </Entry>

    <Entry Id="gas_station_charge_battery">
        <String xml:lang="en-US">Charge your battery</String>
        <String xml:lang="nl-NL">Laad je batterij op</String>
        <String xml:lang="it-IT">Carica la batteria</String>
        <String xml:lang="id-ID">Isi ulang bateraimu</String>
        <String xml:lang="vi-VN">Sạc pin của bạn</String>
<<<<<<< HEAD
        <String xml:lang="tr-TR">Bataryanı şarj et</String>
=======
        <String xml:lang="fr-FR">Recharge ta batterie</String>
>>>>>>> e7d4471c
    </Entry>

    <Entry Id="gas_station_fill_tank">
        <String xml:lang="en-US">Fill up your tank</String>
        <String xml:lang="nl-NL">Vul je benzinetank</String>
        <String xml:lang="it-IT">Riempi il serbatoio</String>
        <String xml:lang="id-ID">Isi ulang bensinmu</String>
        <String xml:lang="vi-VN">Đổ đầy bình xăng của bạn</String>
<<<<<<< HEAD
        <String xml:lang="tr-TR">Deponu doldur</String>
=======
        <String xml:lang="fr-FR">Remplis ton réservoir</String>
>>>>>>> e7d4471c
    </Entry>

    <Entry Id="gas_station_fill_jerrycan">
        <String xml:lang="en-US">Fill up your jerrycan</String>
        <String xml:lang="nl-NL">Vul je jerrycan</String>
        <String xml:lang="it-IT">Riempi la tanica</String>
        <String xml:lang="id-ID">Isi ulang jerigenmu</String>
        <String xml:lang="vi-VN">Đổ đầy can xăng dự phòng của bạn</String>
<<<<<<< HEAD
        <String xml:lang="tr-TR">Benzin bidonunu doldur</String>
=======
        <String xml:lang="fr-FR">Remplissez votre bidon d'essence</String>
>>>>>>> e7d4471c
    </Entry>

    <Entry Id="gas_station_error_no_jerrycan">
        <String xml:lang="en-US">~r~You don't have a jerrycan</String>
        <String xml:lang="nl-NL">~r~Je hebt geen jerrycan</String>
        <String xml:lang="it-IT">~r~Non hai una tanica</String>
        <String xml:lang="id-ID">~r~Kamu tidak punya jerigen</String>
        <String xml:lang="vi-VN">~r~Bạn không có bình xăng dự phòng</String>
<<<<<<< HEAD
        <String xml:lang="tr-TR">~r~Benzin bidonuna sahip değilsin</String>
=======
        <String xml:lang="fr-FR">~r~Vous n'avez pas un bidon d'essence</String>
>>>>>>> e7d4471c
    </Entry>

    <!-- nullnull{0} = Label (for example: Offer) -->
    <Entry Id="btn_stp_label_hold">
        <String xml:lang="en-US">{0} (hold)</String>
        <String xml:lang="nl-NL">{0} (vasthouden)</String>
        <String xml:lang="de-DE">{0} (halten)</String>
        <String xml:lang="id-ID">{0} (tahan)</String>
        <String xml:lang="ar-001">{0} </String>
        <String xml:lang="lv-LV">{0} (turiet)</String>
        <String xml:lang="tr-TR">{0} (basılı tut)</String>
        <String xml:lang="fr-FR">{0} (maintenir)</String>
        <String xml:lang="it-IT">{0} (tieni premuto)</String>
        <String xml:lang="hi-Latn">{0} (hold karo)</String>
        <String xml:lang="no-NO">{0} (holde)</String>
        <String xml:lang="es-ES">{0} (mantener)</String>
        <String xml:lang="pt-BR">{0} (manter)</String>
        <String xml:lang="zh-Hant">{0} (按住)</String>
        <String xml:lang="sv-SE">{0} (håll)</String>
        <String xml:lang="vi-VN">{0} (giữ)</String>
    </Entry>

    <!-- nullnull{0} = Livery index (for example: 5) -->
    <Entry Id="menu_stp_liveries_text">
        <String xml:lang="en-US">Livery #{0}</String>
        <String xml:lang="nl-NL">Livery #{0}</String>
        <String xml:lang="hi-Latn">Livery #{0}</String>
        <String xml:lang="de-DE">Beklebung #{0}</String>
        <String xml:lang="id-ID">Livery #{0}</String>
        <String xml:lang="ar-001">رسمة #{0}</String>
        <String xml:lang="lv-LV">Livery #{0}</String>
        <String xml:lang="fr-FR">Livrée #{0}</String>
        <String xml:lang="it-IT">Livrea #{0}</String>
        <String xml:lang="sv-SE">Livery #{0}</String>
        <String xml:lang="es-ES">Pegatina #{0}</String>
        <String xml:lang="pt-BR">Adesivo #{0}</String>
        <String xml:lang="tr-TR">Kaplama #{0}</String>
        <String xml:lang="zh-Hant">塗裝 #{0}號</String>
        <String xml:lang="no-NO">Livery #{0}</String>
        <String xml:lang="vi-VN">Tem #{0}</String>
    </Entry>

    <Entry Id="menu_store_sell_items">
        <String xml:lang="en-US">Sell Items</String>
        <String xml:lang="nl-NL">Verkoop artikelen</String>
        <String xml:lang="it-IT">Vendi oggetti</String>
        <String xml:lang="vi-VN">Bán sản phẩm</String>
<<<<<<< HEAD
        <String xml:lang="tr-TR">Eşyaları Sat</String>
=======
        <String xml:lang="fr-FR">Vendre articles</String>
>>>>>>> e7d4471c
    </Entry>

    <Entry Id="menu_store_sell_items_desc">
        <String xml:lang="en-US">Sell your ~b~items ~s~to the store.</String>
        <String xml:lang="nl-NL">Verkoop je ~b~artikelen ~s~aan de winkel.</String>
        <String xml:lang="it-IT">Vendi i tuoi ~b~oggetti ~s~al negozio.</String>
        <String xml:lang="vi-VN">Bán ~b~sản phẩm ~s~của bạn cho cửa hàng.</String>
<<<<<<< HEAD
        <String xml:lang="tr-TR">Mağazaya ~b~eşyalarını ~s~sat.</String>
=======
        <String xml:lang="fr-FR">Vendre vos ~b~articles ~s~au magasin.</String>
>>>>>>> e7d4471c
    </Entry>

    <!-- {0} = Amount -->
    <!-- {1} = Price -->
    <!-- Example: Sell 13 for $15,240,230 -->
    <Entry Id="menu_store_sell_for">
        <String xml:lang="en-US">Sell {0} for ~g~{1}</String>
        <String xml:lang="nl-NL">Verkoop {0} voor ~g~{1}</String>
        <String xml:lang="it-IT">Vendi {0} per ~g~{1}</String>
        <String xml:lang="vi-VN">Bán {0} với giá ~g~{1}</String>
<<<<<<< HEAD
        <String xml:lang="tr-TR">{0} adeti şunun karşılığında sat:~g~{1}.</String>
=======
        <String xml:lang="fr-FR">Vendre {0} pour ~g~{1}</String>
>>>>>>> e7d4471c
    </Entry>

    <Entry Id="menu_store_no_items_sell_desc">
        <String xml:lang="en-US">You don't have any items that this business wants to buy.</String>
        <String xml:lang="nl-NL">Je hebt geen artikelen die deze winkel wil kopen.</String>
        <String xml:lang="no-NO">Du har ingen varer denne bedriften ønsker å kjøpe.</String>
        <String xml:lang="fr-FR">Vous n'avez aucun objet que cet entreprise souhaite acheter.</String>
        <String xml:lang="lv-LV">Jums nav nevienas preces, ko šis uzņēmums vēlētos iegādāties.</String>
        <String xml:lang="vi-VN">Bạn không có sản phẩm nào mà doanh nghiệp này muốn mua.</String>
        <String xml:lang="tr-TR">Bu işletmenin satın almak istediği hiçbir eşyaya sahip değilsin.</String>
    </Entry>

    <Entry Id="item_attribute_remove_for">
        <String xml:lang="en-US">Remove for {0}</String>
        <String xml:lang="nl-NL">Verwijderen voor {0}</String>
        <String xml:lang="no-NO">Fjern for {0}</String>
        <String xml:lang="fr-FR">Retirer pour {0}</String>
        <String xml:lang="lv-LV">Noņemt par {0}</String>
        <String xml:lang="vi-VN">Gỡ bỏ cho {0}</String>
        <String xml:lang="tr-TR">{0} karşılığında çıkart</String>
    </Entry>
    
    <Entry Id="shop_error_no_space">
        <String xml:lang="en-US">You don't have enough space in your inventory!</String>
        <String xml:lang="nl-NL">Je hebt niet genoeg ruimte in je inventaris!</String>
        <String xml:lang="it-IT">Non hai abbastanza spazio nel tuo inventario!</String>
        <String xml:lang="vi-VN">Bạn không có đủ chỗ trong túi đồ!</String>
<<<<<<< HEAD
        <String xml:lang="tr-TR">Envanterinde yeterli yer yok!</String>
=======
        <String xml:lang="fr-FR">Tu n'as pas assez de place dans ton inventaire!</String>
>>>>>>> e7d4471c
    </Entry>
    
    <Entry Id="shop_error_already_owned">
        <String xml:lang="en-US">You already have this item.</String>
        <String xml:lang="nl-NL">Je hebt dit item al.</String>
        <String xml:lang="it-IT">Già possiedi questo articolo.</String>
        <String xml:lang="vi-VN">Bạn đã có sản phẩm này rồi.</String>
<<<<<<< HEAD
        <String xml:lang="tr-TR">Bu eşyaya zaten sahipsin.</String>
=======
        <String xml:lang="fr-FR">Vous avez déjà cet article.</String>
>>>>>>> e7d4471c
    </Entry>
    
    <Entry Id="shop_error_insufficient_level">
        <String xml:lang="en-US">You don't have the required level to buy this item!</String>
        <String xml:lang="nl-NL">Je hebt niet het vereiste level om dit item te kopen!</String>
        <String xml:lang="it-IT">Non hai il livello necessario per acquistare questo articolo!</String>
        <String xml:lang="vi-VN">Bạn chưa đủ cấp độ để mua sản phẩm này!</String>
<<<<<<< HEAD
        <String xml:lang="tr-TR">Bu eşyayı satın almak için gerekli seviyede değilsin!</String>
=======
        <String xml:lang="fr-FR">Tu n'as pas le niveau nécessaire pour acheter cet article!</String>
>>>>>>> e7d4471c
    </Entry>
    
    <Entry Id="shop_error_insufficient_membership">
        <String xml:lang="en-US">This item is reserved for premium members.</String>
        <String xml:lang="nl-NL">Dit artikel is gereserveerd voor premium leden.</String>
        <String xml:lang="it-IT">Questo articolo è riservato per i membri premium.</String>
        <String xml:lang="vi-VN">Sản phẩm này dành riêng cho hội viên cao cấp.</String>
<<<<<<< HEAD
        <String xml:lang="tr-TR">Bu eşya yalnızca premium üyeler içindir.</String>
=======
        <String xml:lang="fr-FR">Cet article est réservé aux membres premium.</String>
>>>>>>> e7d4471c
    </Entry>
</Entries><|MERGE_RESOLUTION|>--- conflicted
+++ resolved
@@ -49,11 +49,8 @@
         <String xml:lang="nl-NL">Alleen contante betalingen</String>
         <String xml:lang="it-IT">Solo pagamenti in contanti</String>
         <String xml:lang="vi-VN">Chỉ thanh toán bằng tiền mặt</String>
-<<<<<<< HEAD
         <String xml:lang="tr-TR">Sadece nakit ödemeler</String>
-=======
         <String xml:lang="fr-FR">Paiement en argent comptant seulement</String>
->>>>>>> e7d4471c
     </Entry>
 
     <Entry Id="menu_business_cashless">
@@ -61,12 +58,9 @@
         <String xml:lang="nl-NL">Alleen betalingen met pinpas</String>
         <String xml:lang="it-IT">Solo pagamenti senza contanti</String>
         <String xml:lang="vi-VN">Chỉ thanh toán không dùng tiền mặt</String>
-<<<<<<< HEAD
         <String xml:lang="tr-TR">Sadece kartlı ödemeler</String>
-=======
         <String xml:lang="fr-FR">Paiements par carte seulement</String>
 
->>>>>>> e7d4471c
     </Entry>
 
     <!-- ========================= -->
@@ -744,11 +738,8 @@
         <String xml:lang="nl-NL">AANBIEDING!</String>
         <String xml:lang="it-IT">IN SCONTO!</String>
         <String xml:lang="vi-VN">ĐANG GIẢM GIÁ!</String>
-<<<<<<< HEAD
         <String xml:lang="tr-TR">İNDİRİMDE!</String>
-=======
         <String xml:lang="fr-FR">EN VENTE!</String>
->>>>>>> e7d4471c
     </Entry>
 
     <!-- Shows up in green for categories that contain items for sale -->
@@ -757,11 +748,8 @@
         <String xml:lang="nl-NL">AANBIEDING!</String>
         <String xml:lang="it-IT">SCONTI!</String>
         <String xml:lang="vi-VN">ĐANG CÓ GIẢM GIÁ!</String>
-<<<<<<< HEAD
         <String xml:lang="tr-TR">İNDİRİM!</String>
-=======
         <String xml:lang="fr-FR">VENTES!</String>
->>>>>>> e7d4471c
     </Entry>
 
     <!--  -->
@@ -770,11 +758,8 @@
         <String xml:lang="nl-NL">AANBIEDINGEN!</String>
         <String xml:lang="it-IT">Sconti Multipli!</String>
         <String xml:lang="vi-VN">Nhiều Ưu Đãi Giảm Giá!</String>
-<<<<<<< HEAD
         <String xml:lang="tr-TR">İndirimler!</String>
-=======
         <String xml:lang="fr-FR">Ventes Multiples</String>
->>>>>>> e7d4471c
     </Entry>
 
     <!-- Shows the details of an item that is on sale -->
@@ -787,11 +772,8 @@
         <String xml:lang="nl-NL">{0}: {1}% KORTING tot {2}!</String>
         <String xml:lang="it-IT">{0}: {1}% di sconto fino al {2}!</String>
         <String xml:lang="vi-VN">{0}: Giảm {1}% đến {2}!</String>
-<<<<<<< HEAD
         <String xml:lang="tr-TR">{0}: {2} Tarihine kadar %{1} indirim!</String>
-=======
         <String xml:lang="fr-FR">{0}: {1}% de rabais jusqu'au {2}!</String>
->>>>>>> e7d4471c
     </Entry>
 
     <!-- Shows up in yellow in the description of uncommon items -->
@@ -905,11 +887,8 @@
         <String xml:lang="nl-NL">BONUS!</String>
         <String xml:lang="it-IT">BONUS!</String>
         <String xml:lang="vi-VN">THƯỞNG!</String>
-<<<<<<< HEAD
         <String xml:lang="tr-TR">BONUS!</String>
-=======
         <String xml:lang="fr-FR">BONUS</String>
->>>>>>> e7d4471c
     </Entry>
 
     <!-- {0} = Date -->
@@ -4590,11 +4569,8 @@
         <String xml:lang="it-IT">~r~Qui puoi ricaricare solo i veicoli elettrici.</String>
         <String xml:lang="id-ID">~r~Kamu hanya bisa mengisi kendaraan listrik disini.</String>
         <String xml:lang="vi-VN">~r~Bạn chỉ có thể sạc xe điện tại đây.</String>
-<<<<<<< HEAD
         <String xml:lang="tr-TR">~r~Burada sadece elektrikli arabaları şarj edebilirsin.</String>
-=======
         <String xml:lang="fr-FR">~r~ Tu peux seulement charger des véhicles électriques ici.</String>
->>>>>>> e7d4471c
     </Entry>
 
     <Entry Id="gas_station_no_evs">
@@ -4603,11 +4579,8 @@
         <String xml:lang="it-IT">~r~Non puoi caricare il tuo veicolo elettrico qui. Usa un caricatore per veicoli elettrici.</String>
         <String xml:lang="id-ID">~r~kamu tidak bisa mengisi kendaraan listrikmu disini. Gunakan charger EV.</String>
         <String xml:lang="vi-VN">~r~Bạn không thể sạc xe điện tại đây. Hãy sử dụng trạm sạc EV thay thế.</String>
-<<<<<<< HEAD
         <String xml:lang="tr-TR">~r~Elektrikli aracını burada şarj edemezsin. Bunun yerine bir EV şarj cihazı kullan.</String>
-=======
         <String xml:lang="fr-FR">~r~Vous ne pouvez pas charger votre véhicule électrique ici. Utilisez plutôt un chargeur de VE.</String>
->>>>>>> e7d4471c
     </Entry>
 
     <Entry Id="gas_station_charge_battery">
@@ -4616,11 +4589,8 @@
         <String xml:lang="it-IT">Carica la batteria</String>
         <String xml:lang="id-ID">Isi ulang bateraimu</String>
         <String xml:lang="vi-VN">Sạc pin của bạn</String>
-<<<<<<< HEAD
         <String xml:lang="tr-TR">Bataryanı şarj et</String>
-=======
         <String xml:lang="fr-FR">Recharge ta batterie</String>
->>>>>>> e7d4471c
     </Entry>
 
     <Entry Id="gas_station_fill_tank">
@@ -4629,11 +4599,8 @@
         <String xml:lang="it-IT">Riempi il serbatoio</String>
         <String xml:lang="id-ID">Isi ulang bensinmu</String>
         <String xml:lang="vi-VN">Đổ đầy bình xăng của bạn</String>
-<<<<<<< HEAD
         <String xml:lang="tr-TR">Deponu doldur</String>
-=======
         <String xml:lang="fr-FR">Remplis ton réservoir</String>
->>>>>>> e7d4471c
     </Entry>
 
     <Entry Id="gas_station_fill_jerrycan">
@@ -4642,11 +4609,8 @@
         <String xml:lang="it-IT">Riempi la tanica</String>
         <String xml:lang="id-ID">Isi ulang jerigenmu</String>
         <String xml:lang="vi-VN">Đổ đầy can xăng dự phòng của bạn</String>
-<<<<<<< HEAD
         <String xml:lang="tr-TR">Benzin bidonunu doldur</String>
-=======
         <String xml:lang="fr-FR">Remplissez votre bidon d'essence</String>
->>>>>>> e7d4471c
     </Entry>
 
     <Entry Id="gas_station_error_no_jerrycan">
@@ -4655,11 +4619,8 @@
         <String xml:lang="it-IT">~r~Non hai una tanica</String>
         <String xml:lang="id-ID">~r~Kamu tidak punya jerigen</String>
         <String xml:lang="vi-VN">~r~Bạn không có bình xăng dự phòng</String>
-<<<<<<< HEAD
         <String xml:lang="tr-TR">~r~Benzin bidonuna sahip değilsin</String>
-=======
         <String xml:lang="fr-FR">~r~Vous n'avez pas un bidon d'essence</String>
->>>>>>> e7d4471c
     </Entry>
 
     <!-- nullnull{0} = Label (for example: Offer) -->
@@ -4707,11 +4668,8 @@
         <String xml:lang="nl-NL">Verkoop artikelen</String>
         <String xml:lang="it-IT">Vendi oggetti</String>
         <String xml:lang="vi-VN">Bán sản phẩm</String>
-<<<<<<< HEAD
         <String xml:lang="tr-TR">Eşyaları Sat</String>
-=======
         <String xml:lang="fr-FR">Vendre articles</String>
->>>>>>> e7d4471c
     </Entry>
 
     <Entry Id="menu_store_sell_items_desc">
@@ -4719,11 +4677,8 @@
         <String xml:lang="nl-NL">Verkoop je ~b~artikelen ~s~aan de winkel.</String>
         <String xml:lang="it-IT">Vendi i tuoi ~b~oggetti ~s~al negozio.</String>
         <String xml:lang="vi-VN">Bán ~b~sản phẩm ~s~của bạn cho cửa hàng.</String>
-<<<<<<< HEAD
         <String xml:lang="tr-TR">Mağazaya ~b~eşyalarını ~s~sat.</String>
-=======
         <String xml:lang="fr-FR">Vendre vos ~b~articles ~s~au magasin.</String>
->>>>>>> e7d4471c
     </Entry>
 
     <!-- {0} = Amount -->
@@ -4734,11 +4689,8 @@
         <String xml:lang="nl-NL">Verkoop {0} voor ~g~{1}</String>
         <String xml:lang="it-IT">Vendi {0} per ~g~{1}</String>
         <String xml:lang="vi-VN">Bán {0} với giá ~g~{1}</String>
-<<<<<<< HEAD
         <String xml:lang="tr-TR">{0} adeti şunun karşılığında sat:~g~{1}.</String>
-=======
         <String xml:lang="fr-FR">Vendre {0} pour ~g~{1}</String>
->>>>>>> e7d4471c
     </Entry>
 
     <Entry Id="menu_store_no_items_sell_desc">
@@ -4766,11 +4718,8 @@
         <String xml:lang="nl-NL">Je hebt niet genoeg ruimte in je inventaris!</String>
         <String xml:lang="it-IT">Non hai abbastanza spazio nel tuo inventario!</String>
         <String xml:lang="vi-VN">Bạn không có đủ chỗ trong túi đồ!</String>
-<<<<<<< HEAD
         <String xml:lang="tr-TR">Envanterinde yeterli yer yok!</String>
-=======
         <String xml:lang="fr-FR">Tu n'as pas assez de place dans ton inventaire!</String>
->>>>>>> e7d4471c
     </Entry>
     
     <Entry Id="shop_error_already_owned">
@@ -4778,11 +4727,8 @@
         <String xml:lang="nl-NL">Je hebt dit item al.</String>
         <String xml:lang="it-IT">Già possiedi questo articolo.</String>
         <String xml:lang="vi-VN">Bạn đã có sản phẩm này rồi.</String>
-<<<<<<< HEAD
         <String xml:lang="tr-TR">Bu eşyaya zaten sahipsin.</String>
-=======
         <String xml:lang="fr-FR">Vous avez déjà cet article.</String>
->>>>>>> e7d4471c
     </Entry>
     
     <Entry Id="shop_error_insufficient_level">
@@ -4790,11 +4736,8 @@
         <String xml:lang="nl-NL">Je hebt niet het vereiste level om dit item te kopen!</String>
         <String xml:lang="it-IT">Non hai il livello necessario per acquistare questo articolo!</String>
         <String xml:lang="vi-VN">Bạn chưa đủ cấp độ để mua sản phẩm này!</String>
-<<<<<<< HEAD
         <String xml:lang="tr-TR">Bu eşyayı satın almak için gerekli seviyede değilsin!</String>
-=======
         <String xml:lang="fr-FR">Tu n'as pas le niveau nécessaire pour acheter cet article!</String>
->>>>>>> e7d4471c
     </Entry>
     
     <Entry Id="shop_error_insufficient_membership">
@@ -4802,10 +4745,7 @@
         <String xml:lang="nl-NL">Dit artikel is gereserveerd voor premium leden.</String>
         <String xml:lang="it-IT">Questo articolo è riservato per i membri premium.</String>
         <String xml:lang="vi-VN">Sản phẩm này dành riêng cho hội viên cao cấp.</String>
-<<<<<<< HEAD
         <String xml:lang="tr-TR">Bu eşya yalnızca premium üyeler içindir.</String>
-=======
         <String xml:lang="fr-FR">Cet article est réservé aux membres premium.</String>
->>>>>>> e7d4471c
     </Entry>
 </Entries>