--- conflicted
+++ resolved
@@ -77,7 +77,6 @@
         <String xml:lang="hi-Latn">GIFT CARD: {0}</String>
         <String xml:lang="de-DE">GESCHENKKARTE: {0}</String>
         <String xml:lang="id-ID">Kartu Hadiah: {0}</String>
-        <String xml:lang="sv-SE">Presentkort: {0}</String>
         <String xml:lang="cs-CZ">DÁRKOVÁ KARTA: {0}</String>
         <String xml:lang="lv-LV">DĀVANU KARTES: {0}</String>
     </Entry>
@@ -1276,11 +1275,8 @@
 
     <Entry Id="menu_mechanic_tints_subtitle">
         <String xml:lang="en-US">Window Tints</String>
-<<<<<<< HEAD
         <String xml:lang="de-DE">Fenstertönung</String>
-=======
         <String xml:lang="lv-LV">Logu tonējums</String>
->>>>>>> fde273df
     </Entry>
 
     <Entry Id="menu_mechanic_respray_subtitle">
@@ -1943,31 +1939,22 @@
     <Entry Id="stp_service_error_no_tools">
         <String xml:lang="en-US">~y~The seller doesn't have the necessary items to provide this service.</String>
         <String xml:lang="nl-NL">~y~De verkoper heeft niet de juiste spullen om deze dienst te kunnen verlenen.</String>
-<<<<<<< HEAD
         <String xml:lang="de-DE">~y~Der Verkäufer besitzt nicht die notwendigen Gegenstände, um diesen Service anzubieten.</String>
-=======
         <String xml:lang="lv-LV">~y~Šim pārdevējam nav nepieciešamo priekšmetu šī pakalpojuma sniegšanai.</String>
->>>>>>> fde273df
     </Entry>
 
     <Entry Id="stp_service_error_not_certified">
         <String xml:lang="en-US">~y~The seller is not certified to provide this service.</String>
         <String xml:lang="nl-NL">~y~De verkoper is niet gecertificeerd om deze dienst te verlenen.</String>
-<<<<<<< HEAD
         <String xml:lang="de-DE">~y~Der Verkäufer ist nicht dafür zertifiziert, diesen Service anzubieten.</String>
-=======
         <String xml:lang="lv-LV">~y~Pārdevējam nav vajadzīgās sertifikācijas, lai sniegtu šo pakalpojumu.</String>
->>>>>>> fde273df
     </Entry>
 
     <Entry Id="stp_service_error_no_license">
         <String xml:lang="en-US">~y~The seller is not licensed to sell this item.</String>
         <String xml:lang="nl-NL">~y~De verkoper is niet gelicenseerd om dit artikel te mogen verkopen.</String>
-<<<<<<< HEAD
         <String xml:lang="de-DE">~y~Der Verkäufer ist nicht dazu lizensiert diesen Gegenstand zu verkaufen.</String>
-=======
         <String xml:lang="lv-LV">~y~Pārdevējam nav vajadzīgās licences, lai pārdotu šo preci.</String>
->>>>>>> fde273df
     </Entry>
 
     <Entry Id="stp_service_error_no_vehicle">
@@ -2988,21 +2975,15 @@
         <String xml:lang="en-US">Medical Doctor</String>
         <String xml:lang="nl-NL">Medisch Arts</String>
         <String xml:lang="hi-Latn">Medical Doctor</String>
-<<<<<<< HEAD
         <String xml:lang="de-DE">Doktor</String>
-=======
         <String xml:lang="lv-LV">Dakteris</String>
->>>>>>> fde273df
     </Entry>
 
     <Entry Id="menu_private_medic_calls_description">
         <String xml:lang="en-US">View recent calls for a medical doctor.</String>
         <String xml:lang="nl-NL">Bekijk alle oproepen voor een medische arts.</String>
         <String xml:lang="hi-Latn">Medical doctor ke recent calls dekhne ke liye.</String>
-<<<<<<< HEAD
         <String xml:lang="de-DE">Zeige aktuelle Anrufe für einen Arzt.</String>
-=======
         <String xml:lang="lv-LV">Skatiet nesenos zvanus dakteriem.</String>
->>>>>>> fde273df
     </Entry>
 </Entries>