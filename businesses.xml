<?xml version="1.0" encoding="UTF-8"?>

<Entries>
    <!-- ========================= -->
    <!-- Stores - Main strings -->
    <!-- ========================= -->
    <Entry Id="menu_store_title">
        <String xml:lang="en-US">Store</String>
        <String xml:lang="it-IT">Negozio</String>
        <String xml:lang="nl-NL">Winkel</String>
        <String xml:lang="pl-PL">Sklep</String>
        <String xml:lang="fr-FR">Magasin</String>
        <String xml:lang="tr-TR">Mağaza</String>
        <String xml:lang="zh-Hant">商店</String>
        <String xml:lang="es-ES">Tienda</String>
        <String xml:lang="pt-BR">Loja</String>
        <String xml:lang="ar-001">متجر</String>
        <String xml:lang="de-DE">Laden</String>
        <String xml:lang="th-TH">ร้านค้า</String>
        <String xml:lang="vi-VN">Cửa hàng</String>
        <String xml:lang="id-ID">Toko</String>
        <String xml:lang="hi-Latn">Dukaan</String>
    </Entry>

    <Entry Id="menu_store_subtitle">
        <String xml:lang="en-US">Select an item</String>
        <String xml:lang="it-IT">Seleziona un elemento</String>
        <String xml:lang="nl-NL">Selecteer een artikel</String>
        <String xml:lang="tr-TR">Bir öğe seçiniz</String>
        <String xml:lang="fr-FR">Sélectionne un article</String>
        <String xml:lang="th-TH">เลือกรายการ</String>
        <String xml:lang="pl-PL">Wybierz przedmiot</String>
        <String xml:lang="hi-Latn">Ek item select kare</String>
        <String xml:lang="de-DE">Wähle einen Gegenstand aus</String>
    </Entry>

    <!-- ========================= -->
    <!-- Gift Cards -->
    <!-- ========================= -->
    <Entry Id="menu_store_redeem_gift_cards">
        <String xml:lang="en-US">Redeem Gift Cards</String>
        <String xml:lang="nl-NL">Cadeaubonnen inwisselen</String>
        <String xml:lang="it-IT">Riscatta Buoni Regalo</String>
        <String xml:lang="pl-PL">Używaj Karty Podarunkowe</String>
        <String xml:lang="fr-FR">Échanger des cartes-cadeaux</String>
        <String xml:lang="tr-TR">Hediye Kartlarını Kullan</String>
        <String xml:lang="zh-Hant">獲取點數卡</String>
        <String xml:lang="es-ES">Canjear tarjetas de regalo</String>
        <String xml:lang="pt-BR">Resgatar cartões-presente</String>
        <String xml:lang="ar-001">استرداد بطاقات الهدايا</String>
        <String xml:lang="de-DE">Löse Geschenkkarten ein</String>
        <String xml:lang="th-TH">แลกบัตรของขวัญ</String>
        <String xml:lang="vi-VN">Đổi thẻ quà tặng</String>
        <String xml:lang="id-ID">Tukarkan kupon hadiah</String>
        <String xml:lang="hi-Latn">Redeem kare gift Cards</String>
    </Entry>

    <!-- {0} = Current balance -->
    <Entry Id="menu_store_gift_card_balance">
        <String xml:lang="en-US">GIFT CARD: {0}</String>
        <String xml:lang="it-IT">BUONI REGALO: {0}</String>
        <String xml:lang="nl-NL">CADEAUBON: {0}</String>
        <String xml:lang="th-TH">บัตรของขวัญ: {0}</String>
        <String xml:lang="fr-FR">CARTE CADEAU: {0}</String>
        <String xml:lang="pl-PL">KARTA PODARUNKOWA: {0}</String>
        <String xml:lang="tr-TR">HEDİYE KARTI: {0}</String>
        <String xml:lang="hi-Latn">GIFT CARD: {0}</String>
        <String xml:lang="de-DE">GESCHENKKARTE: {0}</String>
    </Entry>

    <!-- ========================= -->
    <!-- When a store menu is empty -->
    <!-- ========================= -->

    <Entry Id="menu_store_no_items_text">
        <String xml:lang="en-US">No items :(</String>
        <String xml:lang="it-IT">Nessun articolo :(</String>
        <String xml:lang="nl-NL">Geen artikelen :(</String>
        <String xml:lang="th-TH">ไม่มีรายการ :(</String>
        <String xml:lang="fr-FR">Pas d'articles :(</String>
        <String xml:lang="pl-PL">Brak przedmiotów :(</String>
        <String xml:lang="tr-TR">Eşyalar yok :(</String>
        <String xml:lang="hi-Latn">No items :(</String>
        <String xml:lang="de-DE">Keine Gegenstände :(</String>
    </Entry>

    <Entry Id="menu_store_no_items_desc">
        <String xml:lang="en-US">This business doesn't have any goods or services for sale.</String>
        <String xml:lang="it-IT">Questo negozio non ha beni o servizi in vendita.</String>
        <String xml:lang="nl-NL">Deze winkel heeft geen goederen of diensten te koop.</String>
        <String xml:lang="th-TH">ธุรกิจนี้ไม่มีสินค้าหรือบริการสำหรับขาย</String>
        <String xml:lang="fr-FR">Cette entreprise n'a ni biens ni services à vendre.</String>
        <String xml:lang="pl-PL">Ten biznes nie ma żadnych dóbr lub usług na sprzedaż.</String>
        <String xml:lang="tr-TR">Bu işletmenin satışa sunulan herhangi bir mal veya hizmeti yok.</String>
        <String xml:lang="hi-Latn">Iss business me sale ke liye koi samaan nahi hai.</String>
        <String xml:lang="de-DE">Dieses Geschäft hat keine Waren oder Dienstleistungen im Angebot.</String>
    </Entry>

    <!-- ========================= -->
    <!-- Instructional buttons -->
    <!-- ========================= -->
    <Entry Id="menu_store_btn_purchase">
        <String xml:lang="en-US">Purchase</String>
        <String xml:lang="it-IT">Acquista</String>
        <String xml:lang="nl-NL">Koop</String>
        <String xml:lang="th-TH">ซื้อ</String>
        <String xml:lang="fr-FR">Achat</String>
        <String xml:lang="pl-PL">Kup</String>
        <String xml:lang="tr-TR">Satın Alım</String>
        <String xml:lang="hi-Latn">Purchase</String>
        <String xml:lang="de-DE">Kaufen</String>
    </Entry>

    <Entry Id="menu_store_btn_browse">
        <String xml:lang="en-US">Browse</String>
        <String xml:lang="it-IT">Sfoglia</String>
        <String xml:lang="nl-NL">Bladeren</String>
        <String xml:lang="th-TH">เรียกดู</String>
        <String xml:lang="fr-FR">Parcourir</String>
        <String xml:lang="pl-PL">Przeglądaj</String>
        <String xml:lang="tr-TR">Göz at</String>
        <String xml:lang="hi-Latn">Browse</String>
        <String xml:lang="de-DE">Durchsuchen</String>
    </Entry>

    <Entry Id="menu_store_btn_steal">
        <String xml:lang="en-US">Steal</String>
        <String xml:lang="it-IT">Ruba</String>
        <String xml:lang="nl-NL">Stelen</String>
        <String xml:lang="th-TH">ขโมย</String>
        <String xml:lang="fr-FR">Voler</String>
        <String xml:lang="pl-PL">Ukradnij</String>
        <String xml:lang="tr-TR">Çalmak</String>
        <String xml:lang="hi-Latn">Steal</String>
        <String xml:lang="de-DE">Stehlen</String>
    </Entry>

    <!-- ========================= -->
    <!-- Item/Supply Attributes -->
    <!-- ========================= -->
    <!-- Shows up in shops when you focus on an item that you already have -->
    <Entry Id="item_attribute_owned">
        <String xml:lang="en-US">Owned</String>
        <String xml:lang="it-IT">Posseduto</String>
        <String xml:lang="nl-NL">Al in bezit</String>
        <String xml:lang="th-TH">เป็นเจ้าของ</String>
        <String xml:lang="fr-FR">Possédé</String>
        <String xml:lang="pl-PL">Posiadane</String>
        <String xml:lang="tr-TR">Sahipsin</String>
        <String xml:lang="hi-Latn">Owned</String>
        <String xml:lang="de-DE">Im Besitz</String>
    </Entry>

    <!-- Shows up in red in the description of illegal items -->
    <Entry Id="item_attribute_illegal">
        <String xml:lang="en-US">ILLEGAL</String>
        <String xml:lang="it-IT">ILLEGALE</String>
        <String xml:lang="nl-NL">ILLEGAAL</String>
        <String xml:lang="th-TH">ผิดกฎหมาย</String>
        <String xml:lang="fr-FR">ILLÉGAL</String>
        <String xml:lang="pl-PL">NIELEGALNE</String>
        <String xml:lang="tr-TR">İLLEGAL</String>
        <String xml:lang="hi-Latn">ILLEGAL</String>
        <String xml:lang="de-DE">ILLEGAL</String>
    </Entry>

    <!-- Shows up in yellow for newly added items -->
    <Entry Id="item_attribute_new">
        <String xml:lang="en-US">NEW!</String>
        <String xml:lang="it-IT">NUOVO!</String>
        <String xml:lang="nl-NL">NIEUW!</String>
        <String xml:lang="th-TH">ใหม่!</String>
        <String xml:lang="fr-FR">NOUVEAU!</String>
        <String xml:lang="pl-PL">NOWE!</String>
        <String xml:lang="tr-TR">YENİ!</String>
        <String xml:lang="hi-Latn">NEW!</String>
        <String xml:lang="de-DE">NEU!</String>
    </Entry>

    <!-- Shows up in red for items that are expiring soon -->
    <Entry Id="item_attribute_limited">
        <String xml:lang="en-US">LIMITED!</String>
        <String xml:lang="it-IT">LIMITATO!</String>
        <String xml:lang="nl-NL">TIJDELIJK BESCHIKBAAR!</String>
        <String xml:lang="th-TH">ลิมิเต็ด!</String>
        <String xml:lang="fr-FR">LIMITÉ!</String>
        <String xml:lang="pl-PL">OGRANICZONE!</String>
        <String xml:lang="tr-TR">SINIRLI SAYIDA!</String>
        <String xml:lang="hi-Latn">LIMITED!</String>
        <String xml:lang="de-DE">LIMITIERT!</String>
    </Entry>

    <!-- Shows up in yellow in the description of uncommon items -->
    <Entry Id="item_rarity_uncommon">
        <String xml:lang="en-US">UNCOMMON</String>
        <String xml:lang="nl-NL">ONGEWOON</String>
        <String xml:lang="fr-FR">NON COMMUN</String>
        <String xml:lang="de-DE">UNGEWÖHNLICH</String>
    </Entry>

    <!-- Shows up in purple in the description of rare items -->
    <Entry Id="item_rarity_rare">
        <String xml:lang="en-US">RARE</String>
        <String xml:lang="nl-NL">ZELDZAAM</String>
        <String xml:lang="fr-FR">RARE</String>
        <String xml:lang="de-DE">SELTEN</String>
    </Entry>

    <!-- Shows up in purple in the description of very rare items -->
    <Entry Id="item_rarity_very_rare">
        <String xml:lang="en-US">VERY RARE</String>
        <String xml:lang="nl-NL">ZEER ZELDZAAM</String>
        <String xml:lang="fr-FR">TRÈS RARE</String>
        <String xml:lang="de-DE">SEHR SELTEN</String>
    </Entry>

    <!-- Shows up in blue in the description of legendary items -->
    <Entry Id="item_rarity_legendary">
        <String xml:lang="en-US">LEGENDARY</String>
        <String xml:lang="nl-NL">LEGENDARISCH</String>
        <String xml:lang="fr-FR">LÉGENDAIRE</String>
        <String xml:lang="de-DE">LEGENDÄR</String>
    </Entry>

    <!-- Shows up in orange in the description of unique items -->
    <Entry Id="item_rarity_unique">
        <String xml:lang="en-US">UNIQUE</String>
        <String xml:lang="nl-NL">UNIEK</String>
        <String xml:lang="fr-FR">UNIQUE</String>
        <String xml:lang="de-DE">EINZIGARTIG</String>
    </Entry>

    <!-- {0} = Date -->
    <Entry Id="item_attribute_limited_descr">
        <String xml:lang="en-US">~r~Limited time offer: ~s~available until ~r~{0}~s~.</String>
        <String xml:lang="it-IT">~r~Offerta a tempo limitato: ~s~disponibile fino al ~r~{0}~s~.</String>
        <String xml:lang="nl-NL">~r~Tijdelijk afgeprijsd: ~s~korting loopt tot ~r~{0}~s~.</String>
        <String xml:lang="th-TH">~r~ข้อเสนอมีเวลาจำกัด: ~s~ใช้ได้จนถึง ~r~{0}~s~</String>
        <String xml:lang="fr-FR">~r~Offre à durée limitée: ~s~disponible jusqu'au ~r~{0}~s~.</String>
        <String xml:lang="pl-PL">~r~Oferta ograniczona czasowo: ~s~dostępna do ~r~{0}~s~.</String>
        <String xml:lang="tr-TR">~r~Sınırlı süreli teklif: ~s~Şu zamana kadar mevcut ~r~{0}~s~.</String>
        <String xml:lang="hi-Latn">~r~Limited time offer: ~s~available hai ~r~{0} ~s~tak.</String>
        <String xml:lang="de-DE">~r~Zeitlich begrenztes Angebot: ~s~verfügbar bist zum ~r~{0}~s~.</String>
    </Entry>

    <!-- Shows up for items who require a certain minimum level -->
    <!-- {0} = Level -->
    <Entry Id="item_attribute_unlock_level">
        <String xml:lang="en-US">Unlocked at level {0}</String>
        <String xml:lang="it-IT">Sbloccato al livello {0}</String>
        <String xml:lang="nl-NL">Ontgrendeld op level {0}</String>
        <String xml:lang="th-TH">ปลดล็อคที่เลเวล {0}</String>
        <String xml:lang="fr-FR">Débloqué au niveau {0}</String>
        <String xml:lang="pl-PL">Odblokowane na poziomie {0}</String>
        <String xml:lang="tr-TR">Şu seviyede açılır {0}</String>
        <String xml:lang="hi-Latn">Is level par unlock hoga {0}</String>
        <String xml:lang="de-DE">Freigeschalten ab Level {0}</String>
    </Entry>

    <!-- Shows up for items who require a membership -->
    <!-- {0} = Membership Tier -->
    <!-- {1} = Website URL -->
    <Entry Id="item_attribute_requires_membership">
        <String xml:lang="en-US">Requires {0}~n~~s~Purchase at ~b~{1}</String>
        <String xml:lang="it-IT">Richiede {0}~n~~s~Acquista su ~b~{1}</String>
        <String xml:lang="nl-NL">Vereist {0}~n~~s~Koop op ~b~{1}</String>
        <String xml:lang="th-TH">ต้องการ {0}~n~~s~ซื้อที่ ~b~{1}</String>
        <String xml:lang="fr-FR">Nécessite {0}~n~~s~Acheter sur ~b~{1}</String>
        <String xml:lang="pl-PL">Wymaga {0}~n~~s~Zakup na ~b~{1}</String>
        <String xml:lang="tr-TR">{0} Gerekli~n~~s~Şu adresten satın al ~b~{1}</String>
        <String xml:lang="hi-Latn">Zarurat hai {0}~n~ ~s~ki, purchase kare ~b~{1}</String>
        <String xml:lang="de-DE">Erfordert {0}~n~~s~Kaufe auf ~b~{1}</String>
    </Entry>

    <!-- Shows up for items who require a membership, and you have that membership tier or higher -->
    <!-- {0} = Membership Tier -->
    <Entry Id="item_attribute_unlocked_with_membership">
        <String xml:lang="en-US">Unlocked with your {0}</String>
        <String xml:lang="it-IT">Sbloccato con il tuo {0}</String>
        <String xml:lang="nl-NL">Ontgrendeld met je {0}</String>
        <String xml:lang="th-TH">ปลดล็อคด้วย {0} ของคุณ</String>
        <String xml:lang="fr-FR">Débloqué avec ton {0}</String>
        <String xml:lang="pl-PL">Odblokowane z {0}</String>
        <String xml:lang="tr-TR">{0} İle açılır</String>
        <String xml:lang="hi-Latn">Unlocked hai aapke {0}</String>
        <String xml:lang="de-DE">Freigeschalten mit deiner {0}</String>
    </Entry>

    <!-- Shows up after the previous string when you have a tier higher than the required one (e.g. you have Gold and the item is Silver) -->
    <!-- {0} = Membership Tier -->
    <Entry Id="item_attribute_unlocked_with_membership_requires_lower_tier">
        <String xml:lang="en-US">(requires {0})</String>
        <String xml:lang="it-IT">(richiede {0})</String>
        <String xml:lang="nl-NL">(vereist {0})</String>
        <String xml:lang="th-TH">(ต้องการ {0})</String>
        <String xml:lang="fr-FR">(nécessite {0})</String>
        <String xml:lang="pl-PL">(wymaga {0})</String>
        <String xml:lang="tr-TR">(gerekli {0})</String>
        <String xml:lang="hi-Latn">(Zarurat hai {0})</String>
        <String xml:lang="de-DE">(erfordert {0})</String>
    </Entry>

    <Entry Id="item_attribute_unlocked_with_membership_reminder">
        <String xml:lang="en-US">~y~Reminder: ~s~keep your subscription active to keep using this item.</String>
        <String xml:lang="de-DE">~y~Erinnerung: ~s~halte dein Abonnement aktiv, um diesen Gegenstand weiterhin verwenden zu können.</String>
    </Entry>

    <!-- ========================= -->
    <!-- Store Restrictions and Cooldowns -->
    <!-- ========================= -->
    <!-- {0} = Cooldown/time left. -->
    <!-- Please don't add a time word like minutes/seconds/hours... Assume it can be any of those, that's for some other Entry. -->
    <Entry Id="menu_store_shoplifting_cooldown">
        <String xml:lang="en-US">You have been caught ~r~shoplifting ~s~here. Come back in ~y~{0}~s~.</String>
        <String xml:lang="nl-NL">Je bent gepakt voor ~r~stelen ~s~hier. Kom terug in ~y~{0}~s~.</String>
        <String xml:lang="it-IT">Sei stato colto in flagrante mentre ~r~rubavi ~s~qui. Torna in ~y~{0}~s~.</String>
        <String xml:lang="de-DE">Du wurdest hier beim ~r~Ladendiebstahl~s~ erwischt. Komm in ~y~{0}~s~ zurück.</String>
        <String xml:lang="es-ES">Te han pillado ~r~robando ~s~aquí. Vuelve en ~y~{0}~s~.</String>
        <String xml:lang="pl-PL">Zostałeś złapany tu na ~r~kradzieży~s~. Wróć za ~y~{0}~s~.</String>
        <String xml:lang="pt-BR">Você foi pego ~r~roubando ~s~aqui. Volte para dentro ~y~{0}~s~.</String>
        <String xml:lang="th-TH">คุณถูกจับได้ว่า ~r~ขโมยของในร้าน ~s~ที่นี่ กลับมาใน ~y~{0}~s~</String>
        <String xml:lang="fr-FR">Tu as été pris en flagrant délit de ~r~vol à l'étalage ~s~ici. Reviens dans ~y~{0}~s~.</String>
        <String xml:lang="tr-TR">Burada ~r~mağaza hırsızlığı ~s~yaparken yakalandınız. ~y~{0}~s~ Sonra tekrar gel.</String>
        <String xml:lang="hi-Latn">Aap pakde gaye hain ~r~dukan se chori ~s~karte hue. Wapas aaiega is waqt ke baad ~y~{0}~s~.</String>
    </Entry>

    <Entry Id="menu_store_shoplifting_cooldown_simple">
        <String xml:lang="en-US">Wait before attempting to ~r~shoplift ~s~again.</String>
        <String xml:lang="fr-FR">Attends avant de tenter un ~r~vol à l'étalage ~s~à nouveau.</String>
        <String xml:lang="nl-NL">Je moet wachten voordat je weer een ~r~winkeldiefstal ~s~probeert.</String>
        <String xml:lang="hi-Latn">Intezaar karien wapas ~r~chori ~s~karne se pehle.</String>
        <String xml:lang="de-DE">Warte, bevor du erneut probierst, den Laden erneut ~r~auszurauben~s~.</String>
    </Entry>

    <Entry Id="menu_store_bounty">
        <String xml:lang="en-US">You cannot shop at gun stores when you have a ~r~bounty~s~.</String>
        <String xml:lang="nl-NL">Je kan niet winkelen bij wapenwinkels wanneer je een ~r~bounty~s~ hebt.</String>
        <String xml:lang="it-IT">Non puoi fare acquisti nelle armerie mentre è presente una ~r~taglia~s~ su di te!</String>
        <String xml:lang="de-DE">Du kannst nicht bei Waffenläden einkaufen, wenn du ein ~r~Kopfgeld~s~ hast.</String>
        <String xml:lang="es-ES">No puedes comprar en tiendas de armas cuando tienes una ~r~recompensa~s~.</String>
        <String xml:lang="pl-PL">Nie możesz kupować w sklepach z bronią z ~r~nagrodą za głowę~s~.</String>
        <String xml:lang="pt-BR">Você não pode comprar em lojas de armas quando tiver uma ~r~recompensa~s~. </String>
        <String xml:lang="th-TH">คุณไม่สามารถซื้อของที่ร้านขายปืนได้ถ้าคุณมี ~r~ค่าหัว~s~</String>
        <String xml:lang="fr-FR">Tu ne peux pas faire des achats dans les magasins d'armes lorsque tu as une ~r~prime~s~.</String>
        <String xml:lang="tr-TR">Başınızda ~r~ödül~s~ varken silah mağazasında alışveriş yapamazsınız.</String>
        <String xml:lang="hi-Latn">Aap gun stores se kharidaari nahi kar sakte jab aap pe ~r~bounty ~s~lagi ho.</String>
    </Entry>

    <Entry Id="menu_store_duty">
        <String xml:lang="en-US">You cannot shop at this store when you are ~b~on-duty~s~.</String>
        <String xml:lang="nl-NL">Je kan niet winkelen bij deze winkel wanneer je ~b~in dienst~s~ bent.</String>
        <String xml:lang="it-IT">Non puoi fare acquisti in questo negozio mentre sei ~b~in servizio~s~!</String>
        <String xml:lang="de-DE">Du kannst bei diesem Laden nicht einkaufen, wenn du ~b~im Dienst~s~ bist.</String>
        <String xml:lang="es-ES">No puedes comprar en esta tienda cuando estás ~b~de servicio~s~.</String>
        <String xml:lang="pl-PL">Nie możesz kupować w tym sklepie ~b~na służbie~s~.</String>
        <String xml:lang="pt-BR">Você não pode fazer compras nesta loja quando ~b~estiver em serviço~s~.</String>
        <String xml:lang="th-TH">คุณไม่สามารถซื้อสินค้าที่ร้านนี้ได้เมื่อคุณ ~b~ปฏิบัติหน้าที่~s~</String>
        <String xml:lang="fr-FR">Tu ne peux pas faire des achats dans ce magasin lorsque tu es ~b~en service~s~.</String>
        <String xml:lang="tr-TR">~b~Görev başında ~s~bu mağazadan alışveriş yapmazsınız.</String>
        <String xml:lang="hi-Latn">Jab aap ~b~ON-Duty ~s~toh aap is store pe kharidaari nahi kar sakte.</String>
    </Entry>

    <Entry Id="menu_store_cops_only">
        <String xml:lang="en-US">Only ~b~police officers ~s~can shop at this store.</String>
        <String xml:lang="nl-NL">Alleen ~b~politieagenten ~s~kunnen winkelen bij deze winkel.</String>
        <String xml:lang="it-IT">Solo gli ~b~agenti di polizia ~s~possono fare acquisti in questo negozio!</String>
        <String xml:lang="de-DE">Ausschließlich ~b~Polizisten ~s~können in diesem Laden einkaufen.</String>
        <String xml:lang="es-ES">Solo ~b~los agentes de policía ~s~pueden comprar en esta tienda.</String>
        <String xml:lang="pl-PL">Tylko ~b~gliniarze ~s~mogą kupować w tym sklepie.</String>
        <String xml:lang="pt-BR">Somente ~b~policiais ~s~podem fazer compras nessa loja.</String>
        <String xml:lang="th-TH">มีเพียง ~b~เจ้าหน้าที่ตำรวจ ~s~เท่านั้นที่สามารถซื้อสินค้าที่ร้านนี้ได้</String>
        <String xml:lang="fr-FR">Seuls les ~b~agents de police ~s~peuvent faire des achats dans ce magasin.</String>
        <String xml:lang="tr-TR">Sadece ~b~polis memurları ~s~bu mağazadan alışveriş yapabilir.</String>
        <String xml:lang="hi-Latn">Sirf ~b~police officers ~s~is dukaan pe kharidaari kar sakte hain.</String>
    </Entry>

    <!-- {0} = Required level -->
    <Entry Id="menu_store_level">
        <String xml:lang="en-US">You need to be ~b~level {0} ~s~or above to use this ~r~store~s~.</String>
        <String xml:lang="nl-NL">Je moet ~b~level {0} ~s~of hoger zijn om hier te mogen ~r~winkelen~s~.</String>
        <String xml:lang="fr-FR">Tu dois être ~b~niveau {0} ~s~ou plus pour utiliser ce ~r~magasin~s~.</String>
        <String xml:lang="hi-Latn">Aapko ~b~level {0} ~s~ya isse zyada ka hona pafega iss ~r~dukaan ~s~se saman lene ke liye.</String>
        <String xml:lang="de-DE">Du musst mindestens ~b~Level {0}~s~, oder höher sein, um diesen ~r~Laden~s~ zu nutzen.</String>
    </Entry>

    <!-- ========================= -->
    <!-- Gun Store -->
    <!-- ========================= -->
    <!-- {0} = Item name -->
    <Entry Id="menu_store_cant_purchase_more">
        <String xml:lang="en-US">You can't ~r~purchase ~s~any more ~y~{0}~s~.</String>
        <String xml:lang="it-IT">Non puoi ~r~acquistare ~s~altri ~y~{0}~s~.</String>
        <String xml:lang="nl-NL">Je kan ~r~geen ~y~{0} ~s~meer kopen.</String>
        <String xml:lang="th-TH">คุณไม่สามารถ ~r~ซื้อ ~s~อีกต่อไป ~y~{0}~s~</String>
        <String xml:lang="pl-PL">Nie możesz ~r~kupić ~s~więcej ~y~{0}~s~.</String>
        <String xml:lang="fr-FR">Tu ne peux pas ~r~acheter ~s~plus de ~y~{0}~s~.</String>
        <String xml:lang="tr-TR">Daha fazla ~y~{0} ~r~satın ~s~alamazsın.</String>
        <String xml:lang="hi-Latn">Aap aur nahi ~r~kareed ~s~sakte ~y~{0}~s~.</String>
        <String xml:lang="de-DE">Du kannst nicht mehr von ~y~{0}~s~ ~r~kaufen~s~.</String>
    </Entry>

    <Entry Id="menu_store_no_gun_for_ammo_type">
        <String xml:lang="en-US">You don't have any gun that can use this type of ammo.</String>
        <String xml:lang="it-IT">Non hai nessun'arma che può usare questo tipo di munizioni.</String>
        <String xml:lang="nl-NL">Je hebt geen wapen dat dit type munitie kan gebruiken.</String>
        <String xml:lang="th-TH">คุณไม่มีปืนที่สามารถใช้กระสุนประเภทนี้ได้</String>
        <String xml:lang="pl-PL">Nie posiadasz broni na ten typ amunicji.</String>
        <String xml:lang="fr-FR">Tu n'as pas d'arme qui puisse utiliser ce type de munitions.</String>
        <String xml:lang="tr-TR">Bu tip mermiyi kullanacak herhangi bir silahınız yok.</String>
        <String xml:lang="hi-Latn">Aapke paas koi gun nahi hai jo iss type ka ammo use kare.</String>
        <String xml:lang="de-DE">Du hast keine Waffe, welche diesen Munitionstyp verwendet.</String>
    </Entry>

    <Entry Id="already_own_weapon">
        <String xml:lang="en-US">~r~You already own this weapon!</String>
        <String xml:lang="nl-NL">~r~Je hebt dit wapen al!</String>
        <String xml:lang="it-IT">~r~Possiedi già quest'arma!</String>
        <String xml:lang="de-DE">~r~Du besitzt diese Waffe bereits!</String>
        <String xml:lang="es-ES">~r~¡Ya tienes este arma!</String>
        <String xml:lang="pl-PL">~r~Masz już tą broń!</String>
        <String xml:lang="pt-BR">~r~Você já tem essa arma!</String>
        <String xml:lang="th-TH">~r~คุณเป็นเจ้าของอาวุธนี้แล้ว!</String>
        <String xml:lang="fr-FR">~r~Tu possèdes déjà cette arme!</String>
        <String xml:lang="tr-TR">~r~Bu silaha zaten sahipsin!</String>
        <String xml:lang="hi-Latn">~r~Ye weapon aapke paas pehle se hi hai.</String>
    </Entry>

    <Entry Id="already_own_attachment">
        <String xml:lang="en-US">~r~You already own this attachment!</String>
        <String xml:lang="nl-NL">~r~Je hebt dit accessoire al!</String>
        <String xml:lang="it-IT">~r~Possiedi già questo accessorio!</String>
        <String xml:lang="de-DE">~r~Du besitzt dieses Zubehör bereits!</String>
        <String xml:lang="es-ES">~r~¡Ya posee este accesorio!</String>
        <String xml:lang="pl-PL">~r~Masz już ten dodatek!</String>
        <String xml:lang="pt-BR">~r~Já possui esse acessório!</String>
        <String xml:lang="th-TH">~r~คุณเป็นเจ้าของของแต่งนี้แล้ว!</String>
        <String xml:lang="fr-FR">~r~Tu possèdes déjà cet accessoire!</String>
        <String xml:lang="tr-TR">~r~Bu eklentiye zaten sahipsin!</String>
        <String xml:lang="hi-Latn">~r~Ye attachment aapke paas pehle se hi hai.</String>
    </Entry>

    <!-- {0} = Weapon Attachment -->
    <Entry Id="menu_store_attachment_warning">
        <String xml:lang="en-US">If you buy this attachment you will lose your ~y~{0} ~s~on this weapon. Do you want to proceed?</String>
        <String xml:lang="it-IT">Se acquisti questo accessorio, perderai il tuo ~y~{0} ~s~su quest'arma. Vuoi procedere?</String>
        <String xml:lang="nl-NL">Als je deze accessoire koopt, verlies je je ~y~{0} ~s~op dit wapen. Weet je het zeker?</String>
        <String xml:lang="th-TH">หากคุณซื้อเอกสารแนบนี้ คุณจะสูญเสีย ~y~{0} ~s~บนอาวุธนี้ คุณต้องการดำเนินการต่อหรือไม่?</String>
        <String xml:lang="pl-PL">Zakupując ten dodatek utracisz ~y~{0} ~s~na tej broni. Czy chcesz kontynuować?</String>
        <String xml:lang="fr-FR">Si tu achètes cet accessoire, tu perdras ton ~y~{0} ~s~sur cette arme. Veux-tu continuer?</String>
        <String xml:lang="tr-TR">Eğer bu eklentiyi alırsan bu silahtaki ~y~{0} ~s~kaybedeceksin. Devam etmek istiyor musunuz?</String>
        <String xml:lang="hi-Latn">Agar aap ye attachment khareed te hain, toh aap apka purana ~y~{0} ~s~hat jayega us weapon ka. Proceed karna chahte hain?</String>
        <String xml:lang="de-DE">Wenn du diese Erweiterung kaufst, verlierst du ~y~{0} ~s~an dieser Waffe. Möchtest du fortfahren?</String>
    </Entry>

    <!-- ========================= -->
    <!-- Store Pricing -->
    <!-- ========================= -->
    <!-- This is shown in shop menus when you can purchase more of a certain items -->
    <!-- Example: Heavy Armor        2 for $2500 -->
    <!-- {0} = Amount -->
    <!-- {1} = Price -->
    <Entry Id="menu_store_amount_for_price">
        <String xml:lang="en-US">{0} for {1}</String>
        <String xml:lang="it-IT">{0} per {1}</String>
        <String xml:lang="nl-NL">{0} voor {1}</String>
        <String xml:lang="th-TH">{0} สำหรับ {1}</String>
        <String xml:lang="pl-PL">{0} za {1}</String>
        <String xml:lang="fr-FR">{0} pour {1}</String>
        <String xml:lang="tr-TR">{0} için {1}</String>
        <String xml:lang="hi-Latn">{0} for {1}</String>
        <String xml:lang="de-DE">{0} für {1}</String>
    </Entry>

    <!-- Displays the unit price in the description -->
    <!-- Example: Price: $1250/piece -->
    <!-- {0} = Price -->
    <!-- {1} = Unit -->
    <Entry Id="menu_store_unit_price">
        <String xml:lang="en-US">Price: {0}/{1}</String>
        <String xml:lang="it-IT">Prezzo: {0}/{1}</String>
        <String xml:lang="nl-NL">Prijs: {0}/{1}</String>
        <String xml:lang="th-TH">ราคา: {0}/{1}</String>
        <String xml:lang="pl-PL">Cena: {0}/{1}</String>
        <String xml:lang="fr-FR">Prix: {0}/{1}</String>
        <String xml:lang="tr-TR">Fiyat: {0}/{1}</String>
        <String xml:lang="hi-Latn">Price: {0}/{1}</String>
        <String xml:lang="de-DE">Preis: {0}/{1}</String>
    </Entry>

    <!-- Example: You purchased a ~p~Standard Armor ~s~for ~r~$2500. -->
    <!-- {0} = Adjective -->
    <!-- {1} = Name -->
    <!-- {2} = Cash amount -->
    <Entry Id="menu_store_purchased_cash">
        <String xml:lang="en-US">You purchased {0} ~p~{1} ~s~for ~r~{2}.</String>
        <String xml:lang="nl-NL">Je hebt {0} ~p~{1} ~s~gekocht voor ~r~{2}.</String>
        <String xml:lang="fr-FR">Tu as acheté {0} ~p~{1} ~s~pour ~r~{2}.</String>
        <String xml:lang="tr-TR">Bir {0} ~p~{1} ~s~için ~r~{2} ödediniz.</String>
        <String xml:lang="hi-Latn">Aapne khareeda {0} ~p~{1} ~s~for ~r~{2}.</String>
        <String xml:lang="de-DE">Du hast {0} ~p~{1} ~s~f+r ~r~{2}~s~ gekauft.~r~</String>
    </Entry>

    <!-- Example: You purchased a ~p~Standard Armor ~s~for ~r~$2000 ~s~in gift card balance and ~r~$500 ~s~in cash. -->
    <!-- {0} = Adjective -->
    <!-- {1} = Name -->
    <!-- {2} = Gift card amount -->
    <!-- {3} = Cash amount -->
    <Entry Id="menu_store_purchased_gift_card">
        <String xml:lang="en-US">You purchased {0} ~p~{1} ~s~for ~b~{2} ~s~in gift card balance and ~r~{3} ~s~in cash.</String>
        <String xml:lang="nl-NL">Je hebt {0} ~p~{1} ~s~gekocht voor ~b~{2} ~s~met cadeaubonnen en ~r~{3} ~s~in cash.</String>
        <String xml:lang="fr-FR">Tu as acheté {0} ~p~{1} ~s~pour ~b~{2} ~s~en solde de carte cadeau et ~r~{3} ~s~en espèces.</String>
        <String xml:lang="tr-TR">{0} ~p~{1}~s~, ~b~{2} ~s~hediye kartı bakiyesi ve ~r~{3} ~s~nakit ile satın aldınız.</String>
        <String xml:lang="hi-Latn">Aapne khareeda {0} ~p~{1} ~s~for ~b~{2} ~s~apne gift card ke balance aur ~r~{3} ~s~cash se.</String>
        <String xml:lang="de-DE">Du hast {0} ~p~{1} ~s~für ~b~{2} ~s~mit Guthaben der Geschenkkarten und ~r~{3} ~s~in bar gekauft.</String>
    </Entry>

    <!-- ========================= -->
    <!-- Menu for Job Supplies-->
    <!-- ========================= -->
    <!-- {0} = Job name -->
    <!-- Example: "Mechanic Supplies" at the Hardware Store -->
    <Entry Id="menu_store_job_supplies">
        <String xml:lang="en-US">{0} Supplies</String>
        <String xml:lang="it-IT">Provviste {0}</String>
        <String xml:lang="nl-NL">{0} spullen</String>
        <String xml:lang="ar-001">{0} لوازم</String>
        <String xml:lang="de-DE">{0} Vorräte</String>
        <String xml:lang="es-ES">Suministros {0}</String>
        <String xml:lang="pt-BR">Suprimentos {0}</String>
        <String xml:lang="pl-PL">Zasoby {0}</String>
        <String xml:lang="th-TH">{0} จำนวน</String>
        <String xml:lang="zh-Hant">{0}補給品</String>
        <String xml:lang="fr-FR">{0} Matériel</String>
        <String xml:lang="tr-TR">{0} Malzemesi</String>
        <String xml:lang="hi-Latn">{0} Supplies</String>
    </Entry>

    <!-- ========================= -->
    <!-- Crimes Menu-->
    <!-- ========================= -->
    <Entry Id="menu_crime_committed_title">
        <String xml:lang="en-US">Crimes</String>
        <String xml:lang="it-IT">Crimini</String>
        <String xml:lang="nl-NL">Misdaden</String>
        <String xml:lang="ar-001">جرائم</String>
        <String xml:lang="de-DE">Verbrechen</String>
        <String xml:lang="es-ES">Delitos</String>
        <String xml:lang="pt-BR">Delitos</String>
        <String xml:lang="pl-PL">Przestępstwa</String>
        <String xml:lang="th-TH">อาชญากรรม</String>
        <String xml:lang="zh-Hant">犯罪</String>
        <String xml:lang="fr-FR">Crimes</String>
        <String xml:lang="tr-TR">Suçlar</String>
        <String xml:lang="hi-Latn">Crimes</String>
    </Entry>

    <Entry Id="menu_crime_committed_subtitle">
        <String xml:lang="en-US">Crimes committed in this session</String>
        <String xml:lang="it-IT">Crimini commessi in questa sessione</String>
        <String xml:lang="nl-NL">Misdaden gepleegd in deze sessie</String>
        <String xml:lang="ar-001">الجرائم المرتكبة في هذه الجلسة</String>
        <String xml:lang="de-DE">Verbrechen, welche in dieser Spielsitzung begangen wurden</String>
        <String xml:lang="es-ES">Delitos cometidos en esta sesión</String>
        <String xml:lang="pt-BR">Delitos cometidos nesta sessão</String>
        <String xml:lang="pl-PL">Przestępstwa popełnione w tej sesji</String>
        <String xml:lang="th-TH">อาชญากรรมที่เกิดขึ้นในเซสชั่นนี้</String>
        <String xml:lang="zh-Hant">在此層級發生的犯罪</String>
        <String xml:lang="fr-FR">Crimes commis au cours de cette session</String>
        <String xml:lang="tr-TR">Bu oturumda işlenmiş suçlar</String>
        <String xml:lang="hi-Latn">Is session me hue crimes.</String>
    </Entry>

    <Entry Id="menu_crime_committed_suggestion">
        <String xml:lang="en-US">Shows you the list of your most recent crimes.</String>
        <String xml:lang="nl-NL">Laat je de lijst zien van jouw meest recente misdaden.</String>
        <String xml:lang="fr-FR">Affiche la liste de tes crimes les plus récents.</String>
        <String xml:lang="tr-TR">En son işlediğiniz suçlarınızın listesini gösterir.</String>
        <String xml:lang="hi-Latn">Aapko aapke recent crimes ki list dikhata hai.</String>
        <String xml:lang="de-DE">Zeigt die Liste mit deinen kürzlich begangenen Straftaten.</String>
    </Entry>

    <!-- ========================= -->
    <!-- Crews Menu-->
    <!-- ========================= -->
    <Entry Id="menu_crews_title">
        <String xml:lang="en-US">Crews</String>
        <String xml:lang="it-IT">Crews</String>
        <String xml:lang="nl-NL">Crews</String>
        <String xml:lang="ar-001">طاقم</String>
        <String xml:lang="de-DE">Crews</String>
        <String xml:lang="es-ES">Crews</String>
        <String xml:lang="pt-BR">Crews</String>
        <String xml:lang="pl-PL">Ekipy</String>
        <String xml:lang="th-TH">แก็ง</String>
        <String xml:lang="zh-Hant">隊伍</String>
        <String xml:lang="fr-FR">Crews</String>
        <String xml:lang="tr-TR">Ekipler</String>
        <String xml:lang="hi-Latn">Crews</String>
    </Entry>

    <Entry Id="menu_crews_subtitle">
        <String xml:lang="en-US">Crew Menu</String>
        <String xml:lang="it-IT">Menu Crew</String>
        <String xml:lang="nl-NL">Crew Menu</String>
        <String xml:lang="ar-001">قائمة الطاقم</String>
        <String xml:lang="de-DE">Crew-Menü</String>
        <String xml:lang="es-ES">Crew Menu</String>
        <String xml:lang="pt-BR">Crew Menu</String>
        <String xml:lang="pl-PL">Menu Ekip</String>
        <String xml:lang="th-TH">เมนูแก็ง</String>
        <String xml:lang="zh-Hant">隊伍菜單</String>
        <String xml:lang="fr-FR">Menu Crew</String>
        <String xml:lang="tr-TR">Ekip Menü</String>
        <String xml:lang="hi-Latn">Crew Menu</String>
    </Entry>

    <Entry Id="menu_crews_apply_subtitle">
        <String xml:lang="en-US">Select a crew to apply for.</String>
        <String xml:lang="it-IT">Seleziona una crew per cui candicarsi.</String>
        <String xml:lang="nl-NL">Selecteer een crew om je voor aan te melden.</String>
        <String xml:lang="ar-001">.اختر الطاقم الذي ستتقدم إليه</String>
        <String xml:lang="de-DE">Wähle eine Crew, für die du dich bewerben möchtest.</String>
        <String xml:lang="es-ES">Seleccione una crew para postularte.</String>
        <String xml:lang="pt-BR">Selecione uma crew para se candidatar.</String>
        <String xml:lang="pl-PL">Wybierz ekipę do której chcesz aplikować.</String>
        <String xml:lang="th-TH">เลือกแก็งที่จะสมัคร</String>
        <String xml:lang="zh-Hant">選擇一個隊伍申請加入</String>
        <String xml:lang="fr-FR">Sélectionner un crew pour lequel poser sa candidature.</String>
        <String xml:lang="tr-TR">Başvuru yapmak için bir ekip seçin.</String>
        <String xml:lang="hi-Latn">Apply karne ke liye ek crew select karein.</String>
    </Entry>

    <Entry Id="menu_crews_application_subtitle">
        <String xml:lang="en-US">Crew Application</String>
        <String xml:lang="it-IT">Candidature Crew</String>
        <String xml:lang="nl-NL">Crew Sollicitatie</String>
        <String xml:lang="ar-001">طلب دخول الطاقم</String>
        <String xml:lang="de-DE">Crew-Bewerbungen</String>
        <String xml:lang="es-ES">Solucitudes de crew</String>
        <String xml:lang="pt-BR">Solicitação da crew</String>
        <String xml:lang="pl-PL">Aplikacja do Ekipy</String>
        <String xml:lang="th-TH">ใบสมัครแก็ง</String>
        <String xml:lang="zh-Hant">隊伍申請</String>
        <String xml:lang="fr-FR">Candidature Crew</String>
        <String xml:lang="tr-TR">Ekip Başvuru</String>
        <String xml:lang="hi-Latn">Crew Application</String>
    </Entry>

    <Entry Id="menu_crews_members_subtitle">
        <String xml:lang="en-US">Members</String>
        <String xml:lang="it-IT">Membri</String>
        <String xml:lang="nl-NL">Leden</String>
        <String xml:lang="ar-001">أعضاء</String>
        <String xml:lang="de-DE">Mitglieder</String>
        <String xml:lang="es-ES">Miembros</String>
        <String xml:lang="pt-BR">Membros</String>
        <String xml:lang="pl-PL">Członkowie</String>
        <String xml:lang="th-TH">สมาชิก</String>
        <String xml:lang="zh-Hant">成員</String>
        <String xml:lang="fr-FR">Membres</String>
        <String xml:lang="tr-TR">Üyeler</String>
        <String xml:lang="hi-Latn">Members</String>
    </Entry>

    <Entry Id="menu_crews_action_subtitle">
        <String xml:lang="en-US">Select an action</String>
        <String xml:lang="it-IT">Selezionare un'azione</String>
        <String xml:lang="nl-NL">Selecteer een actie</String>
        <String xml:lang="ar-001">حدد إجراءً</String>
        <String xml:lang="de-DE">Wähle eine Aktion.</String>
        <String xml:lang="es-ES">Seleccione una acción</String>
        <String xml:lang="pt-BR">Selecione uma ação</String>
        <String xml:lang="pl-PL">Wybierz akcję</String>
        <String xml:lang="th-TH">เลือกการกระทำ</String>
        <String xml:lang="zh-Hant">選擇一個行動</String>
        <String xml:lang="fr-FR">Sélectionner une action</String>
        <String xml:lang="tr-TR">Bir eylem seçin.</String>
        <String xml:lang="hi-Latn">Select an action</String>
    </Entry>

    <Entry Id="menu_crews_rank_subtitle">
        <String xml:lang="en-US">Rank</String>
        <String xml:lang="it-IT">Grado</String>
        <String xml:lang="nl-NL">Rang</String>
        <String xml:lang="ar-001">رتبة</String>
        <String xml:lang="de-DE">Rang</String>
        <String xml:lang="es-ES">Rango</String>
        <String xml:lang="pt-BR">Escalão</String>
        <String xml:lang="pl-PL">Ranga</String>
        <String xml:lang="th-TH">ระดับ</String>
        <String xml:lang="zh-Hant">層級</String>
        <String xml:lang="fr-FR">Rang</String>
        <String xml:lang="tr-TR">Rütbe</String>
        <String xml:lang="hi-Latn">Rank</String>
    </Entry>

    <!-- ========================= -->
    <!-- Arms Dealer Menu-->
    <!-- ========================= -->
    <Entry Id="menu_armsdealer_title">
        <String xml:lang="en-US">Arms Dealer</String>
        <String xml:lang="it-IT">Trafficante d'Armi</String>
        <String xml:lang="nl-NL">Wapenhandelaar</String>
        <String xml:lang="ar-001">تاجر أسلحة</String>
        <String xml:lang="de-DE">Waffenhändler</String>
        <String xml:lang="es-ES">Vendedor de armas</String>
        <String xml:lang="pt-BR">Vendedor de armas</String>
        <String xml:lang="pl-PL">Handlarz Bronią</String>
        <String xml:lang="th-TH">พ่อค้าอาวุธ</String>
        <String xml:lang="zh-Hant">武裝賣家</String>
        <String xml:lang="fr-FR">Marchand d'armes</String>
        <String xml:lang="tr-TR">Silah Tüccarı</String>
        <String xml:lang="hi-Latn">Hathiyaar Dealer</String>
    </Entry>

    <!-- ========================= -->
    <!-- Dispatch Menu-->
    <!-- ========================= -->
    <Entry Id="menu_dispatch_title">
        <String xml:lang="en-US">Calls</String>
        <String xml:lang="it-IT">Chiamate</String>
        <String xml:lang="nl-NL">Meldingen</String>
        <String xml:lang="ar-001">المكالمات</String>
        <String xml:lang="de-DE">Anrufe</String>
        <String xml:lang="es-ES">Llamadas</String>
        <String xml:lang="pt-BR">Chamadas</String>
        <String xml:lang="pl-PL">Wezwania</String>
        <String xml:lang="th-TH">โทร</String>
        <String xml:lang="zh-Hant">來電</String>
        <String xml:lang="fr-FR">Appels</String>
        <String xml:lang="tr-TR">Aramalar</String>
        <String xml:lang="hi-Latn">Calls</String>
    </Entry>

    <Entry Id="menu_dispatch_subtitle">
        <String xml:lang="en-US">Recent calls</String>
        <String xml:lang="it-IT">Chiamate recenti</String>
        <String xml:lang="nl-NL">Recente meldingen</String>
        <String xml:lang="ar-001">المكالمات الأخيرة</String>
        <String xml:lang="de-DE">Aktuelle Anrufe</String>
        <String xml:lang="pt-BR">Chamadas recentes</String>
        <String xml:lang="es-ES">Llamadas recientes</String>
        <String xml:lang="pl-PL">Ostatnie wezwania</String>
        <String xml:lang="th-TH">โทรล่าสุด</String>
        <String xml:lang="zh-Hant">近期來電</String>
        <String xml:lang="fr-FR">Appels récents</String>
        <String xml:lang="tr-TR">Son aramalar</String>
        <String xml:lang="hi-Latn">Recent ki calls</String>
    </Entry>

    <!-- ========================= -->
    <!-- Drug Menu-->
    <!-- ========================= -->
    <Entry Id="menu_npcoffer_title">
        <String xml:lang="en-US">NPC Offer</String>
        <String xml:lang="it-IT">Offerta NPC</String>
        <String xml:lang="nl-NL">NPC Aanbod</String>
        <String xml:lang="ar-001">عرض الشخصية الافتراضية</String>
        <String xml:lang="de-DE">NPC-Angebote</String>
        <String xml:lang="es-ES">Oferta del NPC</String>
        <String xml:lang="pt-BR">Oferta da NPC</String>
        <String xml:lang="pl-PL">Oferta dla bota</String>
        <String xml:lang="th-TH">ข้อเสนอ NPC</String>
        <String xml:lang="zh-Hant">NPC的提議</String>
        <String xml:lang="fr-FR">Offre PNJ</String>
        <String xml:lang="tr-TR">NPC Teklifi</String>
        <String xml:lang="hi-Latn">NPC Offer</String>
    </Entry>

    <Entry Id="menu_npcoffer_subtitle">
        <String xml:lang="en-US">Make the NPC an offer</String>
        <String xml:lang="it-IT">Fai un offerta all'NPC</String>
        <String xml:lang="nl-NL">Doe een aanbod aan deze NPC</String>
        <String xml:lang="ar-001">اعرض عرض علي الشخصية الافتراضية</String>
        <String xml:lang="de-DE">Erstelle ein NPC-Angebot</String>
        <String xml:lang="es-ES">Haz una oferta al NPC</String>
        <String xml:lang="pt-BR">Fazer uma oferta ao NPC</String>
        <String xml:lang="pl-PL">Stwórz ofertę dla bota</String>
        <String xml:lang="th-TH">ให้ NPC ยื่นข้อเสนอ</String>
        <String xml:lang="zh-Hant">給NPC一個提議</String>
        <String xml:lang="fr-FR">Faire une offre au PNJ</String>
        <String xml:lang="tr-TR">NPC'ye bir teklif yap</String>
        <String xml:lang="hi-Latn">NPC ko ek offer de.</String>
    </Entry>

    <Entry Id="menu_drugsupplier_title">
        <String xml:lang="en-US">Drug Supplier</String>
        <String xml:lang="it-IT">Rifornitore di Droga</String>
        <String xml:lang="nl-NL">Drugs Leverancier</String>
        <String xml:lang="ar-001">مورد المخدرات</String>
        <String xml:lang="de-DE">Drogenlieferant</String>
        <String xml:lang="es-ES">Proveedor de Drogas</String>
        <String xml:lang="pt-BR">Fornecedor de Drogas</String>
        <String xml:lang="pl-PL">Przemytnik Narkotyków</String>
        <String xml:lang="th-TH">ผู้จำหน่ายยาเสพติด</String>
        <String xml:lang="zh-Hant">毒品供應商</String>
        <String xml:lang="fr-FR">Fournisseur de drogues</String>
        <String xml:lang="tr-TR">Uyuşturucu Tedarikcisi</String>
        <String xml:lang="hi-Latn">Drug Supplier</String>
    </Entry>

    <Entry Id="menu_drugdealer_title">
        <String xml:lang="en-US">Drug Dealer</String>
        <String xml:lang="it-IT">Trafficante di Droga</String>
        <String xml:lang="nl-NL">Drug Dealer</String>
        <String xml:lang="de-DE">Drogenhändler</String>
        <String xml:lang="es-ES">Traficante de drogas</String>
        <String xml:lang="pt-BR">Traficante de drogas</String>
        <String xml:lang="pl-PL">Diler Narkotyków</String>
        <String xml:lang="th-TH">พ่อค้ายาเสพติด</String>
        <String xml:lang="zh-Hant">藥頭</String>
        <String xml:lang="fr-FR">Trafiquant de drogue</String>
        <String xml:lang="tr-TR">Uyuşturucu Satıcısı</String>
        <String xml:lang="hi-Latn">Drug Dealer</String>
    </Entry>

    <Entry Id="menu_drugdealer_calls_subtitle">
        <String xml:lang="en-US">Calls</String>
        <String xml:lang="it-IT">Chiamate</String>
        <String xml:lang="nl-NL">Meldingen</String>
        <String xml:lang="de-DE">Anrufe</String>
        <String xml:lang="es-ES">Llamadas</String>
        <String xml:lang="pt-BR">Chamadas</String>
        <String xml:lang="pl-PL">Wezwania</String>
        <String xml:lang="th-TH">เรียก</String>
        <String xml:lang="zh-Hant">來電</String>
        <String xml:lang="fr-FR">Appels</String>
        <String xml:lang="tr-TR">Aramalar</String>
        <String xml:lang="hi-Latn">Calls</String>
    </Entry>

    <Entry Id="menu_drugdealer_recentsales_subtitle">
        <String xml:lang="en-US">Recent sales</String>
        <String xml:lang="it-IT">Ultime vendite</String>
        <String xml:lang="nl-NL">Recente bestellingen</String>
        <String xml:lang="de-DE">Aktuelle Anrufe</String>u
        <String xml:lang="es-ES">Ventas recientes</String>
        <String xml:lang="pt-BR">Vendas recentes</String>
        <String xml:lang="pl-PL">Ostatnie sprzedaże</String>
        <String xml:lang="th-TH">ขายล่าสุด</String>
        <String xml:lang="zh-Hant">近期來電</String>
        <String xml:lang="fr-FR">Ventes récentes</String>
        <String xml:lang="tr-TR">Son satışlar</String>
        <String xml:lang="hi-Latn">Recent ki sales</String>
    </Entry>

    <Entry Id="menu_drugdealer_calls_description">
        <String xml:lang="en-US">View recent calls for a drug dealer.</String>
        <String xml:lang="nl-NL">Bekijk de meeste recente drugdealer oproepen.</String>
        <String xml:lang="fr-FR">Voir les appels récents pour un trafiquant de drogue.</String>
        <String xml:lang="tr-TR">Son zamanlarda uyuşturucu satıcısı için yapılan aramalar.</String>
        <String xml:lang="hi-Latn">Drug dealer ke liye recent ki calls dekhe.</String>
        <String xml:lang="de-DE">Zeigt aktuelle Rufe für einen Drogenhändler.</String>
    </Entry>

    <Entry Id="menu_drugdealer_recentsales_description">
        <String xml:lang="en-US">View your sales in the current session.</String>
        <String xml:lang="nl-NL">Overzicht van bestellingen in huidige sessie.</String>
        <String xml:lang="fr-FR">Consulter tes ventes de la session en cours.</String>
        <String xml:lang="tr-TR">Mevcut oturumdaki satışlarınızı görüntüleyin.</String>
        <String xml:lang="hi-Latn">Apne current session ki sales dekhe.</String>
        <String xml:lang="de-DE">Zeigt deine Verkäufe in der aktuellen Sitzung.</String>
    </Entry>

    <!-- ========================= -->
    <!-- Mechanic Menu -->
    <!-- ========================= -->
    <Entry Id="menu_impound_title">
        <String xml:lang="en-US">Impound</String>
        <String xml:lang="it-IT">Sequestri</String>
        <String xml:lang="nl-NL">Inbeslagname</String>
        <String xml:lang="ar-001">حجز</String>
        <String xml:lang="de-DE">Verwahrung</String>
        <String xml:lang="es-ES">Confiscados</String>
        <String xml:lang="pt-BR">Confiscados</String>
        <String xml:lang="th-TH">ยึด</String>
        <String xml:lang="zh-Hant">扣押</String>
        <String xml:lang="pl-PL">Konfiskata</String>
        <String xml:lang="fr-FR">Fourrière</String>
        <String xml:lang="tr-TR">El koymak</String>
        <String xml:lang="hi-Latn">Impound</String>
    </Entry>

    <Entry Id="menu_impound_subtitle">
        <String xml:lang="en-US">Impounded vehicles</String>
        <String xml:lang="it-IT">Veicoli Sequestrati</String>
        <String xml:lang="nl-NL">Inbeslaggenomen voertuigen</String>
        <String xml:lang="ar-001">المركبات المحتجزة</String>
        <String xml:lang="de-DE">Verwahrte Fahrzeuge</String>
        <String xml:lang="es-ES">Vehículos confiscados</String>
        <String xml:lang="pt-BR">Veículos confiscados</String>
        <String xml:lang="th-TH">รถที่ถูกยึด</String>
        <String xml:lang="zh-Hant">扣押車輛</String>
        <String xml:lang="pl-PL">Skonfiskowane pojazdy</String>
        <String xml:lang="fr-FR">Véhicules mis en fourrière</String>
        <String xml:lang="tr-TR">El konulan araçlar</String>
        <String xml:lang="hi-Latn">Impund ki gayi gadiyan.</String>
    </Entry>

    <Entry Id="menu_mechanic_title">
        <String xml:lang="en-US">Mechanic</String>
        <String xml:lang="it-IT">Meccanico</String>
        <String xml:lang="nl-NL">Monteur</String>
        <String xml:lang="ar-001">ميكانيكي</String>
        <String xml:lang="de-DE">Mechaniker</String>
        <String xml:lang="es-ES">Mecánico</String>
        <String xml:lang="pt-BR">Mecânico</String>
        <String xml:lang="th-TH">ช่าง</String>
        <String xml:lang="zh-Hant">修車工</String>
        <String xml:lang="pl-PL">Mechanik</String>
        <String xml:lang="fr-FR">Mécanicien</String>
        <String xml:lang="tr-TR">Mekanik</String>
        <String xml:lang="hi-Latn">Mechanic</String>
    </Entry>

    <Entry Id="menu_mechanic_shop_pretext">
        <String xml:lang="en-US">SHOP FEE: {0}%</String>
        <String xml:lang="nl-NL">WINKELKOSTEN: {0}%</String>
        <String xml:lang="fr-FR">FRAIS D'ATELIER: {0}%</String>
        <String xml:lang="de-DE">LADENGEBÜHR: {0}%</String>
    </Entry>

    <Entry Id="menu_mechanic_shop_plate">
        <String xml:lang="en-US">Vanity plate</String>
        <String xml:lang="nl-NL">Persoonlijk kenteken</String>
        <String xml:lang="fr-FR">Plaque personnalisée</String>
        <String xml:lang="de-DE">Wunschkennzeichen</String>
    </Entry>

    <Entry Id="menu_mechanic_shop_more_services">
        <String xml:lang="en-US">More services</String>
        <String xml:lang="nl-NL">Meer diensten</String>
        <String xml:lang="fr-FR">Plus de services</String>
        <String xml:lang="de-DE">Weitere Dienstleistungen</String>
    </Entry>

    <Entry Id="menu_mechanic_shop_no_players">
        <String xml:lang="en-US">There are no mechanic ~b~players~s~ in this shop. You can't customize your vehicle.</String>
        <String xml:lang="nl-NL">Er zijn geen aanwezige ~b~monteurs~s~ in deze werkplaats. Je kunt je voertuig niet aanpassen.</String>
        <String xml:lang="fr-FR">Il n'y a pas de mécanicien ~b~joueurs~s~ dans cet atelier. Tu ne peux pas personnaliser ton véhicule.</String>
        <String xml:lang="de-DE">Es gibt keine ~b~Spieler als Mechaniker~s~ in diesem Laden. Du kannst dein Fahrzeug nicht personalisieren.</String>
    </Entry>

    <Entry Id="menu_mechanic_shop_players">
        <String xml:lang="en-US">There are ~y~{0}~s~ mechanic ~b~players~s~ in this shop. Select this option to view their services.</String>
        <String xml:lang="nl-NL">Er zijn ~y~{0}~s~ ~b~monteurs~s~ in deze werkplaats. Selecteer deze optie om hun diensten te bekijken.</String>
        <String xml:lang="fr-FR">Il y a ~y~{0}~s~ mécanicien ~b~joueurs~s~ dans cet atelier. Sélectionner cette option pour voir leurs services.</String>
        <String xml:lang="de-DE">Es gibt ~y~{0} ~b~Spieler als Mechaniker~s~ in diesem Laden. Wähle diese Option, um ihre Dienstleistungen anzuzeigen.</String>
    </Entry>

    <Entry Id="menu_mechanic_services_subtitle">
        <String xml:lang="en-US">Services</String>
        <String xml:lang="it-IT">Servizi</String>
        <String xml:lang="nl-NL">Diensten</String>
        <String xml:lang="de-DE">Services</String>
        <String xml:lang="es-ES">Servicios</String>
        <String xml:lang="pt-BR">Serviços</String>
        <String xml:lang="th-TH">บริการ</String>
        <String xml:lang="vi-VN">Dịch vụ</String>
        <String xml:lang="id-ID">Layanan</String>
        <String xml:lang="zh-Hant">服務</String>
        <String xml:lang="pl-PL">Usługi</String>
        <String xml:lang="fr-FR">Services</String>
        <String xml:lang="tr-TR">Hizmetler</String>
        <String xml:lang="hi-Latn">Services</String>
    </Entry>

    <Entry Id="menu_mechanic_services_description">
        <String xml:lang="en-US">Manage your services.</String>
        <String xml:lang="nl-NL">Beheer je diensten.</String>
        <String xml:lang="fr-FR">Gérer tes services.</String>
        <String xml:lang="tr-TR">Hizmetlerinizi yönetin.</String>
        <String xml:lang="hi-Latn">Apni services manage kare.</String>
        <String xml:lang="de-DE">Verwalte deine Dienstleistungen.</String>
    </Entry>

    <Entry Id="menu_mechanic_services_request_subtitle">
        <String xml:lang="en-US">Request a service</String>
        <String xml:lang="it-IT">Richiedi un servizio</String>
        <String xml:lang="nl-NL">Vraag om diensten</String>
        <String xml:lang="es-ES">Solicitar un servicio</String>
        <String xml:lang="pt-BR">Solicitar um serviço</String>
        <String xml:lang="th-TH">เรียกยานพาหนะ</String>
        <String xml:lang="vi-VN">Yêu cầu một dịch vụ</String>
        <String xml:lang="id-ID">Meminta layanan</String>
        <String xml:lang="zh-Hant">請求一個服務</String>
        <String xml:lang="pl-PL">Poproś o usługi</String>
        <String xml:lang="fr-FR">Demander un service</String>
        <String xml:lang="tr-TR">Bir hizmet talep et</String>
        <String xml:lang="hi-Latn">Service request kare.</String>
        <String xml:lang="de-DE">Eine Dienstleistung anfordern</String>
    </Entry>

    <Entry Id="menu_mechanic_calls_subtitle">
        <String xml:lang="en-US">Calls</String>
        <String xml:lang="it-IT">Chiamate</String>
        <String xml:lang="nl-NL">Meldingen</String>
        <String xml:lang="de-DE">Anrufe</String>
        <String xml:lang="es-ES">Llamada</String>
        <String xml:lang="pt-BR">Chamadas</String>
        <String xml:lang="th-TH">เรียก</String>
        <String xml:lang="vi-VN">Cuộc gọi</String>
        <String xml:lang="id-ID">Panggilan</String>
        <String xml:lang="zh-Hant">來電</String>
        <String xml:lang="pl-PL">Wezwania</String>
        <String xml:lang="fr-FR">Appels</String>
        <String xml:lang="tr-TR">Aramalar</String>
        <String xml:lang="hi-Latn">Calls</String>
    </Entry>

    <Entry Id="menu_mechanic_calls_description">
        <String xml:lang="en-US">View recent calls for a mechanic.</String>
        <String xml:lang="nl-NL">Bekijk de meeste recente monteur oproepen.</String>
        <String xml:lang="fr-FR">Voir les appels récents pour un mécanicien.</String>
        <String xml:lang="tr-TR">Son zamanlarda mekanik için yapılan aramalar.</String>
        <String xml:lang="hi-Latn">Mechanic ke liye recent ki calls dekhe.</String>
        <String xml:lang="de-DE">Zeige aktuelle Anrufe für einen Mechaniker an.</String>
    </Entry>

    <Entry Id="menu_mechanic_recentsales_subtitle">
        <String xml:lang="en-US">Recent sales</String>
        <String xml:lang="it-IT">Ultime vendite</String>
        <String xml:lang="nl-NL">Recente bestellingen</String>
        <String xml:lang="de-DE">Aktuelle Anrufe</String>
        <String xml:lang="es-ES">Ventas recientes</String>
        <String xml:lang="pt-BR">Vendas recentes</String>
        <String xml:lang="th-TH">ขายล่าสุด</String>
        <String xml:lang="vi-VN">Hàng bán gần đây</String>
        <String xml:lang="id-ID">Penjualan terakhir</String>
        <String xml:lang="zh-Hant">近期銷售</String>
        <String xml:lang="pl-PL">Ostatnie sprzedaże</String>
        <String xml:lang="fr-FR">Ventes récentes</String>
        <String xml:lang="tr-TR">Son satışlar</String>
        <String xml:lang="hi-Latn">Recent ki sales</String>
    </Entry>

    <Entry Id="menu_mechanic_recentsales_description">
        <String xml:lang="en-US">View your sales in the current session.</String>
        <String xml:lang="nl-NL">Overzicht van bestellingen in huidige sessie.</String>
        <String xml:lang="fr-FR">Consulter tes ventes de la session en cours.</String>
        <String xml:lang="tr-TR">Mevcut oturumdaki satışlarınızı görüntüleyin.</String>
        <String xml:lang="hi-Latn">Apne current session ki sales dekhe.</String>
        <String xml:lang="de-DE">Zeigt deine Verkäufe in der aktuellen Sitzung.</String>
    </Entry>

    <Entry Id="menu_mechanic_available_subtitle">
        <String xml:lang="en-US">Available Mechanic</String>
        <String xml:lang="it-IT">Meccanici Disponibili</String>
        <String xml:lang="nl-NL">Beschikbare monteurs</String>
        <String xml:lang="ar-001">ميكانيكي متاح</String>
        <String xml:lang="de-DE">Verfügbare Mechaniker</String>
        <String xml:lang="es-ES">Mecánico disponible</String>
        <String xml:lang="pt-BR">Mecânico disponível</String>
        <String xml:lang="th-TH">มีช่าง</String>
        <String xml:lang="vi-VN">Thợ cơ khi đang có</String>
        <String xml:lang="id-ID">Mekanik yang tersedia</String>
        <String xml:lang="zh-Hant">有空的修車工</String>
        <String xml:lang="pl-PL">Dostępny Mechanik</String>
        <String xml:lang="fr-FR">Mécanicien disponible</String>
        <String xml:lang="tr-TR">Mevcut Mekanik</String>
        <String xml:lang="hi-Latn">Available Mechanic</String>
    </Entry>

    <Entry Id="menu_mechanic_mods_subtitle">
        <String xml:lang="en-US">Mods</String>
        <String xml:lang="it-IT">Modifiche</String>
        <String xml:lang="nl-NL">Aanpassingen</String>
        <String xml:lang="ar-001">تعديل</String>
        <String xml:lang="de-DE">Modifikationen</String>
        <String xml:lang="es-ES">Modificaciones</String>
        <String xml:lang="pt-BR">Modificações</String>
        <String xml:lang="th-TH">แต่ง</String>
        <String xml:lang="vi-VN">Độ xe</String>
        <String xml:lang="id-ID">modifikasi</String>
        <String xml:lang="zh-Hant">車輛配件/升級</String>
        <String xml:lang="pl-PL">Modyfikacje</String>
        <String xml:lang="fr-FR">Modifications</String>
        <String xml:lang="tr-TR">Modifikasyon</String>
        <String xml:lang="hi-Latn">Mods</String>
    </Entry>

    <Entry Id="menu_mechanic_respray_subtitle">
        <String xml:lang="en-US">Respray</String>
        <String xml:lang="it-IT">Riverniciatura</String>
        <String xml:lang="nl-NL">Overspuiten</String>
        <String xml:lang="ar-001">إعادة رش</String>
        <String xml:lang="de-DE">Umlackieren</String>
        <String xml:lang="es-ES">Repintado</String>
        <String xml:lang="pt-BR">Repintando</String>
        <String xml:lang="th-TH">เปลี่ยนสี</String>
        <String xml:lang="vi-VN">Sơn xe</String>
        <String xml:lang="id-ID">Ganti warna</String>
        <String xml:lang="zh-Hant">噴漆/車輛顏色</String>
        <String xml:lang="pl-PL">Przemaluj</String>
        <String xml:lang="fr-FR">Repeindre</String>
        <String xml:lang="tr-TR">Boyama</String>
        <String xml:lang="hi-Latn">Respray</String>
    </Entry>

    <Entry Id="menu_mechanic_primarycolor_subtitle">
        <String xml:lang="en-US">Primary Color</String>
        <String xml:lang="it-IT">Colore Primario</String>
        <String xml:lang="nl-NL">Primaire kleur</String>
        <String xml:lang="ar-001">لون أصلي</String>
        <String xml:lang="de-DE">Primärfarbe</String>
        <String xml:lang="es-ES">Color Principal</String>
        <String xml:lang="pt-BR">Cor Principal</String>
        <String xml:lang="th-TH">สีหลัก</String>
        <String xml:lang="vi-VN">Màu chính</String>
        <String xml:lang="id-ID">Warna utama</String>
        <String xml:lang="zh-Hant">主要車輛顏色</String>
        <String xml:lang="pl-PL">Kolor Podstawowy</String>
        <String xml:lang="fr-FR">Couleur primaire</String>
        <String xml:lang="tr-TR">Ana Renk</String>
        <String xml:lang="hi-Latn">Primary Color</String>
    </Entry>

    <Entry Id="menu_mechanic_pearlescentcolor_subtitle">
        <String xml:lang="en-US">Pearlescent Color</String>
        <String xml:lang="nl-NL">Parelmoer kleuren</String>
        <String xml:lang="fr-FR">Couleur nacrée</String>
        <String xml:lang="de-DE">Perleffekt-Farbe</String>
    </Entry>

    <Entry Id="menu_mechanic_secondarycolor_subtitle">
        <String xml:lang="en-US">Secondary Color</String>
        <String xml:lang="it-IT">Colore Secondario</String>
        <String xml:lang="nl-NL">Secundaire kleur</String>
        <String xml:lang="ar-001">اللون الثانوي</String>
        <String xml:lang="de-DE">Sekundärfarbe</String>
        <String xml:lang="es-ES">Color Secundario</String>
        <String xml:lang="pt-BR">Cor Secundária</String>
        <String xml:lang="th-TH">สีรอง</String>
        <String xml:lang="vi-VN">Màu phụ</String>
        <String xml:lang="id-ID">Warna sekunder</String>
        <String xml:lang="zh-Hant">次要車輛顏色</String>
        <String xml:lang="pl-PL">Kolor Dodatkowy</String>
        <String xml:lang="fr-FR">Couleur secondaire</String>
        <String xml:lang="tr-TR">İkinci Renk</String>
        <String xml:lang="hi-Latn">Secondary Color</String>
    </Entry>

    <Entry Id="menu_mechanic_trimcolor_subtitle">
        <String xml:lang="en-US">Trim Color</String>
        <String xml:lang="it-IT">Colore Finiture</String>
        <String xml:lang="nl-NL">Bekleding kleur</String>
        <String xml:lang="ar-001">اللون الداخلي</String>
        <String xml:lang="de-DE">Ausstattungsfarbe</String>
        <String xml:lang="es-ES">Color de los acabados</String>
        <String xml:lang="pt-BR">Cor dos acabamentos</String>
        <String xml:lang="th-TH">สีล้อ</String>
        <String xml:lang="vi-VN">Thứ tự màu</String>
        <String xml:lang="id-ID">Warna Trim</String>
        <String xml:lang="zh-Hant">內飾顏色</String>
        <String xml:lang="pl-PL">Kolor Wykończenia</String>
        <String xml:lang="fr-FR">Couleur de la garniture</String>
        <String xml:lang="tr-TR">Döşeme Rengi</String>
        <String xml:lang="hi-Latn">Trim Color</String>
    </Entry>

    <Entry Id="menu_mechanic_dashboardcolor_subtitle">
        <String xml:lang="en-US">Dashboard Color</String>
        <String xml:lang="it-IT">Colore Cruscotto</String>
        <String xml:lang="nl-NL">Dashboard kleur</String>
        <String xml:lang="ar-001">لون الداخلية</String>
        <String xml:lang="de-DE">Farbe des Armaturenbretts</String>
        <String xml:lang="es-ES">Color del salpicadero</String>
        <String xml:lang="pt-BR">Cor do painel</String>
        <String xml:lang="th-TH">สีภายใน</String>
        <String xml:lang="vi-VN">Màu biển số</String>
        <String xml:lang="id-ID">Warna Dasbor</String>
        <String xml:lang="zh-Hant">儀錶板顏色</String>
        <String xml:lang="pl-PL">Kolor Podstawowy</String>
        <String xml:lang="fr-FR">Couleur du tableau de bord</String>
        <String xml:lang="tr-TR">Gösterge paneli Rengi</String>
        <String xml:lang="hi-Latn">Dashboard Color</String>
    </Entry>

    <Entry Id="menu_mechanic_liveries_subtitle">
        <String xml:lang="en-US">Liveries Color</String>
        <String xml:lang="it-IT">Colore Livrea</String>
        <String xml:lang="nl-NL">Livery kleur</String>
        <String xml:lang="ar-001">سكنات للمركبة</String>
        <String xml:lang="de-DE">Folierungsfarbe</String>
        <String xml:lang="es-ES">Color de la Pegatina</String>
        <String xml:lang="pt-BR">Cor do adesivo</String>
        <String xml:lang="th-TH">ลวดลาย</String>
        <String xml:lang="vi-VN">Màu Liveries</String>
        <String xml:lang="id-ID">Warna Stiker</String>
        <String xml:lang="zh-Hant">車輛塗裝</String>
        <String xml:lang="pl-PL">Kolor Nalepek</String>
        <String xml:lang="fr-FR">Couleur des livrées</String>
        <String xml:lang="tr-TR">Çıkartma Rengi</String>
        <String xml:lang="hi-Latn">Liveries</String>
    </Entry>
    <!-- ========================= -->
    <!-- Hospital Menu -->
    <!-- ========================= -->
    <Entry Id="menu_hospital_title">
        <String xml:lang="en-US">Hospital</String>
        <String xml:lang="it-IT">Ospedale</String>
        <String xml:lang="nl-NL">Ziekenhuis</String>
        <String xml:lang="ar-001">مستشفى</String>
        <String xml:lang="de-DE">Krankenhaus</String>
        <String xml:lang="es-ES">Hospital</String>
        <String xml:lang="pt-BR">Hospital</String>
        <String xml:lang="th-TH">โรงพยาบาล</String>
        <String xml:lang="vi-VN">Bệnh viện</String>
        <String xml:lang="id-ID">Rumah Sakit</String>
        <String xml:lang="zh-Hant">醫院</String>
        <String xml:lang="pl-PL">Szpital</String>
        <String xml:lang="fr-FR">Hôpital</String>
        <String xml:lang="tr-TR">Hastane</String>
        <String xml:lang="hi-Latn">Hospital</String>
    </Entry>

    <Entry Id="menu_hospital_clothing_subtitle">
        <String xml:lang="en-US">Clothing</String>
        <String xml:lang="it-IT">Abbigliamento</String>
        <String xml:lang="nl-NL">Kleding</String>
        <String xml:lang="ar-001">ملابس</String>
        <String xml:lang="de-DE">Kleidung</String>
        <String xml:lang="es-ES">Ropa</String>
        <String xml:lang="pt-BR">Vestuário</String>
        <String xml:lang="th-TH">ชุด</String>
        <String xml:lang="vi-VN">Trang phục</String>
        <String xml:lang="id-ID">Pakaian</String>
        <String xml:lang="zh-Hant">服飾</String>
        <String xml:lang="pl-PL">Ubrania</String>
        <String xml:lang="fr-FR">Vêtements</String>
        <String xml:lang="tr-TR">Kıyafet</String>
        <String xml:lang="hi-Latn">Clothing</String>
    </Entry>

    <!-- ========================= -->
    <!-- Arrest Menu -->
    <!-- ========================= -->
    <Entry Id="menu_arrest_title">
        <String xml:lang="en-US">Arrest Menu</String>
        <String xml:lang="it-IT">Menu Arresto</String>
        <String xml:lang="nl-NL">Arrestatie Menu</String>
        <String xml:lang="ar-001">قائمة الاعتقال</String>
        <String xml:lang="de-DE">Gefangenenmenü</String>
        <String xml:lang="es-ES">Menú de arrestos</String>
        <String xml:lang="pt-BR">Menu de detenções</String>
        <String xml:lang="th-TH">เมนูจับกลุม</String>
        <String xml:lang="vi-VN">Menu bắt giữ</String>
        <String xml:lang="id-ID">Menu penangkapan</String>
        <String xml:lang="zh-Hant">逮捕菜單</String>
        <String xml:lang="pl-PL">Menu Aresztu</String>
        <String xml:lang="fr-FR">Menu Arrestation</String>
        <String xml:lang="tr-TR">Tutuklama Menüsü</String>
        <String xml:lang="hi-Latn">Arrest Menu</String>
    </Entry>

    <Entry Id="menu_arrest_subtitle">
        <String xml:lang="en-US">Interact with the arrested player</String>
        <String xml:lang="it-IT">Interagisci con il giocatore arrestato</String>
        <String xml:lang="nl-NL">Praat met de gearresteerde speler</String>
        <String xml:lang="ar-001">التفاعل مع اللاعب المعتقل</String>
        <String xml:lang="de-DE">Interagiere mit einem verhafteten Spieler</String>
        <String xml:lang="es-ES">Interactuar con el jugador detenido</String>
        <String xml:lang="pt-BR">Interação com o jogador detido</String>
        <String xml:lang="th-TH">โต้ตอบกับผู้เล่นที่ถูกจับกุม</String>
        <String xml:lang="vi-VN">Tương tác với người bị bắt</String>
        <String xml:lang="id-ID">Berinteraksi dengan pemain yang tertangkap</String>
        <String xml:lang="zh-Hant">與被逮捕的玩家互動</String>
        <String xml:lang="pl-PL">Interaguj z aresztowanym graczem</String>
        <String xml:lang="fr-FR">Interagir avec le joueur arrêté</String>
        <String xml:lang="tr-TR">Tutuklanan oyuncuyla etkileşimde bulun</String>
        <String xml:lang="hi-Latn">Arrested player ke saath interact kare.</String>
    </Entry>

    <Entry Id="menu_search_results_title">
        <String xml:lang="en-US">Search Results</String>
        <String xml:lang="it-IT">Risultato Perquisizione</String>
        <String xml:lang="nl-NL">Zoekresultaten</String>
        <String xml:lang="ar-001">نتائج البحث</String>
        <String xml:lang="de-DE">Durchsuchungsergebnisse</String>
        <String xml:lang="es-ES">Resultados de la búsqueda</String>
        <String xml:lang="pt-BR">Resultados da pesquisa</String>
        <String xml:lang="th-TH">ผลลับการค้นหา</String>
        <String xml:lang="vi-VN">Kết quả kiểm tra</String>
        <String xml:lang="id-ID">Hasil penggeledahan</String>
        <String xml:lang="zh-Hant">搜身成果</String>
        <String xml:lang="pl-PL">Wyniki Wyszukiwania</String>
        <String xml:lang="fr-FR">Résultats de la fouille</String>
        <String xml:lang="tr-TR">Arama Sonuçları</String>
        <String xml:lang="hi-Latn">Talashi ka result</String>
    </Entry>

    <Entry Id="menu_bribe_title">
        <String xml:lang="en-US">Bribe</String>
        <String xml:lang="it-IT">Corrompi</String>
        <String xml:lang="nl-NL">Omkopen</String>
        <String xml:lang="ar-001">رشوة</String>
        <String xml:lang="de-DE">Bestechung</String>
        <String xml:lang="es-ES">Soborno</String>
        <String xml:lang="pt-BR">Suborno</String>
        <String xml:lang="th-TH">สินบน</String>
        <String xml:lang="vi-VN">Hối lộ</String>
        <String xml:lang="id-ID">Suap</String>
        <String xml:lang="zh-Hant">賄賂</String>
        <String xml:lang="pl-PL">Przekup</String>
        <String xml:lang="fr-FR">Pot-de-vin</String>
        <String xml:lang="tr-TR">Rüşvet</String>
        <String xml:lang="hi-Latn">Bribe</String>
    </Entry>

    <!-- ========================= -->
    <!-- Police Front Desk Menu -->
    <!-- ========================= -->
    <Entry Id="menu_policefd_station_title">
        <String xml:lang="en-US">Police Station</String>
        <String xml:lang="it-IT">Stazione di Polizia</String>
        <String xml:lang="nl-NL">Politiebureau</String>
        <String xml:lang="ar-001">قسم الشرطة</String>
        <String xml:lang="de-DE">Polizeistation</String>
        <String xml:lang="es-ES">Comisaría de policía</String>
        <String xml:lang="pt-BR">Delegacia de polícia</String>
        <String xml:lang="th-TH">สถานีตำรวจ</String>
        <String xml:lang="vi-VN">Trụ sở cảnh sát</String>
        <String xml:lang="id-ID">Kantor kepolisian</String>
        <String xml:lang="zh-Hant">警察局</String>
        <String xml:lang="pl-PL">Komisariat Policji</String>
        <String xml:lang="fr-FR">Poste de police</String>
        <String xml:lang="tr-TR">Polis İstasyonu</String>
        <String xml:lang="hi-Latn">Police Station</String>
    </Entry>

    <Entry Id="menu_policefd_station_arrest_subtitle">
        <String xml:lang="en-US">Arrest Warrants</String>
        <String xml:lang="it-IT">Mandati d'Arresto</String>
        <String xml:lang="nl-NL">Gesignaleerde verdachten</String>
        <String xml:lang="ar-001">اعتقال المتهمين</String>
        <String xml:lang="de-DE">Haftbefehle</String>
        <String xml:lang="es-ES">Órdenes de detención</String>
        <String xml:lang="pt-BR">Mandados de prisão</String>
        <String xml:lang="th-TH">หมายจับ</String>
        <String xml:lang="vi-VN">Lệnh bắt giữ</String>
        <String xml:lang="id-ID">Daftar Burnonan</String>
        <String xml:lang="zh-Hant">逮捕遭通緝玩家</String>
        <String xml:lang="pl-PL">Nakaz Aresztowania</String>
        <String xml:lang="fr-FR">Mandats d'arrêt</String>
        <String xml:lang="tr-TR">Tutuklama Emri</String>
        <String xml:lang="hi-Latn">Arrest Warrants</String>
    </Entry>

    <Entry Id="menu_policefd_station_mw_subtitle">
        <String xml:lang="en-US">Most Wanted Players</String>
        <String xml:lang="it-IT">I Giocatori Più Ricercati</String>
        <String xml:lang="nl-NL">Meest gezochte verdachten</String>
        <String xml:lang="ar-001">اللاعب الأكثر طلبا</String>
        <String xml:lang="de-DE">Meistgesuchte Spieler</String>
        <String xml:lang="es-ES">Jugadores más buscados</String>
        <String xml:lang="pt-BR">Jogadores mais procurados</String>
        <String xml:lang="th-TH">ผู้เล่นที่ต้องการตัวมากที่สุด</String>
        <String xml:lang="vi-VN">Người bị truy nã cao nhất</String>
        <String xml:lang="id-ID">Buronan paling dicari</String>
        <String xml:lang="zh-Hant">懸賞最高的玩家</String>
        <String xml:lang="pl-PL">Najbardziej Poszukiwani Gracze</String>
        <String xml:lang="fr-FR">Joueurs les plus recherchés</String>
        <String xml:lang="tr-TR">En çok aranan oyuncular</String>
        <String xml:lang="hi-Latn">Most Wanted Players</String>
    </Entry>

    <Entry Id="menu_policefd_station_bounties_subtitle">
        <String xml:lang="en-US">Bounties</String>
        <String xml:lang="it-IT">Taglie</String>
        <String xml:lang="nl-NL">Beloningen</String>
        <String xml:lang="ar-001">مكفأت</String>
        <String xml:lang="de-DE">Kopfgelder</String>
        <String xml:lang="es-ES">Recompensas</String>
        <String xml:lang="pt-BR">Recompensas</String>
        <String xml:lang="th-TH">ค่าหัว</String>
        <String xml:lang="vi-VN">Tiền thưởng</String>
        <String xml:lang="id-ID">hadiah</String>
        <String xml:lang="zh-Hant">懸賞</String>
        <String xml:lang="pl-PL">Nagrody</String>
        <String xml:lang="fr-FR">Primes</String>
        <String xml:lang="tr-TR">Ödüller</String>
        <String xml:lang="hi-Latn">Bounties</String>
    </Entry>

    <Entry Id="menu_policefd_station_clothing_subtitle">
        <String xml:lang="en-US">Clothing</String>
        <String xml:lang="it-IT">Abbigliamento</String>
        <String xml:lang="nl-NL">Kleding</String>
        <String xml:lang="ar-001">ملابس</String>
        <String xml:lang="de-DE">Kleidung</String>
        <String xml:lang="es-ES">Ropa</String>
        <String xml:lang="pt-BR">Vestuário</String>
        <String xml:lang="th-TH">ชุด</String>
        <String xml:lang="vi-VN">Trang phục</String>
        <String xml:lang="id-ID">Pakaian</String>
        <String xml:lang="zh-Hant">服飾</String>
        <String xml:lang="pl-PL">Ubrania</String>
        <String xml:lang="fr-FR">Vêtements</String>
        <String xml:lang="tr-TR">Kıyafetler</String>
        <String xml:lang="hi-Latn">Clothing</String>
    </Entry>

    <!-- ========================= -->
    <!-- Sell To Player Menu -->
    <!-- ========================= -->
    <Entry Id="menu_stp_buy_title">
        <String xml:lang="en-US">Buy</String>
        <String xml:lang="it-IT">Compra</String>
        <String xml:lang="nl-NL">Kopen</String>
        <String xml:lang="ar-001">شراء</String>
        <String xml:lang="de-DE">Kaufen</String>
        <String xml:lang="es-ES">Comprar</String>
        <String xml:lang="pt-BR">Comprar</String>
        <String xml:lang="th-TH">ซื้อ</String>
        <String xml:lang="vi-VN">Mua</String>
        <String xml:lang="id-ID">Membeli</String>
        <String xml:lang="zh-Hant">買</String>
        <String xml:lang="pl-PL">Kup</String>
        <String xml:lang="fr-FR">Acheter</String>
        <String xml:lang="tr-TR">Satın al</String>
        <String xml:lang="hi-Latn">Buy</String>
    </Entry>

    <Entry Id="menu_stp_select_dest_subtitle">
        <String xml:lang="en-US">Select destination</String>
        <String xml:lang="it-IT">Seleziona la destinazione</String>
        <String xml:lang="nl-NL">Selecteer bestemming</String>
        <String xml:lang="ar-001">حدد وجهتك</String>
        <String xml:lang="de-DE">Wähle ein Ziel</String>
        <String xml:lang="es-ES">Seleccionar destino</String>
        <String xml:lang="pt-BR">Selecione o destino</String>
        <String xml:lang="th-TH">เลือกจุดหมายปลายทาง</String>
        <String xml:lang="vi-VN">Lựa nơi đến</String>
        <String xml:lang="id-ID">Pilih tujuan anda</String>
        <String xml:lang="zh-Hant">選擇一個地點</String>
        <String xml:lang="pl-PL">Wybierz destynację</String>
        <String xml:lang="fr-FR">Sélectionner la destination</String>
        <String xml:lang="tr-TR">Varış yerini seç</String>
        <String xml:lang="hi-Latn">Select destination</String>
    </Entry>

    <Entry Id="menu_stp_stock_text">
        <String xml:lang="en-US">~b~Stock</String>
        <String xml:lang="nl-NL">~b~Voorraad</String>
        <String xml:lang="fr-FR">~b~Stock</String>
        <String xml:lang="hi-Latn">~b~Stock</String>
        <String xml:lang="de-DE">~b~Vorrat</String>
    </Entry>

    <Entry Id="menu_stp_stock_description">
        <String xml:lang="en-US">Put items here if you want to ~g~sell them ~s~later.</String>
        <String xml:lang="nl-NL">Sla hier je voorwerpen op als je ze later ~g~wilt verkopen~s~.</String>
        <String xml:lang="fr-FR">Tu peux mettre des objets ici si tu veux les ~g~vendre ~s~plus tard.</String>
        <String xml:lang="hi-Latn">Agar aap in items ko baad mein ~g~bechna ~s~chahte hain to yahan rakhen.</String>
        <String xml:lang="de-DE">Lagere Gegenstände hier, wenn du sie später ~g~verkaufen ~s~willst.</String>
    </Entry>

    <Entry Id="menu_stp_inventory_text">
        <String xml:lang="en-US">Inventory</String>
        <String xml:lang="nl-NL">Inventaris</String>
        <String xml:lang="fr-FR">Inventaire</String>
        <String xml:lang="hi-Latn">Inventory</String>
        <String xml:lang="de-DE">Inventar</String>
    </Entry>

    <Entry Id="menu_stp_inventory_description">
        <String xml:lang="en-US">Put items here if you want to ~r~use them~s~.</String>
        <String xml:lang="nl-NL">Zet hier je voorwerpen neer als je ze ~r~wilt gebruiken~s~.</String>
        <String xml:lang="fr-FR">Tu peux mettre des objets ici si tu veux les ~r~utiliser~s~.</String>
        <String xml:lang="hi-Latn">Agar aap in items ko ~r~istemaal karna ~s~chahte hain to yahan rakhen.</String>
        <String xml:lang="de-DE">Lagere Gegenstände hier, wenn du sie ~r~verwenden ~s~willst.</String>
    </Entry>

    <Entry Id="btn_seller_buy">
        <String xml:lang="en-US">Buy</String>
        <String xml:lang="nl-NL">Koop</String>
        <String xml:lang="fr-FR">Acheter</String>
        <String xml:lang="hi-Latn">Buy</String>
        <String xml:lang="de-DE">Kaufen</String>
    </Entry>

    <Entry Id="btn_seller_cancel">
        <String xml:lang="en-US">Cancel</String>
        <String xml:lang="nl-NL">Annuleer</String>
        <String xml:lang="fr-FR">Annuler</String>
        <String xml:lang="hi-Latn">Cancel</String>
        <String xml:lang="de-DE">Abbrechen</String>
    </Entry>

    <Entry Id="btn_stp_offer">
        <String xml:lang="en-US">Offer</String>
        <String xml:lang="nl-NL">Aanbieden</String>
        <String xml:lang="fr-FR">Offre</String>
        <String xml:lang="hi-Latn">Offer</String>
        <String xml:lang="de-DE">Anbieten</String>
    </Entry>

    <!-- Example: Offer (hold) -->
    <!-- {0} = Label -->
    <Entry Id="btn_stp_label_hold">
        <String xml:lang="en-US">{0} (hold)</String>
        <String xml:lang="nl-NL">{0} (vasthouden)</String>
        <String xml:lang="fr-FR">{0} (maintenir)</String>
        <String xml:lang="hi-Latn">{0} (hold karo)</String>
        <String xml:lang="de-DE">{0} (halten)</String>
    </Entry>

    <Entry Id="stp_offered">
        <String xml:lang="en-US">You've offered your ~y~services ~s~to {0}~s~.</String>
        <String xml:lang="nl-NL">Je hebt je ~y~diensten ~s~aangeboden aan {0}~s~.</String>
        <String xml:lang="fr-FR">Tu as offert tes ~y~services ~s~à {0}~s~.</String>
        <String xml:lang="hi-Latn">Aapne apni ~y~services ~s~offer kari {0} ~s~ko.</String>
        <String xml:lang="de-DE">Du hast {0}~s~ deine ~y~Dienste~s~angeboten.</String>
    </Entry>

    <!-- {0} = Button -->
    <Entry Id="stp_press">
        <String xml:lang="en-US">Press {0}</String>
        <String xml:lang="nl-NL">Druk {0}</String>
        <String xml:lang="fr-FR">Appuie {0}</String>
        <String xml:lang="hi-Latn">Press {0}</String>
        <String xml:lang="de-DE">Drücke {0}</String>
    </Entry>

    <Entry Id="stp_hold">
        <String xml:lang="en-US">Hold {0}</String>
        <String xml:lang="nl-NL">Houdt {0} vast</String>
        <String xml:lang="fr-FR">Maintenir {0}</String>
        <String xml:lang="hi-Latn">Hold karo {0}</String>
        <String xml:lang="de-DE">Halte {0}</String>
    </Entry>

    <!-- {0} = Job name -->
    <!-- {1} = Player -->
    <!-- {2} = Input instructions -->
    <Entry Id="stp_got_offer">
        <String xml:lang="en-US">{0} {1} ~s~has offered you ~y~their services~s~. {2} to view their menu.</String>
        <String xml:lang="nl-NL">{0} {1} ~s~heeft je ~y~zijn/haar diensten~s~ aangeboden. {2} om het menu te bekijken.</String>
        <String xml:lang="fr-FR">{0} {1} ~s~a proposé ~y~ses services~s~. {2} pour consulter son menu.</String>
        <String xml:lang="hi-Latn">{0} {1} ~s~ne offer kiya ~y~unki services~s~. {2} unka menu dekhne ke liye.</String>
        <String xml:lang="de-DE">{0} {1} ~s~hat dir ~y~seine Dienste~s~ angeboten. {2} um dessen Menü anzuzeigen.</String>
    </Entry>

    <!-- {0} = Player -->
    <!-- {1} = Amount -->
    <!-- {2} = Item unit -->
    <!-- {3} = Item name -->
    <!-- {4} = Price -->
    <Entry Id="stp_sold">
        <String xml:lang="en-US">You sold {0} ~y~{1}{2} {3}~s~ for ~g~{4}~s~.</String>
        <String xml:lang="nl-NL">Je hebt {0} ~y~{1}{2} {3}~s~ verkocht voor ~g~{4}~s~.</String>
        <String xml:lang="fr-FR">Tu as vendu à {0} ~y~{1}{2} {3}~s~ pour ~g~{4}~s~.</String>
        <String xml:lang="hi-Latn">Aap beche {0} ko ~y~{1}{2} {3}~s~ sirf ~g~{4} ~s~mein.</String>
        <String xml:lang="de-DE">Du hast {0} ~y~{1}{2} {3}~s~ für ~g~{4}~s~ verkauft.</String>
    </Entry>

    <!-- Example: Metallic Black Respray -->
    <!-- {0} = Color name -->
    <Entry Id="stp_sold_service_respray">
        <String xml:lang="en-US">{0} Respray</String>
        <String xml:lang="nl-NL">{0} Verf</String>
        <String xml:lang="fr-FR">{0} Repeindre</String>
        <String xml:lang="hi-Latn">{0} Respray</String>
        <String xml:lang="de-DE">{0} Lackierung</String>
    </Entry>

    <!-- {0} = Livery index -->
    <Entry Id="stp_sold_service_livery">
        <String xml:lang="en-US">Livery #{0} Respray</String>
        <String xml:lang="nl-NL">Livery #{0} Verf</String>
        <String xml:lang="fr-FR">Livrée #{0} Repeindre</String>
        <String xml:lang="hi-Latn">Livery #{0} Respray</String>
        <String xml:lang="de-DE">Beklebung #{0}</String>
    </Entry>

    <!-- {0} = Player -->
    <!-- {1} = Service name -->
    <!-- {2} = Price -->
    <Entry Id="stp_sold_service">
        <String xml:lang="en-US">You sold {0} a ~y~{1}~s~ for ~g~{2}~s~.</String>
        <String xml:lang="nl-NL">Je hebt {0} een ~y~{1}~s~ verkocht voor ~g~{2}~s~.</String>
        <String xml:lang="fr-FR">Tu as vendu à {0} un ~y~{1}~s~ pour ~g~{2}~s~.</String>
        <String xml:lang="hi-Latn">Aap beche {0} ko ek ~y~{1}~s~ sirf ~g~{2} ~s~mein.</String>
        <String xml:lang="de-DE">Du hast {0} ~y~{1}~s~ für ~g~{2}~s~ verkauft.</String>
    </Entry>

    <!-- {0} = Fee -->
    <!-- {1} = Profit -->
    <Entry Id="stp_sold_service_fee">
        <String xml:lang="en-US">Shop fee: ~r~{0}~s~~n~Total earned: ~g~{1}</String>
        <String xml:lang="nl-NL">Winkeltoeslag: ~r~{0}~s~~n~Totaal verdient: ~g~{1}</String>
        <String xml:lang="fr-FR">Frais de vente : ~r~{0}~s~~n~Total gagné : ~g~{1}</String>
        <String xml:lang="hi-Latn">Shop ki fees: ~r~{0}~s~~n~Total earn kiye: ~g~{1}</String>
        <String xml:lang="de-DE">Ladengebühr: ~r~{0}~s~~n~Insgesamt verdient: ~g~{1}</String>
    </Entry>

    <!-- {0} = Player -->
    <Entry Id="stp_seller_too_far">
        <String xml:lang="en-US">{0} is ~r~too far ~s~from you.</String>
        <String xml:lang="nl-NL">{0} is ~r~te ver weg ~s~van jou.</String>
        <String xml:lang="fr-FR">{0} est ~r~trop loin ~s~de toi.</String>
        <String xml:lang="hi-Latn">{0} aapse ~r~bahut door ~s~hain.</String>
        <String xml:lang="de-DE">{0} ist ~r~zu weit ~s~von dir entfernt.</String>
    </Entry>

    <!-- {0} = Player -->
    <Entry Id="menu_stp_seller_subtitle">
        <String xml:lang="en-US">Buying from {0}</String>
        <String xml:lang="nl-NL">Aan het kopen van {0}</String>
        <String xml:lang="fr-FR">Acheter à partir de {0}</String>
        <String xml:lang="hi-Latn">Khareed rahe hain {0} se</String>
        <String xml:lang="de-DE">Kauf bei {0}</String>
    </Entry>

    <Entry Id="stp_service_fix_na">
        <String xml:lang="en-US">UNDAMAGED</String>
        <String xml:lang="nl-NL">NIET BESCHADIGD</String>
        <String xml:lang="fr-FR">NON ENDOMMAGÉ</String>
        <String xml:lang="hi-Latn">DAMAGE NAHI HAI</String>
        <String xml:lang="de-DE">UNBESCHÄDIGT</String>
    </Entry>

    <Entry Id="stp_service_wash_na">
        <String xml:lang="en-US">CLEAN</String>
        <String xml:lang="nl-NL">SCHOON</String>
        <String xml:lang="fr-FR">PROPRE</String>
        <String xml:lang="hi-Latn">SAAF</String>
        <String xml:lang="de-DE">SAUBER</String>
    </Entry>

    <Entry Id="stp_service_error_no_tools">
        <String xml:lang="en-US">~y~This mechanic doesn't have the necessary tools to provide this service.</String>
        <String xml:lang="nl-NL">~y~Deze monteur heeft niet de juiste gereedschappen om deze dienst te verlenen.</String>
        <String xml:lang="fr-FR">~y~Ce mécanicien ne dispose pas des outils nécessaires pour fournir ce service.</String>
        <String xml:lang="hi-Latn">~y~Is mechanic ke paas yeh service provide karne ke liye aavashyak tools nahi hain.</String>
        <String xml:lang="de-DE">~y~Dieser Mechaniker besitzt nicht die notwendigen Werkzeuge, um diese Leistung anzubieten.</String>
    </Entry>

    <Entry Id="stp_service_error_not_certified">
        <String xml:lang="en-US">~y~This mechanic is not certified to provide this service.</String>
        <String xml:lang="nl-NL">~y~Deze monteur is niet gecertificeerd om deze diensten te verlenen.</String>
        <String xml:lang="fr-FR">~y~Ce mécanicien n'est pas certifié pour fournir ce service.</String>
        <String xml:lang="hi-Latn">~y~Yeh mechanic is service ko provide karne ke liye pramanit nahi hai.</String>
        <String xml:lang="de-DE">~y~Dieser Mechaniker ist nicht qualifiziert, um diese Leistung anzubieten.</String>
    </Entry>

    <Entry Id="stp_service_error_no_vehicle">
        <String xml:lang="en-US">~y~You don't have a vehicle.</String>
        <String xml:lang="nl-NL">~y~Je hebt geen voertuig.</String>
        <String xml:lang="fr-FR">~y~Tu n'as pas de véhicule.</String>
        <String xml:lang="hi-Latn">~y~Aapke paas gaadi nahi hai.</String>
        <String xml:lang="de-DE">~y~Du hast kein Fahrzeug.</String>
    </Entry>

    <Entry Id="stp_service_error_vehicle_not_owned">
        <String xml:lang="en-US">~y~You don't own this vehicle.</String>
        <String xml:lang="nl-NL">~y~Je bent niet de eigenaar van dit voertuig.</String>
        <String xml:lang="fr-FR">~y~Tu n'es pas propriétaire de ce véhicule.</String>
        <String xml:lang="hi-Latn">~y~Aap is gaadi ke malik nahi hain.</String>
        <String xml:lang="de-DE">~y~Du besitzt dieses Fahrzeug nicht.</String>
    </Entry>

    <Entry Id="stp_service_error_mod_shop">
        <String xml:lang="en-US">~y~You must be at a mod shop.</String>
        <String xml:lang="nl-NL">~y~Je moet bij een mod shop zijn.</String>
        <String xml:lang="fr-FR">~y~Tu dois être dans un magasin de modifications.</String>
        <String xml:lang="hi-Latn">~y~Aapko ek mod shop par hona chahiye.</String>
        <String xml:lang="de-DE">~y~Du musst dich bei einer Tuningwerkstatt befinden.</String>
    </Entry>

    <Entry Id="stp_service_error_wanted">
        <String xml:lang="en-US">~y~You cannot purchase this item when you have an arrest warrant.</String>
        <String xml:lang="nl-NL">~y~Je kan dit voorwerp niet kopen wanneer je gezocht bent.</String>
        <String xml:lang="fr-FR">~y~Tu ne peux pas acheter ce produit si tu es sous mandat d'arrêt.</String>
        <String xml:lang="hi-Latn">~y~Aap is item ko nahi kharid sakte jab aapke upar arrest warrant ho.</String>
        <String xml:lang="de-DE">~y~Du kannst diesen Gegenstand nicht kaufen, wenn es einen Haftbefehl gegen dich gibt.</String>
    </Entry>

    <Entry Id="stp_service_error_vehicle_moving">
        <String xml:lang="en-US">~r~You can't purchase this service when the vehicle is moving.</String>
        <String xml:lang="nl-NL">~r~Je kan deze dienst niet kopen wanneer het voertuig aan het bewegen is.</String>
        <String xml:lang="fr-FR">~r~Tu ne peux pas acheter ce service lorsque le véhicule est en mouvement.</String>
        <String xml:lang="hi-Latn">~r~Aap yeh service nahi kharid sakte jab gaadi chal rahi ho.</String>
        <String xml:lang="de-DE">~r~Du kannst diese Leistung nicht kaufen, wenn das Fahrzeug sich bewegt.</String>
    </Entry>

    <Entry Id="stp_service_error_seller_inside">
        <String xml:lang="en-US">~r~You can't purchase this service when the seller is inside a vehicle.</String>
        <String xml:lang="nl-NL">~r~Je kan deze dienst niet kopen wanneer de verkoper in een voertuig is.</String>
        <String xml:lang="fr-FR">~r~Tu ne peux pas acheter ce service lorsque le vendeur se trouve à l'intérieur d'un véhicule.</String>
        <String xml:lang="hi-Latn">~r~Aap yeh service nahi kharid sakte jab seller gaadi ke andar ho.</String>
        <String xml:lang="de-DE">~r~Du kannst diese Leistung nicht kaufen, solange sich der Verkäufer in einem Fahrzeug befindet.</String>
    </Entry>

    <Entry Id="stp_item_no_stock">
        <String xml:lang="en-US">~r~OUT OF STOCK</String>
        <String xml:lang="nl-NL">~r~GEEN VOORRAAD</String>
        <String xml:lang="fr-FR">~r~RUPTURE DE STOCK</String>
        <String xml:lang="hi-Latn">~r~STOCK NAHI HAI</String>
        <String xml:lang="de-DE">~r~AUSVERKAUFT</String>
    </Entry>

    <!--
    [!!] Context needed for accurate translation
-->
    <Entry Id="stp_item_unit_piece">
        <String xml:lang="en-US">piece</String>
        <String xml:lang="nl-NL">eenheid</String>
        <String xml:lang="fr-FR">pièce</String>
        <String xml:lang="hi-Latn">piece</String>
        <String xml:lang="de-DE">Stück</String>
    </Entry>

    <!-- Example: Repair a broken car, truck or motorcycle engine on the go.~n~Price: ~b~5000~s~/piece -->
    <!-- {0} = Item description -->
    <!-- {1} = Price -->
    <!-- {2} = Unit -->
    <Entry Id="stp_item_description">
        <String xml:lang="en-US">{0}~n~Price: ~b~{1}~s~/{2}</String>
        <String xml:lang="nl-NL">{0}~n~Prijs: ~b~{1}~s~/{2}</String>
        <String xml:lang="fr-FR">{0}~n~Prix: ~b~{1}~s~/{2}</String>
        <String xml:lang="hi-Latn">{0}~n~Price: ~b~{1}~s~/{2}</String>
        <String xml:lang="de-DE">{0}~n~Preis: ~b~{1}~s~/{2}</String>
    </Entry>

    <Entry Id="menu_stp_mods_none_text">
        <String xml:lang="en-US">No mods available :(</String>
        <String xml:lang="nl-NL">Geen aanpassingen beschikbaar :(</String>
        <String xml:lang="fr-FR">Pas de modifications disponibles :(</String>
        <String xml:lang="hi-Latn">Koi mods available nahi hai :(</String>
        <String xml:lang="de-DE">Keine Modifikationen verfügbar :(</String>
    </Entry>

    <Entry Id="menu_stp_mods_none_description">
        <String xml:lang="en-US">~r~There are no mods available for this vehicle model.</String>
        <String xml:lang="nl-NL">~r~Er zijn geen aanpassingen beschikbaar voor dit voertuig model.</String>
        <String xml:lang="fr-FR">~r~Il n'y a pas de modifications disponibles pour ce modèle de véhicule.</String>
        <String xml:lang="hi-Latn">~r~Koi mods available nahi hai iss vehicle model ke liye.</String>
        <String xml:lang="de-DE">~r~Es sind keine Modifikationen für dieses Fahrzeugmodell verfügbar.</String>
    </Entry>

    <!-- {0} = Livery index -->
    <Entry Id="menu_stp_liveries_text">
        <String xml:lang="en-US">Livery #{0}</String>
        <String xml:lang="nl-NL">Livery #{0}</String>
        <String xml:lang="fr-FR">Livrée #{0}</String>
        <String xml:lang="hi-Latn">Livery #{0}</String>
        <String xml:lang="de-DE">Beklebung #{0}</String>
    </Entry>

    <Entry Id="menu_stp_liveries_none">
        <String xml:lang="en-US">There are no ~r~liveries ~s~for this vehicle model.</String>
        <String xml:lang="nl-NL">Er zijn geen ~r~liveries ~s~voor dit voertuig model.</String>
        <String xml:lang="fr-FR">Il n'y a pas de ~r~livrée ~s~pour ce modèle de véhicule.</String>
        <String xml:lang="hi-Latn">Koi ~r~liveries ~s~nahi hai iss vehicle model ke liye.</String>
        <String xml:lang="de-DE">Es sind keine ~r~Beklebungen ~s~für dieses Fahrzeugmodell verfügbar.</String>
    </Entry>

    <Entry Id="menu_stp_liveries_mods">
        <String xml:lang="en-US">This vehicle has ~y~liveries ~s~as mods.</String>
        <String xml:lang="nl-NL">Dit voertuig heeft ~y~liveries ~s~als aanpassingen.</String>        <!-- ???? -->
        <String xml:lang="fr-FR">Ce véhicule a des ~y~livrées ~s~en tant que modifications.</String>
        <String xml:lang="hi-Latn">Iss vehicle mein ~y~liveries ~s~mods hain.</String>
        <String xml:lang="de-DE">Dieses Fahrzeug hat ~y~Beklebungen ~s~als Anpassungsmöglichkeit.</String>
    </Entry>

    <Entry Id="stp_vehicle_too_far">
        <String xml:lang="en-US">~r~The vehicle is too far from you.</String>
        <String xml:lang="nl-NL">~r~Het voertuig is te ver weg van jou.</String>
        <String xml:lang="fr-FR">~r~Le véhicule est trop loin de toi.</String>
        <String xml:lang="hi-Latn">~r~Vehicle aapse kaafi door hai.</String>
        <String xml:lang="de-DE">~r~Das Fahrzeug ist zu weit von dir entfernt.</String>
    </Entry>

    <!-- {0} = Amount -->
    <!-- {1} = Item unit -->
    <!-- {2} = Item name -->
    <!-- {3} = Price -->
    <Entry Id="stp_item_purchased">
        <String xml:lang="en-US">You've purchased ~y~{0}{1} {2} ~s~for ~r~{3}~s~.</String>
        <String xml:lang="nl-NL">Je hebt ~y~{0}{1} {2} ~s~gekocht voor ~r~{3}~s~.</String>
        <String xml:lang="fr-FR">Tu as acheté ~y~{0}{1} {2} ~s~pour ~r~{3}~s~.</String>
        <String xml:lang="hi-Latn">Aap khareede ~y~{0}{1} {2} ~s~sirf ~r~{3} ~s~mein.</String>
        <String xml:lang="de-DE">Du hast ~y~{0}{1} {2} ~s~für ~r~{3}~s~ gekauft.</String>
    </Entry>

    <Entry Id="stp_item_error_too_far">
        <String xml:lang="en-US">~r~You are too far from the seller!</String>
        <String xml:lang="nl-NL">~r~Je bent te ver weg van de verkoper!</String>
        <String xml:lang="fr-FR">~r~Tu es trop loin du vendeur!</String>
        <String xml:lang="hi-Latn">~r~Aap seller se bohut door ho!</String>
        <String xml:lang="de-DE">~r~Du bist zu weit vom Verkäufer entfernt!</String>
    </Entry>

    <!-- {0} = Item name -->
    <Entry Id="stp_item_error_no_stock">
        <String xml:lang="en-US">~r~The seller doesn't have enough {0}!</String>
        <String xml:lang="nl-NL">~r~De verkoper heeft niet genoeg {0}!</String>
        <String xml:lang="fr-FR">~r~Le vendeur n'a pas assez de {0}!</String>
        <String xml:lang="hi-Latn">~r~Seller ke paas enough {0} nahi hai!</String>
        <String xml:lang="de-DE">~r~Der Verkäufer hat nicht genug {0}!</String>
    </Entry>

    <!-- {0} = Service name -->
    <Entry Id="stp_service_error_no_stock">
        <String xml:lang="en-US">~r~The seller doesn't have enough supplies to provide the ~s~{0} ~r~service!</String>
        <String xml:lang="nl-NL">~r~De verkoper heeft niet genoeg voorraad om de ~s~{0} ~r~dienst te verlenen!</String>
        <String xml:lang="fr-FR">~r~Le vendeur n'a pas assez de matériel pour fournir le ~s~{0} ~r~service!</String>
        <String xml:lang="hi-Latn">~r~Seller ke paas ~s~{0} ~r~service provide karne ke liye paryapt samaan nahi hai!</String>
        <String xml:lang="de-DE">~r~Der Verkäufer besitzt nicht genug Vorräte, um ~s~{0} ~r~Leistung~s~ anzubieten!~r~</String>
    </Entry>

    <Entry Id="stp_service_error_not_certified_named">
        <String xml:lang="en-US">~r~The seller doesn't have the required certification to provide the ~s~{0} ~r~service~s~!</String>
        <String xml:lang="nl-NL">~r~De verkoper heeft niet de benodigde certificaten om de ~s~{0} ~r~dienst te verlenen~s~!</String>
        <String xml:lang="fr-FR">~r~Le vendeur n'a pas la certification requise pour fournir le ~s~{0} ~r~service~s~!</String>
        <String xml:lang="hi-Latn">~r~Seller ke paas ~s~{0} ~r~service provide karne ke liye aavashyak certification nahi hai.~s~!</String>
        <String xml:lang="de-DE">~r~Der Verkäufer besitzt nicht die benötigte Qualifikation, um ~s~{0} ~r~Leistung~s~ anzubieten!~s~</String>
    </Entry>

    <Entry Id="stp_service_error_rented_vehicle">
        <String xml:lang="en-US">~r~You cannot modify a rented vehicle!</String>
        <String xml:lang="nl-NL">~r~Je kan een gehuurd voertuig niet bewerken!</String>
        <String xml:lang="fr-FR">~r~Tu ne peux pas modifier un véhicule loué!</String>
        <String xml:lang="hi-Latn">~r~Aap rent ki gaadi ko modify nahi kar sakte!</String>
        <String xml:lang="de-DE">~r~Du kannst ein gemietetes Fahrzeug nicht modifizieren!"</String>
    </Entry>

    <Entry Id="stp_services_updated">
        <String xml:lang="en-US">~r~The seller has updated their prices. The menu has been refreshed.</String>
        <String xml:lang="nl-NL">~r~De verkoper heeft zijn prijzen aangepast. Het menu is ververst.</String>
        <String xml:lang="fr-FR">~r~Le vendeur a mis à jour ses prix. Le menu a été actualisé.</String>
        <String xml:lang="hi-Latn">~r~Seller ne apne prices update kar diye hain. Menu ko refresh kar diya gaya hai.</String>
        <String xml:lang="de-DE">~r~Der Verkäufer hat seine Preise angepasst. Das Menü wurde aktualisiert.</String>
    </Entry>

    <!-- ========================= -->
    <!-- Truck Station Menu -->
    <!-- ========================= -->
    <Entry Id="menu_truckstation_delivery_title">
        <String xml:lang="en-US">Delivery Driver</String>
        <String xml:lang="it-IT">Corriere</String>
        <String xml:lang="nl-NL">Bezorger</String>
        <String xml:lang="ar-001">سائق توصيل</String>
        <String xml:lang="de-DE">Auslieferungsfahrer</String>
        <String xml:lang="es-ES">Conductor de reparto</String>
        <String xml:lang="pt-BR">Motorista de entrega</String>
        <String xml:lang="th-TH">คนขับรถส่งของ</String>
        <String xml:lang="vi-VN">Tài xế giao hàng</String>
        <String xml:lang="id-ID">Kurir Pengantar</String>
        <String xml:lang="zh-Hant">運送司機</String>
        <String xml:lang="pl-PL">Nagrody</String>
        <String xml:lang="fr-FR">Chauffeur-livreur</String>
        <String xml:lang="tr-TR">Teslimat Sürücüsü</String>
        <String xml:lang="hi-Latn">Delivery Driver</String>
    </Entry>

    <!-- ========================= -->
    <!-- Armory -->
    <!-- ========================= -->
    <Entry Id="menu_armory_title">
        <String xml:lang="en-US">Armory</String>
        <String xml:lang="it-IT">Armeria</String>
        <String xml:lang="nl-NL">Wapenkamer</String>
        <String xml:lang="de-DE">Waffenkammer</String>
        <String xml:lang="es-ES">Arsenal</String>
        <String xml:lang="pt-BR">Arsenal</String>
        <String xml:lang="ar-001">مستودع الأسلحة</String>
        <String xml:lang="th-TH">คลังแสง</String>
        <String xml:lang="vi-VN">Kho vũ khí</String>
        <String xml:lang="id-ID">Gudang Senjata</String>
        <String xml:lang="zh-Hant">軍械庫</String>
        <String xml:lang="pl-PL">Zbrojownia</String>
        <String xml:lang="fr-FR">Armurerie</String>
        <String xml:lang="tr-TR">Cephanelik</String>
        <String xml:lang="hi-Latn">Armory</String>
    </Entry>

    <Entry Id="menu_armory_manage_subtitle">
        <String xml:lang="en-US">Manage your weapons</String>
        <String xml:lang="it-IT">Gestisci le tue armi</String>
        <String xml:lang="nl-NL">Beheer je wapens</String>
        <String xml:lang="de-DE">Verwalte deine Waffen</String>
        <String xml:lang="es-ES">Administra tus armas</String>
        <String xml:lang="pt-BR">gerencie suas armas</String>
        <String xml:lang="ar-001">إدارة الأسلحة الخاصة بك</String>
        <String xml:lang="th-TH">จัดการอาวุธของคุณ</String>
        <String xml:lang="vi-VN">Kho vũ khí của bạn</String>
        <String xml:lang="id-ID">Kelola persenjataanmu</String>
        <String xml:lang="zh-Hant">管理你的武器</String>
        <String xml:lang="pl-PL">Zarządzaj swoimi brońmi</String>
        <String xml:lang="tr-TR">Silahlarınızı yönetin</String>
        <String xml:lang="fr-FR">Gérer ses armes</String>
        <String xml:lang="hi-Latn">Apne weapons manage kare.</String>
    </Entry>

    <Entry Id="menu_armory_ammo_subtitle">
        <String xml:lang="en-US">Ammo</String>
        <String xml:lang="it-IT">Munizioni</String>
        <String xml:lang="nl-NL">Munitie</String>
        <String xml:lang="de-DE">Munition</String>
        <String xml:lang="es-ES">Munición</String>
        <String xml:lang="pt-BR">Munição</String>
        <String xml:lang="ar-001">الذخيرة</String>
        <String xml:lang="th-TH">กระสุน</String>
        <String xml:lang="vi-VN">Băng đạn</String>
        <String xml:lang="id-ID">Amunisi</String>
        <String xml:lang="zh-Hant">子彈</String>
        <String xml:lang="pl-PL">Amunicja</String>
        <String xml:lang="fr-FR">Munitions</String>
        <String xml:lang="tr-TR">Mermi</String>
        <String xml:lang="hi-Latn">Ammo</String>
    </Entry>

    <Entry Id="menu_armory_giveweapon_subtitle">
        <String xml:lang="en-US">Give weapon</String>
        <String xml:lang="it-IT">Fornisci l'arma</String>
        <String xml:lang="nl-NL">Geef wapen</String>
        <String xml:lang="de-DE">Übergib eine Waffe</String>
        <String xml:lang="es-ES">Dar arma</String>
        <String xml:lang="pt-BR">Dar arma</String>
        <String xml:lang="ar-001">إعطاء السلاح</String>
        <String xml:lang="th-TH">ให้อาวุธ</String>
        <String xml:lang="vi-VN">Đưa vũ khí</String>
        <String xml:lang="id-ID">Berikan senjata</String>
        <String xml:lang="zh-Hant">給予武器</String>
        <String xml:lang="pl-PL">Przekaż broń</String>
        <String xml:lang="fr-FR">Donner une arme</String>
        <String xml:lang="tr-TR">Silah ver</String>
        <String xml:lang="hi-Latn">Give weapon</String>
    </Entry>

    <!-- ========================= -->
    <!-- Paramedic Menu -->
    <!-- ========================= -->
    <Entry Id="menu_paramedic_title">
        <String xml:lang="en-US">Paramedic</String>
        <String xml:lang="it-IT">Paramedico</String>
        <String xml:lang="nl-NL">Ambulance</String>
        <String xml:lang="de-DE">Sanitäter</String>
        <String xml:lang="es-ES">Paramédico</String>
        <String xml:lang="pt-BR">Paramédico</String>
        <String xml:lang="ar-001">اخصائي طب</String>
        <String xml:lang="th-TH">หมอ</String>
        <String xml:lang="vi-VN">Y tế</String>
        <String xml:lang="id-ID">paramedis</String>
        <String xml:lang="zh-Hant">醫護人員</String>
        <String xml:lang="pl-PL">Medyk</String>
        <String xml:lang="fr-FR">Ambulancier</String>
        <String xml:lang="tr-TR">Sağlık Görevlisic</String>
        <String xml:lang="hi-Latn">Paramedic</String>
    </Entry>

    <Entry Id="menu_paramedic_calls_subtitle">
        <String xml:lang="en-US">Calls</String>
        <String xml:lang="it-IT">Chiamate</String>
        <String xml:lang="nl-NL">Meldingen</String>
        <String xml:lang="de-DE">Anrufe</String>
        <String xml:lang="es-ES">Llamadas</String>
        <String xml:lang="pt-BR">Chamadas</String>
        <String xml:lang="ar-001">المكالمات</String>
        <String xml:lang="th-TH">เรียก</String>
        <String xml:lang="vi-VN">Cuộc gọi</String>
        <String xml:lang="id-ID">Panggilan</String>
        <String xml:lang="zh-Hant">來電</String>
        <String xml:lang="pl-PL">Wezwania</String>
        <String xml:lang="fr-FR">Appels</String>
        <String xml:lang="tr-TR">Aramalar</String>
        <String xml:lang="hi-Latn">Calls</String>
    </Entry>

    <Entry Id="menu_paramedic_calls_description">
        <String xml:lang="en-US">View recent calls for EMS.</String>
        <String xml:lang="nl-NL">Bekijk recente ambulance oproepen.</String>
        <String xml:lang="fr-FR">Voir les appels récents pour les ambulanciers.</String>
        <String xml:lang="hi-Latn">EMS ke liye recent ki calls dekhe.</String>
        <String xml:lang="de-DE">Zeige aktuelle Anrufe für einen Sanitäter.</String>
    </Entry>

    <!-- ========================= -->
    <!-- Police Officer Menu -->
    <!-- ========================= -->
    <Entry Id="menu_policeofficer_title">
        <String xml:lang="en-US">Police Officer</String>
        <String xml:lang="it-IT">Agente di Polizia</String>
        <String xml:lang="nl-NL">Politieagent</String>
        <String xml:lang="de-DE">Polizeibeamter</String>
        <String xml:lang="es-ES">Agente de policía</String>
        <String xml:lang="pt-BR">Policial</String>
        <String xml:lang="ar-001">ضابط شرطة</String>
        <String xml:lang="th-TH">พนักงานตำรวจ</String>
        <String xml:lang="vi-VN">Cảnh sát</String>
        <String xml:lang="id-ID">Petugas Kepolisian</String>
        <String xml:lang="zh-Hant">警員</String>
        <String xml:lang="pl-PL">Policjant</String>
        <String xml:lang="fr-FR">Agent de police</String>
        <String xml:lang="tr-TR">Polis Memuru</String>
        <String xml:lang="hi-Latn">Police Officer</String>
    </Entry>

    <Entry Id="menu_policeofficer_calls_subtitle">
        <String xml:lang="en-US">Calls</String>
        <String xml:lang="it-IT">Chiamate</String>
        <String xml:lang="nl-NL">Meldingen</String>
        <String xml:lang="de-DE">Anrufe</String>
        <String xml:lang="es-ES">Llamadas</String>
        <String xml:lang="pt-BR">Chamadas</String>
        <String xml:lang="ar-001">المكالمات</String>
        <String xml:lang="th-TH">เรียก</String>
        <String xml:lang="vi-VN">Cuộc gọi</String>
        <String xml:lang="id-ID">Panggilan</String>
        <String xml:lang="zh-Hant">來電</String>
        <String xml:lang="pl-PL">Wezwania</String>
        <String xml:lang="fr-FR">Appels</String>
        <String xml:lang="tr-TR">Aramalar</String>
        <String xml:lang="hi-Latn">Calls</String>
    </Entry>

    <Entry Id="menu_policeofficer_calls_description">
        <String xml:lang="en-US">View recent calls for police.</String>
        <String xml:lang="nl-NL">Bekijk de meeste recente politie oproepen.</String>
        <String xml:lang="fr-FR">Voir les appels récents pour la police.</String>
        <String xml:lang="tr-TR">Polis için gelen son aramalar.</String>
        <String xml:lang="hi-Latn">Police ke liye recent ki calls dekhe.</String>
        <String xml:lang="de-DE">Zeige aktuelle Anrufe für einen Polizisten.</String>
    </Entry>

    <!-- ========================= -->
    <!-- Stock -->
    <!-- ========================= -->
    <Entry Id="menu_stock_title">
        <String xml:lang="en-US">Stock</String>
        <String xml:lang="it-IT">Scorta</String>
        <String xml:lang="nl-NL">Voorraad</String>
        <String xml:lang="de-DE">Bestand</String>
        <String xml:lang="es-ES">Stock</String>
        <String xml:lang="pt-BR">Estoque</String>
        <String xml:lang="ar-001">مخزون</String>
        <String xml:lang="th-TH">คลัง</String>
        <String xml:lang="vi-VN">Kho</String>
        <String xml:lang="id-ID">Stok</String>
        <String xml:lang="zh-Hant">貨品</String>
        <String xml:lang="pl-PL">Towar</String>
        <String xml:lang="fr-FR">Stock</String>
        <String xml:lang="tr-TR">Stok</String>
        <String xml:lang="hi-Latn">Stock</String>
    </Entry>

    <Entry Id="menu_salesinventory_title">
        <String xml:lang="en-US">Sales Inventory</String>
        <String xml:lang="it-IT">Inventario Vendite</String>
        <String xml:lang="nl-NL">Verkoopvoorraad</String>
        <String xml:lang="de-DE">Verkaufsinventar</String>
        <String xml:lang="es-ES">Inventario de ventas</String>
        <String xml:lang="pt-BR">Inventário de vendas</String>
        <String xml:lang="ar-001">مخزون المبيعات</String>
        <String xml:lang="th-TH">ขายสินค้า</String>
        <String xml:lang="vi-VN">Kho hàng</String>
        <String xml:lang="id-ID">Inventaris Penjualan</String>
        <String xml:lang="zh-Hant">銷售存貨</String>
        <String xml:lang="pl-PL">Ekwipunek towaru</String>
        <String xml:lang="fr-FR">Inventaire des ventes</String>
        <String xml:lang="tr-TR">Satış Envanteri</String>
        <String xml:lang="hi-Latn">Sales Inventory</String>
    </Entry>

    <Entry Id="menu_salesinventory_prices_subtitle">
        <String xml:lang="en-US">Prices</String>
        <String xml:lang="it-IT">Prezzi</String>
        <String xml:lang="nl-NL">Prijzen</String>
        <String xml:lang="de-DE">Preise</String>
        <String xml:lang="es-ES">Precios</String>
        <String xml:lang="pt-BR">Preços</String>
        <String xml:lang="ar-001">الأسعار</String>
        <String xml:lang="th-TH">ราคา</String>
        <String xml:lang="vi-VN">Giá cả</String>
        <String xml:lang="id-ID">Harga</String>
        <String xml:lang="zh-Hant">價格</String>
        <String xml:lang="pl-PL">Ceny</String>
        <String xml:lang="fr-FR">Prix</String>
        <String xml:lang="tr-TR">Fiyatlar</String>
        <String xml:lang="hi-Latn">Prices</String>
    </Entry>

    <!-- ========================= -->
    <!-- Radio -->
    <!-- ========================= -->
    <Entry Id="menu_radio_title">
        <String xml:lang="en-US">Radio</String>
        <String xml:lang="it-IT">Radio</String>
        <String xml:lang="nl-NL">Portofoon</String>
        <String xml:lang="es-ES">Radio</String>
        <String xml:lang="pt-BR">Rádio</String>
        <String xml:lang="ar-001">راديو</String>
        <String xml:lang="th-TH">วิทยุ</String>
        <String xml:lang="vi-VN">Đàm</String>
        <String xml:lang="id-ID">Radio</String>
        <String xml:lang="zh-Hant">收音機</String>
        <String xml:lang="pl-PL">Radio</String>
        <String xml:lang="fr-FR">Radio</String>
        <String xml:lang="tr-TR">Radyo</String>
        <String xml:lang="hi-Latn">Radio</String>
        <String xml:lang="de-DE">Funkgerät</String>
    </Entry>

    <Entry Id="menu_radio_use_subtitle">
        <String xml:lang="en-US">Use your radio.</String>
        <String xml:lang="nl-NL">Gebruik je portofoon.</String>
        <String xml:lang="fr-FR">Utiliser la radio.</String>
        <String xml:lang="tr-TR">Radoyonu kullan.</String>
        <String xml:lang="hi-Latn">Apna radio use kare.</String>
        <String xml:lang="de-DE">Verwende dein Funkgerät.</String>
    </Entry>

    <Entry Id="menu_radio_power">
        <String xml:lang="en-US">Power</String>
        <String xml:lang="nl-NL">Status</String>
        <String xml:lang="fr-FR">Alimentation</String>
        <String xml:lang="tr-TR">Güç</String>
        <String xml:lang="hi-Latn">Power</String>
        <String xml:lang="de-DE">Power</String>
    </Entry>

    <Entry Id="menu_radio_channel">
        <String xml:lang="en-US">Channel</String>
        <String xml:lang="nl-NL">Kanaal</String>
        <String xml:lang="fr-FR">Canal</String>
        <String xml:lang="tr-TR">Kanal</String>
        <String xml:lang="hi-Latn">Channel</String>
        <String xml:lang="de-DE">Kanal</String>
    </Entry>

    <Entry Id="menu_radio_volume">
        <String xml:lang="en-US">Volume</String>
        <String xml:lang="nl-NL">Volume</String>
        <String xml:lang="fr-FR">Volume</String>
        <String xml:lang="tr-TR">Ses Seviyesi</String>
        <String xml:lang="hi-Latn">Volume</String>
        <String xml:lang="de-DE">Lautstärke</String>
    </Entry>

    <Entry Id="radio_suggestion">
        <String xml:lang="en-US">Opens the radio menu.</String>
        <String xml:lang="nl-NL">Opent het portofoon menu.</String>
        <String xml:lang="fr-FR">Ouvre le menu radio.</String>
        <String xml:lang="tr-TR">Radyo menüsünü aç.</String>
        <String xml:lang="hi-Latn">Radio menu open karta hai.</String>
        <String xml:lang="de-DE">Öffne das Funk-Menü.</String>
    </Entry>

    <Entry Id="radio_text_suggestion">
        <String xml:lang="en-US">Send a text message over your current radio.</String>
        <String xml:lang="nl-NL">Verstuur een tekstbericht over het huidige portofoon kanaal.</String>
        <String xml:lang="fr-FR">Envoi d'un message textuel par l'intermédiaire de ta radio actuelle.</String>
        <String xml:lang="tr-TR">Şu anki bulunduğun radyo üzerinden metin mesajı gönderin.</String>
        <String xml:lang="hi-Latn">Apne current radio par text message bheje.</String>
        <String xml:lang="de-DE">Sende eine Textnachricht über den aktuellen Funkkanal.</String>
    </Entry>

    <Entry Id="radio_text_suggestion_message">
        <String xml:lang="en-US">Message</String>
        <String xml:lang="nl-NL">Bericht</String>
        <String xml:lang="fr-FR">Message</String>
        <String xml:lang="tr-TR">Mesaj</String>
        <String xml:lang="hi-Latn">Message</String>
        <String xml:lang="de-DE">Nachricht</String>
    </Entry>

    <Entry Id="radio_text_suggestion_content">
        <String xml:lang="en-US">The content of the message to send.</String>
        <String xml:lang="nl-NL">Inhoud van het bericht dat je wilt versturen.</String>
        <String xml:lang="fr-FR">Le contenu du message à envoyer.</String>
        <String xml:lang="tr-TR">Gönderilecek mesajın içeriği.</String>
        <String xml:lang="hi-Latn">The content of the message to send.</String>
        <String xml:lang="de-DE">Der Inhalt der zu sendenden Nachricht.</String>
    </Entry>

    <Entry Id="radio_not_available">
        <String xml:lang="en-US">There are no available radio channels for you.</String>
        <String xml:lang="nl-NL">Er zijn geen portofoon kanalen beschikbaar voor jou.</String>
        <String xml:lang="fr-FR">Il n'y a pas de canaux radio disponibles pour toi.</String>
        <String xml:lang="tr-TR">Senin için uygun radyo kanalları yok.</String>
        <String xml:lang="hi-Latn">Aapke liye koi bhi radio channel available nahi hai.</String>
        <String xml:lang="de-DE">Es sind keine Funkkanäle für dich verfügbar.</String>
    </Entry>

    <Entry Id="radio_feature_notification">
<<<<<<< HEAD
        <String xml:lang="en-US">~y~NEW! ~s~You can now send text in radio channels: prefix your message with an ~b~exclamation mark ~s~(~b~!~s~) to use this feature!</String>
        <String xml:lang="nl-NL">~y~NIEUW! ~s~Je kunt nu tekstberichten versturen in portofoon kanalen: voeg een ~b~uitroepteken ~s~(~b~!~s~) toe aan het begin van je bericht om deze functie te gebruiken!</String>
        <String xml:lang="fr-FR">~y~NOUVEAU! ~s~Tu peux maintenant envoyer du texte dans les canaux radio: commence ton message avec un ~b~point d'exclamation ~s~(~b~!~s~) pour utiliser cette fonctionnalité!</String>
        <String xml:lang="tr-TR">~y~YENİ! ~s~Artık radyo kanallarında mesaj gönderebilirsiniz: bu özelliği kullanmak için mesajınıza bir ~b~ünlem işareti ~s~(~b~!~s~) ekleyin!</String>
        <String xml:lang="hi-Latn">~y~NEW! ~s~Ab aap radio par text message bhej sakte hai: prefix kare apna message ~b~exclamation mark ~s~(~b~!~s~) ka istemaal kare is feature ke liye.</String>
        <String xml:lang="de-DE">~y~NEU! ~s~Du kannst nun Textnachrichten in Funkkanäle senden: setze ein ~b~Ausrufezeichen ~s~(~b~!~s~) vor deine Nachricht, um diese Funktion zu verwenden!</String>
=======
        <String xml:lang="en-US">You can now send text in radio channels: prefix your message with an ~b~exclamation mark ~s~(~b~!~s~) to use this feature!</String>
        <String xml:lang="nl-NL">e kunt nu tekstberichten versturen in portofoon kanalen: voeg een ~b~uitroepteken ~s~(~b~!~s~) toe aan het begin van je bericht om deze functie te gebruiken!</String>
        <String xml:lang="fr-FR">Tu peux maintenant envoyer du texte dans les canaux radio : précède ton message avec un ~b~point d'exclamation ~s~(~b~!~s~) pour utiliser cette fonctionnalité!</String>
        <String xml:lang="tr-TR">Artık radyo kanallarında mesaj gönderebilirsiniz: bu özelliği kullanmak için mesajınıza bir ~b~ünlem işareti ~s~(~b~!~s~) ekleyin!</String>
        <String xml:lang="hi-Latn">Ab aap radio par text message bhej sakte hai: prefix kare apna message ~b~exclamation mark ~s~(~b~!~s~) ka istemaal kare is feature ke liye.</String>
        <String xml:lang="de-DE">Du kannst nun Textnachrichten in Funkkanäle senden: setze ein ~b~Ausrufezeichen ~s~(~b~!~s~) vor deine Nachricht, um diese Funktion zu verwenden!</String>
>>>>>>> e2bb4863
    </Entry>

    <Entry Id="radio_on">
        <String xml:lang="en-US">~g~ON</String>
        <String xml:lang="nl-NL">~g~AAN</String>
        <String xml:lang="fr-FR">~g~ON</String>
        <String xml:lang="tr-TR">~g~Açık</String>
        <String xml:lang="hi-Latn">~g~ON</String>
        <String xml:lang="de-DE">~g~AN</String>
    </Entry>

    <Entry Id="radio_off">
        <String xml:lang="en-US">~r~OFF</String>
        <String xml:lang="nl-NL">~r~UIT</String>
        <String xml:lang="fr-FR">~r~OFF</String>
        <String xml:lang="tr-TR">~r~Kapalı</String>
        <String xml:lang="hi-Latn">~r~OFF</String>
        <String xml:lang="de-DE">~r~AUS</String>
    </Entry>

    <Entry Id="radio_mute">
        <String xml:lang="en-US">~r~Mute</String>
        <String xml:lang="nl-NL">~r~Dempen</String>
        <String xml:lang="fr-FR">~r~Muet</String>
        <String xml:lang="tr-TR">~r~Sessiz</String>
        <String xml:lang="hi-Latn">~r~Mute</String>
        <String xml:lang="de-DE">~r~Stummschalten</String>
    </Entry>

    <Entry Id="radio_channel_none">
        <String xml:lang="en-US">~r~None</String>
        <String xml:lang="nl-NL">~r~Geen</String>
        <String xml:lang="fr-FR">~r~Aucun</String>
        <String xml:lang="tr-TR">~r~Hiçbiri</String>
        <String xml:lang="hi-Latn">~r~Koi Nahi</String>
        <String xml:lang="de-DE">~r~Keiner</String>
    </Entry>

    <!-- ========================= -->
    <!-- Dealership Menu -->
    <!-- ========================= -->
    <Entry Id="menu_dealership_title">
        <String xml:lang="en-US">Dealership</String>
        <String xml:lang="it-IT">Concessionario</String>
        <String xml:lang="nl-NL">Autodealer</String>
        <String xml:lang="es-ES">Concesionario</String>
        <String xml:lang="pt-BR">Concessionária</String>
        <String xml:lang="ar-001">وكالة</String>
        <String xml:lang="th-TH">ตัวแทนจำหน่าย</String>
        <String xml:lang="vi-VN">Đại lý</String>
        <String xml:lang="id-ID">Dealer kendaraan</String>
        <String xml:lang="zh-Hant">車輛經銷商</String>
        <String xml:lang="pl-PL">Salon</String>
        <String xml:lang="fr-FR">Concessionnaire</String>
        <String xml:lang="tr-TR">Oto Galeri</String>
        <String xml:lang="hi-Latn">Dealership</String>
        <String xml:lang="de-DE">Händler</String>
    </Entry>

    <Entry Id="menu_dealership_options_subtitle">
        <String xml:lang="en-US">Options</String>
        <String xml:lang="it-IT">Opzioni</String>
        <String xml:lang="nl-NL">Opties</String>
        <String xml:lang="es-ES">Opciones</String>
        <String xml:lang="pt-BR">Opções</String>
        <String xml:lang="ar-001">خيارات</String>
        <String xml:lang="th-TH">ตัวเลือก</String>
        <String xml:lang="vi-VN">Lựa chọn</String>
        <String xml:lang="id-ID">Pilihan</String>
        <String xml:lang="zh-Hant">選項</String>
        <String xml:lang="pl-PL">Opcje</String>
        <String xml:lang="fr-FR">Options</String>
        <String xml:lang="tr-TR">Ayarlar</String>
        <String xml:lang="hi-Latn">Options</String>
        <String xml:lang="de-DE">Optionen</String>
    </Entry>

    <Entry Id="menu_dealership_rental_title">
        <String xml:lang="en-US">Rental</String>
        <String xml:lang="it-IT">Noleggio</String>
        <String xml:lang="nl-NL">Verhuur</String>
        <String xml:lang="es-ES">Alquiler</String>
        <String xml:lang="pt-BR">Aluguel</String>
        <String xml:lang="ar-001">تأجير</String>
        <String xml:lang="th-TH">เช่า</String>
        <String xml:lang="vi-VN">Thuê</String>
        <String xml:lang="id-ID">Sewa</String>
        <String xml:lang="zh-Hant">租賃</String>
        <String xml:lang="pl-PL">Wypożyczalnia</String>
        <String xml:lang="fr-FR">Location</String>
        <String xml:lang="tr-TR">Kiralık</String>
        <String xml:lang="hi-Latn">Rental</String>
        <String xml:lang="de-DE">Vermietung</String>
    </Entry>

    <Entry Id="menu_dealership_garages_title">
        <String xml:lang="en-US">Garages</String>
        <String xml:lang="pl-PL">Garaże</String>
        <String xml:lang="nl-NL">Garages</String>
        <String xml:lang="it-IT">Garage</String>
        <String xml:lang="es-ES">Garages</String>
        <String xml:lang="pt-BR">Garagem</String>
        <String xml:lang="ar-001">الجراجات</String>
        <String xml:lang="id-ID">Garasi</String>
        <String xml:lang="th-TH">โรงรถ</String>
        <String xml:lang="fr-FR">Garages</String>
        <String xml:lang="hi-Latn">Garages</String>
        <String xml:lang="de-DE">Garagen</String>
    </Entry>

    <Entry Id="menu_dealership_garages_subtitle">
        <String xml:lang="en-US">Select a garage</String>
        <String xml:lang="pl-PL">Wybierz garaż</String>
        <String xml:lang="nl-NL">Selecteer een garage</String>
        <String xml:lang="it-IT">Seleziona un garage</String>
        <String xml:lang="es-ES">Seleccione un garaje</String>
        <String xml:lang="pt-BR">Selecione uma garagem</String>
        <String xml:lang="ar-001">اختر جراج</String>
        <String xml:lang="id-ID">Pilih garasi</String>
        <String xml:lang="th-TH">เลือกโรงรถ</String>
        <String xml:lang="fr-FR">Sélectionner un garage</String>
        <String xml:lang="hi-Latn">Select kare ek garage</String>
        <String xml:lang="de-DE">Wähle eine Garage</String>
    </Entry>
</Entries><|MERGE_RESOLUTION|>--- conflicted
+++ resolved
@@ -2185,21 +2185,12 @@
     </Entry>
 
     <Entry Id="radio_feature_notification">
-<<<<<<< HEAD
-        <String xml:lang="en-US">~y~NEW! ~s~You can now send text in radio channels: prefix your message with an ~b~exclamation mark ~s~(~b~!~s~) to use this feature!</String>
-        <String xml:lang="nl-NL">~y~NIEUW! ~s~Je kunt nu tekstberichten versturen in portofoon kanalen: voeg een ~b~uitroepteken ~s~(~b~!~s~) toe aan het begin van je bericht om deze functie te gebruiken!</String>
-        <String xml:lang="fr-FR">~y~NOUVEAU! ~s~Tu peux maintenant envoyer du texte dans les canaux radio: commence ton message avec un ~b~point d'exclamation ~s~(~b~!~s~) pour utiliser cette fonctionnalité!</String>
-        <String xml:lang="tr-TR">~y~YENİ! ~s~Artık radyo kanallarında mesaj gönderebilirsiniz: bu özelliği kullanmak için mesajınıza bir ~b~ünlem işareti ~s~(~b~!~s~) ekleyin!</String>
-        <String xml:lang="hi-Latn">~y~NEW! ~s~Ab aap radio par text message bhej sakte hai: prefix kare apna message ~b~exclamation mark ~s~(~b~!~s~) ka istemaal kare is feature ke liye.</String>
-        <String xml:lang="de-DE">~y~NEU! ~s~Du kannst nun Textnachrichten in Funkkanäle senden: setze ein ~b~Ausrufezeichen ~s~(~b~!~s~) vor deine Nachricht, um diese Funktion zu verwenden!</String>
-=======
         <String xml:lang="en-US">You can now send text in radio channels: prefix your message with an ~b~exclamation mark ~s~(~b~!~s~) to use this feature!</String>
         <String xml:lang="nl-NL">e kunt nu tekstberichten versturen in portofoon kanalen: voeg een ~b~uitroepteken ~s~(~b~!~s~) toe aan het begin van je bericht om deze functie te gebruiken!</String>
         <String xml:lang="fr-FR">Tu peux maintenant envoyer du texte dans les canaux radio : précède ton message avec un ~b~point d'exclamation ~s~(~b~!~s~) pour utiliser cette fonctionnalité!</String>
         <String xml:lang="tr-TR">Artık radyo kanallarında mesaj gönderebilirsiniz: bu özelliği kullanmak için mesajınıza bir ~b~ünlem işareti ~s~(~b~!~s~) ekleyin!</String>
         <String xml:lang="hi-Latn">Ab aap radio par text message bhej sakte hai: prefix kare apna message ~b~exclamation mark ~s~(~b~!~s~) ka istemaal kare is feature ke liye.</String>
         <String xml:lang="de-DE">Du kannst nun Textnachrichten in Funkkanäle senden: setze ein ~b~Ausrufezeichen ~s~(~b~!~s~) vor deine Nachricht, um diese Funktion zu verwenden!</String>
->>>>>>> e2bb4863
     </Entry>
 
     <Entry Id="radio_on">
