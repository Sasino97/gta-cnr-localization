--- conflicted
+++ resolved
@@ -1111,12 +1111,9 @@
         <String xml:lang="id-ID">Kelola layanan kamu.</String>
         <String xml:lang="ar-001">إدارة الخدمات الخاصة بك.</String>
         <String xml:lang="lv-LV">Pārvaldiet savus pakalpojumus.</String>
-<<<<<<< HEAD
         <String xml:lang="es-ES">Gestione sus servicios.</String>
         <String xml:lang="pt-BR">Gerencie seus serviços.</String>
-=======
         <String xml:lang="zh-Hant">管理你的服務.</String>
->>>>>>> 619a927a
     </Entry>
 
     <Entry Id="jobmenu_recent_sales_sub">
@@ -1148,12 +1145,9 @@
         <String xml:lang="id-ID">Lihat penjualan kamu di sesi ini.</String>
         <String xml:lang="ar-001">عرض مبيعاتك في السيرفر الحالي.</String>
         <String xml:lang="lv-LV">Skatiet savas pārdošanas pašreizējā sesijā.</String>
-<<<<<<< HEAD
         <String xml:lang="es-ES">Ver las ventas de la sesión actual.</String>
         <String xml:lang="pt-BR">Visualizar as vendas da sessão atual.</String>
-=======
         <String xml:lang="zh-Hant">查看本周的銷售額.</String>
->>>>>>> 619a927a
     </Entry>
 
     <!-- ========================= -->
