--- conflicted
+++ resolved
@@ -22,10 +22,7 @@
         <String xml:lang="hi-Latn">Dukaan</String>
         <String xml:lang="sv-SE">Affär</String>
         <String xml:lang="cs-CZ">Obchod</String>
-<<<<<<< HEAD
-=======
         <String xml:lang="lv-LV">Veikals</String>
->>>>>>> a3d8b131
     </Entry>
 
     <Entry Id="menu_store_subtitle">
@@ -41,11 +38,8 @@
         <String xml:lang="id-ID">Pilih barang</String>
         <String xml:lang="sv-SE">Välj en artikel</String>
         <String xml:lang="cs-CZ">Vyber předmět</String>
-<<<<<<< HEAD
-=======
         <String xml:lang="lv-LV">Izvēlēties priekšmetu</String>
         <String xml:lang="ar-001">اختر عنصرا</String>
->>>>>>> a3d8b131
     </Entry>
 
     <!-- ========================= -->
@@ -69,10 +63,7 @@
         <String xml:lang="hi-Latn">Redeem kare gift Cards</String>
         <String xml:lang="sv-SE"> Utlös presentkort</String>
         <String xml:lang="cs-CZ">Uplatnit dárkové karty</String>
-<<<<<<< HEAD
-=======
         <String xml:lang="lv-LV">Izmantot Dāvanu Kartes</String>
->>>>>>> a3d8b131
     </Entry>
 
     <!-- {0} = Current balance -->
@@ -87,14 +78,10 @@
         <String xml:lang="hi-Latn">GIFT CARD: {0}</String>
         <String xml:lang="de-DE">GESCHENKKARTE: {0}</String>
         <String xml:lang="id-ID">Kartu Hadiah: {0}</String>
-<<<<<<< HEAD
-        <String xml:lang="cs-CZ">DÁRKOVÁ KARTA: {0}</String>
-=======
         <String xml:lang="sv-SE">Presentkort: {0}</String>
         <String xml:lang="cs-CZ">DÁRKOVÁ KARTA: {0}</String>
         <String xml:lang="lv-LV">DĀVANU KARTES: {0}</String>
         <String xml:lang="ar-001">بطاقة الهدايا: {0} </String>
->>>>>>> a3d8b131
     </Entry>
 
     <!-- ========================= -->
@@ -112,14 +99,10 @@
         <String xml:lang="hi-Latn">No items :(</String>
         <String xml:lang="de-DE">Keine Gegenstände :(</String>
         <String xml:lang="id-ID">Tidak ada barang :(</String>
-<<<<<<< HEAD
-        <String xml:lang="cs-CZ">Žádné předměty :(</String>
-=======
         <String xml:lang="sv-SE">Inga artiklar :(</String>
         <String xml:lang="cs-CZ">Žádné předměty :(</String>
         <String xml:lang="lv-LV">Nav priekšmetu :(</String>
         <String xml:lang="ar-001">لا يوجد عناصر :(</String>
->>>>>>> a3d8b131
     </Entry>
 
     <Entry Id="menu_store_no_items_desc">
@@ -133,14 +116,10 @@
         <String xml:lang="hi-Latn">Iss business me sale ke liye koi samaan nahi hai.</String>
         <String xml:lang="de-DE">Dieses Geschäft hat keine Waren oder Dienstleistungen im Angebot.</String>
         <String xml:lang="id-ID">Bisnis ini tidak memiliki barang atau jasa untuk dijual</String>
-<<<<<<< HEAD
-        <String xml:lang="cs-CZ">Tento podnik nemá žádné zboží ani služby k prodeji.</String>
-=======
         <String xml:lang="sv-SE">Detta företaget har inga varor eller tjänster till salu.</String>
         <String xml:lang="cs-CZ">Tento podnik nemá žádné zboží ani služby k prodeji.</String>
         <String xml:lang="lv-LV">Šim uzņēmumam nav pārdošanā nevienas preces vai pakalpojuma.</String>
         <String xml:lang="ar-001">لا يوجد في هذا المتجر اي سلع او خدمات للبيع</String>
->>>>>>> a3d8b131
     </Entry>
 
     <!-- ========================= -->
@@ -157,14 +136,10 @@
         <String xml:lang="hi-Latn">Purchase</String>
         <String xml:lang="de-DE">Kaufen</String>
         <String xml:lang="id-ID">Beli</String>
-<<<<<<< HEAD
-        <String xml:lang="cs-CZ">Koupit</String>
-=======
         <String xml:lang="sv-SE">Betala</String>
         <String xml:lang="cs-CZ">Koupit</String>
         <String xml:lang="lv-LV">Pirkt</String>
         <String xml:lang="ar-001">شراء</String>
->>>>>>> a3d8b131
     </Entry>
 
     <Entry Id="menu_store_btn_browse">
@@ -178,14 +153,10 @@
         <String xml:lang="hi-Latn">Browse</String>
         <String xml:lang="de-DE">Durchsuchen</String>
         <String xml:lang="id-ID">Jelajahi</String>
-<<<<<<< HEAD
-        <String xml:lang="cs-CZ">Prohlédnout</String>
-=======
         <String xml:lang="sv-SE">Bläddra</String>
         <String xml:lang="cs-CZ">Prohlédnout</String>
         <String xml:lang="lv-LV">Pārlūkot</String>
         <String xml:lang="ar-001">تصفح</String>
->>>>>>> a3d8b131
     </Entry>
 
     <Entry Id="menu_store_btn_steal">
@@ -199,14 +170,10 @@
         <String xml:lang="hi-Latn">Steal</String>
         <String xml:lang="de-DE">Stehlen</String>
         <String xml:lang="id-ID">Mencuri</String>
-<<<<<<< HEAD
-        <String xml:lang="cs-CZ">Ukrást</String>
-=======
         <String xml:lang="sv-SE">Stjäla</String>
         <String xml:lang="cs-CZ">Ukrást</String>
         <String xml:lang="lv-LV">Nozagt</String>
         <String xml:lang="ar-001">سرقة</String>
->>>>>>> a3d8b131
     </Entry>
 
     <!-- ========================= -->
@@ -224,14 +191,10 @@
         <String xml:lang="hi-Latn">Owned</String>
         <String xml:lang="de-DE">Im Besitz</String>
         <String xml:lang="id-ID">Sudah memiliki</String>
-<<<<<<< HEAD
-        <String xml:lang="cs-CZ">Vlastněno</String>
-=======
         <String xml:lang="sv-SE">Ägande</String>
         <String xml:lang="cs-CZ">Vlastněno</String>
         <String xml:lang="lv-LV">Īpašumā</String>
         <String xml:lang="ar-001">مملوكة</String>
->>>>>>> a3d8b131
     </Entry>
 
     <!-- Shows up in red in the description of illegal items -->
@@ -246,14 +209,10 @@
         <String xml:lang="hi-Latn">ILLEGAL</String>
         <String xml:lang="de-DE">ILLEGAL</String>
         <String xml:lang="id-ID">ilegal</String>
-<<<<<<< HEAD
-        <String xml:lang="cs-CZ">NELEGÁLNÍ</String>
-=======
         <String xml:lang="sv-SE">OLAGLIGT</String>
         <String xml:lang="cs-CZ">NELEGÁLNÍ</String>
         <String xml:lang="lv-LV">NELEGĀLS</String>
         <String xml:lang="ar-001">غير قانوني</String>
->>>>>>> a3d8b131
     </Entry>
 
     <!-- Shows up in yellow for newly added items -->
@@ -268,14 +227,10 @@
         <String xml:lang="hi-Latn">NEW!</String>
         <String xml:lang="de-DE">NEU!</String>
         <String xml:lang="id-ID">Baru!</String>
-<<<<<<< HEAD
-        <String xml:lang="cs-CZ">NOVÉ!</String>
-=======
         <String xml:lang="sv-SE">NYTT!</String>
         <String xml:lang="cs-CZ">NOVÉ!</String>
         <String xml:lang="lv-LV">JAUNS!</String>
         <String xml:lang="ar-001">!جديد</String>
->>>>>>> a3d8b131
     </Entry>
 
     <!-- Shows up in red for items that are expiring soon -->
@@ -290,14 +245,10 @@
         <String xml:lang="hi-Latn">LIMITED!</String>
         <String xml:lang="de-DE">LIMITIERT!</String>
         <String xml:lang="id-ID">Terbatas!</String>
-<<<<<<< HEAD
-        <String xml:lang="cs-CZ">LIMITOVANÁ NABÍDKA!</String>
-=======
         <String xml:lang="sv-SE">BEGRÄNSAD!</String>
         <String xml:lang="cs-CZ">LIMITOVANÁ NABÍDKA!</String>
         <String xml:lang="lv-LV">IEROBEŽOTS!</String>
         <String xml:lang="ar-001">!محدود</String>
->>>>>>> a3d8b131
     </Entry>
 
     <!-- Shows up in yellow in the description of uncommon items -->
@@ -309,14 +260,10 @@
         <String xml:lang="it-IT">NON COMUNE</String>
         <String xml:lang="id-ID">TIDAK UMUM</String>
         <String xml:lang="hi-Latn">ASADHARAN</String>
-<<<<<<< HEAD
-        <String xml:lang="cs-CZ">NEOBVYKLÉ</String>
-=======
         <String xml:lang="sv-SE">OVANLIGT</String>
         <String xml:lang="cs-CZ">NEOBVYKLÉ</String>
         <String xml:lang="lv-LV">NEPARASTS</String>
         <String xml:lang="ar-001">غير عادي</String>
->>>>>>> a3d8b131
     </Entry>
 
     <!-- Shows up in purple in the description of rare items -->
@@ -328,14 +275,10 @@
         <String xml:lang="it-IT">RARO</String>
         <String xml:lang="id-ID">LANGKA</String>
         <String xml:lang="hi-Latn">KAM</String>
-<<<<<<< HEAD
-        <String xml:lang="cs-CZ">VZÁCNÉ</String>
-=======
         <String xml:lang="sv-SE">SÄLLSYNT</String>
         <String xml:lang="cs-CZ">VZÁCNÉ</String>
         <String xml:lang="lv-LV">RETS</String>
         <String xml:lang="ar-001">نادر</String>
->>>>>>> a3d8b131
     </Entry>
 
     <!-- Shows up in purple in the description of very rare items -->
@@ -347,14 +290,10 @@
         <String xml:lang="it-IT">MOLTO RARO</String>
         <String xml:lang="id-ID">SANGAT LANGKA</String>
         <String xml:lang="hi-Latn">BOHOT KAM</String>
-<<<<<<< HEAD
-        <String xml:lang="cs-CZ">VELMI VZÁCNÉ</String>
-=======
         <String xml:lang="sv-SE">MYCKET SÄLLSYNT</String>
         <String xml:lang="cs-CZ">VELMI VZÁCNÉ</String>
         <String xml:lang="lv-LV">ĻOTI RETS</String>
         <String xml:lang="ar-001">نادر جدا</String>
->>>>>>> a3d8b131
     </Entry>
 
     <!-- Shows up in blue in the description of legendary items -->
@@ -366,14 +305,10 @@
         <String xml:lang="it-IT">LEGGENDARIO</String>
         <String xml:lang="id-ID">LEGENDARIS</String>
         <String xml:lang="hi-Latn">KALPANIK</String>
-<<<<<<< HEAD
-        <String xml:lang="cs-CZ">LEGENDÁRNÍ</String>
-=======
         <String xml:lang="sv-SE">LEGENDARISK</String>
         <String xml:lang="cs-CZ">LEGENDÁRNÍ</String>
         <String xml:lang="lv-LV">LEĢENDĀRS</String>
         <String xml:lang="ar-001">أسطوري</String>
->>>>>>> a3d8b131
     </Entry>
 
     <!-- Shows up in orange in the description of unique items -->
@@ -385,14 +320,10 @@
         <String xml:lang="it-IT">UNICO</String>
         <String xml:lang="id-ID">UNIK</String>
         <String xml:lang="hi-Latn">ANOKHA</String>
-<<<<<<< HEAD
-        <String xml:lang="cs-CZ">JEDINEČNÉ</String>
-=======
         <String xml:lang="sv-SE">UNIK</String>
         <String xml:lang="cs-CZ">JEDINEČNÉ</String>
         <String xml:lang="lv-LV">UNIKĀLS</String>
         <String xml:lang="ar-001">فريد</String>
->>>>>>> a3d8b131
     </Entry>
 
     <!-- {0} = Date -->
@@ -407,14 +338,10 @@
         <String xml:lang="hi-Latn">~r~Limited time offer: ~s~available hai ~r~{0} ~s~tak.</String>
         <String xml:lang="de-DE">~r~Zeitlich begrenztes Angebot: ~s~verfügbar bist zum ~r~{0}~s~.</String>
         <String xml:lang="id-ID">~r~Penawaran terbatas: ~s~Tersedia hingga ~r~{0}~s~.</String>
-<<<<<<< HEAD
-        <String xml:lang="cs-CZ">~r~Limitovaná nabídka: ~s~dostupná do ~r~{0}~s~.</String>
-=======
         <String xml:lang="sv-SE">~r~Begränsads tid offer: ~s~Tillgänglig tills ~r~{0}~s~.</String>
         <String xml:lang="cs-CZ">~r~Limitovaná nabídka: ~s~dostupná do ~r~{0}~s~.</String>
         <String xml:lang="lv-LV">~r~Ierobežota laika piedāvājums: ~s~pieejams līdz ~r~{0}~s~.</String>
         <String xml:lang="ar-001">عرض لفترة محدودة : ~s~متاح حتي ~r~{0}~s~.</String>
->>>>>>> a3d8b131
     </Entry>
 
     <!-- Shows up for items who require a certain minimum level -->
@@ -430,14 +357,10 @@
         <String xml:lang="hi-Latn">Is level par unlock hoga {0}</String>
         <String xml:lang="de-DE">Freigeschalten ab Level {0}</String>
         <String xml:lang="id-ID">Terbuka pada level {0}</String>
-<<<<<<< HEAD
-        <String xml:lang="cs-CZ">Odemčeno na levelu {0}</String>
-=======
         <String xml:lang="sv-SE">Olåst vid level {0}</String>
         <String xml:lang="cs-CZ">Odemčeno na levelu {0}</String>
         <String xml:lang="lv-LV">Atbloķēts {0}. līmenī</String>
         <String xml:lang="ar-001">مقفله حتي المستوي {0}</String>
->>>>>>> a3d8b131
     </Entry>
 
     <!-- Shows up for items who require a membership -->
@@ -454,14 +377,10 @@
         <String xml:lang="hi-Latn">Zarurat hai {0}~n~ ~s~ki, purchase kare ~b~{1}</String>
         <String xml:lang="de-DE">Erfordert {0}~n~~s~Kaufe auf ~b~{1}</String>
         <String xml:lang="id-ID">Membutuhkan {0}~n~~s~Dapat dibeli di ~b~{1}</String>
-<<<<<<< HEAD
-        <String xml:lang="cs-CZ">Vyžaduje {0}~n~~s~Zakup na ~b~{1}</String>
-=======
          <String xml:lang="sv-SE">Kräver {0}~n~~s~betalning hos ~b~{1}</String>
         <String xml:lang="cs-CZ">Vyžaduje {0}~n~~s~Zakup na ~b~{1}</String>
         <String xml:lang="lv-LV">Nepieciešams {0}~n~~s~Pērciet vietnē ~b~{1}</String>
         <String xml:lang="ar-001">{0}~n~~s~اشتريه في~b~{1} يحتاج الي </String>
->>>>>>> a3d8b131
     </Entry>
 
     <!-- Shows up for items who require a membership, and you have that membership tier or higher -->
@@ -477,14 +396,10 @@
         <String xml:lang="hi-Latn">Unlocked hai aapke {0}</String>
         <String xml:lang="de-DE">Freigeschalten mit deiner {0}</String>
         <String xml:lang="id-ID">Terbuka dengan {0}</String>
-<<<<<<< HEAD
-        <String xml:lang="cs-CZ">Odemčeno díky tvému {0}</String>
-=======
         <String xml:lang="sv-SE">Olåst med din {0}</String>
         <String xml:lang="cs-CZ">Odemčeno díky tvému {0}</String>
         <String xml:lang="lv-LV">Atbloķēts ar jūsu {0}</String>
         <String xml:lang="ar-001">مفتوحه مع  {0}</String>
->>>>>>> a3d8b131
     </Entry>
 
     <!-- Shows up after the previous string when you have a tier higher than the required one (e.g. you have Gold and the item is Silver) -->
@@ -500,14 +415,10 @@
         <String xml:lang="hi-Latn">(Zarurat hai {0})</String>
         <String xml:lang="de-DE">(erfordert {0})</String>
         <String xml:lang="id-ID">(membutuhkan {0})</String>
-<<<<<<< HEAD
-        <String xml:lang="cs-CZ">(vyžaduje {0})</String>
-=======
         <String xml:lang="sv-SE">(Kräver {0})</String>
         <String xml:lang="cs-CZ">(vyžaduje {0})</String>
         <String xml:lang="lv-LV">(nepieciešams {0})</String>
         <String xml:lang="ar-001">(يحتاج الي  {0})</String>
->>>>>>> a3d8b131
     </Entry>
 
     <Entry Id="item_attribute_unlocked_with_membership_reminder">
@@ -518,14 +429,10 @@
         <String xml:lang="id-ID">~y~Pengingat: ~s~Harap terus berlangganan agar dapat terus menggunakan item ini.</String>
         <String xml:lang="fr-FR">~y~Rappel: ~s~garde ton abonnement actif pour continuer à utiliser cet objet.</String>
         <String xml:lang="hi-Latn">~y~Reminder: ~s~Iss item ko use karte rehne ke liye apni subscription active rakhein.</String>
-<<<<<<< HEAD
-        <String xml:lang="cs-CZ">~y~Nezapomeň: ~s~udržuj aktivní předplatné, abys mohl dál používat tento předmět.</String>
-=======
         <String xml:lang="sv-SE">~y~Påminnelse: ~s~Behåll ditt Medlemskap aktivt för att fortsätta använda denna artikeln.</String>
         <String xml:lang="cs-CZ">~y~Nezapomeň: ~s~udržuj aktivní předplatné, abys mohl dál používat tento předmět.</String>
         <String xml:lang="lv-LV">~y~Atgādinājums: ~s~saglabājiet savu abonementu aktīvu, lai turpinātu lietot šo priekšmeetu.</String>
         <String xml:lang="ar-001">~y~تذكير: ~s~  حافظ علي اشتراكك موفعل حتي تستمر في استخدام هذا العنصر</String>
->>>>>>> a3d8b131
     </Entry>
 
     <!-- ========================= -->
@@ -546,14 +453,10 @@
         <String xml:lang="tr-TR">Burada ~r~mağaza hırsızlığı ~s~yaparken yakalandınız. ~y~{0}~s~ Sonra tekrar gel.</String>
         <String xml:lang="hi-Latn">Aap pakde gaye hain ~r~dukan se chori ~s~karte hue. Wapas aaiega is waqt ke baad ~y~{0}~s~.</String>
         <String xml:lang="id-ID">Kamu sudah pernah tertangkap ~r~mencuri barang toko ~s~disini. Kembali lagi dalam ~y~{0}~s~.</String>
-<<<<<<< HEAD
-        <String xml:lang="cs-CZ">Byl jsi přistižen při ~r~krádeži ~s~na tomto místě. Vrať se za ~y~{0}~s~.</String>
-=======
         <String xml:lang="sv-SE">Du har blivit tagen på ~r~snatteri ~s~här. Kom tillbaka in om ~y~{0}~s~.</String>
         <String xml:lang="cs-CZ">Byl jsi přistižen při ~r~krádeži ~s~na tomto místě. Vrať se za ~y~{0}~s~.</String>
         <String xml:lang="lv-LV">Jūs tika pieķerts ~r~zādzībā ~s~šeit. Atgriezieties pēc ~y~{0}~s~.</String>
         <String xml:lang="ar-001">لقد تم القبض عليك وانت~r~تسرق ~s~هنا. تعال بعد ~y~{0}~s~.</String>
->>>>>>> a3d8b131
     </Entry>
 
     <Entry Id="menu_store_shoplifting_cooldown_simple">
@@ -564,14 +467,10 @@
         <String xml:lang="de-DE">Warte, bevor du erneut probierst, den Laden erneut ~r~auszurauben~s~.</String>
         <String xml:lang="it-IT">Attendi prima di tentare nuovamente un ~r~furto ~s~nel negozio.</String>
         <String xml:lang="id-ID">harap tunggu sebelum mencoba untuk ~r~mencuri barang toko~s~ lagi</String>
-<<<<<<< HEAD
-        <String xml:lang="cs-CZ">Počkej, než se pokusíš ~r~vykrádat ~s~again.</String>
-=======
          <String xml:lang="sv-SE">Vänta innan att försöka ~r~snatta ~s~igen.</String>
         <String xml:lang="cs-CZ">Počkej, než se pokusíš ~r~vykrádat ~s~again.</String>
         <String xml:lang="lv-LV">Uzgaidiet, pirms mēģināt ~r~zagt ~s~vēlreiz.</String>
         <String xml:lang="ar-001">انتظر قبل ما تحاول ~r~السرقه ~s~مره اخره. </String>
->>>>>>> a3d8b131
     </Entry>
 
     <Entry Id="menu_store_bounty">
@@ -587,13 +486,10 @@
         <String xml:lang="tr-TR">Başınızda ~r~ödül~s~ varken silah mağazasında alışveriş yapamazsınız.</String>
         <String xml:lang="hi-Latn">Aap gun stores se kharidaari nahi kar sakte jab aap pe ~r~bounty ~s~lagi ho.</String>
         <String xml:lang="id-ID">Kamu tidak bisa berbelanja di toko senjata ketika memiliki ~r~bounty~s~.</String>
-<<<<<<< HEAD
-=======
         <String xml:lang="sv-SE">Du kan inte fortsätta handla hos en vapenaffär när du har en ~r~bounty~s~.</String>
         <String xml:lang="lv-LV">Jūs nevarat iepirkties ieroču veikalos, kāmēr jums ir piešķirta ~r~atlīdzība~s~.</String>
         <String xml:lang="ar-001">لا يمكنك التسوق من متجر الاسلحه عندما يكون لديك ~r~مكافأة~s~.</String>
         
->>>>>>> a3d8b131
     </Entry>
 
     <Entry Id="menu_store_duty">
