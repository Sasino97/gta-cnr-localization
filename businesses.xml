--- conflicted
+++ resolved
@@ -47,12 +47,6 @@
         <String xml:lang="pt-BR">Loja</String>
         <String xml:lang="pl-PL">Sklep</String>
         <String xml:lang="th-TH">ร้านค้า</String>
-<<<<<<< HEAD
-        <String xml:lang="zh-Hant">商店</String>
-=======
-        <String xml:lang="vn-VN">Cửa hàng</String>
-        <String xml:lang="id-ID">Toko</String>
->>>>>>> 1d35be3c
     </Entry>
 
     <Entry Id="menu_supply_subtitle">
@@ -63,13 +57,7 @@
         <String xml:lang="es-ES">{0} Suministros</String>
         <String xml:lang="pt-BR">{0} Suprimentos</String>
         <String xml:lang="pl-PL">Zasoby {0}a </String>
-        <String xml:lang="th-TH">{0} จำนวน</String>
-<<<<<<< HEAD
-        <String xml:lang="zh-Hant">補給品</String>
-=======
-        <String xml:lang="vn-VN">Vật dụng</String>
-        <String xml:lang="id-ID">{0}persediaan</String>
->>>>>>> 1d35be3c
+          <String xml:lang="th-TH">{0} จำนวน</String>
     </Entry>
 
     <Entry Id="menu_store_part_subtitle">
@@ -81,13 +69,6 @@
         <String xml:lang="pt-BR">peça</String>
         <String xml:lang="pl-PL">część</String>
         <String xml:lang="th-TH">ชิ้นส่วน</String>
-<<<<<<< HEAD
-        <String xml:lang="zh-Hant">部分</String>
-=======
-        <String xml:lang="vn-VN">Phần</String>
-        <String xml:lang="id-ID">Barang</String>
-
->>>>>>> 1d35be3c
     </Entry>
 
     <!-- ========================= -->
@@ -102,12 +83,6 @@
         <String xml:lang="pt-BR">Delitos</String>
         <String xml:lang="pl-PL">Przestępstwa</String>
         <String xml:lang="th-TH">อาชญากรรม</String>
-<<<<<<< HEAD
-        <String xml:lang="zh-Hant">犯罪</String>
-=======
-        <String xml:lang="vn-VN">Tội phạm</String>
-        <String xml:lang="id-ID">Kejahatan</String>
->>>>>>> 1d35be3c
     </Entry>
 
     <Entry Id="menu_crime_commited_subtitle">
@@ -119,12 +94,6 @@
         <String xml:lang="pt-BR">Delitos cometidos nesta sessão</String>
         <String xml:lang="pl-PL">Przestępstwa popełnione w tej sesji</String>
         <String xml:lang="th-TH">อาชญากรรมที่เกิดขึ้นในเซสชั่นนี้</String>
-<<<<<<< HEAD
-        <String xml:lang="zh-Hant">遊玩過程所犯下的罪刑</String>
-=======
-        <String xml:lang="vn-VN">Những tội mà bạn đã phạm trong lần này</String>
-        <String xml:lang="id-ID">kejahatan yang anda lakukan di sesi ini</String>
->>>>>>> 1d35be3c
     </Entry>
 
     <!-- ========================= -->
@@ -139,12 +108,6 @@
         <String xml:lang="pt-BR">Crews</String>
         <String xml:lang="pl-PL">Ekipy</String>
         <String xml:lang="th-TH">แก็ง</String>
-<<<<<<< HEAD
-        <String xml:lang="zh-Hant">隊伍</String>
-=======
-        <String xml:lang="vn-VN">Crews</String>
-        <String xml:lang="id-ID">Kru</String>
->>>>>>> 1d35be3c
     </Entry>
 
     <Entry Id="menu_crews_subtitle">
@@ -156,13 +119,6 @@
         <String xml:lang="pt-BR">Crew Menu</String>
         <String xml:lang="pl-PL">Menu Ekip</String>
         <String xml:lang="th-TH">เมนูแก็ง</String>
-<<<<<<< HEAD
-        <String xml:lang="zh-Hant">隊伍菜單</String>
-=======
-        <String xml:lang="vn-VN">Crew Menu</String>
-         <String xml:lang="id-ID">Menu Kru</String>
-
->>>>>>> 1d35be3c
     </Entry>
 
     <Entry Id="menu_crews_apply_subtitle">
@@ -174,12 +130,6 @@
         <String xml:lang="pt-BR">Selecione uma crew para se candidatar.</String>
         <String xml:lang="pl-PL">Wybierz ekipę do której chcesz aplikować.</String>
         <String xml:lang="th-TH">เลือกแก็งที่จะสมัคร</String>
-<<<<<<< HEAD
-        <String xml:lang="zh-Hant">選擇一個想申請的隊伍</String>
-=======
-         <String xml:lang="vn-VN">Chọn crew để xin vào.</String>
-        <String xml:lang="id-ID">Silahkan pilih salah satu kru untuk bergabung</String>
->>>>>>> 1d35be3c
     </Entry>
 
     <Entry Id="menu_crews_application_subtitle">
@@ -191,12 +141,6 @@
         <String xml:lang="pt-BR">Solicitação da crew</String>
         <String xml:lang="pl-PL">Aplikacja do Ekipy</String>
         <String xml:lang="th-TH">ใบสมัครแก็ง</String>
-<<<<<<< HEAD
-        <String xml:lang="zh-Hant">隊伍申請</String>
-=======
-        <String xml:lang="vn-VN">Đơn xin vào Crew</String>
-        <String xml:lang="id-ID">Pendaftaran Kru</String>
->>>>>>> 1d35be3c
     </Entry>
 
     <Entry Id="menu_crews_members_subtitle">
@@ -208,13 +152,6 @@
         <String xml:lang="pt-BR">Membros</String>
         <String xml:lang="pl-PL">Członkowie</String>
         <String xml:lang="th-TH">สมาชิก</String>
-<<<<<<< HEAD
-        <String xml:lang="zh-Hant">成員</String>
-=======
-        <String xml:lang="vn-VN">Thành viên</String>
-        <String xml:lang="id-ID">Anggota</String>
-
->>>>>>> 1d35be3c
     </Entry>
 
     <Entry Id="menu_crews_action_subtitle">
@@ -226,12 +163,6 @@
         <String xml:lang="pt-BR">Selecione uma ação</String>
         <String xml:lang="pl-PL">Wybierz akcję</String>
         <String xml:lang="th-TH">เลือกการกระทำ</String>
-<<<<<<< HEAD
-        <String xml:lang="zh-Hant">選擇一個行動</String>
-=======
-        <String xml:lang="vn-VN">Lựa chọn một hành động</String>
-        <String xml:lang="id-ID">Pilih aksi</String>
->>>>>>> 1d35be3c
     </Entry>
 
     <Entry Id="menu_crews_rank_subtitle">
@@ -243,12 +174,6 @@
         <String xml:lang="pt-BR">Escalão</String>
         <String xml:lang="pl-PL">Ranga</String>
         <String xml:lang="th-TH">ระดับ</String>
-<<<<<<< HEAD
-        <String xml:lang="zh-Hant">層級</String>
-=======
-        <String xml:lang="vn-VN">Chức vụ</String>
-        <String xml:lang="id-ID">Pangkat</String>
->>>>>>> 1d35be3c
     </Entry>
 
     <!-- ========================= -->
@@ -263,12 +188,6 @@
         <String xml:lang="pt-BR">Vendedor de armas</String>
         <String xml:lang="pl-PL">Handlarz Bronią</String>
         <String xml:lang="th-TH">พ่อค้าอาวุธ</String>
-<<<<<<< HEAD
-        <String xml:lang="zh-Hant">武器賣家</String>
-=======
-        <String xml:lang="vn-VN">Tay buôn vũ khí</String>
-        <String xml:lang="id-ID">Penjual senjata</String>
->>>>>>> 1d35be3c
     </Entry>
 
     <!-- ========================= -->
@@ -283,12 +202,6 @@
         <String xml:lang="pt-BR">Chamadas</String>
         <String xml:lang="pl-PL">Wezwania</String>
         <String xml:lang="th-TH">โทร</String>
-<<<<<<< HEAD
-        <String xml:lang="zh-Hant">來電</String>
-=======
-        <String xml:lang="vn-VN">Cuộc gọi</String>
-        <String xml:lang="id-ID">Panggilan</String>
->>>>>>> 1d35be3c
     </Entry>
 
     <Entry Id="menu_dispatch_subtitle">
@@ -300,12 +213,6 @@
         <String xml:lang="es-ES">Llamadas recientes</String>
         <String xml:lang="pl-PL">Ostatnie wezwania</String>
         <String xml:lang="th-TH">โทรล่าสุด</String>
-<<<<<<< HEAD
-        <String xml:lang="zh-Hant">近期的通話紀錄</String>
-=======
-        <String xml:lang="vn-VN">Cuộc gọi gần đây</String>
-        <String xml:lang="id-ID">Panggilan terakhir</String>
->>>>>>> 1d35be3c
     </Entry>
 
     <!-- ========================= -->
@@ -320,12 +227,6 @@
         <String xml:lang="pt-BR">Oferta da NPC</String>
         <String xml:lang="pl-PL">Oferta dla bota</String>
         <String xml:lang="th-TH">ข้อเสนอ NPC</String>
-<<<<<<< HEAD
-        <String xml:lang="zh-Hant">NPC的請求</String>
-=======
-        <String xml:lang="vn-VN">Đề nghị của NPC</String>
-        <String xml:lang="id-ID">Tawaran NPC</String>
->>>>>>> 1d35be3c
     </Entry>
 
     <Entry Id="menu_npcoffer_subtitle">
@@ -337,12 +238,6 @@
         <String xml:lang="pt-BR">Fazer uma oferta ao NPC</String>
         <String xml:lang="pl-PL">Stwórz ofertę dla bota</String>
         <String xml:lang="th-TH">ให้ NPC ยื่นข้อเสนอ</String>
-<<<<<<< HEAD
-        <String xml:lang="zh-Hant">給予NPC一個請求</String>
-=======
-        <String xml:lang="vn-VN">Đưa ra đề nghị cho NPC</String>
-        <String xml:lang="id-ID">Membuat penawaran kepada NPC</String>
->>>>>>> 1d35be3c
     </Entry>
 
     <Entry Id="menu_drugsupplier_title">
@@ -354,12 +249,6 @@
         <String xml:lang="pt-BR">Fornecedor de Drogas</String>
         <String xml:lang="pl-PL">Przemytnik Narkotyków</String>
         <String xml:lang="th-TH">ผู้จำหน่ายยาเสพติด</String>
-<<<<<<< HEAD
-        <String xml:lang="zh-Hant">毒品供應商</String>
-=======
-        <String xml:lang="vn-VN">Nhà cung cấp chất cấm</String>
-        <String xml:lang="id-ID">Pemasok Narkoba</String>
->>>>>>> 1d35be3c
     </Entry>
 
     <Entry Id="menu_drugdealer_title">
@@ -370,12 +259,6 @@
         <String xml:lang="pt-BR">Traficante de drogas</String>
         <String xml:lang="pl-PL">Diler Narkotyków</String>
         <String xml:lang="th-TH">พ่อค้ายาเสพติด</String>
-<<<<<<< HEAD
-        <String xml:lang="zh-Hant">藥頭</String>
-=======
-        <String xml:lang="vn-VN">Kẻ buôn thuốc phiện</String>
-        <String xml:lang="id-ID">Penjual Narkoba</String>
->>>>>>> 1d35be3c
     </Entry>
 
     <Entry Id="menu_drugdealer_subtitle">
@@ -386,12 +269,6 @@
         <String xml:lang="pt-BR">Selecione uma opção</String>
         <String xml:lang="pl-PL">Wybierz opcję</String>
         <String xml:lang="th-TH">เลือกตัวเลือก</String>
-<<<<<<< HEAD
-        <String xml:lang="zh-Hant">選擇一個選項</String>
-=======
-        <String xml:lang="vn-VN">Chọn một tuỳ chọn</String>
-        <String xml:lang="id-ID">Pilih salah satu opsi</String>
->>>>>>> 1d35be3c
     </Entry>
 
     <Entry Id="menu_drugdealer_calls_subtitle">
@@ -402,12 +279,6 @@
         <String xml:lang="pt-BR">Chamadas</String>
         <String xml:lang="pl-PL">Wezwania</String>
         <String xml:lang="th-TH">เรียก</String>
-<<<<<<< HEAD
-        <String xml:lang="zh-Hant">來電</String>
-=======
-        <String xml:lang="vn-VN">Cuộc gọi</String>
-        <String xml:lang="id-ID">Panggilan</String>
->>>>>>> 1d35be3c
     </Entry>
 
     <Entry Id="menu_drugdealer_recentsales_subtitle">
@@ -418,12 +289,6 @@
         <String xml:lang="pt-BR">Vendas recentes</String>
         <String xml:lang="pl-PL">Ostatnie sprzedaże</String>
         <String xml:lang="th-TH">ขายล่าสุด</String>
-<<<<<<< HEAD
-        <String xml:lang="zh-Hant">近期的通話紀錄</String>
-=======
-        <String xml:lang="vn-VN">Cuộc gọi gần đây</String>
-        <String xml:lang="id-ID">Penjualan terakhir</String>
->>>>>>> 1d35be3c
     </Entry>
 
     <!-- ========================= -->
@@ -437,12 +302,6 @@
         <String xml:lang="es-ES">Confiscados</String>
         <String xml:lang="pt-BR">Confiscados</String>
         <String xml:lang="th-TH">ยึด</String>
-<<<<<<< HEAD
-        <String xml:lang="zh-Hant">扣押</String>
-=======
-        <String xml:lang="vn-VN">Giam</String>
-        <String xml:lang="id-ID">Menyita</String>
->>>>>>> 1d35be3c
     </Entry>
 
     <Entry Id="menu_impound_subtitle">
@@ -453,12 +312,6 @@
         <String xml:lang="es-ES">Vehículos confiscados</String>
         <String xml:lang="pt-BR">Veículos confiscados</String>
         <String xml:lang="th-TH">รถที่ถูกยึด</String>
-<<<<<<< HEAD
-        <String xml:lang="zh-Hant">扣押車輛</String>
-=======
-        <String xml:lang="vn-VN">Đã giam phương tiện</String>
-        <String xml:lang="id-ID">kendaraan yang disita</String>
->>>>>>> 1d35be3c
     </Entry>
 
     <Entry Id="menu_mechanic_title">
@@ -469,12 +322,6 @@
         <String xml:lang="es-ES">Mecánico</String>
         <String xml:lang="pt-BR">Mecânico</String>
         <String xml:lang="th-TH">ช่าง</String>
-<<<<<<< HEAD
-        <String xml:lang="zh-Hant">修車工</String>
-=======
-        <String xml:lang="vn-VN">Thợ cơ khí</String>
-        <String xml:lang="id-ID">Mekanik</String>
->>>>>>> 1d35be3c
     </Entry>
 
     <Entry Id="menu_mechanic_subtitle">
