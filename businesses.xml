<?xml version="1.0" encoding="UTF-8"?>

<Entries>
    <!-- ========================= -->
    <!-- Stores - Main strings -->
    <!-- ========================= -->
    <Entry Id="menu_store_title">
        <String xml:lang="en-US">Store</String>
        <String xml:lang="it-IT">Negozio</String>
        <String xml:lang="nl-NL">Winkel</String>
        <String xml:lang="pl-PL">Sklep</String>
        <String xml:lang="tr-TR">Mağaza</String>
        <String xml:lang="zh-Hant">商店</String>
        <String xml:lang="es-ES">Tienda</String>
        <String xml:lang="pt-BR">Loja</String>
        <String xml:lang="ar-001">متجر</String>
        <String xml:lang="de-DE">Laden</String>
        <String xml:lang="th-TH">ร้านค้า</String>
        <String xml:lang="vi-VN">Cửa hàng</String>
        <String xml:lang="id-ID">Toko</String>
    </Entry>

    <Entry Id="menu_store_subtitle">
        <String xml:lang="en-US">Select an item</String>
        <String xml:lang="it-IT">Seleziona un elemento</String>
        <String xml:lang="nl-NL">Selecteer een artikel</String>
        <String xml:lang="tr-TR">Bir öğe seçiniz</String>
        <String xml:lang="th-TH">เลือกรายการ</String>
        <String xml:lang="pl-PL">Wybierz przedmiot</String>
    </Entry>

    <!-- ========================= -->
    <!-- Gift Cards -->
    <!-- ========================= -->
    <Entry Id="menu_store_redeem_gift_cards">
        <String xml:lang="en-US">Redeem Gift Cards</String>
        <String xml:lang="nl-NL">Cadeaubonnen inwisselen</String>
        <String xml:lang="it-IT">Riscatta Buoni Regalo</String>
        <String xml:lang="pl-PL">Używaj Karty Podarunkowe</String>
        <String xml:lang="tr-TR">Hediye Kartlarını Kullan</String>
        <String xml:lang="zh-Hant">獲取點數卡</String>
        <String xml:lang="es-ES">Canjear tarjetas de regalo</String>
        <String xml:lang="pt-BR">Resgatar cartões-presente</String>
        <String xml:lang="ar-001">استرداد بطاقات الهدايا</String>
        <String xml:lang="de-DE">Löse Geschenkkarten ein</String>
        <String xml:lang="th-TH">แลกบัตรของขวัญ</String>
        <String xml:lang="vi-VN">Đổi thẻ quà tặng</String>
        <String xml:lang="id-ID">Tukarkan kupon hadiah</String>
    </Entry>

    <!-- {0} = Current balance -->
    <Entry Id="menu_store_gift_card_balance">
        <String xml:lang="en-US">GIFT CARD: {0}</String>
        <String xml:lang="it-IT">BUONI REGALO: {0}</String>
        <String xml:lang="nl-NL">CADEAUBON: {0}</String>
        <String xml:lang="th-TH">บัตรของขวัญ: {0}</String>
        <String xml:lang="pl-PL">KARTA PODARUNKOWA: {0}</String>
        <String xml:lang="tr-TR">HEDİYE KARTI: {0}</String>    
    </Entry>

    <!-- ========================= -->
    <!-- When a store menu is empty -->
    <!-- ========================= -->

    <Entry Id="menu_store_no_items_text">
        <String xml:lang="en-US">No items :(</String>
        <String xml:lang="it-IT">Nessun articolo :(</String>
        <String xml:lang="nl-NL">Geen artikelen :(</String>
        <String xml:lang="th-TH">ไม่มีรายการ :(</String>
        <String xml:lang="pl-PL">Brak przedmiotów :(</String>
        <String xml:lang="tr-TR">Eşyalar yok :(</String>   
    </Entry>

    <Entry Id="menu_store_no_items_desc">
        <String xml:lang="en-US">This business doesn't have any goods or services for sale.</String>
        <String xml:lang="it-IT">Questo negozio non ha beni o servizi in vendita.</String>
        <String xml:lang="nl-NL">Deze winkel heeft geen goederen of diensten te koop.</String>
        <String xml:lang="th-TH">ธุรกิจนี้ไม่มีสินค้าหรือบริการสำหรับขาย</String>
        <String xml:lang="pl-PL">Ten biznes nie ma żadnych dóbr lub usług na sprzedaż.</String>
        <String xml:lang="tr-TR">Bu işletmenin satışa sunulan herhangi bir mal veya hizmeti yok.</String>   
    </Entry>

    <!-- ========================= -->
    <!-- Instructional buttons -->
    <!-- ========================= -->
    <Entry Id="menu_store_btn_purchase">
        <String xml:lang="en-US">Purchase</String>
        <String xml:lang="it-IT">Acquista</String>
        <String xml:lang="nl-NL">Koop</String>
        <String xml:lang="th-TH">ซื้อ</String>
        <String xml:lang="pl-PL">Kup</String>
        <String xml:lang="tr-TR">Satın Alım</String>       
    </Entry>

    <Entry Id="menu_store_btn_browse">
        <String xml:lang="en-US">Browse</String>
        <String xml:lang="it-IT">Sfoglia</String>
        <String xml:lang="nl-NL">Bladeren</String>
        <String xml:lang="th-TH">เรียกดู</String>
        <String xml:lang="pl-PL">Przeglądaj</String>
        <String xml:lang="tr-TR">Göz at</String>
    </Entry>

    <Entry Id="menu_store_btn_steal">
        <String xml:lang="en-US">Steal</String>
        <String xml:lang="it-IT">Ruba</String>
        <String xml:lang="nl-NL">Stelen</String>
        <String xml:lang="th-TH">ขโมย</String>
        <String xml:lang="pl-PL">Ukradnij</String>
        <String xml:lang="tr-TR">Çalmak</String>
    </Entry>

    <!-- ========================= -->
    <!-- Item/Supply Attributes -->
    <!-- ========================= -->
    <!-- Shows up in shops when you focus on an item that you already have -->
    <Entry Id="item_attribute_owned">
        <String xml:lang="en-US">Owned</String>
        <String xml:lang="it-IT">Posseduto</String>
        <String xml:lang="nl-NL">Al in bezit</String>
        <String xml:lang="th-TH">เป็นเจ้าของ</String>
        <String xml:lang="pl-PL">Posiadane</String>
        <String xml:lang="tr-TR">Sahipsin</String>
    </Entry>

    <!-- Shows up in red in the description of illegal items -->
    <Entry Id="item_attribute_illegal">
        <String xml:lang="en-US">ILLEGAL</String>
        <String xml:lang="it-IT">ILLEGALE</String>
        <String xml:lang="nl-NL">ILLEGAAL</String>
        <String xml:lang="th-TH">ผิดกฎหมาย</String>
        <String xml:lang="pl-PL">NIELEGALNE</String>
        <String xml:lang="tr-TR">İLLEGAL</String>
    </Entry>

    <!-- Shows up in yellow for newly added items -->
    <Entry Id="item_attribute_new">
        <String xml:lang="en-US">NEW!</String>
        <String xml:lang="it-IT">NUOVO!</String>
        <String xml:lang="nl-NL">NIEUW!</String>
        <String xml:lang="th-TH">ใหม่!</String>
        <String xml:lang="pl-PL">NOWE!</String>
        <String xml:lang="tr-TR">YENİ!</String>
    </Entry>

    <!-- Shows up in red for items that are expiring soon -->
    <Entry Id="item_attribute_limited">
        <String xml:lang="en-US">LIMITED!</String>
        <String xml:lang="it-IT">LIMITATO!</String>
        <String xml:lang="nl-NL">TIJDELIJK BESCHIKBAAR!</String>
        <String xml:lang="th-TH">ลิมิเต็ด!</String>
        <String xml:lang="pl-PL">OGRANICZONE!</String>
        <String xml:lang="tr-TR">SINIRLI SAYIDA!</String>
    </Entry>

    <!-- {0} = Date -->
    <Entry Id="item_attribute_limited_descr">
        <String xml:lang="en-US">~r~Limited time offer: ~s~available until ~r~{0}~s~.</String>
        <String xml:lang="it-IT">~r~Offerta a tempo limitato: ~s~disponibile fino al ~r~{0}~s~.</String>
        <String xml:lang="nl-NL">~r~Tijdelijk afgeprijsd: ~s~korting loopt tot ~r~{0}~s~.</String>
        <String xml:lang="th-TH">~r~ข้อเสนอมีเวลาจำกัด: ~s~ใช้ได้จนถึง ~r~{0}~s~</String>
        <String xml:lang="pl-PL">~r~Oferta ograniczona czasowo: ~s~dostępna do ~r~{0}~s~.</String>
        <String xml:lang="tr-TR">~r~Sınırlı süreli teklif: ~s~Şu zamana kadar mevcut ~r~{0}~s~.</String>
    </Entry>

    <!-- Shows up for items who require a certain minimum level -->
    <!-- {0} = Level -->
    <Entry Id="item_attribute_unlock_level">
        <String xml:lang="en-US">Unlocked at level {0}</String>
        <String xml:lang="it-IT">Sbloccato al livello {0}</String>
        <String xml:lang="nl-NL">Ontgrendeld op level {0}</String>
        <String xml:lang="th-TH">ปลดล็อคที่เลเวล {0}</String>
        <String xml:lang="pl-PL">Odblokowane na poziomie {0}</String>
        <String xml:lang="tr-TR">Şu seviyede açılır {0}</String>
    </Entry>

    <!-- Shows up for items who require a membership -->
    <!-- {0} = Membership Tier -->
    <!-- {1} = Website URL -->
    <Entry Id="item_attribute_requires_membership">
        <String xml:lang="en-US">Requires {0}~n~~s~Purchase at ~b~{1}</String>
        <String xml:lang="it-IT">Richiede {0}~n~~s~Acquista su ~b~{1}</String>
        <String xml:lang="nl-NL">Vereist {0}~n~~s~Koop op ~b~{1}</String>
        <String xml:lang="th-TH">ต้องการ {0}~n~~s~ซื้อที่ ~b~{1}</String>
        <String xml:lang="pl-PL">Wymaga {0}~n~~s~Zakup na ~b~{1}</String>
        <String xml:lang="tr-TR">{0} Gerekli~n~~s~Şu adresten satın al ~b~{1}</String>
    </Entry>

    <!-- Shows up for items who require a membership, and you have that membership tier or higher -->
    <!-- {0} = Membership Tier -->
    <Entry Id="item_attribute_unlocked_with_membership">
        <String xml:lang="en-US">Unlocked with your {0}</String>
        <String xml:lang="it-IT">Sbloccato con il tuo {0}</String>
        <String xml:lang="nl-NL">Ontgrendeld met je {0}</String>
        <String xml:lang="th-TH">ปลดล็อคด้วย {0} ของคุณ</String>
        <String xml:lang="pl-PL">Odblokowane z {0}</String>
        <String xml:lang="tr-TR">{0} İle açılır</String>
    </Entry>

    <!-- Shows up after the previous string when you have a tier higher than the required one (e.g. you have Gold and the item is Silver) -->
    <!-- {0} = Membership Tier -->
    <Entry Id="item_attribute_unlocked_with_membership_requires_lower_tier">
        <String xml:lang="en-US">(requires {0})</String>
        <String xml:lang="it-IT">(richiede {0})</String>
        <String xml:lang="nl-NL">(vereist {0})</String>
        <String xml:lang="th-TH">(ต้องการ {0})</String>
        <String xml:lang="pl-PL">(wymaga {0})</String>
        <String xml:lang="tr-TR">(gerekli {0})</String>
    </Entry>

    <!-- ========================= -->
    <!-- Store Restrictions and Cooldowns -->
    <!-- ========================= -->
    <!-- {0} = Cooldown/time left. -->
    <!-- Please don't add a time word like minutes/seconds/hours... Assume it can be any of those, that's for some other Entry. -->
    <Entry Id="menu_store_shoplifting_cooldown">
        <String xml:lang="en-US">You have been caught ~r~shoplifting ~s~here. Come back in ~y~{0}~s~.</String>
        <String xml:lang="nl-NL">Je bent gepakt voor ~r~stelen ~s~hier. Kom terug in ~y~{0}~s~.</String>
        <String xml:lang="it-IT">Sei stato colto in flagrante mentre ~r~rubavi ~s~qui. Torna in ~y~{0}~s~.</String>
        <String xml:lang="de-DE">Du wurdest hier beim ~r~Ladendiebstahl~s~ erwischt. Komm in ~y~{0}~s~ zurück.</String>
        <String xml:lang="es-ES">Te han pillado ~r~robando ~s~aquí. Vuelve en ~y~{0}~s~.</String>
        <String xml:lang="pl-PL">Zostałeś złapany tu na ~r~kradzieży~s~. Wróć za ~y~{0}~s~.</String>
        <String xml:lang="pt-BR">Você foi pego ~r~roubando ~s~aqui. Volte para dentro ~y~{0}~s~.</String>
        <String xml:lang="th-TH">คุณถูกจับได้ว่า ~r~ขโมยของในร้าน ~s~ที่นี่ กลับมาใน ~y~{0}~s~</String>
        <String xml:lang="tr-TR">Burada ~r~mağaza hırsızlığı ~s~yaparken yakalandınız. ~y~{0}~s~ Sonra tekrar gel.</String>
    </Entry>

    <Entry Id="menu_store_shoplifting_cooldown_simple">
        <String xml:lang="en-US">Wait before attempting to ~r~shoplift ~s~again.</String>
        <String xml:lang="nl-NL">Je moet wachten voordat je weer een ~r~winkeldiefstal ~s~probeert.</String>
    </Entry>
    
    <Entry Id="menu_store_bounty">
        <String xml:lang="en-US">You cannot shop at gun stores when you have a ~r~bounty~s~.</String>
        <String xml:lang="nl-NL">Je kan niet winkelen bij wapenwinkels wanneer je een ~r~bounty~s~ hebt.</String>
        <String xml:lang="it-IT">Non puoi fare acquisti nelle armerie mentre è presente una ~r~taglia~s~ su di te!</String>
        <String xml:lang="de-DE">Du kannst nicht bei Waffenläden einkaufen, wenn du ein ~r~Kopfgeld~s~ hast.</String>
        <String xml:lang="es-ES">No puedes comprar en tiendas de armas cuando tienes una ~r~recompensa~s~.</String>
        <String xml:lang="pl-PL">Nie możesz kupować w sklepach z bronią z ~r~nagrodą za głowę~s~.</String>
        <String xml:lang="pt-BR">Você não pode comprar em lojas de armas quando tiver uma ~r~recompensa~s~. </String>
        <String xml:lang="th-TH">คุณไม่สามารถซื้อของที่ร้านขายปืนได้ถ้าคุณมี ~r~ค่าหัว~s~</String>
        <String xml:lang="tr-TR">Başınızda ~r~ödül~s~ varken silah mağazasında alışveriş yapamazsınız.</String>
    </Entry>
    
    <Entry Id="menu_store_duty">
        <String xml:lang="en-US">You cannot shop at this store when you are ~b~on-duty~s~.</String>
        <String xml:lang="nl-NL">Je kan niet winkelen bij deze winkel wanneer je ~b~in dienst~s~ bent.</String>
        <String xml:lang="it-IT">Non puoi fare acquisti in questo negozio mentre sei ~b~in servizio~s~!</String>
        <String xml:lang="de-DE">Du kannst bei diesem Laden nicht einkaufen, wenn du ~b~im Dienst~s~ bist.</String>
        <String xml:lang="es-ES">No puedes comprar en esta tienda cuando estás ~b~de servicio~s~.</String>
        <String xml:lang="pl-PL">Nie możesz kupować w tym sklepie ~b~na służbie~s~.</String>
        <String xml:lang="pt-BR">Você não pode fazer compras nesta loja quando ~b~estiver em serviço~s~.</String>
        <String xml:lang="th-TH">คุณไม่สามารถซื้อสินค้าที่ร้านนี้ได้เมื่อคุณ ~b~ปฏิบัติหน้าที่~s~</String>
        <String xml:lang="tr-TR">~b~Görev başında ~s~bu mağazadan alışveriş yapmazsınız.</String>
    </Entry>
    
    <Entry Id="menu_store_cops_only">
        <String xml:lang="en-US">Only ~b~police officers ~s~can shop at this store.</String>
        <String xml:lang="nl-NL">Alleen ~b~politieagenten ~s~kunnen winkelen bij deze winkel.</String>
        <String xml:lang="it-IT">Solo gli ~b~agenti di polizia ~s~possono fare acquisti in questo negozio!</String>
        <String xml:lang="de-DE">Ausschließlich ~b~Polizisten ~s~können in diesem Laden einkaufen.</String>
        <String xml:lang="es-ES">Solo ~b~los agentes de policía ~s~pueden comprar en esta tienda.</String>
        <String xml:lang="pl-PL">Tylko ~b~gliniarze ~s~mogą kupować w tym sklepie.</String>
        <String xml:lang="pt-BR">Somente ~b~policiais ~s~podem fazer compras nessa loja.</String>
        <String xml:lang="th-TH">มีเพียง ~b~เจ้าหน้าที่ตำรวจ ~s~เท่านั้นที่สามารถซื้อสินค้าที่ร้านนี้ได้</String>
        <String xml:lang="tr-TR">Sadece ~b~polis memurları ~s~bu mağazadan alışveriş yapabilir.</String>
    </Entry>

    <!-- {0} = Required level -->
    <Entry Id="menu_store_level">
        <String xml:lang="en-US">You need to be ~b~level {0} ~s~or above to use this ~r~store~s~.</String>
        <String xml:lang="nl-NL">Je moet ~b~level {0} ~s~of hoger zijn om hier te mogen ~r~winkelen~s~.</String>
    </Entry>

    <!-- ========================= -->
    <!-- Gun Store -->
    <!-- ========================= -->
    <!-- {0} = Item name -->
    <Entry Id="menu_store_cant_purchase_more">
        <String xml:lang="en-US">You can't ~r~purchase ~s~any more ~y~{0}~s~.</String>
        <String xml:lang="it-IT">Non puoi ~r~acquistare ~s~altri ~y~{0}~s~.</String>
        <String xml:lang="nl-NL">Je kan ~r~geen ~y~{0} ~s~meer kopen.</String>
        <String xml:lang="th-TH">คุณไม่สามารถ ~r~ซื้อ ~s~อีกต่อไป ~y~{0}~s~</String>
        <String xml:lang="pl-PL">Nie możesz ~r~kupić ~s~więcej ~y~{0}~s~.</String>
        <String xml:lang="tr-TR">Daha fazla ~y~{0} ~r~satın ~s~alamazsın.</String>
    </Entry>

    <Entry Id="menu_store_no_gun_for_ammo_type">
        <String xml:lang="en-US">You don't have any gun that can use this type of ammo.</String>
        <String xml:lang="it-IT">Non hai nessun'arma che può usare questo tipo di munizioni.</String>
        <String xml:lang="nl-NL">Je hebt geen wapen dat dit type munitie kan gebruiken.</String>
        <String xml:lang="th-TH">คุณไม่มีปืนที่สามารถใช้กระสุนประเภทนี้ได้</String>
        <String xml:lang="pl-PL">Nie posiadasz broni na ten typ amunicji.</String>
        <String xml:lang="tr-TR">Bu tip mermiyi kullanacak herhangi bir silahınız yok.</String>
    </Entry>

    <Entry Id="already_own_weapon">
        <String xml:lang="en-US">~r~You already own this weapon!</String>
        <String xml:lang="nl-NL">~r~Je hebt dit wapen al!</String>
        <String xml:lang="it-IT">~r~Possiedi già quest'arma!</String>
        <String xml:lang="de-DE">~r~Du besitzt diese Waffe bereits!</String>
        <String xml:lang="es-ES">~r~¡Ya tienes este arma!</String>
        <String xml:lang="pl-PL">~r~Masz już tą broń!</String>
        <String xml:lang="pt-BR">~r~Você já tem essa arma!</String>
        <String xml:lang="th-TH">~r~คุณเป็นเจ้าของอาวุธนี้แล้ว!</String>
        <String xml:lang="tr-TR">~r~Bu silaha zaten sahipsin!</String>
    </Entry>

    <Entry Id="already_own_attachment">
        <String xml:lang="en-US">~r~You already own this attachment!</String>
        <String xml:lang="nl-NL">~r~Je hebt dit accessoire al!</String>
        <String xml:lang="it-IT">~r~Possiedi già questo accessorio!</String>
        <String xml:lang="de-DE">~r~Du besitzt dieses Zubehör bereits!</String>
        <String xml:lang="es-ES">~r~¡Ya posee este accesorio!</String>
        <String xml:lang="pl-PL">~r~Masz już ten dodatek!</String>
        <String xml:lang="pt-BR">~r~Já possui esse acessório!</String>
        <String xml:lang="th-TH">~r~คุณเป็นเจ้าของของแต่งนี้แล้ว!</String>
        <String xml:lang="tr-TR">~r~Bu eklentiye zaten sahipsin!</String>
    </Entry>

    <!-- {0} = Weapon Attachment -->
    <Entry Id="menu_store_attachment_warning">
        <String xml:lang="en-US">If you buy this attachment you will lose your ~y~{0} ~s~on this weapon. Do you want to proceed?</String>
        <String xml:lang="it-IT">Se acquisti questo accessorio, perderai il tuo ~y~{0} ~s~su quest'arma. Vuoi procedere?</String>
        <String xml:lang="nl-NL">Als je deze accessoire koopt, verlies je je ~y~{0} ~s~op dit wapen. Weet je het zeker?</String>
        <String xml:lang="th-TH">หากคุณซื้อเอกสารแนบนี้ คุณจะสูญเสีย ~y~{0} ~s~บนอาวุธนี้ คุณต้องการดำเนินการต่อหรือไม่?</String>
        <String xml:lang="pl-PL">Zakupując ten dodatek utracisz ~y~{0} ~s~na tej broni. Czy chcesz kontynuować?</String>
        <String xml:lang="tr-TR">Eğer bu eklentiyi alırsan bu silahtaki ~y~{0} ~s~kaybedeceksin. Devam etmek istiyor musunuz?</String>
    </Entry>

    <!-- ========================= -->
    <!-- Store Pricing -->
    <!-- ========================= -->
    <!-- This is shown in shop menus when you can purchase more of a certain items -->
    <!-- Example: Heavy Armor        2 for $2500 -->
    <!-- {0} = Amount -->
    <!-- {1} = Price -->
    <Entry Id="menu_store_amount_for_price">
        <String xml:lang="en-US">{0} for {1}</String>
        <String xml:lang="it-IT">{0} per {1}</String>
        <String xml:lang="nl-NL">{0} voor {1}</String>
        <String xml:lang="th-TH">{0} สำหรับ {1}</String>
        <String xml:lang="pl-PL">{0} za {1}</String>
        <String xml:lang="tr-TR">{0} için {1}</String>
    </Entry>

    <!-- Displays the unit price in the description -->
    <!-- Example: Price: $1250/piece -->
    <!-- {0} = Price -->
    <!-- {1} = Unit -->
    <Entry Id="menu_store_unit_price">
        <String xml:lang="en-US">Price: {0}/{1}</String>
        <String xml:lang="it-IT">Prezzo: {0}/{1}</String>
        <String xml:lang="nl-NL">Prijs: {0}/{1}</String>
        <String xml:lang="th-TH">ราคา: {0}/{1}</String>
        <String xml:lang="pl-PL">Cena: {0}/{1}</String>
        <String xml:lang="tr-TR">Fiyat: {0}/{1}</String>
    </Entry>

    <!-- Example: You purchased a ~p~Standard Armor ~s~for ~r~$2500. -->
    <!-- {0} = Adjective -->
    <!-- {1} = Name -->
    <!-- {2} = Cash amount -->
    <Entry Id="menu_store_purchased_cash">
        <String xml:lang="en-US">You purchased {0} ~p~{1} ~s~for ~r~{2}.</String>
<<<<<<< HEAD
        <String xml:lang="nl-NL">Je hebt {0} ~p~{1} ~s~gekocht voor ~r~{2}.</String>
=======
        <String xml:lang="tr-TR">Bir {0} ~p~{1} ~s~için ~r~{2} ödediniz.</String>
>>>>>>> fae56482
    </Entry>

    <!-- Example: You purchased a ~p~Standard Armor ~s~for ~r~$2000 ~s~in gift card balance and ~r~$500 ~s~in cash. -->
    <!-- {0} = Adjective -->
    <!-- {1} = Name -->
    <!-- {2} = Gift card amount -->
    <!-- {3} = Cash amount -->
    <Entry Id="menu_store_purchased_gift_card">
        <String xml:lang="en-US">You purchased {0} ~p~{1} ~s~for ~b~{2} ~s~in gift card balance and ~r~{3} ~s~in cash.</String>
<<<<<<< HEAD
        <String xml:lang="nl-NL">Je hebt {0} ~p~{1} ~s~gekocht voor ~b~{2} ~s~met cadeaubonnen en ~r~{3} ~s~in cash.</String>
=======
        <String xml:lang="tr-TR">{0} ~p~{1}~s~, ~b~{2} ~s~hediye kartı bakiyesi ve ~r~{3} ~s~nakit ile satın aldınız.</String>
>>>>>>> fae56482
    </Entry>
    
    <!-- ========================= -->
    <!-- Menu for Job Supplies-->
    <!-- ========================= -->
    <!-- {0} = Job name -->
    <!-- Example: "Mechanic Supplies" at the Hardware Store -->
    <Entry Id="menu_store_job_supplies">
        <String xml:lang="en-US">{0} Supplies</String>
        <String xml:lang="it-IT">Provviste {0}</String>
        <String xml:lang="nl-NL">{0} spullen</String>
        <String xml:lang="ar-001">{0} لوازم</String>
        <String xml:lang="de-DE">{0} Vorräte</String>
        <String xml:lang="es-ES">Suministros {0}</String>
        <String xml:lang="pt-BR">Suprimentos {0}</String>
        <String xml:lang="pl-PL">Zasoby {0}</String>
        <String xml:lang="th-TH">{0} จำนวน</String>
        <String xml:lang="zh-Hant">{0}補給品</String>
        <String xml:lang="tr-TR">{0} Malzemesi</String>
    </Entry>

    <!-- ========================= -->
    <!-- Crimes Menu-->
    <!-- ========================= -->
    <Entry Id="menu_crime_committed_title">
        <String xml:lang="en-US">Crimes</String>
        <String xml:lang="it-IT">Crimini</String>
        <String xml:lang="nl-NL">Misdaden</String>
        <String xml:lang="ar-001">جرائم</String>
        <String xml:lang="de-DE">Verbrechen</String>
        <String xml:lang="es-ES">Delitos</String>
        <String xml:lang="pt-BR">Delitos</String>
        <String xml:lang="pl-PL">Przestępstwa</String>
        <String xml:lang="th-TH">อาชญากรรม</String>
        <String xml:lang="zh-Hant">犯罪</String>
        <String xml:lang="tr-TR">Suçlar</String>
    </Entry>

    <Entry Id="menu_crime_committed_subtitle">
        <String xml:lang="en-US">Crimes committed in this session</String>
        <String xml:lang="it-IT">Crimini commessi in questa sessione</String>
        <String xml:lang="nl-NL">Misdaden gepleegd in deze sessie</String>
        <String xml:lang="ar-001">الجرائم المرتكبة في هذه الجلسة</String>
        <String xml:lang="de-DE">Verbrechen, welche in dieser Spielsitzung begangen wurden</String>
        <String xml:lang="es-ES">Delitos cometidos en esta sesión</String>
        <String xml:lang="pt-BR">Delitos cometidos nesta sessão</String>
        <String xml:lang="pl-PL">Przestępstwa popełnione w tej sesji</String>
        <String xml:lang="th-TH">อาชญากรรมที่เกิดขึ้นในเซสชั่นนี้</String>
        <String xml:lang="zh-Hant">在此層級發生的犯罪</String>
        <String xml:lang="tr-TR">Bu oturumda işlenmiş suçlar</String>
    </Entry>

    <Entry Id="menu_crime_committed_suggestion">
        <String xml:lang="en-US">Shows you the list of your most recent crimes.</String>
        <String xml:lang="nl-NL">Laat je de lijst zien van jouw meest recente misdaden.</String>
        <String xml:lang="tr-TR">En son işlediğiniz suçlarınızın listesini gösterir.</String>
    </Entry>

    <!-- ========================= -->
    <!-- Crews Menu-->
    <!-- ========================= -->
    <Entry Id="menu_crews_title">
        <String xml:lang="en-US">Crews</String>
        <String xml:lang="it-IT">Crews</String>
        <String xml:lang="nl-NL">Crews</String>
        <String xml:lang="ar-001">طاقم</String>
        <String xml:lang="de-DE">Crews</String>
        <String xml:lang="es-ES">Crews</String>
        <String xml:lang="pt-BR">Crews</String>
        <String xml:lang="pl-PL">Ekipy</String>
        <String xml:lang="th-TH">แก็ง</String>
        <String xml:lang="zh-Hant">隊伍</String>
        <String xml:lang="tr-TR">Ekipler</String>
    </Entry>

    <Entry Id="menu_crews_subtitle">
        <String xml:lang="en-US">Crew Menu</String>
        <String xml:lang="it-IT">Menu Crew</String>
        <String xml:lang="nl-NL">Crew Menu</String>
        <String xml:lang="ar-001">قائمة الطاقم</String>
        <String xml:lang="de-DE">Crew-Menü</String>
        <String xml:lang="es-ES">Crew Menu</String>
        <String xml:lang="pt-BR">Crew Menu</String>
        <String xml:lang="pl-PL">Menu Ekip</String>
        <String xml:lang="th-TH">เมนูแก็ง</String>
        <String xml:lang="zh-Hant">隊伍菜單</String>
        <String xml:lang="tr-TR">Ekip Menü</String>
    </Entry>

    <Entry Id="menu_crews_apply_subtitle">
        <String xml:lang="en-US">Select a crew to apply for.</String>
        <String xml:lang="it-IT">Seleziona una crew per cui candicarsi.</String>
        <String xml:lang="nl-NL">Selecteer een crew om je voor aan te melden.</String>
        <String xml:lang="ar-001">.اختر الطاقم الذي ستتقدم إليه</String>
        <String xml:lang="de-DE">Wähle eine Crew, für die du dich bewerben möchtest.</String>
        <String xml:lang="es-ES">Seleccione una crew para postularte.</String>
        <String xml:lang="pt-BR">Selecione uma crew para se candidatar.</String>
        <String xml:lang="pl-PL">Wybierz ekipę do której chcesz aplikować.</String>
        <String xml:lang="th-TH">เลือกแก็งที่จะสมัคร</String>
        <String xml:lang="zh-Hant">選擇一個隊伍申請加入</String>
        <String xml:lang="tr-TR">Başvuru yapmak için bir ekip seçin.</String>
    </Entry>

    <Entry Id="menu_crews_application_subtitle">
        <String xml:lang="en-US">Crew Application</String>
        <String xml:lang="it-IT">Candidature Crew</String>
        <String xml:lang="nl-NL">Crew Sollicitatie</String>
        <String xml:lang="ar-001">طلب دخول الطاقم</String>
        <String xml:lang="de-DE">Crew-Bewerbungen</String>
        <String xml:lang="es-ES">Solucitudes de crew</String>
        <String xml:lang="pt-BR">Solicitação da crew</String>
        <String xml:lang="pl-PL">Aplikacja do Ekipy</String>
        <String xml:lang="th-TH">ใบสมัครแก็ง</String>
        <String xml:lang="zh-Hant">隊伍申請</String>
        <String xml:lang="tr-TR">Ekip Başvuru</String>
    </Entry>

    <Entry Id="menu_crews_members_subtitle">
        <String xml:lang="en-US">Members</String>
        <String xml:lang="it-IT">Membri</String>
        <String xml:lang="nl-NL">Leden</String>
        <String xml:lang="ar-001">أعضاء</String>
        <String xml:lang="de-DE">Mitglieder</String>
        <String xml:lang="es-ES">Miembros</String>
        <String xml:lang="pt-BR">Membros</String>
        <String xml:lang="pl-PL">Członkowie</String>
        <String xml:lang="th-TH">สมาชิก</String>
        <String xml:lang="zh-Hant">成員</String>
        <String xml:lang="tr-TR">Üyeler</String>
    </Entry>

    <Entry Id="menu_crews_action_subtitle">
        <String xml:lang="en-US">Select an action</String>
        <String xml:lang="it-IT">Selezionare un'azione</String>
        <String xml:lang="nl-NL">Selecteer een actie</String>
        <String xml:lang="ar-001">حدد إجراءً</String>
        <String xml:lang="de-DE">Wähle eine Aktion.</String>
        <String xml:lang="es-ES">Seleccione una acción</String>
        <String xml:lang="pt-BR">Selecione uma ação</String>
        <String xml:lang="pl-PL">Wybierz akcję</String>
        <String xml:lang="th-TH">เลือกการกระทำ</String>
        <String xml:lang="zh-Hant">選擇一個行動</String>
        <String xml:lang="tr-TR">Bir eylem seçin.</String>
    </Entry>

    <Entry Id="menu_crews_rank_subtitle">
        <String xml:lang="en-US">Rank</String>
        <String xml:lang="it-IT">Grado</String>
        <String xml:lang="nl-NL">Rang</String>
        <String xml:lang="ar-001">رتبة</String>
        <String xml:lang="de-DE">Rang</String>
        <String xml:lang="es-ES">Rango</String>
        <String xml:lang="pt-BR">Escalão</String>
        <String xml:lang="pl-PL">Ranga</String>
        <String xml:lang="th-TH">ระดับ</String>
        <String xml:lang="zh-Hant">層級</String>
        <String xml:lang="tr-TR">Rütbe</String>
    </Entry>

    <!-- ========================= -->
    <!-- Arms Dealer Menu-->
    <!-- ========================= -->
    <Entry Id="menu_armsdealer_title">
        <String xml:lang="en-US">Arms Dealer</String>
        <String xml:lang="it-IT">Trafficante d'Armi</String>
        <String xml:lang="nl-NL">Wapenhandelaar</String>
        <String xml:lang="ar-001">تاجر أسلحة</String>
        <String xml:lang="de-DE">Waffenhändler</String>
        <String xml:lang="es-ES">Vendedor de armas</String>
        <String xml:lang="pt-BR">Vendedor de armas</String>
        <String xml:lang="pl-PL">Handlarz Bronią</String>
        <String xml:lang="th-TH">พ่อค้าอาวุธ</String>
        <String xml:lang="zh-Hant">武裝賣家</String>
        <String xml:lang="tr-TR">Silah Tüccarı</String>
    </Entry>

    <!-- ========================= -->
    <!-- Dispatch Menu-->
    <!-- ========================= -->
    <Entry Id="menu_dispatch_title">
        <String xml:lang="en-US">Calls</String>
        <String xml:lang="it-IT">Chiamate</String>
        <String xml:lang="nl-NL">Meldingen</String>
        <String xml:lang="ar-001">المكالمات</String>
        <String xml:lang="de-DE">Anrufe</String>
        <String xml:lang="es-ES">Llamadas</String>
        <String xml:lang="pt-BR">Chamadas</String>
        <String xml:lang="pl-PL">Wezwania</String>
        <String xml:lang="th-TH">โทร</String>
        <String xml:lang="zh-Hant">來電</String>
        <String xml:lang="tr-TR">Aramalar</String>
    </Entry>

    <Entry Id="menu_dispatch_subtitle">
        <String xml:lang="en-US">Recent calls</String>
        <String xml:lang="it-IT">Chiamate recenti</String>
        <String xml:lang="nl-NL">Recente meldingen</String>
        <String xml:lang="ar-001">المكالمات الأخيرة</String>
        <String xml:lang="de-DE">Aktuelle Anrufe</String>
        <String xml:lang="pt-BR">Chamadas recentes</String>
        <String xml:lang="es-ES">Llamadas recientes</String>
        <String xml:lang="pl-PL">Ostatnie wezwania</String>
        <String xml:lang="th-TH">โทรล่าสุด</String>
        <String xml:lang="zh-Hant">近期來電</String>
        <String xml:lang="tr-TR">Son aramalar</String>
    </Entry>

    <!-- ========================= -->
    <!-- Drug Menu-->
    <!-- ========================= -->
    <Entry Id="menu_npcoffer_title">
        <String xml:lang="en-US">NPC Offer</String>
        <String xml:lang="it-IT">Offerta NPC</String>
        <String xml:lang="nl-NL">NPC Aanbod</String>
        <String xml:lang="ar-001">عرض الشخصية الافتراضية</String>
        <String xml:lang="de-DE">NPC-Angebote</String>
        <String xml:lang="es-ES">Oferta del NPC</String>
        <String xml:lang="pt-BR">Oferta da NPC</String>
        <String xml:lang="pl-PL">Oferta dla bota</String>
        <String xml:lang="th-TH">ข้อเสนอ NPC</String>
        <String xml:lang="zh-Hant">NPC的提議</String>
        <String xml:lang="tr-TR">NPC Teklifi</String>
    </Entry>

    <Entry Id="menu_npcoffer_subtitle">
        <String xml:lang="en-US">Make the NPC an offer</String>
        <String xml:lang="it-IT">Fai un offerta all'NPC</String>
        <String xml:lang="nl-NL">Doe een aanbod aan deze NPC</String>
        <String xml:lang="ar-001">اعرض عرض علي الشخصية الافتراضية</String>
        <String xml:lang="de-DE">Erstelle ein NPC-Angebot</String>
        <String xml:lang="es-ES">Haz una oferta al NPC</String>
        <String xml:lang="pt-BR">Fazer uma oferta ao NPC</String>
        <String xml:lang="pl-PL">Stwórz ofertę dla bota</String>
        <String xml:lang="th-TH">ให้ NPC ยื่นข้อเสนอ</String>
        <String xml:lang="zh-Hant">給NPC一個提議</String>
        <String xml:lang="tr-TR">NPC'ye bir teklif yap</String>
    </Entry>

    <Entry Id="menu_drugsupplier_title">
        <String xml:lang="en-US">Drug Supplier</String>
        <String xml:lang="it-IT">Rifornitore di Droga</String>
        <String xml:lang="nl-NL">Drugs Leverancier</String>
        <String xml:lang="ar-001">مورد المخدرات</String>
        <String xml:lang="de-DE">Drogenlieferant</String>
        <String xml:lang="es-ES">Proveedor de Drogas</String>
        <String xml:lang="pt-BR">Fornecedor de Drogas</String>
        <String xml:lang="pl-PL">Przemytnik Narkotyków</String>
        <String xml:lang="th-TH">ผู้จำหน่ายยาเสพติด</String>
        <String xml:lang="zh-Hant">毒品供應商</String>
        <String xml:lang="tr-TR">Uyuşturucu Tedarikcisi</String>
    </Entry>

    <Entry Id="menu_drugdealer_title">
        <String xml:lang="en-US">Drug Dealer</String>
        <String xml:lang="it-IT">Trafficante di Droga</String>
        <String xml:lang="nl-NL">Drug Dealer</String>
        <String xml:lang="de-DE">Drogenhändler</String>
        <String xml:lang="es-ES">Traficante de drogas</String>
        <String xml:lang="pt-BR">Traficante de drogas</String>
        <String xml:lang="pl-PL">Diler Narkotyków</String>
        <String xml:lang="th-TH">พ่อค้ายาเสพติด</String>
        <String xml:lang="zh-Hant">藥頭</String>
        <String xml:lang="tr-TR">Uyuşturucu Satıcısı</String>
    </Entry>

    <Entry Id="menu_drugdealer_calls_subtitle">
        <String xml:lang="en-US">Calls</String>
        <String xml:lang="it-IT">Chiamate</String>
        <String xml:lang="nl-NL">Meldingen</String>
        <String xml:lang="de-DE">Anrufe</String>
        <String xml:lang="es-ES">Llamadas</String>
        <String xml:lang="pt-BR">Chamadas</String>
        <String xml:lang="pl-PL">Wezwania</String>
        <String xml:lang="th-TH">เรียก</String>
        <String xml:lang="zh-Hant">來電</String>
        <String xml:lang="tr-TR">Aramalar</String>
    </Entry>

    <Entry Id="menu_drugdealer_recentsales_subtitle">
        <String xml:lang="en-US">Recent sales</String>
        <String xml:lang="it-IT">Ultime vendite</String>
        <String xml:lang="nl-NL">Recente bestellingen</String>
        <String xml:lang="de-DE">Aktuelle Anrufe</String>u
        <String xml:lang="es-ES">Ventas recientes</String>
        <String xml:lang="pt-BR">Vendas recentes</String>
        <String xml:lang="pl-PL">Ostatnie sprzedaże</String>
        <String xml:lang="th-TH">ขายล่าสุด</String>
        <String xml:lang="zh-Hant">近期來電</String>
        <String xml:lang="tr-TR">Son satışlar</String>
    </Entry>

    <Entry Id="menu_drugdealer_calls_description">
        <String xml:lang="en-US">View recent calls for a drug dealer.</String>
        <String xml:lang="nl-NL">Bekijk de meeste recente drugdealer oproepen.</String>
    </Entry>

    <Entry Id="menu_drugdealer_recentsales_description">
        <String xml:lang="en-US">View your sales in the current session.</String>
        <String xml:lang="nl-NL">Overzicht van bestellingen in huidige sessie.</String>
    </Entry>

    <!-- ========================= -->
    <!-- Mechanic Menu -->
    <!-- ========================= -->
    <Entry Id="menu_impound_title">
        <String xml:lang="en-US">Impound</String>
        <String xml:lang="it-IT">Sequestri</String>
        <String xml:lang="nl-NL">Inbeslagname</String>
        <String xml:lang="ar-001">حجز</String>
        <String xml:lang="de-DE">Verwahrung</String>
        <String xml:lang="es-ES">Confiscados</String>
        <String xml:lang="pt-BR">Confiscados</String>
        <String xml:lang="th-TH">ยึด</String>
        <String xml:lang="zh-Hant">扣押</String>
        <String xml:lang="pl-PL">Konfiskata</String>
        <String xml:lang="tr-TR">El koymak</String>
    </Entry>

    <Entry Id="menu_impound_subtitle">
        <String xml:lang="en-US">Impounded vehicles</String>
        <String xml:lang="it-IT">Veicoli Sequestrati</String>
        <String xml:lang="nl-NL">Inbeslaggenomen voertuigen</String>
        <String xml:lang="ar-001">المركبات المحتجزة</String>
        <String xml:lang="de-DE">Verwahrte Fahrzeuge</String>
        <String xml:lang="es-ES">Vehículos confiscados</String>
        <String xml:lang="pt-BR">Veículos confiscados</String>
        <String xml:lang="th-TH">รถที่ถูกยึด</String>
        <String xml:lang="zh-Hant">扣押車輛</String>
        <String xml:lang="pl-PL">Skonfiskowane pojazdy</String>
        <String xml:lang="tr-TR">El konulan araçlar</String>
    </Entry>

    <Entry Id="menu_mechanic_title">
        <String xml:lang="en-US">Mechanic</String>
        <String xml:lang="it-IT">Meccanico</String>
        <String xml:lang="nl-NL">Monteur</String>
        <String xml:lang="ar-001">ميكانيكي</String>
        <String xml:lang="de-DE">Mechaniker</String>
        <String xml:lang="es-ES">Mecánico</String>
        <String xml:lang="pt-BR">Mecânico</String>
        <String xml:lang="th-TH">ช่าง</String>
        <String xml:lang="zh-Hant">修車工</String>
        <String xml:lang="pl-PL">Mechanik</String>
        <String xml:lang="tr-TR">Mekanik</String>
    </Entry>

    <Entry Id="menu_mechanic_services_subtitle">
        <String xml:lang="en-US">Services</String>
        <String xml:lang="it-IT">Servizi</String>
        <String xml:lang="nl-NL">Diensten</String>
        <String xml:lang="de-DE">Services</String>
        <String xml:lang="es-ES">Servicios</String>
        <String xml:lang="pt-BR">Serviços</String>
        <String xml:lang="th-TH">บริการ</String>
        <String xml:lang="vi-VN">Dịch vụ</String>
        <String xml:lang="id-ID">Layanan</String>
        <String xml:lang="zh-Hant">服務</String>
        <String xml:lang="pl-PL">Usługi</String>
        <String xml:lang="tr-TR">Hizmetler</String>
    </Entry>

    <Entry Id="menu_mechanic_services_description">
        <String xml:lang="en-US">Manage your services.</String>
        <String xml:lang="nl-NL">Beheer je diensten.</String>
    </Entry>

    <Entry Id="menu_mechanic_services_request_subtitle">
        <String xml:lang="en-US">Request a service</String>
        <String xml:lang="it-IT">Richiedi un servizio</String>
        <String xml:lang="nl-NL">Vraag om diensten</String>
        <String xml:lang="es-ES">Solicitar un servicio</String>
        <String xml:lang="pt-BR">Solicitar um serviço</String>
        <String xml:lang="th-TH">เรียกยานพาหนะ</String>
        <String xml:lang="vi-VN">Yêu cầu một dịch vụ</String>
        <String xml:lang="id-ID">Meminta layanan</String>
        <String xml:lang="zh-Hant">請求一個服務</String>
        <String xml:lang="pl-PL">Poproś o usługi</String>
        <String xml:lang="tr-TR">Bir hizmet talep et</String>
    </Entry>

    <Entry Id="menu_mechanic_calls_subtitle">
        <String xml:lang="en-US">Calls</String>
        <String xml:lang="it-IT">Chiamate</String>
        <String xml:lang="nl-NL">Meldingen</String>
        <String xml:lang="de-DE">Anrufe</String>
        <String xml:lang="es-ES">Llamada</String>
        <String xml:lang="pt-BR">Chamadas</String>
        <String xml:lang="th-TH">เรียก</String>
        <String xml:lang="vi-VN">Cuộc gọi</String>
        <String xml:lang="id-ID">Panggilan</String>
        <String xml:lang="zh-Hant">來電</String>
        <String xml:lang="pl-PL">Wezwania</String>
        <String xml:lang="tr-TR">Aramalar</String>
    </Entry>

    <Entry Id="menu_mechanic_calls_description">
        <String xml:lang="en-US">View recent calls for a mechanic.</String>
        <String xml:lang="nl-NL">Bekijk de meeste recente monteur oproepen.</String>
    </Entry>

    <Entry Id="menu_mechanic_recentsales_subtitle">
        <String xml:lang="en-US">Recent sales</String>
        <String xml:lang="it-IT">Ultime vendite</String>
        <String xml:lang="nl-NL">Recente bestellingen</String>
        <String xml:lang="de-DE">Aktuelle Anrufe</String>
        <String xml:lang="es-ES">Ventas recientes</String>
        <String xml:lang="pt-BR">Vendas recentes</String>
        <String xml:lang="th-TH">ขายล่าสุด</String>
        <String xml:lang="vi-VN">Hàng bán gần đây</String>
        <String xml:lang="id-ID">Penjualan terakhir</String>
        <String xml:lang="zh-Hant">近期銷售</String>
        <String xml:lang="pl-PL">Ostatnie sprzedaże</String>
        <String xml:lang="tr-TR">Son satışlar</String>
    </Entry>

    <Entry Id="menu_mechanic_recentsales_description">
        <String xml:lang="en-US">View your sales in the current session.</String>
        <String xml:lang="nl-NL">Overzicht van bestellingen in huidige sessie.</String>
    </Entry>

    <Entry Id="menu_mechanic_available_subtitle">
        <String xml:lang="en-US">Available Mechanic</String>
        <String xml:lang="it-IT">Meccanici Disponibili</String>
        <String xml:lang="nl-NL">Beschikbare monteurs</String>
        <String xml:lang="ar-001">ميكانيكي متاح</String>
        <String xml:lang="de-DE">Verfügbare Mechaniker</String>
        <String xml:lang="es-ES">Mecánico disponible</String>
        <String xml:lang="pt-BR">Mecânico disponível</String>
        <String xml:lang="th-TH">มีช่าง</String>
        <String xml:lang="vi-VN">Thợ cơ khi đang có</String>
        <String xml:lang="id-ID">Mekanik yang tersedia</String>
        <String xml:lang="zh-Hant">有空的修車工</String>
        <String xml:lang="pl-PL">Dostępny Mechanik</String>
        <String xml:lang="tr-TR">Mevcut Mekanik</String>
    </Entry>

    <Entry Id="menu_mechanic_mods_subtitle">
        <String xml:lang="en-US">Mods</String>
        <String xml:lang="it-IT">Modifiche</String>
        <String xml:lang="nl-NL">Aanpassingen</String>
        <String xml:lang="ar-001">تعديل</String>
        <String xml:lang="de-DE">Modifikationen</String>
        <String xml:lang="es-ES">Modificaciones</String>
        <String xml:lang="pt-BR">Modificações</String>
        <String xml:lang="th-TH">แต่ง</String>
        <String xml:lang="vi-VN">Độ xe</String>
        <String xml:lang="id-ID">modifikasi</String>
        <String xml:lang="zh-Hant">車輛配件/升級</String>
        <String xml:lang="pl-PL">Modyfikacje</String>
        <String xml:lang="tr-TR">Modifikasyon</String>
    </Entry>

    <Entry Id="menu_mechanic_respray_subtitle">
        <String xml:lang="en-US">Respray</String>
        <String xml:lang="it-IT">Riverniciatura</String>
        <String xml:lang="nl-NL">Overspuiten</String>
        <String xml:lang="ar-001">إعادة رش</String>
        <String xml:lang="de-DE">Umlackieren</String>
        <String xml:lang="es-ES">Repintado</String>
        <String xml:lang="pt-BR">Repintando</String>
        <String xml:lang="th-TH">เปลี่ยนสี</String>
        <String xml:lang="vi-VN">Sơn xe</String>
        <String xml:lang="id-ID">Ganti warna</String>
        <String xml:lang="zh-Hant">噴漆/車輛顏色</String>
        <String xml:lang="pl-PL">Przemaluj</String>
        <String xml:lang="tr-TR">Boyama</String>
    </Entry>

    <Entry Id="menu_mechanic_primarycolor_subtitle">
        <String xml:lang="en-US">Primary Color</String>
        <String xml:lang="it-IT">Colore Primario</String>
        <String xml:lang="nl-NL">Primaire kleur</String>
        <String xml:lang="ar-001">لون أصلي</String>
        <String xml:lang="de-DE">Primärfarbe</String>
        <String xml:lang="es-ES">Color Principal</String>
        <String xml:lang="pt-BR">Cor Principal</String>
        <String xml:lang="th-TH">สีหลัก</String>
        <String xml:lang="vi-VN">Màu chính</String>
        <String xml:lang="id-ID">Warna utama</String>
        <String xml:lang="zh-Hant">主要車輛顏色</String>
        <String xml:lang="pl-PL">Kolor Podstawowy</String>
        <String xml:lang="tr-TR">Ana Renk</String>
    </Entry>

    <Entry Id="menu_mechanic_secondarycolor_subtitle">
        <String xml:lang="en-US">Secondary Color</String>
        <String xml:lang="it-IT">Colore Secondario</String>
        <String xml:lang="nl-NL">Secundaire kleur</String>
        <String xml:lang="ar-001">اللون الثانوي</String>
        <String xml:lang="de-DE">Sekundärfarbe</String>
        <String xml:lang="es-ES">Color Secundario</String>
        <String xml:lang="pt-BR">Cor Secundária</String>
        <String xml:lang="th-TH">สีรอง</String>
        <String xml:lang="vi-VN">Màu phụ</String>
        <String xml:lang="id-ID">Warna sekunder</String>
        <String xml:lang="zh-Hant">次要車輛顏色</String>
        <String xml:lang="pl-PL">Kolor Dodatkowy</String>
        <String xml:lang="tr-TR">İkinci Renk</String>
    </Entry>

    <Entry Id="menu_mechanic_trimcolor_subtitle">
        <String xml:lang="en-US">Trim Color</String>
        <String xml:lang="it-IT">Colore Finiture</String>
        <String xml:lang="nl-NL">Bekleding kleur</String>
        <String xml:lang="ar-001">اللون الداخلي</String>
        <String xml:lang="de-DE">Ausstattungsfarbe</String>
        <String xml:lang="es-ES">Color de los acabados</String>
        <String xml:lang="pt-BR">Cor dos acabamentos</String>
        <String xml:lang="th-TH">สีล้อ</String>
        <String xml:lang="vi-VN">Thứ tự màu</String>
        <String xml:lang="id-ID">Warna Trim</String>
        <String xml:lang="zh-Hant">內飾顏色</String>
        <String xml:lang="pl-PL">Kolor Wykończenia</String>
        <String xml:lang="tr-TR">Döşeme Rengi</String>
    </Entry>

    <Entry Id="menu_mechanic_dashboardcolor_subtitle">
        <String xml:lang="en-US">Dashboard Color</String>
        <String xml:lang="it-IT">Colore Cruscotto</String>
        <String xml:lang="nl-NL">Dashboard kleur</String>
        <String xml:lang="ar-001">لون الداخلية</String>
        <String xml:lang="de-DE">Farbe des Armaturenbretts</String>
        <String xml:lang="es-ES">Color del salpicadero</String>
        <String xml:lang="pt-BR">Cor do painel</String>
        <String xml:lang="th-TH">สีภายใน</String>
        <String xml:lang="vi-VN">Màu biển số</String>
        <String xml:lang="id-ID">Warna Dasbor</String>
        <String xml:lang="zh-Hant">儀錶板顏色</String>
        <String xml:lang="pl-PL">Kolor Podstawowy</String>
        <String xml:lang="tr-TR">Gösterge paneli Rengi</String>
    </Entry>

    <Entry Id="menu_mechanic_liveries_subtitle">
        <String xml:lang="en-US">Liveries Color</String>
        <String xml:lang="it-IT">Colore Livrea</String>
        <String xml:lang="nl-NL">Livery kleur</String>
        <String xml:lang="ar-001">سكنات للمركبة</String>
        <String xml:lang="de-DE">Folierungsfarbe</String>
        <String xml:lang="es-ES">Color de la Pegatina</String>
        <String xml:lang="pt-BR">Cor do adesivo</String>
        <String xml:lang="th-TH">ลวดลาย</String>
        <String xml:lang="vi-VN">Màu Liveries</String>
        <String xml:lang="id-ID">Warna Stiker</String>
        <String xml:lang="zh-Hant">車輛塗裝</String>
        <String xml:lang="pl-PL">Kolor Nalepek</String>
        <String xml:lang="tr-TR">Çıkartma Rengi</String>
    </Entry>
    <!-- ========================= -->
    <!-- Hospital Menu -->
    <!-- ========================= -->
    <Entry Id="menu_hospital_title">
        <String xml:lang="en-US">Hospital</String>
        <String xml:lang="it-IT">Ospedale</String>
        <String xml:lang="nl-NL">Ziekenhuis</String>    
        <String xml:lang="ar-001">مستشفى</String>
        <String xml:lang="de-DE">Krankenhaus</String>
        <String xml:lang="es-ES">Hospital</String>
        <String xml:lang="pt-BR">Hospital</String>
        <String xml:lang="th-TH">โรงพยาบาล</String>
        <String xml:lang="vi-VN">Bệnh viện</String>
        <String xml:lang="id-ID">Rumah Sakit</String>
        <String xml:lang="zh-Hant">醫院</String>
        <String xml:lang="pl-PL">Szpital</String>
        <String xml:lang="tr-TR">Hastane</String>
    </Entry>

    <Entry Id="menu_hospital_clothing_subtitle">
        <String xml:lang="en-US">Clothing</String>
        <String xml:lang="it-IT">Abbigliamento</String>
        <String xml:lang="nl-NL">Kleding</String>
        <String xml:lang="ar-001">ملابس</String>
        <String xml:lang="de-DE">Kleidung</String>
        <String xml:lang="es-ES">Ropa</String>
        <String xml:lang="pt-BR">Vestuário</String>
        <String xml:lang="th-TH">ชุด</String>
        <String xml:lang="vi-VN">Trang phục</String>
        <String xml:lang="id-ID">Pakaian</String>
        <String xml:lang="zh-Hant">服飾</String>
        <String xml:lang="pl-PL">Ubrania</String>
        <String xml:lang="tr-TR">Kıyafet</String>
    </Entry>

    <!-- ========================= -->
    <!-- Arrest Menu -->
    <!-- ========================= -->
    <Entry Id="menu_arrest_title">
        <String xml:lang="en-US">Arrest Menu</String>
        <String xml:lang="it-IT">Menu Arresto</String>
        <String xml:lang="nl-NL">Arrestatie Menu</String>
        <String xml:lang="ar-001">قائمة الاعتقال</String>
        <String xml:lang="de-DE">Gefangenenmenü</String>
        <String xml:lang="es-ES">Menú de arrestos</String>
        <String xml:lang="pt-BR">Menu de detenções</String>
        <String xml:lang="th-TH">เมนูจับกลุม</String>
        <String xml:lang="vi-VN">Menu bắt giữ</String>
        <String xml:lang="id-ID">Menu penangkapan</String>
        <String xml:lang="zh-Hant">逮捕菜單</String>
        <String xml:lang="pl-PL">Menu Aresztu</String>
        <String xml:lang="tr-TR">Tutuklama Menüsü</String>
    </Entry>

    <Entry Id="menu_arrest_subtitle">
        <String xml:lang="en-US">Interact with the arrested player</String>
        <String xml:lang="it-IT">Interagisci con il giocatore arrestato</String>
        <String xml:lang="nl-NL">Praat met de gearresteerde speler</String>
        <String xml:lang="ar-001">التفاعل مع اللاعب المعتقل</String>
        <String xml:lang="de-DE">Interagiere mit einem verhafteten Spieler</String>
        <String xml:lang="es-ES">Interactuar con el jugador detenido</String>
        <String xml:lang="pt-BR">Interação com o jogador detido</String>
        <String xml:lang="th-TH">โต้ตอบกับผู้เล่นที่ถูกจับกุม</String>
        <String xml:lang="vi-VN">Tương tác với người bị bắt</String>
        <String xml:lang="id-ID">Berinteraksi dengan pemain yang tertangkap</String>
        <String xml:lang="zh-Hant">與被逮捕的玩家互動</String>
        <String xml:lang="pl-PL">Interaguj z aresztowanym graczem</String>
        <String xml:lang="tr-TR">Tutuklanan oyuncuyla etkileşimde bulun</String>
    </Entry>

    <Entry Id="menu_search_results_title">
        <String xml:lang="en-US">Search Results</String>
        <String xml:lang="it-IT">Risultato Perquisizione</String>
        <String xml:lang="nl-NL">Zoekresultaten</String>
        <String xml:lang="ar-001">نتائج البحث</String>
        <String xml:lang="de-DE">Durchsuchungsergebnisse</String>
        <String xml:lang="es-ES">Resultados de la búsqueda</String>
        <String xml:lang="pt-Br">Resultados da pesquisa</String>
        <String xml:lang="th-TH">ผลลับการค้นหา</String>
        <String xml:lang="vi-VN">Kết quả kiểm tra</String>
        <String xml:lang="id-ID">Hasil penggeledahan</String>
        <String xml:lang="zh-Hant">搜身成果</String>
        <String xml:lang="pl-PL">Wyniki Wyszukiwania</String>
        <String xml:lang="tr-TR">Arama Sonuçları</String>
    </Entry>

    <Entry Id="menu_bribe_title">
        <String xml:lang="en-US">Bribe</String>
        <String xml:lang="it-IT">Corrompi</String>
        <String xml:lang="nl-NL">Omkopen</String>
        <String xml:lang="ar-001">رشوة</String>
        <String xml:lang="de-DE">Bestechung</String>
        <String xml:lang="es-ES">Soborno</String>
        <String xml:lang="pt-BR">Suborno</String>
        <String xml:lang="th-TH">สินบน</String>
        <String xml:lang="vi-VN">Hối lộ</String>
        <String xml:lang="id-ID">Suap</String>
        <String xml:lang="zh-Hant">賄賂</String>
        <String xml:lang="pl-PL">Przekup</String>
        <String xml:lang="tr-TR">Rüşvet</String>
    </Entry>

    <!-- ========================= -->
    <!-- Police Front Desk Menu -->
    <!-- ========================= -->
    <Entry Id="menu_policefd_station_title">
        <String xml:lang="en-US">Police Station</String>
        <String xml:lang="it-IT">Stazione di Polizia</String>
        <String xml:lang="nl-NL">Politiebureau</String>
        <String xml:lang="ar-001">قسم الشرطة</String>
        <String xml:lang="de-DE">Polizeistation</String>
        <String xml:lang="es-ES">Comisaría de policía</String>
        <String xml:lang="pt-BR">Delegacia de polícia</String>
        <String xml:lang="th-TH">สถานีตำรวจ</String>
        <String xml:lang="vi-VN">Trụ sở cảnh sát</String>
        <String xml:lang="id-ID">Kantor kepolisian</String>
        <String xml:lang="zh-Hant">警察局</String>
        <String xml:lang="pl-PL">Komisariat Policji</String>
        <String xml:lang="tr-TR">Polis İstasyonu</String>
    </Entry>

    <Entry Id="menu_policefd_station_arrest_subtitle">
        <String xml:lang="en-US">Arrest Warrants</String>
        <String xml:lang="it-IT">Mandati d'Arresto</String>
        <String xml:lang="nl-NL">Gesignaleerde verdachten</String>
        <String xml:lang="ar-001">اعتقال المتهمين</String>
        <String xml:lang="de-DE">Haftbefehle</String>
        <String xml:lang="es-ES">Órdenes de detención</String>
        <String xml:lang="pt-BR">Mandados de prisão</String>
        <String xml:lang="th-TH">หมายจับ</String>
        <String xml:lang="vi-VN">Lệnh bắt giữ</String>
        <String xml:lang="id-ID">Daftar Burnonan</String>
        <String xml:lang="zh-Hant">逮捕遭通緝玩家</String>
        <String xml:lang="pl-PL">Nakaz Aresztowania</String>
        <String xml:lang="tr-TR">Tutuklama Emri</String>
    </Entry>

    <Entry Id="menu_policefd_station_mw_subtitle">
        <String xml:lang="en-US">Most Wanted Players</String>
        <String xml:lang="it-IT">I Giocatori Più Ricercati</String>
        <String xml:lang="nl-NL">Meest gezochte verdachten</String>
        <String xml:lang="ar-001">اللاعب الأكثر طلبا</String>
        <String xml:lang="de-DE">Meistgesuchte Spieler</String>
        <String xml:lang="es-ES">Jugadores más buscados</String>
        <String xml:lang="pt-BR">Jogadores mais procurados</String>
        <String xml:lang="th-TH">ผู้เล่นที่ต้องการตัวมากที่สุด</String>
        <String xml:lang="vi-VN">Người bị truy nã cao nhất</String>
        <String xml:lang="id-ID">Buronan paling dicari</String>
        <String xml:lang="zh-Hant">懸賞最高的玩家</String>
        <String xml:lang="pl-PL">Najbardziej Poszukiwani Gracze</String>
        <String xml:lang="tr-TR">En çok aranan oyuncular</String>
    </Entry>

    <Entry Id="menu_policefd_station_bounties_subtitle">
        <String xml:lang="en-US">Bounties</String>
        <String xml:lang="it-IT">Taglie</String>
        <String xml:lang="nl-NL">Beloningen</String>
        <String xml:lang="ar-001">مكفأت</String>
        <String xml:lang="de-DE">Kopfgelder</String>
        <String xml:lang="es-ES">Recompensas</String>
        <String xml:lang="pt-BR">Recompensas</String>
        <String xml:lang="th-TH">ค่าหัว</String>
        <String xml:lang="vi-VN">Tiền thưởng</String>
        <String xml:lang="id-ID">hadiah</String>
        <String xml:lang="zh-Hant">懸賞</String>
        <String xml:lang="pl-PL">Nagrody</String>
        <String xml:lang="tr-TR">Ödüller</String>
    </Entry>

    <Entry Id="menu_policefd_station_clothing_subtitle">
        <String xml:lang="en-US">Clothing</String>
        <String xml:lang="it-IT">Abbigliamento</String>
        <String xml:lang="nl-NL">Kleding</String>
        <String xml:lang="ar-001">ملابس</String>
        <String xml:lang="de-DE">Kleidung</String>
        <String xml:lang="es-ES">Ropa</String>
        <String xml:lang="pt-BR">Vestuário</String>
        <String xml:lang="th-TH">ชุด</String>
        <String xml:lang="vi-VN">Trang phục</String>
        <String xml:lang="id-ID">Pakaian</String>
        <String xml:lang="zh-Hant">服飾</String>
        <String xml:lang="pl-PL">Ubrania</String>
        <String xml:lang="tr-TR">Kıyafetler</String>
    </Entry>

    <!-- ========================= -->
    <!-- Sell To Player Menu -->
    <!-- ========================= -->
    <Entry Id="menu_stp_buy_title">
        <String xml:lang="en-US">Buy</String>
        <String xml:lang="it-IT">Compra</String>
        <String xml:lang="nl-NL">Kopen</String>
        <String xml:lang="ar-001">شراء</String>
        <String xml:lang="de-DE">Kaufen</String>
        <String xml:lang="es-ES">Comprar</String>
        <String xml:lang="pt-BR">Comprar</String>
        <String xml:lang="th-TH">ซื้อ</String>
        <String xml:lang="vi-VN">Mua</String>
        <String xml:lang="id-ID">Membeli</String>
        <String xml:lang="zh-Hant">買</String>
        <String xml:lang="pl-PL">Kup</String>
        <String xml:lang="tr-TR">Satın al</String>
    </Entry>

    <Entry Id="menu_stp_select_dest_subtitle">
        <String xml:lang="en-US">Select destination</String>
        <String xml:lang="it-IT">Seleziona la destinazione</String>
        <String xml:lang="nl-NL">Selecteer bestemming</String>
        <String xml:lang="ar-001">حدد وجهتك</String>
        <String xml:lang="de-DE">Wähle ein Ziel</String>
        <String xml:lang="es-ES">Seleccionar destino</String>
        <String xml:lang="pt-BR">Selecione o destino</String>
        <String xml:lang="th-TH">เลือกจุดหมายปลายทาง</String>
        <String xml:lang="vi-VN">Lựa nơi đến</String>
        <String xml:lang="id-ID">Pilih tujuan anda</String>
        <String xml:lang="zh-Hant">選擇一個地點</String>
        <String xml:lang="pl-PL">Wybierz destynację</String>
        <String xml:lang="tr-TR">Varış yerini seç</String>
    </Entry>

    <!-- ========================= -->
    <!-- Truck Station Menu -->
    <!-- ========================= -->
    <Entry Id="menu_truckstation_delivery_title">
        <String xml:lang="en-US">Delivery Driver</String>
        <String xml:lang="it-IT">Corriere</String>
        <String xml:lang="nl-NL">Bezorger</String>
        <String xml:lang="ar-001">سائق توصيل</String>
        <String xml:lang="de-DE">Auslieferungsfahrer</String>
        <String xml:lang="es-ES">Conductor de reparto</String>
        <String xml:lang="pt-BR">Motorista de entrega</String>
        <String xml:lang="th-TH">คนขับรถส่งของ</String>
        <String xml:lang="vi-VN">Tài xế giao hàng</String>
        <String xml:lang="id-ID">Kurir Pengantar</String>
        <String xml:lang="zh-Hant">運送司機</String>
        <String xml:lang="pl-PL">Nagrody</String>
        <String xml:lang="tr-TR">Teslimat Sürücüsü</String>
    </Entry>

    <!-- ========================= -->
    <!-- Armory -->
    <!-- ========================= -->
    <Entry Id="menu_armory_title">
        <String xml:lang="en-US">Armory</String>
        <String xml:lang="it-IT">Armeria</String>
        <String xml:lang="nl-NL">Wapenkamer</String>
        <String xml:lang="de-DE">Waffenkammer</String>
        <String xml:lang="es-ES">Arsenal</String>
        <String xml:lang="pt-BR">Arsenal</String>
        <String xml:lang="ar-001">مستودع الأسلحة</String>
        <String xml:lang="th-TH">คลังแสง</String>
        <String xml:lang="vi-VN">Kho vũ khí</String>
        <String xml:lang="id-ID">Gudang Senjata</String>
        <String xml:lang="zh-Hant">軍械庫</String>
        <String xml:lang="pl-PL">Zbrojownia</String>
        <String xml:lang="tr-TR">Cephanelik</String>
    </Entry>

    <Entry Id="menu_armory_manage_subtitle">
        <String xml:lang="en-US">Manage your weapons</String>
        <String xml:lang="it-IT">Gestisci le tue armi</String>
        <String xml:lang="nl-NL">Beheer je wapens</String>
        <String xml:lang="de-DE">Verwalte deine Waffen</String>
        <String xml:lang="es-ES">Administra tus armas</String>
        <String xml:lang="pt-BR">gerencie suas armas</String>
        <String xml:lang="ar-001">إدارة الأسلحة الخاصة بك</String>
        <String xml:lang="th-TH">จัดการอาวุธของคุณ</String>
        <String xml:lang="vi-VN">Kho vũ khí của bạn</String>
        <String xml:lang="id-ID">Kelola persenjataanmu</String>
        <String xml:lang="zh-Hant">管理你的武器</String>
        <String xml:lang="pl-PL">Zarządzaj swoimi brońmi</String>
        <String xml:lang="tr-TR">Silahlarınızı yönetin</String> 
    </Entry>

    <Entry Id="menu_armory_ammo_subtitle">
        <String xml:lang="en-US">Ammo</String>
        <String xml:lang="it-IT">Munizioni</String>
        <String xml:lang="nl-NL">Munitie</String>
        <String xml:lang="de-DE">Munition</String>
        <String xml:lang="es-ES">Munición</String>
        <String xml:lang="pt-BR">Munição</String>
        <String xml:lang="ar-001">الذخيرة</String>
        <String xml:lang="th-TH">กระสุน</String>
        <String xml:lang="vi-VN">Băng đạn</String>
        <String xml:lang="id-ID">Amunisi</String>
        <String xml:lang="zh-Hant">子彈</String>
        <String xml:lang="pl-PL">Amunicja</String>
        <String xml:lang="tr-TR">Mermi</String>
    </Entry>

    <Entry Id="menu_armory_giveweapon_subtitle">
        <String xml:lang="en-US">Give weapon</String>
        <String xml:lang="it-IT">Fornisci l'arma</String>
        <String xml:lang="nl-NL">Geef wapen</String>
        <String xml:lang="de-DE">Übergib eine Waffe</String>
        <String xml:lang="es-ES">Dar arma</String>
        <String xml:lang="pt-BR">Dar arma</String>
        <String xml:lang="ar-001">إعطاء السلاح</String>
        <String xml:lang="th-TH">ให้อาวุธ</String>
        <String xml:lang="vi-VN">Đưa vũ khí</String>
        <String xml:lang="id-ID">Berikan senjata</String>
        <String xml:lang="zh-Hant">給予武器</String>
        <String xml:lang="pl-PL">Przekaż broń</String>
        <String xml:lang="tr-TR">Silah ver</String>
    </Entry>

    <!-- ========================= -->
    <!-- Paramedic Menu -->
    <!-- ========================= -->
    <Entry Id="menu_paramedic_title">
        <String xml:lang="en-US">Paramedic</String>
        <String xml:lang="it-IT">Paramedico</String>
        <String xml:lang="nl-NL">Ambulance</String>
        <String xml:lang="de-DE">Sanitäter</String>
        <String xml:lang="es-ES">Paramédico</String>
        <String xml:lang="pt-BR">Paramédico</String>
        <String xml:lang="ar-001">اخصائي طب</String>
        <String xml:lang="th-TH">หมอ</String>
        <String xml:lang="vi-VN">Y tế</String>
        <String xml:lang="id-ID">paramedis</String>
        <String xml:lang="zh-Hant">醫護人員</String>
        <String xml:lang="pl-PL">Medyk</String>
        <String xml:lang="tr-TR">Sağlık Görevlisic</String>
    </Entry>

    <Entry Id="menu_paramedic_calls_subtitle">
        <String xml:lang="en-US">Calls</String>
        <String xml:lang="it-IT">Chiamate</String>
        <String xml:lang="nl-NL">Meldingen</String>
        <String xml:lang="de-DE">Anrufe</String>
        <String xml:lang="es-ES">Llamadas</String>
        <String xml:lang="pt-BR">Chamadas</String>
        <String xml:lang="ar-001">المكالمات</String>
        <String xml:lang="th-TH">เรียก</String>
        <String xml:lang="vi-VN">Cuộc gọi</String> 
        <String xml:lang="id-ID">Panggilan</String>
        <String xml:lang="zh-Hant">來電</String>
        <String xml:lang="pl-PL">Wezwania</String>
        <String xml:lang="tr-TR">Aramalar</String>
    </Entry>

    <Entry Id="menu_paramedic_calls_description">
        <String xml:lang="en-US">View recent calls for EMS.</String>
        <String xml:lang="nl-NL">Bekijk recente ambulance oproepen.</String>
    </Entry>

    <!-- ========================= -->
    <!-- Police Officer Menu -->
    <!-- ========================= -->
    <Entry Id="menu_policeofficer_title">
        <String xml:lang="en-US">Police Officer</String>
        <String xml:lang="it-IT">Agente di Polizia</String>
        <String xml:lang="nl-NL">Politieagent</String>
        <String xml:lang="de-DE">Polizeibeamter</String>
        <String xml:lang="es-ES">Agente de policía</String>
        <String xml:lang="pt-BR">Policial</String>
        <String xml:lang="ar-001">ضابط شرطة</String>
        <String xml:lang="th-TH">พนักงานตำรวจ</String>
        <String xml:lang="vi-VN">Cảnh sát</String>
        <String xml:lang="id-ID">Petugas Kepolisian</String>
        <String xml:lang="zh-Hant">警員</String>
        <String xml:lang="pl-PL">Policjant</String>
        <String xml:lang="tr-TR">Polis Memuru</String>
    </Entry>

    <Entry Id="menu_policeofficer_calls_subtitle">
        <String xml:lang="en-US">Calls</String>
        <String xml:lang="it-IT">Chiamate</String>
        <String xml:lang="nl-NL">Meldingen</String>
        <String xml:lang="de-DE">Anrufe</String>
        <String xml:lang="es-ES">Llamadas</String>
        <String xml:lang="pt-BR">Chamadas</String>
        <String xml:lang="ar-001">المكالمات</String>
        <String xml:lang="th-TH">เรียก</String>
        <String xml:lang="vi-VN">Cuộc gọi</String>
        <String xml:lang="id-ID">Panggilan</String>
        <String xml:lang="zh-Hant">來電</String>
        <String xml:lang="pl-PL">Wezwania</String>
        <String xml:lang="tr-TR">Aramalar</String>
    </Entry>

    <Entry Id="menu_policeofficer_calls_description">
        <String xml:lang="en-US">View recent calls for police.</String>
        <String xml:lang="nl-NL">Bekijk de meeste recente politie oproepen.</String>
        <String xml:lang="tr-TR">Polis için gelen son çağrılar.</String>
    </Entry>

    <!-- ========================= -->
    <!-- Stock -->
    <!-- ========================= -->
    <Entry Id="menu_stock_title">
        <String xml:lang="en-US">Stock</String>
        <String xml:lang="it-IT">Scorta</String>
        <String xml:lang="nl-NL">Voorraad</String>
        <String xml:lang="de-DE">Bestand</String>
        <String xml:lang="es-ES">Stock</String>
        <String xml:lang="pt-BR">Estoque</String>
        <String xml:lang="ar-001">مخزون</String>
        <String xml:lang="th-TH">คลัง</String>
        <String xml:lang="vi-VN">Kho</String>
        <String xml:lang="id-ID">Stok</String>
        <String xml:lang="zh-Hant">貨品</String>
        <String xml:lang="pl-PL">Towar</String>
        <String xml:lang="tr-TR">Stok</String>
    </Entry>

    <Entry Id="menu_salesinventory_title">
        <String xml:lang="en-US">Sales Inventory</String>
        <String xml:lang="it-IT">Inventario Vendite</String>
        <String xml:lang="nl-NL">Verkoopvoorraad</String>
        <String xml:lang="de-DE">Verkaufsinventar</String>
        <String xml:lang="es-ES">Inventario de ventas</String>
        <String xml:lang="pt-BR">Inventário de vendas</String>
        <String xml:lang="ar-001">مخزون المبيعات</String>
        <String xml:lang="th-TH">ขายสินค้า</String>
        <String xml:lang="vi-VN">Kho hàng</String>
        <String xml:lang="id-ID">Inventaris Penjualan</String>
        <String xml:lang="zh-Hant">銷售存貨</String>
        <String xml:lang="pl-PL">Ekwipunek towaru</String>
        <String xml:lang="tr-TR">Satış Envanteri</String>
    </Entry>

    <Entry Id="menu_salesinventory_prices_subtitle">
        <String xml:lang="en-US">Prices</String>
        <String xml:lang="it-IT">Prezzi</String>
        <String xml:lang="nl-NL">Prijzen</String>
        <String xml:lang="de-DE">Preise</String>
        <String xml:lang="es-ES">Precios</String>
        <String xml:lang="pt-BR">Preços</String>
        <String xml:lang="ar-001">الأسعار</String>
        <String xml:lang="th-TH">ราคา</String>
        <String xml:lang="vi-VN">Giá cả</String>
        <String xml:lang="id-ID">Harga</String>
        <String xml:lang="zh-Hant">價格</String>
        <String xml:lang="pl-PL">Ceny</String>
        <String xml:lang="tr-TR">Fiyatlar</String>
    </Entry>

    <!-- ========================= -->
    <!-- Radio -->
    <!-- ========================= -->
    <Entry Id="menu_radio_title">
        <String xml:lang="en-US">Radio</String>
        <String xml:lang="it-IT">Radio</String>
        <String xml:lang="nl-NL">Portofoon</String>
        <String xml:lang="es-ES">Radio</String>
        <String xml:lang="pt-BR">Rádio</String>
        <String xml:lang="ar-001">راديو</String>
        <String xml:lang="th-TH">วิทยุ</String>
        <String xml:lang="vi-VN">Đàm</String>
        <String xml:lang="id-ID">Radio</String>
        <String xml:lang="zh-Hant">收音機</String>
        <String xml:lang="pl-PL">Radio</String>
        <String xml:lang="tr-TR">Radyo</String>
    </Entry>

    <Entry Id="menu_radio_use_subtitle">
        <String xml:lang="en-US">Use your radio.</String>
        <String xml:lang="nl-NL">Gebruik je portofoon.</String>
        <String xml:lang="tr-TR">Radoyonu kullan.</String>
    </Entry>

    <Entry Id="menu_radio_power">
        <String xml:lang="en-US">Power</String>
        <String xml:lang="nl-NL">Status</String>
        <String xml:lang="tr-TR">Güç</String>
    </Entry>

    <Entry Id="menu_radio_channel">
        <String xml:lang="en-US">Channel</String>
        <String xml:lang="nl-NL">Kanaal</String>
        <String xml:lang="tr-TR">Kanal</String>
    </Entry>

    <Entry Id="menu_radio_volume">
        <String xml:lang="en-US">Volume</String>
        <String xml:lang="nl-NL">Volume</String>
        <String xml:lang="tr-TR">Ses Seviyesi</String>
    </Entry>

    <Entry Id="radio_suggestion">
        <String xml:lang="en-US">Opens the radio menu.</String>
        <String xml:lang="nl-NL">Opent het portofoon menu.</String>
        <String xml:lang="tr-TR">Radyo menüsünü aç.</String>
    </Entry>

    <Entry Id="radio_text_suggestion">
        <String xml:lang="en-US">Send a text message over your current radio.</String>
        <String xml:lang="nl-NL">Verstuur een tekstbericht over het huidige portofoon kanaal.</String>
        <String xml:lang="tr-TR">Şu anki bulunduğun radyo üzerinden metin mesajı gönderin.</String>
    </Entry>

    <Entry Id="radio_text_suggestion_message">
        <String xml:lang="en-US">Message</String>
        <String xml:lang="nl-NL">Bericht</String>
        <String xml:lang="tr-TR">Mesaj</String>
    </Entry>

    <Entry Id="radio_text_suggestion_content">
        <String xml:lang="en-US">The content of the message to send.</String>
        <String xml:lang="nl-NL">Inhoud van het bericht dat je wilt versturen.</String>
        <String xml:lang="tr-TR">Gönderilecek mesajın içeriği.</String>
    </Entry>

    <Entry Id="radio_not_available">
        <String xml:lang="en-US">There are no available radio channels for you.</String>
        <String xml:lang="nl-NL">Er zijn geen portofoon kanalen beschikbaar voor jou.</String>
        <String xml:lang="tr-TR">Senin için uygun radyo kanalları yok.</String>
    </Entry>

    <Entry Id="radio_feature_notification">
        <String xml:lang="en-US">~y~NEW! ~s~You can now send text in radio channels: prefix your message with an ~b~exclamation mark ~s~(~b~!~s~) to use this feature!</String>
        <String xml:lang="nl-NL">~y~NIEUW! ~s~Je kunt nu tekstberichten versturen in portofoon kanalen: voeg een ~b~uitroepteken ~s~(~b~!~s~) toe aan het begin van je bericht om deze functie te gebruiken!</String>
        <String xml:lang="tr-TR">~y~YENİ! ~s~Artık radyo kanallarında mesaj gönderebilirsiniz: bu özelliği kullanmak için mesajınıza bir ~b~ünlem işareti ~s~(~b~!~s~) ekleyin!</String>
    </Entry>

    <Entry Id="radio_on">
        <String xml:lang="en-US">~g~ON</String>
        <String xml:lang="nl-NL">~g~AAN</String>
        <String xml:lang="tr-TR">~g~Açık</String>
    </Entry>

    <Entry Id="radio_off">
        <String xml:lang="en-US">~r~OFF</String>
        <String xml:lang="nl-NL">~r~UIT</String>
        <String xml:lang="tr-TR">~r~Kapalı</String>
    </Entry>

    <Entry Id="radio_mute">
        <String xml:lang="en-US">~r~Mute</String>
        <String xml:lang="nl-NL">~r~Dempen</String>
        <String xml:lang="tr-TR">~r~Sessiz</String>
    </Entry>

    <Entry Id="radio_channel_none">
        <String xml:lang="en-US">~r~None</String>
        <String xml:lang="nl-NL">~r~Geen</String>
        <String xml:lang="tr-TR">~r~Hiçbiri</String>
    </Entry>
    
    <!-- ========================= -->
    <!-- Dealership Menu -->
    <!-- ========================= -->
    <Entry Id="menu_dealership_title">
        <String xml:lang="en-US">Dealership</String>
        <String xml:lang="it-IT">Concessionario</String>
        <String xml:lang="nl-NL">Autodealer</String>
        <String xml:lang="es-ES">Concesionario</String>
        <String xml:lang="pt-BR">Concessionária</String>
        <String xml:lang="ar-001">وكالة</String>
        <String xml:lang="th-TH">ตัวแทนจำหน่าย</String>
        <String xml:lang="vi-VN">Đại lý</String>
        <String xml:lang="id-ID">Dealer kendaraan</String>
        <String xml:lang="zh-Hant">車輛經銷商</String>
        <String xml:lang="pl-PL">Salon</String>
        <String xml:lang="tr-TR">Oto Galeri</String>
    </Entry>

    <Entry Id="menu_dealership_options_subtitle">
        <String xml:lang="en-US">Options</String>
        <String xml:lang="it-IT">Opzioni</String>
        <String xml:lang="nl-NL">Opties</String>
        <String xml:lang="es-ES">Opciones</String>
        <String xml:lang="pt-BR">Opções</String>
        <String xml:lang="ar-001">خيارات</String>
        <String xml:lang="th-TH">ตัวเลือก</String>
        <String xml:lang="vi-VN">Lựa chọn</String>
        <String xml:lang="id-ID">Pilihan</String>
        <String xml:lang="zh-Hant">選項</String>
        <String xml:lang="pl-PL">Opcje</String>
        <String xml:lang="tr-TR">Ayarlar</String>
    </Entry>

    <Entry Id="menu_dealership_rental_title">
        <String xml:lang="en-US">Rental</String>
        <String xml:lang="it-IT">Noleggio</String>
        <String xml:lang="nl-NL">Verhuur</String>
        <String xml:lang="es-ES">Alquiler</String>
        <String xml:lang="pt-BR">Aluguel</String>
        <String xml:lang="ar-001">تأجير</String>
        <String xml:lang="th-TH">เช่า</String>
        <String xml:lang="vi-VN">Thuê</String>
        <String xml:lang="id-ID">Sewa</String>
        <String xml:lang="zh-Hant">租賃</String>
        <String xml:lang="pl-PL">Wypożyczalnia</String>
        <String xml:lang="tr-TR">Kiralık</String>
    </Entry>
</Entries><|MERGE_RESOLUTION|>--- conflicted
+++ resolved
@@ -363,11 +363,8 @@
     <!-- {2} = Cash amount -->
     <Entry Id="menu_store_purchased_cash">
         <String xml:lang="en-US">You purchased {0} ~p~{1} ~s~for ~r~{2}.</String>
-<<<<<<< HEAD
         <String xml:lang="nl-NL">Je hebt {0} ~p~{1} ~s~gekocht voor ~r~{2}.</String>
-=======
         <String xml:lang="tr-TR">Bir {0} ~p~{1} ~s~için ~r~{2} ödediniz.</String>
->>>>>>> fae56482
     </Entry>
 
     <!-- Example: You purchased a ~p~Standard Armor ~s~for ~r~$2000 ~s~in gift card balance and ~r~$500 ~s~in cash. -->
@@ -377,11 +374,8 @@
     <!-- {3} = Cash amount -->
     <Entry Id="menu_store_purchased_gift_card">
         <String xml:lang="en-US">You purchased {0} ~p~{1} ~s~for ~b~{2} ~s~in gift card balance and ~r~{3} ~s~in cash.</String>
-<<<<<<< HEAD
         <String xml:lang="nl-NL">Je hebt {0} ~p~{1} ~s~gekocht voor ~b~{2} ~s~met cadeaubonnen en ~r~{3} ~s~in cash.</String>
-=======
         <String xml:lang="tr-TR">{0} ~p~{1}~s~, ~b~{2} ~s~hediye kartı bakiyesi ve ~r~{3} ~s~nakit ile satın aldınız.</String>
->>>>>>> fae56482
     </Entry>
     
     <!-- ========================= -->
